// Copyright 2014 The Gogs Authors. All rights reserved.
// Copyright 2018 The Gitea Authors. All rights reserved.
// Use of this source code is governed by a MIT-style
// license that can be found in the LICENSE file.

package repo

import (
	"bytes"
	stdCtx "context"
	"errors"
	"fmt"
	"io"
	"math/big"
	"net/http"
	"net/url"
	"path"
	"strconv"
	"strings"
	"time"

	"code.gitea.io/gitea/models"
	"code.gitea.io/gitea/models/db"
	issues_model "code.gitea.io/gitea/models/issues"
	"code.gitea.io/gitea/models/organization"
	project_model "code.gitea.io/gitea/models/project"
	repo_model "code.gitea.io/gitea/models/repo"
	"code.gitea.io/gitea/models/unit"
	user_model "code.gitea.io/gitea/models/user"
	"code.gitea.io/gitea/modules/base"
	"code.gitea.io/gitea/modules/context"
	"code.gitea.io/gitea/modules/convert"
	"code.gitea.io/gitea/modules/git"
	issue_indexer "code.gitea.io/gitea/modules/indexer/issues"
	"code.gitea.io/gitea/modules/log"
	"code.gitea.io/gitea/modules/markup"
	"code.gitea.io/gitea/modules/markup/markdown"
	"code.gitea.io/gitea/modules/setting"
	api "code.gitea.io/gitea/modules/structs"
	"code.gitea.io/gitea/modules/templates/vars"
	"code.gitea.io/gitea/modules/timeutil"
	"code.gitea.io/gitea/modules/upload"
	"code.gitea.io/gitea/modules/util"
	"code.gitea.io/gitea/modules/web"
	asymkey_service "code.gitea.io/gitea/services/asymkey"
	comment_service "code.gitea.io/gitea/services/comments"
	"code.gitea.io/gitea/services/forms"
	issue_service "code.gitea.io/gitea/services/issue"
	pull_service "code.gitea.io/gitea/services/pull"
)

const (
	tplAttachment base.TplName = "repo/issue/view_content/attachments"

	tplIssues      base.TplName = "repo/issue/list"
	tplIssueNew    base.TplName = "repo/issue/new"
	tplIssueChoose base.TplName = "repo/issue/choose"
	tplIssueView   base.TplName = "repo/issue/view"

	tplReactions base.TplName = "repo/issue/view_content/reactions"

	issueTemplateKey      = "IssueTemplate"
	issueTemplateTitleKey = "IssueTemplateTitle"
)

// IssueTemplateCandidates issue templates
var IssueTemplateCandidates = []string{
	"ISSUE_TEMPLATE.md",
	"issue_template.md",
	".gitea/ISSUE_TEMPLATE.md",
	".gitea/issue_template.md",
	".github/ISSUE_TEMPLATE.md",
	".github/issue_template.md",
}

// MustAllowUserComment checks to make sure if an issue is locked.
// If locked and user has permissions to write to the repository,
// then the comment is allowed, else it is blocked
func MustAllowUserComment(ctx *context.Context) {
	issue := GetActionIssue(ctx)
	if ctx.Written() {
		return
	}

	if issue.IsLocked && !ctx.Repo.CanWriteIssuesOrPulls(issue.IsPull) && !ctx.Doer.IsAdmin {
		ctx.Flash.Error(ctx.Tr("repo.issues.comment_on_locked"))
		ctx.Redirect(issue.HTMLURL())
		return
	}
}

// MustEnableIssues check if repository enable internal issues
func MustEnableIssues(ctx *context.Context) {
	if !ctx.Repo.CanRead(unit.TypeIssues) &&
		!ctx.Repo.CanRead(unit.TypeExternalTracker) {
		ctx.NotFound("MustEnableIssues", nil)
		return
	}

	unit, err := ctx.Repo.Repository.GetUnit(unit.TypeExternalTracker)
	if err == nil {
		ctx.Redirect(unit.ExternalTrackerConfig().ExternalTrackerURL)
		return
	}
}

// MustAllowPulls check if repository enable pull requests and user have right to do that
func MustAllowPulls(ctx *context.Context) {
	if !ctx.Repo.Repository.CanEnablePulls() || !ctx.Repo.CanRead(unit.TypePullRequests) {
		ctx.NotFound("MustAllowPulls", nil)
		return
	}

	// User can send pull request if owns a forked repository.
	if ctx.IsSigned && repo_model.HasForkedRepo(ctx.Doer.ID, ctx.Repo.Repository.ID) {
		ctx.Repo.PullRequest.Allowed = true
		ctx.Repo.PullRequest.HeadInfoSubURL = url.PathEscape(ctx.Doer.Name) + ":" + util.PathEscapeSegments(ctx.Repo.BranchName)
	}
}

func issues(ctx *context.Context, milestoneID, projectID int64, isPullOption util.OptionalBool) {
	var err error
	viewType := ctx.FormString("type")
	sortType := ctx.FormString("sort")
	types := []string{"all", "your_repositories", "assigned", "created_by", "mentioned", "review_requested"}
	if !util.IsStringInSlice(viewType, types, true) {
		viewType = "all"
	}

	var (
		assigneeID        = ctx.FormInt64("assignee")
		posterID          int64
		mentionedID       int64
		reviewRequestedID int64
		forceEmpty        bool
	)

	if ctx.IsSigned {
		switch viewType {
		case "created_by":
			posterID = ctx.Doer.ID
		case "mentioned":
			mentionedID = ctx.Doer.ID
		case "assigned":
			assigneeID = ctx.Doer.ID
		case "review_requested":
			reviewRequestedID = ctx.Doer.ID
		}
	}

	repo := ctx.Repo.Repository
	var labelIDs []int64
	selectLabels := ctx.FormString("labels")
	if len(selectLabels) > 0 && selectLabels != "0" {
		labelIDs, err = base.StringsToInt64s(strings.Split(selectLabels, ","))
		if err != nil {
			ctx.ServerError("StringsToInt64s", err)
			return
		}
	}

	keyword := strings.Trim(ctx.FormString("q"), " ")
	if bytes.Contains([]byte(keyword), []byte{0x00}) {
		keyword = ""
	}

	var issueIDs []int64
	if len(keyword) > 0 {
		issueIDs, err = issue_indexer.SearchIssuesByKeyword(ctx, []int64{repo.ID}, keyword)
		if err != nil {
			if issue_indexer.IsAvailable() {
				ctx.ServerError("issueIndexer.Search", err)
				return
			}
			ctx.Data["IssueIndexerUnavailable"] = true
		}
		if len(issueIDs) == 0 {
			forceEmpty = true
		}
	}

	var issueStats *models.IssueStats
	if forceEmpty {
		issueStats = &models.IssueStats{}
	} else {
		issueStats, err = models.GetIssueStats(&models.IssueStatsOptions{
			RepoID:            repo.ID,
			Labels:            selectLabels,
			MilestoneID:       milestoneID,
			AssigneeID:        assigneeID,
			MentionedID:       mentionedID,
			PosterID:          posterID,
			ReviewRequestedID: reviewRequestedID,
			IsPull:            isPullOption,
			IssueIDs:          issueIDs,
		})
		if err != nil {
			ctx.ServerError("GetIssueStats", err)
			return
		}
	}

	isShowClosed := ctx.FormString("state") == "closed"
	// if open issues are zero and close don't, use closed as default
	if len(ctx.FormString("state")) == 0 && issueStats.OpenCount == 0 && issueStats.ClosedCount != 0 {
		isShowClosed = true
	}

	page := ctx.FormInt("page")
	if page <= 1 {
		page = 1
	}

	var total int
	if !isShowClosed {
		total = int(issueStats.OpenCount)
	} else {
		total = int(issueStats.ClosedCount)
	}
	pager := context.NewPagination(total, setting.UI.IssuePagingNum, page, 5)

	var mileIDs []int64
	if milestoneID > 0 {
		mileIDs = []int64{milestoneID}
	}

	var issues []*models.Issue
	if forceEmpty {
		issues = []*models.Issue{}
	} else {
		issues, err = models.Issues(&models.IssuesOptions{
			ListOptions: db.ListOptions{
				Page:     pager.Paginater.Current(),
				PageSize: setting.UI.IssuePagingNum,
			},
			RepoID:            repo.ID,
			AssigneeID:        assigneeID,
			PosterID:          posterID,
			MentionedID:       mentionedID,
			ReviewRequestedID: reviewRequestedID,
			MilestoneIDs:      mileIDs,
			ProjectID:         projectID,
			IsClosed:          util.OptionalBoolOf(isShowClosed),
			IsPull:            isPullOption,
			LabelIDs:          labelIDs,
			SortType:          sortType,
			IssueIDs:          issueIDs,
		})
		if err != nil {
			ctx.ServerError("Issues", err)
			return
		}
	}

	issueList := models.IssueList(issues)
	approvalCounts, err := issueList.GetApprovalCounts()
	if err != nil {
		ctx.ServerError("ApprovalCounts", err)
		return
	}

	// Get posters.
	for i := range issues {
		// Check read status
		if !ctx.IsSigned {
			issues[i].IsRead = true
		} else if err = issues[i].GetIsRead(ctx.Doer.ID); err != nil {
			ctx.ServerError("GetIsRead", err)
			return
		}
	}

	commitStatuses, lastStatus, err := pull_service.GetIssuesAllCommitStatus(ctx, issues)
	if err != nil {
		ctx.ServerError("GetIssuesAllCommitStatus", err)
		return
	}

	ctx.Data["Issues"] = issues
	ctx.Data["CommitLastStatus"] = lastStatus
	ctx.Data["CommitStatuses"] = commitStatuses

	// Get assignees.
	ctx.Data["Assignees"], err = models.GetRepoAssignees(repo)
	if err != nil {
		ctx.ServerError("GetAssignees", err)
		return
	}

	handleTeamMentions(ctx)
	if ctx.Written() {
		return
	}

	labels, err := models.GetLabelsByRepoID(repo.ID, "", db.ListOptions{})
	if err != nil {
		ctx.ServerError("GetLabelsByRepoID", err)
		return
	}

	if repo.Owner.IsOrganization() {
		orgLabels, err := models.GetLabelsByOrgID(repo.Owner.ID, ctx.FormString("sort"), db.ListOptions{})
		if err != nil {
			ctx.ServerError("GetLabelsByOrgID", err)
			return
		}

		ctx.Data["OrgLabels"] = orgLabels
		labels = append(labels, orgLabels...)
	}

	for _, l := range labels {
		l.LoadSelectedLabelsAfterClick(labelIDs)
	}
	ctx.Data["Labels"] = labels
	ctx.Data["NumLabels"] = len(labels)

	if ctx.FormInt64("assignee") == 0 {
		assigneeID = 0 // Reset ID to prevent unexpected selection of assignee.
	}

	ctx.Data["IssueRefEndNames"], ctx.Data["IssueRefURLs"] = issue_service.GetRefEndNamesAndURLs(issues, ctx.Repo.RepoLink)

	ctx.Data["ApprovalCounts"] = func(issueID int64, typ string) int64 {
		counts, ok := approvalCounts[issueID]
		if !ok || len(counts) == 0 {
			return 0
		}
		reviewTyp := models.ReviewTypeApprove
		if typ == "reject" {
			reviewTyp = models.ReviewTypeReject
		} else if typ == "waiting" {
			reviewTyp = models.ReviewTypeRequest
		}
		for _, count := range counts {
			if count.Type == reviewTyp {
				return count.Count
			}
		}
		return 0
	}

	if ctx.Repo.CanWriteIssuesOrPulls(ctx.Params(":type") == "pulls") {
		projects, _, err := project_model.GetProjects(project_model.SearchOptions{
			RepoID:   repo.ID,
			Type:     project_model.TypeRepository,
			IsClosed: util.OptionalBoolOf(isShowClosed),
		})
		if err != nil {
			ctx.ServerError("GetProjects", err)
			return
		}
		ctx.Data["Projects"] = projects
	}

	ctx.Data["IssueStats"] = issueStats
	ctx.Data["SelLabelIDs"] = labelIDs
	ctx.Data["SelectLabels"] = selectLabels
	ctx.Data["ViewType"] = viewType
	ctx.Data["SortType"] = sortType
	ctx.Data["MilestoneID"] = milestoneID
	ctx.Data["AssigneeID"] = assigneeID
	ctx.Data["IsShowClosed"] = isShowClosed
	ctx.Data["Keyword"] = keyword
	if isShowClosed {
		ctx.Data["State"] = "closed"
	} else {
		ctx.Data["State"] = "open"
	}

	pager.AddParam(ctx, "q", "Keyword")
	pager.AddParam(ctx, "type", "ViewType")
	pager.AddParam(ctx, "sort", "SortType")
	pager.AddParam(ctx, "state", "State")
	pager.AddParam(ctx, "labels", "SelectLabels")
	pager.AddParam(ctx, "milestone", "MilestoneID")
	pager.AddParam(ctx, "assignee", "AssigneeID")
	ctx.Data["Page"] = pager
}

// Issues render issues page
func Issues(ctx *context.Context) {
	isPullList := ctx.Params(":type") == "pulls"
	if isPullList {
		MustAllowPulls(ctx)
		if ctx.Written() {
			return
		}
		ctx.Data["Title"] = ctx.Tr("repo.pulls")
		ctx.Data["PageIsPullList"] = true
	} else {
		MustEnableIssues(ctx)
		if ctx.Written() {
			return
		}
		ctx.Data["Title"] = ctx.Tr("repo.issues")
		ctx.Data["PageIsIssueList"] = true
		ctx.Data["NewIssueChooseTemplate"] = len(ctx.IssueTemplatesFromDefaultBranch()) > 0
	}

	issues(ctx, ctx.FormInt64("milestone"), ctx.FormInt64("project"), util.OptionalBoolOf(isPullList))
	if ctx.Written() {
		return
	}

	var err error
	// Get milestones
	ctx.Data["Milestones"], _, err = issues_model.GetMilestones(issues_model.GetMilestonesOption{
		RepoID: ctx.Repo.Repository.ID,
		State:  api.StateType(ctx.FormString("state")),
	})
	if err != nil {
		ctx.ServerError("GetAllRepoMilestones", err)
		return
	}

	ctx.Data["CanWriteIssuesOrPulls"] = ctx.Repo.CanWriteIssuesOrPulls(isPullList)

	ctx.HTML(http.StatusOK, tplIssues)
}

// RetrieveRepoMilestonesAndAssignees find all the milestones and assignees of a repository
func RetrieveRepoMilestonesAndAssignees(ctx *context.Context, repo *repo_model.Repository) {
	var err error
	ctx.Data["OpenMilestones"], _, err = issues_model.GetMilestones(issues_model.GetMilestonesOption{
		RepoID: repo.ID,
		State:  api.StateOpen,
	})
	if err != nil {
		ctx.ServerError("GetMilestones", err)
		return
	}
	ctx.Data["ClosedMilestones"], _, err = issues_model.GetMilestones(issues_model.GetMilestonesOption{
		RepoID: repo.ID,
		State:  api.StateClosed,
	})
	if err != nil {
		ctx.ServerError("GetMilestones", err)
		return
	}

	ctx.Data["Assignees"], err = models.GetRepoAssignees(repo)
	if err != nil {
		ctx.ServerError("GetAssignees", err)
		return
	}

	handleTeamMentions(ctx)
}

func retrieveProjects(ctx *context.Context, repo *repo_model.Repository) {
	var err error

	ctx.Data["OpenProjects"], _, err = project_model.GetProjects(project_model.SearchOptions{
		RepoID:   repo.ID,
		Page:     -1,
		IsClosed: util.OptionalBoolFalse,
		Type:     project_model.TypeRepository,
	})
	if err != nil {
		ctx.ServerError("GetProjects", err)
		return
	}

	ctx.Data["ClosedProjects"], _, err = project_model.GetProjects(project_model.SearchOptions{
		RepoID:   repo.ID,
		Page:     -1,
		IsClosed: util.OptionalBoolTrue,
		Type:     project_model.TypeRepository,
	})
	if err != nil {
		ctx.ServerError("GetProjects", err)
		return
	}
}

// repoReviewerSelection items to bee shown
type repoReviewerSelection struct {
	IsTeam    bool
	Team      *organization.Team
	User      *user_model.User
	Review    *models.Review
	CanChange bool
	Checked   bool
	ItemID    int64
}

// RetrieveRepoReviewers find all reviewers of a repository
func RetrieveRepoReviewers(ctx *context.Context, repo *repo_model.Repository, issue *models.Issue, canChooseReviewer bool) {
	ctx.Data["CanChooseReviewer"] = canChooseReviewer

	originalAuthorReviews, err := models.GetReviewersFromOriginalAuthorsByIssueID(issue.ID)
	if err != nil {
		ctx.ServerError("GetReviewersFromOriginalAuthorsByIssueID", err)
		return
	}
	ctx.Data["OriginalReviews"] = originalAuthorReviews

	reviews, err := models.GetReviewersByIssueID(issue.ID)
	if err != nil {
		ctx.ServerError("GetReviewersByIssueID", err)
		return
	}

	if len(reviews) == 0 && !canChooseReviewer {
		return
	}

	var (
		pullReviews         []*repoReviewerSelection
		reviewersResult     []*repoReviewerSelection
		teamReviewersResult []*repoReviewerSelection
		teamReviewers       []*organization.Team
		reviewers           []*user_model.User
	)

	if canChooseReviewer {
		posterID := issue.PosterID
		if issue.OriginalAuthorID > 0 {
			posterID = 0
		}

		reviewers, err = models.GetReviewers(repo, ctx.Doer.ID, posterID)
		if err != nil {
			ctx.ServerError("GetReviewers", err)
			return
		}

		teamReviewers, err = models.GetReviewerTeams(repo)
		if err != nil {
			ctx.ServerError("GetReviewerTeams", err)
			return
		}

		if len(reviewers) > 0 {
			reviewersResult = make([]*repoReviewerSelection, 0, len(reviewers))
		}

		if len(teamReviewers) > 0 {
			teamReviewersResult = make([]*repoReviewerSelection, 0, len(teamReviewers))
		}
	}

	pullReviews = make([]*repoReviewerSelection, 0, len(reviews))

	for _, review := range reviews {
		tmp := &repoReviewerSelection{
			Checked: review.Type == models.ReviewTypeRequest,
			Review:  review,
			ItemID:  review.ReviewerID,
		}
		if review.ReviewerTeamID > 0 {
			tmp.IsTeam = true
			tmp.ItemID = -review.ReviewerTeamID
		}

		if ctx.Repo.IsAdmin() {
			// Admin can dismiss or re-request any review requests
			tmp.CanChange = true
		} else if ctx.Doer != nil && ctx.Doer.ID == review.ReviewerID && review.Type == models.ReviewTypeRequest {
			// A user can refuse review requests
			tmp.CanChange = true
		} else if (canChooseReviewer || (ctx.Doer != nil && ctx.Doer.ID == issue.PosterID)) && review.Type != models.ReviewTypeRequest &&
			ctx.Doer.ID != review.ReviewerID {
			// The poster of the PR, a manager, or official reviewers can re-request review from other reviewers
			tmp.CanChange = true
		}

		pullReviews = append(pullReviews, tmp)

		if canChooseReviewer {
			if tmp.IsTeam {
				teamReviewersResult = append(teamReviewersResult, tmp)
			} else {
				reviewersResult = append(reviewersResult, tmp)
			}
		}
	}

	if len(pullReviews) > 0 {
		// Drop all non-existing users and teams from the reviews
		currentPullReviewers := make([]*repoReviewerSelection, 0, len(pullReviews))
		for _, item := range pullReviews {
			if item.Review.ReviewerID > 0 {
				if err = item.Review.LoadReviewer(); err != nil {
					if user_model.IsErrUserNotExist(err) {
						continue
					}
					ctx.ServerError("LoadReviewer", err)
					return
				}
				item.User = item.Review.Reviewer
			} else if item.Review.ReviewerTeamID > 0 {
				if err = item.Review.LoadReviewerTeam(); err != nil {
					if organization.IsErrTeamNotExist(err) {
						continue
					}
					ctx.ServerError("LoadReviewerTeam", err)
					return
				}
				item.Team = item.Review.ReviewerTeam
			} else {
				continue
			}

			currentPullReviewers = append(currentPullReviewers, item)
		}
		ctx.Data["PullReviewers"] = currentPullReviewers
	}

	if canChooseReviewer && reviewersResult != nil {
		preadded := len(reviewersResult)
		for _, reviewer := range reviewers {
			found := false
		reviewAddLoop:
			for _, tmp := range reviewersResult[:preadded] {
				if tmp.ItemID == reviewer.ID {
					tmp.User = reviewer
					found = true
					break reviewAddLoop
				}
			}

			if found {
				continue
			}

			reviewersResult = append(reviewersResult, &repoReviewerSelection{
				IsTeam:    false,
				CanChange: true,
				User:      reviewer,
				ItemID:    reviewer.ID,
			})
		}

		ctx.Data["Reviewers"] = reviewersResult
	}

	if canChooseReviewer && teamReviewersResult != nil {
		preadded := len(teamReviewersResult)
		for _, team := range teamReviewers {
			found := false
		teamReviewAddLoop:
			for _, tmp := range teamReviewersResult[:preadded] {
				if tmp.ItemID == -team.ID {
					tmp.Team = team
					found = true
					break teamReviewAddLoop
				}
			}

			if found {
				continue
			}

			teamReviewersResult = append(teamReviewersResult, &repoReviewerSelection{
				IsTeam:    true,
				CanChange: true,
				Team:      team,
				ItemID:    -team.ID,
			})
		}

		ctx.Data["TeamReviewers"] = teamReviewersResult
	}
}

// RetrieveRepoMetas find all the meta information of a repository
func RetrieveRepoMetas(ctx *context.Context, repo *repo_model.Repository, isPull bool) []*models.Label {
	if !ctx.Repo.CanWriteIssuesOrPulls(isPull) {
		return nil
	}

	labels, err := models.GetLabelsByRepoID(repo.ID, "", db.ListOptions{})
	if err != nil {
		ctx.ServerError("GetLabelsByRepoID", err)
		return nil
	}
	ctx.Data["Labels"] = labels
	if repo.Owner.IsOrganization() {
		orgLabels, err := models.GetLabelsByOrgID(repo.Owner.ID, ctx.FormString("sort"), db.ListOptions{})
		if err != nil {
			return nil
		}

		ctx.Data["OrgLabels"] = orgLabels
		labels = append(labels, orgLabels...)
	}

	RetrieveRepoMilestonesAndAssignees(ctx, repo)
	if ctx.Written() {
		return nil
	}

	retrieveProjects(ctx, repo)
	if ctx.Written() {
		return nil
	}

	brs, _, err := ctx.Repo.GitRepo.GetBranchNames(0, 0)
	if err != nil {
		ctx.ServerError("GetBranches", err)
		return nil
	}
	ctx.Data["Branches"] = brs

	// Contains true if the user can create issue dependencies
	ctx.Data["CanCreateIssueDependencies"] = ctx.Repo.CanCreateIssueDependencies(ctx.Doer, isPull)

	return labels
}

func getFileContentFromDefaultBranch(ctx *context.Context, filename string) (string, bool) {
	var bytes []byte

	if ctx.Repo.Commit == nil {
		var err error
		ctx.Repo.Commit, err = ctx.Repo.GitRepo.GetBranchCommit(ctx.Repo.Repository.DefaultBranch)
		if err != nil {
			return "", false
		}
	}

	entry, err := ctx.Repo.Commit.GetTreeEntryByPath(filename)
	if err != nil {
		return "", false
	}
	if entry.Blob().Size() >= setting.UI.MaxDisplayFileSize {
		return "", false
	}
	r, err := entry.Blob().DataAsync()
	if err != nil {
		return "", false
	}
	defer r.Close()
	bytes, err = io.ReadAll(r)
	if err != nil {
		return "", false
	}
	return string(bytes), true
}

func setTemplateIfExists(ctx *context.Context, ctxDataKey string, possibleDirs, possibleFiles []string) {
	templateCandidates := make([]string, 0, len(possibleFiles))
	if ctx.FormString("template") != "" {
		for _, dirName := range possibleDirs {
			templateCandidates = append(templateCandidates, path.Join(dirName, ctx.FormString("template")))
		}
	}
	templateCandidates = append(templateCandidates, possibleFiles...) // Append files to the end because they should be fallback
	for _, filename := range templateCandidates {
		templateContent, found := getFileContentFromDefaultBranch(ctx, filename)
		if found {
			var meta api.IssueTemplate
			templateBody, err := markdown.ExtractMetadata(templateContent, &meta)
			if err != nil {
				log.Debug("could not extract metadata from %s [%s]: %v", filename, ctx.Repo.Repository.FullName(), err)
				ctx.Data[ctxDataKey] = templateContent
				return
			}
			ctx.Data[issueTemplateTitleKey] = meta.Title
			ctx.Data[ctxDataKey] = templateBody
			labelIDs := make([]string, 0, len(meta.Labels))
			if repoLabels, err := models.GetLabelsByRepoID(ctx.Repo.Repository.ID, "", db.ListOptions{}); err == nil {
				ctx.Data["Labels"] = repoLabels
				if ctx.Repo.Owner.IsOrganization() {
					if orgLabels, err := models.GetLabelsByOrgID(ctx.Repo.Owner.ID, ctx.FormString("sort"), db.ListOptions{}); err == nil {
						ctx.Data["OrgLabels"] = orgLabels
						repoLabels = append(repoLabels, orgLabels...)
					}
				}

				for _, metaLabel := range meta.Labels {
					for _, repoLabel := range repoLabels {
						if strings.EqualFold(repoLabel.Name, metaLabel) {
							repoLabel.IsChecked = true
							labelIDs = append(labelIDs, strconv.FormatInt(repoLabel.ID, 10))
							break
						}
					}
				}
			}
			ctx.Data["HasSelectedLabel"] = len(labelIDs) > 0
			ctx.Data["label_ids"] = strings.Join(labelIDs, ",")
			ctx.Data["Reference"] = meta.Ref
			ctx.Data["RefEndName"] = git.RefEndName(meta.Ref)
			return
		}
	}
}

// NewIssue render creating issue page
func NewIssue(ctx *context.Context) {
	ctx.Data["Title"] = ctx.Tr("repo.issues.new")
	ctx.Data["PageIsIssueList"] = true
	ctx.Data["NewIssueChooseTemplate"] = len(ctx.IssueTemplatesFromDefaultBranch()) > 0
	ctx.Data["RequireHighlightJS"] = true
	ctx.Data["RequireTribute"] = true
	ctx.Data["PullRequestWorkInProgressPrefixes"] = setting.Repository.PullRequest.WorkInProgressPrefixes
	title := ctx.FormString("title")
	ctx.Data["TitleQuery"] = title
	body := ctx.FormString("body")
	ctx.Data["BodyQuery"] = body

	ctx.Data["IsProjectsEnabled"] = ctx.Repo.CanRead(unit.TypeProjects)
	ctx.Data["IsAttachmentEnabled"] = setting.Attachment.Enabled
	upload.AddUploadContext(ctx, "comment")

	milestoneID := ctx.FormInt64("milestone")
	if milestoneID > 0 {
		milestone, err := issues_model.GetMilestoneByRepoID(ctx, ctx.Repo.Repository.ID, milestoneID)
		if err != nil {
			log.Error("GetMilestoneByID: %d: %v", milestoneID, err)
		} else {
			ctx.Data["milestone_id"] = milestoneID
			ctx.Data["Milestone"] = milestone
		}
	}

	projectID := ctx.FormInt64("project")
	if projectID > 0 {
		project, err := project_model.GetProjectByID(projectID)
		if err != nil {
			log.Error("GetProjectByID: %d: %v", projectID, err)
		} else if project.RepoID != ctx.Repo.Repository.ID {
			log.Error("GetProjectByID: %d: %v", projectID, fmt.Errorf("project[%d] not in repo [%d]", project.ID, ctx.Repo.Repository.ID))
		} else {
			ctx.Data["project_id"] = projectID
			ctx.Data["Project"] = project
		}

		if len(ctx.Req.URL.Query().Get("project")) > 0 {
			ctx.Data["redirect_after_creation"] = "project"
		}
	}

	RetrieveRepoMetas(ctx, ctx.Repo.Repository, false)
	setTemplateIfExists(ctx, issueTemplateKey, context.IssueTemplateDirCandidates, IssueTemplateCandidates)
	if ctx.Written() {
		return
	}

	ctx.Data["HasIssuesOrPullsWritePermission"] = ctx.Repo.CanWrite(unit.TypeIssues)

	ctx.HTML(http.StatusOK, tplIssueNew)
}

// NewIssueChooseTemplate render creating issue from template page
func NewIssueChooseTemplate(ctx *context.Context) {
	ctx.Data["Title"] = ctx.Tr("repo.issues.new")
	ctx.Data["PageIsIssueList"] = true

	issueTemplates := ctx.IssueTemplatesFromDefaultBranch()
	ctx.Data["IssueTemplates"] = issueTemplates

	if len(issueTemplates) == 0 {
		// The "issues/new" and "issues/new/choose" share the same query parameters "project" and "milestone", if no template here, just redirect to the "issues/new" page with these parameters.
		ctx.Redirect(fmt.Sprintf("%s/issues/new?%s", ctx.Repo.Repository.HTMLURL(), ctx.Req.URL.RawQuery), http.StatusSeeOther)
		return
	}

	ctx.Data["milestone"] = ctx.FormInt64("milestone")
	ctx.Data["project"] = ctx.FormInt64("project")

	ctx.HTML(http.StatusOK, tplIssueChoose)
}

// DeleteIssue deletes an issue
func DeleteIssue(ctx *context.Context) {
	issue := GetActionIssue(ctx)
	if ctx.Written() {
		return
	}

	if err := issue_service.DeleteIssue(ctx.Doer, ctx.Repo.GitRepo, issue); err != nil {
		ctx.ServerError("DeleteIssueByID", err)
		return
	}

	ctx.Redirect(fmt.Sprintf("%s/issues", ctx.Repo.Repository.HTMLURL()), http.StatusSeeOther)
}

// ValidateRepoMetas check and returns repository's meta information
func ValidateRepoMetas(ctx *context.Context, form forms.CreateIssueForm, isPull bool) ([]int64, []int64, int64, int64) {
	var (
		repo = ctx.Repo.Repository
		err  error
	)

	labels := RetrieveRepoMetas(ctx, ctx.Repo.Repository, isPull)
	if ctx.Written() {
		return nil, nil, 0, 0
	}

	var labelIDs []int64
	hasSelected := false
	// Check labels.
	if len(form.LabelIDs) > 0 {
		labelIDs, err = base.StringsToInt64s(strings.Split(form.LabelIDs, ","))
		if err != nil {
			return nil, nil, 0, 0
		}
		labelIDMark := base.Int64sToMap(labelIDs)

		for i := range labels {
			if labelIDMark[labels[i].ID] {
				labels[i].IsChecked = true
				hasSelected = true
			}
		}
	}

	ctx.Data["Labels"] = labels
	ctx.Data["HasSelectedLabel"] = hasSelected
	ctx.Data["label_ids"] = form.LabelIDs

	// Check milestone.
	milestoneID := form.MilestoneID
	if milestoneID > 0 {
		milestone, err := issues_model.GetMilestoneByRepoID(ctx, ctx.Repo.Repository.ID, milestoneID)
		if err != nil {
			ctx.ServerError("GetMilestoneByID", err)
			return nil, nil, 0, 0
		}
		if milestone.RepoID != repo.ID {
			ctx.ServerError("GetMilestoneByID", err)
			return nil, nil, 0, 0
		}
		ctx.Data["Milestone"] = milestone
		ctx.Data["milestone_id"] = milestoneID
	}

	if form.ProjectID > 0 {
		p, err := project_model.GetProjectByID(form.ProjectID)
		if err != nil {
			ctx.ServerError("GetProjectByID", err)
			return nil, nil, 0, 0
		}
		if p.RepoID != ctx.Repo.Repository.ID {
			ctx.NotFound("", nil)
			return nil, nil, 0, 0
		}

		ctx.Data["Project"] = p
		ctx.Data["project_id"] = form.ProjectID
	}

	// Check assignees
	var assigneeIDs []int64
	if len(form.AssigneeIDs) > 0 {
		assigneeIDs, err = base.StringsToInt64s(strings.Split(form.AssigneeIDs, ","))
		if err != nil {
			return nil, nil, 0, 0
		}

		// Check if the passed assignees actually exists and is assignable
		for _, aID := range assigneeIDs {
			assignee, err := user_model.GetUserByID(aID)
			if err != nil {
				ctx.ServerError("GetUserByID", err)
				return nil, nil, 0, 0
			}

			valid, err := models.CanBeAssigned(assignee, repo, isPull)
			if err != nil {
				ctx.ServerError("CanBeAssigned", err)
				return nil, nil, 0, 0
			}

			if !valid {
				ctx.ServerError("canBeAssigned", models.ErrUserDoesNotHaveAccessToRepo{UserID: aID, RepoName: repo.Name})
				return nil, nil, 0, 0
			}
		}
	}

	// Keep the old assignee id thingy for compatibility reasons
	if form.AssigneeID > 0 {
		assigneeIDs = append(assigneeIDs, form.AssigneeID)
	}

	return labelIDs, assigneeIDs, milestoneID, form.ProjectID
}

// NewIssuePost response for creating new issue
func NewIssuePost(ctx *context.Context) {
	form := web.GetForm(ctx).(*forms.CreateIssueForm)
	ctx.Data["Title"] = ctx.Tr("repo.issues.new")
	ctx.Data["PageIsIssueList"] = true
	ctx.Data["NewIssueChooseTemplate"] = len(ctx.IssueTemplatesFromDefaultBranch()) > 0
	ctx.Data["RequireHighlightJS"] = true
	ctx.Data["PullRequestWorkInProgressPrefixes"] = setting.Repository.PullRequest.WorkInProgressPrefixes
	ctx.Data["IsAttachmentEnabled"] = setting.Attachment.Enabled
	upload.AddUploadContext(ctx, "comment")

	var (
		repo        = ctx.Repo.Repository
		attachments []string
	)

	labelIDs, assigneeIDs, milestoneID, projectID := ValidateRepoMetas(ctx, *form, false)
	if ctx.Written() {
		return
	}

	if setting.Attachment.Enabled {
		attachments = form.Files
	}

	if ctx.HasError() {
		ctx.HTML(http.StatusOK, tplIssueNew)
		return
	}

	if util.IsEmptyString(form.Title) {
		ctx.RenderWithErr(ctx.Tr("repo.issues.new.title_empty"), tplIssueNew, form)
		return
	}

	issue := &models.Issue{
		RepoID:      repo.ID,
		Repo:        repo,
		Title:       form.Title,
		PosterID:    ctx.Doer.ID,
		Poster:      ctx.Doer,
		MilestoneID: milestoneID,
		Content:     form.Content,
		Ref:         form.Ref,
	}

	if err := issue_service.NewIssue(repo, issue, labelIDs, attachments, assigneeIDs); err != nil {
		if models.IsErrUserDoesNotHaveAccessToRepo(err) {
			ctx.Error(http.StatusBadRequest, "UserDoesNotHaveAccessToRepo", err.Error())
			return
		}
		ctx.ServerError("NewIssue", err)
		return
	}

	if projectID > 0 {
		if err := models.ChangeProjectAssign(issue, ctx.Doer, projectID); err != nil {
			ctx.ServerError("ChangeProjectAssign", err)
			return
		}
	}

	log.Trace("Issue created: %d/%d", repo.ID, issue.ID)
	if ctx.FormString("redirect_after_creation") == "project" {
		ctx.Redirect(ctx.Repo.RepoLink + "/projects/" + strconv.FormatInt(form.ProjectID, 10))
	} else {
		ctx.Redirect(issue.Link())
	}
}

// roleDescriptor returns the Role Descriptor for a comment in/with the given repo, poster and issue
func roleDescriptor(ctx stdCtx.Context, repo *repo_model.Repository, poster *user_model.User, issue *models.Issue) (models.RoleDescriptor, error) {
	perm, err := models.GetUserRepoPermission(ctx, repo, poster)
	if err != nil {
		return models.RoleDescriptorNone, err
	}

	// By default the poster has no roles on the comment.
	roleDescriptor := models.RoleDescriptorNone

	// Check if the poster is owner of the repo.
	if perm.IsOwner() {
		// If the poster isn't a admin, enable the owner role.
		if !poster.IsAdmin {
			roleDescriptor = roleDescriptor.WithRole(models.RoleDescriptorOwner)
		} else {

			// Otherwise check if poster is the real repo admin.
			ok, err := models.IsUserRealRepoAdmin(repo, poster)
			if err != nil {
				return models.RoleDescriptorNone, err
			}
			if ok {
				roleDescriptor = roleDescriptor.WithRole(models.RoleDescriptorOwner)
			}
		}
	}

	// Is the poster can write issues or pulls to the repo, enable the Writer role.
	// Only enable this if the poster doesn't have the owner role already.
	if !roleDescriptor.HasRole("Owner") && perm.CanWriteIssuesOrPulls(issue.IsPull) {
		roleDescriptor = roleDescriptor.WithRole(models.RoleDescriptorWriter)
	}

	// If the poster is the actual poster of the issue, enable Poster role.
	if issue.IsPoster(poster.ID) {
		roleDescriptor = roleDescriptor.WithRole(models.RoleDescriptorPoster)
	}

	return roleDescriptor, nil
}

func getBranchData(ctx *context.Context, issue *models.Issue) {
	ctx.Data["BaseBranch"] = nil
	ctx.Data["HeadBranch"] = nil
	ctx.Data["HeadUserName"] = nil
	ctx.Data["BaseName"] = ctx.Repo.Repository.OwnerName
	if issue.IsPull {
		pull := issue.PullRequest
		ctx.Data["BaseBranch"] = pull.BaseBranch
		ctx.Data["HeadBranch"] = pull.HeadBranch
		ctx.Data["HeadUserName"] = pull.MustHeadUserName()
	}
}

// ViewIssue render issue view page
func ViewIssue(ctx *context.Context) {
	if ctx.Params(":type") == "issues" {
		// If issue was requested we check if repo has external tracker and redirect
		extIssueUnit, err := ctx.Repo.Repository.GetUnit(unit.TypeExternalTracker)
		if err == nil && extIssueUnit != nil {
			if extIssueUnit.ExternalTrackerConfig().ExternalTrackerStyle == markup.IssueNameStyleNumeric || extIssueUnit.ExternalTrackerConfig().ExternalTrackerStyle == "" {
				metas := ctx.Repo.Repository.ComposeMetas()
				metas["index"] = ctx.Params(":index")
				res, err := vars.Expand(extIssueUnit.ExternalTrackerConfig().ExternalTrackerFormat, metas)
				if err != nil {
					log.Error("unable to expand template vars for issue url. issue: %s, err: %v", metas["index"], err)
					ctx.ServerError("Expand", err)
					return
				}
				ctx.Redirect(res)
				return
			}
		} else if err != nil && !repo_model.IsErrUnitTypeNotExist(err) {
			ctx.ServerError("GetUnit", err)
			return
		}
	}

	issue, err := models.GetIssueByIndex(ctx.Repo.Repository.ID, ctx.ParamsInt64(":index"))
	if err != nil {
		if models.IsErrIssueNotExist(err) {
			ctx.NotFound("GetIssueByIndex", err)
		} else {
			ctx.ServerError("GetIssueByIndex", err)
		}
		return
	}
	if issue.Repo == nil {
		issue.Repo = ctx.Repo.Repository
	}

	// Make sure type and URL matches.
	if ctx.Params(":type") == "issues" && issue.IsPull {
		ctx.Redirect(issue.Link())
		return
	} else if ctx.Params(":type") == "pulls" && !issue.IsPull {
		ctx.Redirect(issue.Link())
		return
	}

	if issue.IsPull {
		MustAllowPulls(ctx)
		if ctx.Written() {
			return
		}
		ctx.Data["PageIsPullList"] = true
		ctx.Data["PageIsPullConversation"] = true
	} else {
		MustEnableIssues(ctx)
		if ctx.Written() {
			return
		}
		ctx.Data["PageIsIssueList"] = true
		ctx.Data["NewIssueChooseTemplate"] = len(ctx.IssueTemplatesFromDefaultBranch()) > 0
	}

	if issue.IsPull && !ctx.Repo.CanRead(unit.TypeIssues) {
		ctx.Data["IssueType"] = "pulls"
	} else if !issue.IsPull && !ctx.Repo.CanRead(unit.TypePullRequests) {
		ctx.Data["IssueType"] = "issues"
	} else {
		ctx.Data["IssueType"] = "all"
	}

	ctx.Data["RequireHighlightJS"] = true
	ctx.Data["RequireTribute"] = true
	ctx.Data["IsProjectsEnabled"] = ctx.Repo.CanRead(unit.TypeProjects)
	ctx.Data["IsAttachmentEnabled"] = setting.Attachment.Enabled
	upload.AddUploadContext(ctx, "comment")

	if err = issue.LoadAttributes(); err != nil {
		ctx.ServerError("LoadAttributes", err)
		return
	}

	if err = filterXRefComments(ctx, issue); err != nil {
		ctx.ServerError("filterXRefComments", err)
		return
	}

	ctx.Data["Title"] = fmt.Sprintf("#%d - %s", issue.Index, issue.Title)

	iw := new(models.IssueWatch)
	if ctx.Doer != nil {
		iw.UserID = ctx.Doer.ID
		iw.IssueID = issue.ID
		iw.IsWatching, err = models.CheckIssueWatch(ctx.Doer, issue)
		if err != nil {
			ctx.ServerError("CheckIssueWatch", err)
			return
		}
	}
	ctx.Data["IssueWatch"] = iw

	issue.RenderedContent, err = markdown.RenderString(&markup.RenderContext{
		URLPrefix: ctx.Repo.RepoLink,
		Metas:     ctx.Repo.Repository.ComposeMetas(),
		GitRepo:   ctx.Repo.GitRepo,
		Ctx:       ctx,
	}, issue.Content)
	if err != nil {
		ctx.ServerError("RenderString", err)
		return
	}

	repo := ctx.Repo.Repository

	// Get more information if it's a pull request.
	if issue.IsPull {
		if issue.PullRequest.HasMerged {
			ctx.Data["DisableStatusChange"] = issue.PullRequest.HasMerged
			PrepareMergedViewPullInfo(ctx, issue)
		} else {
			PrepareViewPullInfo(ctx, issue)
			ctx.Data["DisableStatusChange"] = ctx.Data["IsPullRequestBroken"] == true && issue.IsClosed
		}
		if ctx.Written() {
			return
		}
	}

	// Metas.
	// Check labels.
	labelIDMark := make(map[int64]bool)
	for i := range issue.Labels {
		labelIDMark[issue.Labels[i].ID] = true
	}
	labels, err := models.GetLabelsByRepoID(repo.ID, "", db.ListOptions{})
	if err != nil {
		ctx.ServerError("GetLabelsByRepoID", err)
		return
	}
	ctx.Data["Labels"] = labels

	if repo.Owner.IsOrganization() {
		orgLabels, err := models.GetLabelsByOrgID(repo.Owner.ID, ctx.FormString("sort"), db.ListOptions{})
		if err != nil {
			ctx.ServerError("GetLabelsByOrgID", err)
			return
		}
		ctx.Data["OrgLabels"] = orgLabels

		labels = append(labels, orgLabels...)
	}

	hasSelected := false
	for i := range labels {
		if labelIDMark[labels[i].ID] {
			labels[i].IsChecked = true
			hasSelected = true
		}
	}
	ctx.Data["HasSelectedLabel"] = hasSelected

	// Check milestone and assignee.
	if ctx.Repo.CanWriteIssuesOrPulls(issue.IsPull) {
		RetrieveRepoMilestonesAndAssignees(ctx, repo)
		retrieveProjects(ctx, repo)

		if ctx.Written() {
			return
		}
	}

	if issue.IsPull {
		canChooseReviewer := ctx.Repo.CanWrite(unit.TypePullRequests)
		if !canChooseReviewer && ctx.Doer != nil && ctx.IsSigned {
			canChooseReviewer, err = models.IsOfficialReviewer(issue, ctx.Doer)
			if err != nil {
				ctx.ServerError("IsOfficialReviewer", err)
				return
			}
		}

		RetrieveRepoReviewers(ctx, repo, issue, canChooseReviewer)
		if ctx.Written() {
			return
		}
	}

	if ctx.IsSigned {
		// Update issue-user.
		if err = issue.ReadBy(ctx.Doer.ID); err != nil {
			ctx.ServerError("ReadBy", err)
			return
		}
	}

	var (
		role         models.RoleDescriptor
		ok           bool
		marked       = make(map[int64]models.RoleDescriptor)
		comment      *models.Comment
		participants = make([]*user_model.User, 1, 10)
	)
	if ctx.Repo.Repository.IsTimetrackerEnabled() {
		if ctx.IsSigned {
			// Deal with the stopwatch
			ctx.Data["IsStopwatchRunning"] = models.StopwatchExists(ctx.Doer.ID, issue.ID)
			if !ctx.Data["IsStopwatchRunning"].(bool) {
				var exists bool
				var sw *models.Stopwatch
				if exists, sw, err = models.HasUserStopwatch(ctx.Doer.ID); err != nil {
					ctx.ServerError("HasUserStopwatch", err)
					return
				}
				ctx.Data["HasUserStopwatch"] = exists
				if exists {
					// Add warning if the user has already a stopwatch
					var otherIssue *models.Issue
					if otherIssue, err = models.GetIssueByID(sw.IssueID); err != nil {
						ctx.ServerError("GetIssueByID", err)
						return
					}
					if err = otherIssue.LoadRepo(ctx); err != nil {
						ctx.ServerError("LoadRepo", err)
						return
					}
					// Add link to the issue of the already running stopwatch
					ctx.Data["OtherStopwatchURL"] = otherIssue.HTMLURL()
				}
			}
			ctx.Data["CanUseTimetracker"] = ctx.Repo.CanUseTimetracker(issue, ctx.Doer)
		} else {
			ctx.Data["CanUseTimetracker"] = false
		}
		if ctx.Data["WorkingUsers"], err = models.TotalTimes(&models.FindTrackedTimesOptions{IssueID: issue.ID}); err != nil {
			ctx.ServerError("TotalTimes", err)
			return
		}
	}

	// Check if the user can use the dependencies
	ctx.Data["CanCreateIssueDependencies"] = ctx.Repo.CanCreateIssueDependencies(ctx.Doer, issue.IsPull)

	// check if dependencies can be created across repositories
	ctx.Data["AllowCrossRepositoryDependencies"] = setting.Service.AllowCrossRepositoryDependencies

	if issue.ShowRole, err = roleDescriptor(ctx, repo, issue.Poster, issue); err != nil {
		ctx.ServerError("roleDescriptor", err)
		return
	}
	marked[issue.PosterID] = issue.ShowRole

	// Render comments and and fetch participants.
	participants[0] = issue.Poster
	for _, comment = range issue.Comments {
		comment.Issue = issue

		if err := comment.LoadPoster(); err != nil {
			ctx.ServerError("LoadPoster", err)
			return
		}

		if comment.Type == models.CommentTypeComment || comment.Type == models.CommentTypeReview {
			if err := comment.LoadAttachments(); err != nil {
				ctx.ServerError("LoadAttachments", err)
				return
			}

			comment.RenderedContent, err = markdown.RenderString(&markup.RenderContext{
				URLPrefix: ctx.Repo.RepoLink,
				Metas:     ctx.Repo.Repository.ComposeMetas(),
				GitRepo:   ctx.Repo.GitRepo,
				Ctx:       ctx,
			}, comment.Content)
			if err != nil {
				ctx.ServerError("RenderString", err)
				return
			}
			// Check tag.
			role, ok = marked[comment.PosterID]
			if ok {
				comment.ShowRole = role
				continue
			}

			comment.ShowRole, err = roleDescriptor(ctx, repo, comment.Poster, issue)
			if err != nil {
				ctx.ServerError("roleDescriptor", err)
				return
			}
			marked[comment.PosterID] = comment.ShowRole
			participants = addParticipant(comment.Poster, participants)
		} else if comment.Type == models.CommentTypeLabel {
			if err = comment.LoadLabel(); err != nil {
				ctx.ServerError("LoadLabel", err)
				return
			}
		} else if comment.Type == models.CommentTypeMilestone {
			if err = comment.LoadMilestone(); err != nil {
				ctx.ServerError("LoadMilestone", err)
				return
			}
			ghostMilestone := &issues_model.Milestone{
				ID:   -1,
				Name: ctx.Tr("repo.issues.deleted_milestone"),
			}
			if comment.OldMilestoneID > 0 && comment.OldMilestone == nil {
				comment.OldMilestone = ghostMilestone
			}
			if comment.MilestoneID > 0 && comment.Milestone == nil {
				comment.Milestone = ghostMilestone
			}
		} else if comment.Type == models.CommentTypeProject {

			if err = comment.LoadProject(); err != nil {
				ctx.ServerError("LoadProject", err)
				return
			}

			ghostProject := &project_model.Project{
				ID:    -1,
				Title: ctx.Tr("repo.issues.deleted_project"),
			}

			if comment.OldProjectID > 0 && comment.OldProject == nil {
				comment.OldProject = ghostProject
			}

			if comment.ProjectID > 0 && comment.Project == nil {
				comment.Project = ghostProject
			}

		} else if comment.Type == models.CommentTypeAssignees || comment.Type == models.CommentTypeReviewRequest {
			if err = comment.LoadAssigneeUserAndTeam(); err != nil {
				ctx.ServerError("LoadAssigneeUserAndTeam", err)
				return
			}
		} else if comment.Type == models.CommentTypeRemoveDependency || comment.Type == models.CommentTypeAddDependency {
			if err = comment.LoadDepIssueDetails(); err != nil {
				if !models.IsErrIssueNotExist(err) {
					ctx.ServerError("LoadDepIssueDetails", err)
					return
				}
			}
		} else if comment.Type == models.CommentTypeCode || comment.Type == models.CommentTypeReview || comment.Type == models.CommentTypeDismissReview {
			comment.RenderedContent, err = markdown.RenderString(&markup.RenderContext{
				URLPrefix: ctx.Repo.RepoLink,
				Metas:     ctx.Repo.Repository.ComposeMetas(),
				GitRepo:   ctx.Repo.GitRepo,
				Ctx:       ctx,
			}, comment.Content)
			if err != nil {
				ctx.ServerError("RenderString", err)
				return
			}
			if err = comment.LoadReview(); err != nil && !models.IsErrReviewNotExist(err) {
				ctx.ServerError("LoadReview", err)
				return
			}
			participants = addParticipant(comment.Poster, participants)
			if comment.Review == nil {
				continue
			}
			if err = comment.Review.LoadAttributes(ctx); err != nil {
				if !user_model.IsErrUserNotExist(err) {
					ctx.ServerError("Review.LoadAttributes", err)
					return
				}
				comment.Review.Reviewer = user_model.NewGhostUser()
			}
			if err = comment.Review.LoadCodeComments(ctx); err != nil {
				ctx.ServerError("Review.LoadCodeComments", err)
				return
			}
			for _, codeComments := range comment.Review.CodeComments {
				for _, lineComments := range codeComments {
					for _, c := range lineComments {
						// Check tag.
						role, ok = marked[c.PosterID]
						if ok {
							c.ShowRole = role
							continue
						}

						c.ShowRole, err = roleDescriptor(ctx, repo, c.Poster, issue)
						if err != nil {
							ctx.ServerError("roleDescriptor", err)
							return
						}
						marked[c.PosterID] = c.ShowRole
						participants = addParticipant(c.Poster, participants)
					}
				}
			}
			if err = comment.LoadResolveDoer(); err != nil {
				ctx.ServerError("LoadResolveDoer", err)
				return
			}
		} else if comment.Type == models.CommentTypePullRequestPush {
			participants = addParticipant(comment.Poster, participants)
			if err = comment.LoadPushCommits(ctx); err != nil {
				ctx.ServerError("LoadPushCommits", err)
				return
			}
		} else if comment.Type == models.CommentTypeAddTimeManual ||
			comment.Type == models.CommentTypeStopTracking {
			// drop error since times could be pruned from DB..
			_ = comment.LoadTime()
		}
	}

	// Combine multiple label assignments into a single comment
	combineLabelComments(issue)

	getBranchData(ctx, issue)
	if issue.IsPull {
		pull := issue.PullRequest
		pull.Issue = issue
		canDelete := false
		ctx.Data["AllowMerge"] = false

		if ctx.IsSigned {
			if err := pull.LoadHeadRepoCtx(ctx); err != nil {
				log.Error("LoadHeadRepo: %v", err)
<<<<<<< HEAD
			} else if pull.HeadRepo != nil {
				perm, err := models.GetUserRepoPermission(pull.HeadRepo, ctx.Doer)
=======
			} else if pull.HeadRepo != nil && pull.HeadBranch != pull.HeadRepo.DefaultBranch {
				perm, err := models.GetUserRepoPermission(ctx, pull.HeadRepo, ctx.Doer)
>>>>>>> 06e4687c
				if err != nil {
					ctx.ServerError("GetUserRepoPermission", err)
					return
				}
				if perm.CanWrite(unit.TypeCode) {
					// Check if branch is not protected
					if pull.HeadBranch != pull.HeadRepo.DefaultBranch {
						if protected, err := models.IsProtectedBranch(pull.HeadRepo.ID, pull.HeadBranch); err != nil {
							log.Error("IsProtectedBranch: %v", err)
						} else if !protected {
							canDelete = true
							ctx.Data["DeleteBranchLink"] = issue.Link() + "/cleanup"
						}
					}
					ctx.Data["CanWriteToHeadRepo"] = true
				}
			}

			if err := pull.LoadBaseRepoCtx(ctx); err != nil {
				log.Error("LoadBaseRepo: %v", err)
			}
			perm, err := models.GetUserRepoPermission(ctx, pull.BaseRepo, ctx.Doer)
			if err != nil {
				ctx.ServerError("GetUserRepoPermission", err)
				return
			}
			ctx.Data["AllowMerge"], err = pull_service.IsUserAllowedToMerge(pull, perm, ctx.Doer)
			if err != nil {
				ctx.ServerError("IsUserAllowedToMerge", err)
				return
			}

			if ctx.Data["CanMarkConversation"], err = models.CanMarkConversation(issue, ctx.Doer); err != nil {
				ctx.ServerError("CanMarkConversation", err)
				return
			}
		}

		prUnit, err := repo.GetUnit(unit.TypePullRequests)
		if err != nil {
			ctx.ServerError("GetUnit", err)
			return
		}
		prConfig := prUnit.PullRequestsConfig()

		// Check correct values and select default
		if ms, ok := ctx.Data["MergeStyle"].(repo_model.MergeStyle); !ok ||
			!prConfig.IsMergeStyleAllowed(ms) {
			defaultMergeStyle := prConfig.GetDefaultMergeStyle()
			if prConfig.IsMergeStyleAllowed(defaultMergeStyle) && !ok {
				ctx.Data["MergeStyle"] = defaultMergeStyle
			} else if prConfig.AllowMerge {
				ctx.Data["MergeStyle"] = repo_model.MergeStyleMerge
			} else if prConfig.AllowRebase {
				ctx.Data["MergeStyle"] = repo_model.MergeStyleRebase
			} else if prConfig.AllowRebaseMerge {
				ctx.Data["MergeStyle"] = repo_model.MergeStyleRebaseMerge
			} else if prConfig.AllowSquash {
				ctx.Data["MergeStyle"] = repo_model.MergeStyleSquash
			} else if prConfig.AllowManualMerge {
				ctx.Data["MergeStyle"] = repo_model.MergeStyleManuallyMerged
			} else {
				ctx.Data["MergeStyle"] = ""
			}
		}
		if err = pull.LoadProtectedBranch(); err != nil {
			ctx.ServerError("LoadProtectedBranch", err)
			return
		}
		ctx.Data["ShowMergeInstructions"] = true
		if pull.ProtectedBranch != nil {
			var showMergeInstructions bool
			if ctx.Doer != nil {
				showMergeInstructions = pull.ProtectedBranch.CanUserPush(ctx.Doer.ID)
			}
			cnt := pull.ProtectedBranch.GetGrantedApprovalsCount(pull)
			ctx.Data["IsBlockedByApprovals"] = !pull.ProtectedBranch.HasEnoughApprovals(pull)
			ctx.Data["IsBlockedByRejection"] = pull.ProtectedBranch.MergeBlockedByRejectedReview(pull)
			ctx.Data["IsBlockedByOfficialReviewRequests"] = pull.ProtectedBranch.MergeBlockedByOfficialReviewRequests(pull)
			ctx.Data["IsBlockedByOutdatedBranch"] = pull.ProtectedBranch.MergeBlockedByOutdatedBranch(pull)
			ctx.Data["GrantedApprovals"] = cnt
			ctx.Data["RequireSigned"] = pull.ProtectedBranch.RequireSignedCommits
			ctx.Data["ChangedProtectedFiles"] = pull.ChangedProtectedFiles
			ctx.Data["IsBlockedByChangedProtectedFiles"] = len(pull.ChangedProtectedFiles) != 0
			ctx.Data["ChangedProtectedFilesNum"] = len(pull.ChangedProtectedFiles)
			ctx.Data["ShowMergeInstructions"] = showMergeInstructions
		}
		ctx.Data["WillSign"] = false
		if ctx.Doer != nil {
			sign, key, _, err := asymkey_service.SignMerge(ctx, pull, ctx.Doer, pull.BaseRepo.RepoPath(), pull.BaseBranch, pull.GetGitRefName())
			ctx.Data["WillSign"] = sign
			ctx.Data["SigningKey"] = key
			if err != nil {
				if asymkey_service.IsErrWontSign(err) {
					ctx.Data["WontSignReason"] = err.(*asymkey_service.ErrWontSign).Reason
				} else {
					ctx.Data["WontSignReason"] = "error"
					log.Error("Error whilst checking if could sign pr %d in repo %s. Error: %v", pull.ID, pull.BaseRepo.FullName(), err)
				}
			}
		} else {
			ctx.Data["WontSignReason"] = "not_signed_in"
		}

		isPullBranchDeletable := canDelete &&
			pull.HeadRepo != nil &&
			git.IsBranchExist(ctx, pull.HeadRepo.RepoPath(), pull.HeadBranch) &&
			(!pull.HasMerged || ctx.Data["HeadBranchCommitID"] == ctx.Data["PullHeadCommitID"])

		if isPullBranchDeletable && pull.HasMerged {
			exist, err := models.HasUnmergedPullRequestsByHeadInfo(pull.HeadRepoID, pull.HeadBranch)
			if err != nil {
				ctx.ServerError("HasUnmergedPullRequestsByHeadInfo", err)
				return
			}

			isPullBranchDeletable = !exist
		}
		ctx.Data["IsPullBranchDeletable"] = isPullBranchDeletable

		stillCanManualMerge := func() bool {
			if pull.HasMerged || issue.IsClosed || !ctx.IsSigned {
				return false
			}
			if pull.CanAutoMerge() || pull.IsWorkInProgress() || pull.IsChecking() {
				return false
			}
			if (ctx.Doer.IsAdmin || ctx.Repo.IsAdmin()) && prConfig.AllowManualMerge {
				return true
			}

			return false
		}

		ctx.Data["StillCanManualMerge"] = stillCanManualMerge()
	}

	// Get Dependencies
	ctx.Data["BlockedByDependencies"], err = issue.BlockedByDependencies()
	if err != nil {
		ctx.ServerError("BlockedByDependencies", err)
		return
	}
	ctx.Data["BlockingDependencies"], err = issue.BlockingDependencies()
	if err != nil {
		ctx.ServerError("BlockingDependencies", err)
		return
	}

	ctx.Data["Participants"] = participants
	ctx.Data["NumParticipants"] = len(participants)
	ctx.Data["Issue"] = issue
	ctx.Data["Reference"] = issue.Ref
	ctx.Data["SignInLink"] = setting.AppSubURL + "/user/login?redirect_to=" + url.QueryEscape(ctx.Data["Link"].(string))
	ctx.Data["IsIssuePoster"] = ctx.IsSigned && issue.IsPoster(ctx.Doer.ID)
	ctx.Data["HasIssuesOrPullsWritePermission"] = ctx.Repo.CanWriteIssuesOrPulls(issue.IsPull)
	ctx.Data["HasProjectsWritePermission"] = ctx.Repo.CanWrite(unit.TypeProjects)
	ctx.Data["IsRepoAdmin"] = ctx.IsSigned && (ctx.Repo.IsAdmin() || ctx.Doer.IsAdmin)
	ctx.Data["LockReasons"] = setting.Repository.Issue.LockReasons
	ctx.Data["RefEndName"] = git.RefEndName(issue.Ref)

	var hiddenCommentTypes *big.Int
	if ctx.IsSigned {
		val, err := user_model.GetUserSetting(ctx.Doer.ID, user_model.SettingsKeyHiddenCommentTypes)
		if err != nil {
			ctx.ServerError("GetUserSetting", err)
			return
		}
		hiddenCommentTypes, _ = new(big.Int).SetString(val, 10) // we can safely ignore the failed conversion here
	}
	ctx.Data["ShouldShowCommentType"] = func(commentType models.CommentType) bool {
		return hiddenCommentTypes == nil || hiddenCommentTypes.Bit(int(commentType)) == 0
	}

	ctx.HTML(http.StatusOK, tplIssueView)
}

// GetActionIssue will return the issue which is used in the context.
func GetActionIssue(ctx *context.Context) *models.Issue {
	issue, err := models.GetIssueByIndex(ctx.Repo.Repository.ID, ctx.ParamsInt64(":index"))
	if err != nil {
		ctx.NotFoundOrServerError("GetIssueByIndex", models.IsErrIssueNotExist, err)
		return nil
	}
	issue.Repo = ctx.Repo.Repository
	checkIssueRights(ctx, issue)
	if ctx.Written() {
		return nil
	}
	if err = issue.LoadAttributes(); err != nil {
		ctx.ServerError("LoadAttributes", nil)
		return nil
	}
	return issue
}

func checkIssueRights(ctx *context.Context, issue *models.Issue) {
	if issue.IsPull && !ctx.Repo.CanRead(unit.TypePullRequests) ||
		!issue.IsPull && !ctx.Repo.CanRead(unit.TypeIssues) {
		ctx.NotFound("IssueOrPullRequestUnitNotAllowed", nil)
	}
}

func getActionIssues(ctx *context.Context) []*models.Issue {
	commaSeparatedIssueIDs := ctx.FormString("issue_ids")
	if len(commaSeparatedIssueIDs) == 0 {
		return nil
	}
	issueIDs := make([]int64, 0, 10)
	for _, stringIssueID := range strings.Split(commaSeparatedIssueIDs, ",") {
		issueID, err := strconv.ParseInt(stringIssueID, 10, 64)
		if err != nil {
			ctx.ServerError("ParseInt", err)
			return nil
		}
		issueIDs = append(issueIDs, issueID)
	}
	issues, err := models.GetIssuesByIDs(issueIDs)
	if err != nil {
		ctx.ServerError("GetIssuesByIDs", err)
		return nil
	}
	// Check access rights for all issues
	issueUnitEnabled := ctx.Repo.CanRead(unit.TypeIssues)
	prUnitEnabled := ctx.Repo.CanRead(unit.TypePullRequests)
	for _, issue := range issues {
		if issue.IsPull && !prUnitEnabled || !issue.IsPull && !issueUnitEnabled {
			ctx.NotFound("IssueOrPullRequestUnitNotAllowed", nil)
			return nil
		}
		if err = issue.LoadAttributes(); err != nil {
			ctx.ServerError("LoadAttributes", err)
			return nil
		}
	}
	return issues
}

// GetIssueInfo get an issue of a repository
func GetIssueInfo(ctx *context.Context) {
	issue, err := models.GetIssueWithAttrsByIndex(ctx.Repo.Repository.ID, ctx.ParamsInt64(":index"))
	if err != nil {
		if models.IsErrIssueNotExist(err) {
			ctx.Error(http.StatusNotFound)
		} else {
			ctx.Error(http.StatusInternalServerError, "GetIssueByIndex", err.Error())
		}
		return
	}
	ctx.JSON(http.StatusOK, convert.ToAPIIssue(issue))
}

// UpdateIssueTitle change issue's title
func UpdateIssueTitle(ctx *context.Context) {
	issue := GetActionIssue(ctx)
	if ctx.Written() {
		return
	}

	if !ctx.IsSigned || (!issue.IsPoster(ctx.Doer.ID) && !ctx.Repo.CanWriteIssuesOrPulls(issue.IsPull)) {
		ctx.Error(http.StatusForbidden)
		return
	}

	title := ctx.FormTrim("title")
	if len(title) == 0 {
		ctx.Error(http.StatusNoContent)
		return
	}

	if err := issue_service.ChangeTitle(issue, ctx.Doer, title); err != nil {
		ctx.ServerError("ChangeTitle", err)
		return
	}

	ctx.JSON(http.StatusOK, map[string]interface{}{
		"title": issue.Title,
	})
}

// UpdateIssueRef change issue's ref (branch)
func UpdateIssueRef(ctx *context.Context) {
	issue := GetActionIssue(ctx)
	if ctx.Written() {
		return
	}

	if !ctx.IsSigned || (!issue.IsPoster(ctx.Doer.ID) && !ctx.Repo.CanWriteIssuesOrPulls(issue.IsPull)) || issue.IsPull {
		ctx.Error(http.StatusForbidden)
		return
	}

	ref := ctx.FormTrim("ref")

	if err := issue_service.ChangeIssueRef(issue, ctx.Doer, ref); err != nil {
		ctx.ServerError("ChangeRef", err)
		return
	}

	ctx.JSON(http.StatusOK, map[string]interface{}{
		"ref": ref,
	})
}

// UpdateIssueContent change issue's content
func UpdateIssueContent(ctx *context.Context) {
	issue := GetActionIssue(ctx)
	if ctx.Written() {
		return
	}

	if !ctx.IsSigned || (ctx.Doer.ID != issue.PosterID && !ctx.Repo.CanWriteIssuesOrPulls(issue.IsPull)) {
		ctx.Error(http.StatusForbidden)
		return
	}

	if err := issue_service.ChangeContent(issue, ctx.Doer, ctx.Req.FormValue("content")); err != nil {
		ctx.ServerError("ChangeContent", err)
		return
	}

	// when update the request doesn't intend to update attachments (eg: change checkbox state), ignore attachment updates
	if !ctx.FormBool("ignore_attachments") {
		if err := updateAttachments(issue, ctx.FormStrings("files[]")); err != nil {
			ctx.ServerError("UpdateAttachments", err)
			return
		}
	}

	content, err := markdown.RenderString(&markup.RenderContext{
		URLPrefix: ctx.FormString("context"), // FIXME: <- IS THIS SAFE ?
		Metas:     ctx.Repo.Repository.ComposeMetas(),
		GitRepo:   ctx.Repo.GitRepo,
		Ctx:       ctx,
	}, issue.Content)
	if err != nil {
		ctx.ServerError("RenderString", err)
		return
	}

	ctx.JSON(http.StatusOK, map[string]interface{}{
		"content":     content,
		"attachments": attachmentsHTML(ctx, issue.Attachments, issue.Content),
	})
}

// UpdateIssueDeadline updates an issue deadline
func UpdateIssueDeadline(ctx *context.Context) {
	form := web.GetForm(ctx).(*api.EditDeadlineOption)
	issue, err := models.GetIssueByIndex(ctx.Repo.Repository.ID, ctx.ParamsInt64(":index"))
	if err != nil {
		if models.IsErrIssueNotExist(err) {
			ctx.NotFound("GetIssueByIndex", err)
		} else {
			ctx.Error(http.StatusInternalServerError, "GetIssueByIndex", err.Error())
		}
		return
	}

	if !ctx.Repo.CanWriteIssuesOrPulls(issue.IsPull) {
		ctx.Error(http.StatusForbidden, "", "Not repo writer")
		return
	}

	var deadlineUnix timeutil.TimeStamp
	var deadline time.Time
	if form.Deadline != nil && !form.Deadline.IsZero() {
		deadline = time.Date(form.Deadline.Year(), form.Deadline.Month(), form.Deadline.Day(),
			23, 59, 59, 0, time.Local)
		deadlineUnix = timeutil.TimeStamp(deadline.Unix())
	}

	if err := models.UpdateIssueDeadline(issue, deadlineUnix, ctx.Doer); err != nil {
		ctx.Error(http.StatusInternalServerError, "UpdateIssueDeadline", err.Error())
		return
	}

	ctx.JSON(http.StatusCreated, api.IssueDeadline{Deadline: &deadline})
}

// UpdateIssueMilestone change issue's milestone
func UpdateIssueMilestone(ctx *context.Context) {
	issues := getActionIssues(ctx)
	if ctx.Written() {
		return
	}

	milestoneID := ctx.FormInt64("id")
	for _, issue := range issues {
		oldMilestoneID := issue.MilestoneID
		if oldMilestoneID == milestoneID {
			continue
		}
		issue.MilestoneID = milestoneID
		if err := issue_service.ChangeMilestoneAssign(issue, ctx.Doer, oldMilestoneID); err != nil {
			ctx.ServerError("ChangeMilestoneAssign", err)
			return
		}
	}

	ctx.JSON(http.StatusOK, map[string]interface{}{
		"ok": true,
	})
}

// UpdateIssueAssignee change issue's or pull's assignee
func UpdateIssueAssignee(ctx *context.Context) {
	issues := getActionIssues(ctx)
	if ctx.Written() {
		return
	}

	assigneeID := ctx.FormInt64("id")
	action := ctx.FormString("action")

	for _, issue := range issues {
		switch action {
		case "clear":
			if err := issue_service.DeleteNotPassedAssignee(issue, ctx.Doer, []*user_model.User{}); err != nil {
				ctx.ServerError("ClearAssignees", err)
				return
			}
		default:
			assignee, err := user_model.GetUserByID(assigneeID)
			if err != nil {
				ctx.ServerError("GetUserByID", err)
				return
			}

			valid, err := models.CanBeAssigned(assignee, issue.Repo, issue.IsPull)
			if err != nil {
				ctx.ServerError("canBeAssigned", err)
				return
			}
			if !valid {
				ctx.ServerError("canBeAssigned", models.ErrUserDoesNotHaveAccessToRepo{UserID: assigneeID, RepoName: issue.Repo.Name})
				return
			}

			_, _, err = issue_service.ToggleAssignee(issue, ctx.Doer, assigneeID)
			if err != nil {
				ctx.ServerError("ToggleAssignee", err)
				return
			}
		}
	}
	ctx.JSON(http.StatusOK, map[string]interface{}{
		"ok": true,
	})
}

// UpdatePullReviewRequest add or remove review request
func UpdatePullReviewRequest(ctx *context.Context) {
	issues := getActionIssues(ctx)
	if ctx.Written() {
		return
	}

	reviewID := ctx.FormInt64("id")
	action := ctx.FormString("action")

	// TODO: Not support 'clear' now
	if action != "attach" && action != "detach" {
		ctx.Status(http.StatusForbidden)
		return
	}

	for _, issue := range issues {
		if err := issue.LoadRepo(ctx); err != nil {
			ctx.ServerError("issue.LoadRepo", err)
			return
		}

		if !issue.IsPull {
			log.Warn(
				"UpdatePullReviewRequest: refusing to add review request for non-PR issue %-v#%d",
				issue.Repo, issue.Index,
			)
			ctx.Status(http.StatusForbidden)
			return
		}
		if reviewID < 0 {
			// negative reviewIDs represent team requests
			if err := issue.Repo.GetOwner(ctx); err != nil {
				ctx.ServerError("issue.Repo.GetOwner", err)
				return
			}

			if !issue.Repo.Owner.IsOrganization() {
				log.Warn(
					"UpdatePullReviewRequest: refusing to add team review request for %s#%d owned by non organization UID[%d]",
					issue.Repo.FullName(), issue.Index, issue.Repo.ID,
				)
				ctx.Status(http.StatusForbidden)
				return
			}

			team, err := organization.GetTeamByID(-reviewID)
			if err != nil {
				ctx.ServerError("GetTeamByID", err)
				return
			}

			if team.OrgID != issue.Repo.OwnerID {
				log.Warn(
					"UpdatePullReviewRequest: refusing to add team review request for UID[%d] team %s to %s#%d owned by UID[%d]",
					team.OrgID, team.Name, issue.Repo.FullName(), issue.Index, issue.Repo.ID)
				ctx.Status(http.StatusForbidden)
				return
			}

			err = issue_service.IsValidTeamReviewRequest(ctx, team, ctx.Doer, action == "attach", issue)
			if err != nil {
				if models.IsErrNotValidReviewRequest(err) {
					log.Warn(
						"UpdatePullReviewRequest: refusing to add invalid team review request for UID[%d] team %s to %s#%d owned by UID[%d]: Error: %v",
						team.OrgID, team.Name, issue.Repo.FullName(), issue.Index, issue.Repo.ID,
						err,
					)
					ctx.Status(http.StatusForbidden)
					return
				}
				ctx.ServerError("IsValidTeamReviewRequest", err)
				return
			}

			_, err = issue_service.TeamReviewRequest(issue, ctx.Doer, team, action == "attach")
			if err != nil {
				ctx.ServerError("TeamReviewRequest", err)
				return
			}
			continue
		}

		reviewer, err := user_model.GetUserByID(reviewID)
		if err != nil {
			if user_model.IsErrUserNotExist(err) {
				log.Warn(
					"UpdatePullReviewRequest: requested reviewer [%d] for %-v to %-v#%d is not exist: Error: %v",
					reviewID, issue.Repo, issue.Index,
					err,
				)
				ctx.Status(http.StatusForbidden)
				return
			}
			ctx.ServerError("GetUserByID", err)
			return
		}

		err = issue_service.IsValidReviewRequest(ctx, reviewer, ctx.Doer, action == "attach", issue, nil)
		if err != nil {
			if models.IsErrNotValidReviewRequest(err) {
				log.Warn(
					"UpdatePullReviewRequest: refusing to add invalid review request for %-v to %-v#%d: Error: %v",
					reviewer, issue.Repo, issue.Index,
					err,
				)
				ctx.Status(http.StatusForbidden)
				return
			}
			ctx.ServerError("isValidReviewRequest", err)
			return
		}

		_, err = issue_service.ReviewRequest(issue, ctx.Doer, reviewer, action == "attach")
		if err != nil {
			ctx.ServerError("ReviewRequest", err)
			return
		}
	}

	ctx.JSON(http.StatusOK, map[string]interface{}{
		"ok": true,
	})
}

// SearchIssues searches for issues across the repositories that the user has access to
func SearchIssues(ctx *context.Context) {
	before, since, err := context.GetQueryBeforeSince(ctx)
	if err != nil {
		ctx.Error(http.StatusUnprocessableEntity, err.Error())
		return
	}

	var isClosed util.OptionalBool
	switch ctx.FormString("state") {
	case "closed":
		isClosed = util.OptionalBoolTrue
	case "all":
		isClosed = util.OptionalBoolNone
	default:
		isClosed = util.OptionalBoolFalse
	}

	// find repos user can access (for issue search)
	opts := &models.SearchRepoOptions{
		Private:     false,
		AllPublic:   true,
		TopicOnly:   false,
		Collaborate: util.OptionalBoolNone,
		// This needs to be a column that is not nil in fixtures or
		// MySQL will return different results when sorting by null in some cases
		OrderBy: db.SearchOrderByAlphabetically,
		Actor:   ctx.Doer,
	}
	if ctx.IsSigned {
		opts.Private = true
		opts.AllLimited = true
	}
	if ctx.FormString("owner") != "" {
		owner, err := user_model.GetUserByName(ctx.FormString("owner"))
		if err != nil {
			if user_model.IsErrUserNotExist(err) {
				ctx.Error(http.StatusBadRequest, "Owner not found", err.Error())
			} else {
				ctx.Error(http.StatusInternalServerError, "GetUserByName", err.Error())
			}
			return
		}
		opts.OwnerID = owner.ID
		opts.AllLimited = false
		opts.AllPublic = false
		opts.Collaborate = util.OptionalBoolFalse
	}
	if ctx.FormString("team") != "" {
		if ctx.FormString("owner") == "" {
			ctx.Error(http.StatusBadRequest, "", "Owner organisation is required for filtering on team")
			return
		}
		team, err := organization.GetTeam(opts.OwnerID, ctx.FormString("team"))
		if err != nil {
			if organization.IsErrTeamNotExist(err) {
				ctx.Error(http.StatusBadRequest, "Team not found", err.Error())
			} else {
				ctx.Error(http.StatusInternalServerError, "GetUserByName", err.Error())
			}
			return
		}
		opts.TeamID = team.ID
	}

	repoCond := models.SearchRepositoryCondition(opts)
	repoIDs, _, err := models.SearchRepositoryIDs(opts)
	if err != nil {
		ctx.Error(http.StatusInternalServerError, "SearchRepositoryByName", err.Error())
		return
	}

	var issues []*models.Issue
	var filteredCount int64

	keyword := ctx.FormTrim("q")
	if strings.IndexByte(keyword, 0) >= 0 {
		keyword = ""
	}
	var issueIDs []int64
	if len(keyword) > 0 && len(repoIDs) > 0 {
		if issueIDs, err = issue_indexer.SearchIssuesByKeyword(ctx, repoIDs, keyword); err != nil {
			ctx.Error(http.StatusInternalServerError, "SearchIssuesByKeyword", err.Error())
			return
		}
	}

	var isPull util.OptionalBool
	switch ctx.FormString("type") {
	case "pulls":
		isPull = util.OptionalBoolTrue
	case "issues":
		isPull = util.OptionalBoolFalse
	default:
		isPull = util.OptionalBoolNone
	}

	labels := ctx.FormTrim("labels")
	var includedLabelNames []string
	if len(labels) > 0 {
		includedLabelNames = strings.Split(labels, ",")
	}

	milestones := ctx.FormTrim("milestones")
	var includedMilestones []string
	if len(milestones) > 0 {
		includedMilestones = strings.Split(milestones, ",")
	}

	// this api is also used in UI,
	// so the default limit is set to fit UI needs
	limit := ctx.FormInt("limit")
	if limit == 0 {
		limit = setting.UI.IssuePagingNum
	} else if limit > setting.API.MaxResponseItems {
		limit = setting.API.MaxResponseItems
	}

	// Only fetch the issues if we either don't have a keyword or the search returned issues
	// This would otherwise return all issues if no issues were found by the search.
	if len(keyword) == 0 || len(issueIDs) > 0 || len(includedLabelNames) > 0 || len(includedMilestones) > 0 {
		issuesOpt := &models.IssuesOptions{
			ListOptions: db.ListOptions{
				Page:     ctx.FormInt("page"),
				PageSize: limit,
			},
			RepoCond:           repoCond,
			IsClosed:           isClosed,
			IssueIDs:           issueIDs,
			IncludedLabelNames: includedLabelNames,
			IncludeMilestones:  includedMilestones,
			SortType:           "priorityrepo",
			PriorityRepoID:     ctx.FormInt64("priority_repo_id"),
			IsPull:             isPull,
			UpdatedBeforeUnix:  before,
			UpdatedAfterUnix:   since,
		}

		ctxUserID := int64(0)
		if ctx.IsSigned {
			ctxUserID = ctx.Doer.ID
		}

		// Filter for: Created by User, Assigned to User, Mentioning User, Review of User Requested
		if ctx.FormBool("created") {
			issuesOpt.PosterID = ctxUserID
		}
		if ctx.FormBool("assigned") {
			issuesOpt.AssigneeID = ctxUserID
		}
		if ctx.FormBool("mentioned") {
			issuesOpt.MentionedID = ctxUserID
		}
		if ctx.FormBool("review_requested") {
			issuesOpt.ReviewRequestedID = ctxUserID
		}

		if issues, err = models.Issues(issuesOpt); err != nil {
			ctx.Error(http.StatusInternalServerError, "Issues", err.Error())
			return
		}

		issuesOpt.ListOptions = db.ListOptions{
			Page: -1,
		}
		if filteredCount, err = models.CountIssues(issuesOpt); err != nil {
			ctx.Error(http.StatusInternalServerError, "CountIssues", err.Error())
			return
		}
	}

	ctx.SetTotalCountHeader(filteredCount)
	ctx.JSON(http.StatusOK, convert.ToAPIIssueList(issues))
}

func getUserIDForFilter(ctx *context.Context, queryName string) int64 {
	userName := ctx.FormString(queryName)
	if len(userName) == 0 {
		return 0
	}

	user, err := user_model.GetUserByName(userName)
	if user_model.IsErrUserNotExist(err) {
		ctx.NotFound("", err)
		return 0
	}

	if err != nil {
		ctx.Error(http.StatusInternalServerError, err.Error())
		return 0
	}

	return user.ID
}

// ListIssues list the issues of a repository
func ListIssues(ctx *context.Context) {
	before, since, err := context.GetQueryBeforeSince(ctx)
	if err != nil {
		ctx.Error(http.StatusUnprocessableEntity, err.Error())
		return
	}

	var isClosed util.OptionalBool
	switch ctx.FormString("state") {
	case "closed":
		isClosed = util.OptionalBoolTrue
	case "all":
		isClosed = util.OptionalBoolNone
	default:
		isClosed = util.OptionalBoolFalse
	}

	var issues []*models.Issue
	var filteredCount int64

	keyword := ctx.FormTrim("q")
	if strings.IndexByte(keyword, 0) >= 0 {
		keyword = ""
	}
	var issueIDs []int64
	var labelIDs []int64
	if len(keyword) > 0 {
		issueIDs, err = issue_indexer.SearchIssuesByKeyword(ctx, []int64{ctx.Repo.Repository.ID}, keyword)
		if err != nil {
			ctx.Error(http.StatusInternalServerError, err.Error())
			return
		}
	}

	if splitted := strings.Split(ctx.FormString("labels"), ","); len(splitted) > 0 {
		labelIDs, err = models.GetLabelIDsInRepoByNames(ctx.Repo.Repository.ID, splitted)
		if err != nil {
			ctx.Error(http.StatusInternalServerError, err.Error())
			return
		}
	}

	var mileIDs []int64
	if part := strings.Split(ctx.FormString("milestones"), ","); len(part) > 0 {
		for i := range part {
			// uses names and fall back to ids
			// non existent milestones are discarded
			mile, err := issues_model.GetMilestoneByRepoIDANDName(ctx.Repo.Repository.ID, part[i])
			if err == nil {
				mileIDs = append(mileIDs, mile.ID)
				continue
			}
			if !issues_model.IsErrMilestoneNotExist(err) {
				ctx.Error(http.StatusInternalServerError, err.Error())
				return
			}
			id, err := strconv.ParseInt(part[i], 10, 64)
			if err != nil {
				continue
			}
			mile, err = issues_model.GetMilestoneByRepoID(ctx, ctx.Repo.Repository.ID, id)
			if err == nil {
				mileIDs = append(mileIDs, mile.ID)
				continue
			}
			if issues_model.IsErrMilestoneNotExist(err) {
				continue
			}
			ctx.Error(http.StatusInternalServerError, err.Error())
		}
	}

	listOptions := db.ListOptions{
		Page:     ctx.FormInt("page"),
		PageSize: convert.ToCorrectPageSize(ctx.FormInt("limit")),
	}

	var isPull util.OptionalBool
	switch ctx.FormString("type") {
	case "pulls":
		isPull = util.OptionalBoolTrue
	case "issues":
		isPull = util.OptionalBoolFalse
	default:
		isPull = util.OptionalBoolNone
	}

	// FIXME: we should be more efficient here
	createdByID := getUserIDForFilter(ctx, "created_by")
	if ctx.Written() {
		return
	}
	assignedByID := getUserIDForFilter(ctx, "assigned_by")
	if ctx.Written() {
		return
	}
	mentionedByID := getUserIDForFilter(ctx, "mentioned_by")
	if ctx.Written() {
		return
	}

	// Only fetch the issues if we either don't have a keyword or the search returned issues
	// This would otherwise return all issues if no issues were found by the search.
	if len(keyword) == 0 || len(issueIDs) > 0 || len(labelIDs) > 0 {
		issuesOpt := &models.IssuesOptions{
			ListOptions:       listOptions,
			RepoID:            ctx.Repo.Repository.ID,
			IsClosed:          isClosed,
			IssueIDs:          issueIDs,
			LabelIDs:          labelIDs,
			MilestoneIDs:      mileIDs,
			IsPull:            isPull,
			UpdatedBeforeUnix: before,
			UpdatedAfterUnix:  since,
			PosterID:          createdByID,
			AssigneeID:        assignedByID,
			MentionedID:       mentionedByID,
		}

		if issues, err = models.Issues(issuesOpt); err != nil {
			ctx.Error(http.StatusInternalServerError, err.Error())
			return
		}

		issuesOpt.ListOptions = db.ListOptions{
			Page: -1,
		}
		if filteredCount, err = models.CountIssues(issuesOpt); err != nil {
			ctx.Error(http.StatusInternalServerError, err.Error())
			return
		}
	}

	ctx.SetTotalCountHeader(filteredCount)
	ctx.JSON(http.StatusOK, convert.ToAPIIssueList(issues))
}

// UpdateIssueStatus change issue's status
func UpdateIssueStatus(ctx *context.Context) {
	issues := getActionIssues(ctx)
	if ctx.Written() {
		return
	}

	var isClosed bool
	switch action := ctx.FormString("action"); action {
	case "open":
		isClosed = false
	case "close":
		isClosed = true
	default:
		log.Warn("Unrecognized action: %s", action)
	}

	if _, err := models.IssueList(issues).LoadRepositories(); err != nil {
		ctx.ServerError("LoadRepositories", err)
		return
	}
	for _, issue := range issues {
		if issue.IsClosed != isClosed {
			if err := issue_service.ChangeStatus(issue, ctx.Doer, isClosed); err != nil {
				if models.IsErrDependenciesLeft(err) {
					ctx.JSON(http.StatusPreconditionFailed, map[string]interface{}{
						"error": "cannot close this issue because it still has open dependencies",
					})
					return
				}
				ctx.ServerError("ChangeStatus", err)
				return
			}
		}
	}
	ctx.JSON(http.StatusOK, map[string]interface{}{
		"ok": true,
	})
}

// NewComment create a comment for issue
func NewComment(ctx *context.Context) {
	form := web.GetForm(ctx).(*forms.CreateCommentForm)
	issue := GetActionIssue(ctx)
	if ctx.Written() {
		return
	}

	if !ctx.IsSigned || (ctx.Doer.ID != issue.PosterID && !ctx.Repo.CanReadIssuesOrPulls(issue.IsPull)) {
		if log.IsTrace() {
			if ctx.IsSigned {
				issueType := "issues"
				if issue.IsPull {
					issueType = "pulls"
				}
				log.Trace("Permission Denied: User %-v not the Poster (ID: %d) and cannot read %s in Repo %-v.\n"+
					"User in Repo has Permissions: %-+v",
					ctx.Doer,
					log.NewColoredIDValue(issue.PosterID),
					issueType,
					ctx.Repo.Repository,
					ctx.Repo.Permission)
			} else {
				log.Trace("Permission Denied: Not logged in")
			}
		}

		ctx.Error(http.StatusForbidden)
		return
	}

	if issue.IsLocked && !ctx.Repo.CanWriteIssuesOrPulls(issue.IsPull) && !ctx.Doer.IsAdmin {
		ctx.Flash.Error(ctx.Tr("repo.issues.comment_on_locked"))
		ctx.Redirect(issue.HTMLURL())
		return
	}

	var attachments []string
	if setting.Attachment.Enabled {
		attachments = form.Files
	}

	if ctx.HasError() {
		ctx.Flash.Error(ctx.Data["ErrorMsg"].(string))
		ctx.Redirect(issue.HTMLURL())
		return
	}

	var comment *models.Comment
	defer func() {
		// Check if issue admin/poster changes the status of issue.
		if (ctx.Repo.CanWriteIssuesOrPulls(issue.IsPull) || (ctx.IsSigned && issue.IsPoster(ctx.Doer.ID))) &&
			(form.Status == "reopen" || form.Status == "close") &&
			!(issue.IsPull && issue.PullRequest.HasMerged) {

			// Duplication and conflict check should apply to reopen pull request.
			var pr *models.PullRequest

			if form.Status == "reopen" && issue.IsPull {
				pull := issue.PullRequest
				var err error
				pr, err = models.GetUnmergedPullRequest(pull.HeadRepoID, pull.BaseRepoID, pull.HeadBranch, pull.BaseBranch, pull.Flow)
				if err != nil {
					if !models.IsErrPullRequestNotExist(err) {
						ctx.ServerError("GetUnmergedPullRequest", err)
						return
					}
				}

				// Regenerate patch and test conflict.
				if pr == nil {
					issue.PullRequest.HeadCommitID = ""
					pull_service.AddToTaskQueue(issue.PullRequest)
				}
			}

			if pr != nil {
				ctx.Flash.Info(ctx.Tr("repo.pulls.open_unmerged_pull_exists", pr.Index))
			} else {
				isClosed := form.Status == "close"
				if err := issue_service.ChangeStatus(issue, ctx.Doer, isClosed); err != nil {
					log.Error("ChangeStatus: %v", err)

					if models.IsErrDependenciesLeft(err) {
						if issue.IsPull {
							ctx.Flash.Error(ctx.Tr("repo.issues.dependency.pr_close_blocked"))
							ctx.Redirect(fmt.Sprintf("%s/pulls/%d", ctx.Repo.RepoLink, issue.Index))
						} else {
							ctx.Flash.Error(ctx.Tr("repo.issues.dependency.issue_close_blocked"))
							ctx.Redirect(fmt.Sprintf("%s/issues/%d", ctx.Repo.RepoLink, issue.Index))
						}
						return
					}
				} else {
					if err := stopTimerIfAvailable(ctx.Doer, issue); err != nil {
						ctx.ServerError("CreateOrStopIssueStopwatch", err)
						return
					}

					log.Trace("Issue [%d] status changed to closed: %v", issue.ID, issue.IsClosed)
				}
			}
		}

		// Redirect to comment hashtag if there is any actual content.
		typeName := "issues"
		if issue.IsPull {
			typeName = "pulls"
		}
		if comment != nil {
			ctx.Redirect(fmt.Sprintf("%s/%s/%d#%s", ctx.Repo.RepoLink, typeName, issue.Index, comment.HashTag()))
		} else {
			ctx.Redirect(fmt.Sprintf("%s/%s/%d", ctx.Repo.RepoLink, typeName, issue.Index))
		}
	}()

	// Fix #321: Allow empty comments, as long as we have attachments.
	if len(form.Content) == 0 && len(attachments) == 0 {
		return
	}

	comment, err := comment_service.CreateIssueComment(ctx.Doer, ctx.Repo.Repository, issue, form.Content, attachments)
	if err != nil {
		ctx.ServerError("CreateIssueComment", err)
		return
	}

	log.Trace("Comment created: %d/%d/%d", ctx.Repo.Repository.ID, issue.ID, comment.ID)
}

// UpdateCommentContent change comment of issue's content
func UpdateCommentContent(ctx *context.Context) {
	comment, err := models.GetCommentByID(ctx.ParamsInt64(":id"))
	if err != nil {
		ctx.NotFoundOrServerError("GetCommentByID", models.IsErrCommentNotExist, err)
		return
	}

	if err := comment.LoadIssue(); err != nil {
		ctx.NotFoundOrServerError("LoadIssue", models.IsErrIssueNotExist, err)
		return
	}

	if !ctx.IsSigned || (ctx.Doer.ID != comment.PosterID && !ctx.Repo.CanWriteIssuesOrPulls(comment.Issue.IsPull)) {
		ctx.Error(http.StatusForbidden)
		return
	}

	if comment.Type != models.CommentTypeComment && comment.Type != models.CommentTypeReview && comment.Type != models.CommentTypeCode {
		ctx.Error(http.StatusNoContent)
		return
	}

	oldContent := comment.Content
	comment.Content = ctx.FormString("content")
	if len(comment.Content) == 0 {
		ctx.JSON(http.StatusOK, map[string]interface{}{
			"content": "",
		})
		return
	}
	if err = comment_service.UpdateComment(comment, ctx.Doer, oldContent); err != nil {
		ctx.ServerError("UpdateComment", err)
		return
	}

	if err := comment.LoadAttachments(); err != nil {
		ctx.ServerError("LoadAttachments", err)
		return
	}

	// when the update request doesn't intend to update attachments (eg: change checkbox state), ignore attachment updates
	if !ctx.FormBool("ignore_attachments") {
		if err := updateAttachments(comment, ctx.FormStrings("files[]")); err != nil {
			ctx.ServerError("UpdateAttachments", err)
			return
		}
	}

	content, err := markdown.RenderString(&markup.RenderContext{
		URLPrefix: ctx.FormString("context"), // FIXME: <- IS THIS SAFE ?
		Metas:     ctx.Repo.Repository.ComposeMetas(),
		GitRepo:   ctx.Repo.GitRepo,
		Ctx:       ctx,
	}, comment.Content)
	if err != nil {
		ctx.ServerError("RenderString", err)
		return
	}

	ctx.JSON(http.StatusOK, map[string]interface{}{
		"content":     content,
		"attachments": attachmentsHTML(ctx, comment.Attachments, comment.Content),
	})
}

// DeleteComment delete comment of issue
func DeleteComment(ctx *context.Context) {
	comment, err := models.GetCommentByID(ctx.ParamsInt64(":id"))
	if err != nil {
		ctx.NotFoundOrServerError("GetCommentByID", models.IsErrCommentNotExist, err)
		return
	}

	if err := comment.LoadIssue(); err != nil {
		ctx.NotFoundOrServerError("LoadIssue", models.IsErrIssueNotExist, err)
		return
	}

	if !ctx.IsSigned || (ctx.Doer.ID != comment.PosterID && !ctx.Repo.CanWriteIssuesOrPulls(comment.Issue.IsPull)) {
		ctx.Error(http.StatusForbidden)
		return
	} else if comment.Type != models.CommentTypeComment && comment.Type != models.CommentTypeCode {
		ctx.Error(http.StatusNoContent)
		return
	}

	if err = comment_service.DeleteComment(ctx.Doer, comment); err != nil {
		ctx.ServerError("DeleteCommentByID", err)
		return
	}

	ctx.Status(http.StatusOK)
}

// ChangeIssueReaction create a reaction for issue
func ChangeIssueReaction(ctx *context.Context) {
	form := web.GetForm(ctx).(*forms.ReactionForm)
	issue := GetActionIssue(ctx)
	if ctx.Written() {
		return
	}

	if !ctx.IsSigned || (ctx.Doer.ID != issue.PosterID && !ctx.Repo.CanReadIssuesOrPulls(issue.IsPull)) {
		if log.IsTrace() {
			if ctx.IsSigned {
				issueType := "issues"
				if issue.IsPull {
					issueType = "pulls"
				}
				log.Trace("Permission Denied: User %-v not the Poster (ID: %d) and cannot read %s in Repo %-v.\n"+
					"User in Repo has Permissions: %-+v",
					ctx.Doer,
					log.NewColoredIDValue(issue.PosterID),
					issueType,
					ctx.Repo.Repository,
					ctx.Repo.Permission)
			} else {
				log.Trace("Permission Denied: Not logged in")
			}
		}

		ctx.Error(http.StatusForbidden)
		return
	}

	if ctx.HasError() {
		ctx.ServerError("ChangeIssueReaction", errors.New(ctx.GetErrMsg()))
		return
	}

	switch ctx.Params(":action") {
	case "react":
		reaction, err := issues_model.CreateIssueReaction(ctx.Doer.ID, issue.ID, form.Content)
		if err != nil {
			if issues_model.IsErrForbiddenIssueReaction(err) {
				ctx.ServerError("ChangeIssueReaction", err)
				return
			}
			log.Info("CreateIssueReaction: %s", err)
			break
		}
		// Reload new reactions
		issue.Reactions = nil
		if err = issue.LoadAttributes(); err != nil {
			log.Info("issue.LoadAttributes: %s", err)
			break
		}

		log.Trace("Reaction for issue created: %d/%d/%d", ctx.Repo.Repository.ID, issue.ID, reaction.ID)
	case "unreact":
		if err := issues_model.DeleteIssueReaction(ctx.Doer.ID, issue.ID, form.Content); err != nil {
			ctx.ServerError("DeleteIssueReaction", err)
			return
		}

		// Reload new reactions
		issue.Reactions = nil
		if err := issue.LoadAttributes(); err != nil {
			log.Info("issue.LoadAttributes: %s", err)
			break
		}

		log.Trace("Reaction for issue removed: %d/%d", ctx.Repo.Repository.ID, issue.ID)
	default:
		ctx.NotFound(fmt.Sprintf("Unknown action %s", ctx.Params(":action")), nil)
		return
	}

	if len(issue.Reactions) == 0 {
		ctx.JSON(http.StatusOK, map[string]interface{}{
			"empty": true,
			"html":  "",
		})
		return
	}

	html, err := ctx.RenderToString(tplReactions, map[string]interface{}{
		"ctx":       ctx.Data,
		"ActionURL": fmt.Sprintf("%s/issues/%d/reactions", ctx.Repo.RepoLink, issue.Index),
		"Reactions": issue.Reactions.GroupByType(),
	})
	if err != nil {
		ctx.ServerError("ChangeIssueReaction.HTMLString", err)
		return
	}
	ctx.JSON(http.StatusOK, map[string]interface{}{
		"html": html,
	})
}

// ChangeCommentReaction create a reaction for comment
func ChangeCommentReaction(ctx *context.Context) {
	form := web.GetForm(ctx).(*forms.ReactionForm)
	comment, err := models.GetCommentByID(ctx.ParamsInt64(":id"))
	if err != nil {
		ctx.NotFoundOrServerError("GetCommentByID", models.IsErrCommentNotExist, err)
		return
	}

	if err := comment.LoadIssue(); err != nil {
		ctx.NotFoundOrServerError("LoadIssue", models.IsErrIssueNotExist, err)
		return
	}

	if !ctx.IsSigned || (ctx.Doer.ID != comment.PosterID && !ctx.Repo.CanReadIssuesOrPulls(comment.Issue.IsPull)) {
		if log.IsTrace() {
			if ctx.IsSigned {
				issueType := "issues"
				if comment.Issue.IsPull {
					issueType = "pulls"
				}
				log.Trace("Permission Denied: User %-v not the Poster (ID: %d) and cannot read %s in Repo %-v.\n"+
					"User in Repo has Permissions: %-+v",
					ctx.Doer,
					log.NewColoredIDValue(comment.Issue.PosterID),
					issueType,
					ctx.Repo.Repository,
					ctx.Repo.Permission)
			} else {
				log.Trace("Permission Denied: Not logged in")
			}
		}

		ctx.Error(http.StatusForbidden)
		return
	}

	if comment.Type != models.CommentTypeComment && comment.Type != models.CommentTypeCode && comment.Type != models.CommentTypeReview {
		ctx.Error(http.StatusNoContent)
		return
	}

	switch ctx.Params(":action") {
	case "react":
		reaction, err := issues_model.CreateCommentReaction(ctx.Doer.ID, comment.Issue.ID, comment.ID, form.Content)
		if err != nil {
			if issues_model.IsErrForbiddenIssueReaction(err) {
				ctx.ServerError("ChangeIssueReaction", err)
				return
			}
			log.Info("CreateCommentReaction: %s", err)
			break
		}
		// Reload new reactions
		comment.Reactions = nil
		if err = comment.LoadReactions(ctx.Repo.Repository); err != nil {
			log.Info("comment.LoadReactions: %s", err)
			break
		}

		log.Trace("Reaction for comment created: %d/%d/%d/%d", ctx.Repo.Repository.ID, comment.Issue.ID, comment.ID, reaction.ID)
	case "unreact":
		if err := issues_model.DeleteCommentReaction(ctx.Doer.ID, comment.Issue.ID, comment.ID, form.Content); err != nil {
			ctx.ServerError("DeleteCommentReaction", err)
			return
		}

		// Reload new reactions
		comment.Reactions = nil
		if err = comment.LoadReactions(ctx.Repo.Repository); err != nil {
			log.Info("comment.LoadReactions: %s", err)
			break
		}

		log.Trace("Reaction for comment removed: %d/%d/%d", ctx.Repo.Repository.ID, comment.Issue.ID, comment.ID)
	default:
		ctx.NotFound(fmt.Sprintf("Unknown action %s", ctx.Params(":action")), nil)
		return
	}

	if len(comment.Reactions) == 0 {
		ctx.JSON(http.StatusOK, map[string]interface{}{
			"empty": true,
			"html":  "",
		})
		return
	}

	html, err := ctx.RenderToString(tplReactions, map[string]interface{}{
		"ctx":       ctx.Data,
		"ActionURL": fmt.Sprintf("%s/comments/%d/reactions", ctx.Repo.RepoLink, comment.ID),
		"Reactions": comment.Reactions.GroupByType(),
	})
	if err != nil {
		ctx.ServerError("ChangeCommentReaction.HTMLString", err)
		return
	}
	ctx.JSON(http.StatusOK, map[string]interface{}{
		"html": html,
	})
}

func addParticipant(poster *user_model.User, participants []*user_model.User) []*user_model.User {
	for _, part := range participants {
		if poster.ID == part.ID {
			return participants
		}
	}
	return append(participants, poster)
}

func filterXRefComments(ctx *context.Context, issue *models.Issue) error {
	// Remove comments that the user has no permissions to see
	for i := 0; i < len(issue.Comments); {
		c := issue.Comments[i]
		if models.CommentTypeIsRef(c.Type) && c.RefRepoID != issue.RepoID && c.RefRepoID != 0 {
			var err error
			// Set RefRepo for description in template
			c.RefRepo, err = repo_model.GetRepositoryByID(c.RefRepoID)
			if err != nil {
				return err
			}
			perm, err := models.GetUserRepoPermission(ctx, c.RefRepo, ctx.Doer)
			if err != nil {
				return err
			}
			if !perm.CanReadIssuesOrPulls(c.RefIsPull) {
				issue.Comments = append(issue.Comments[:i], issue.Comments[i+1:]...)
				continue
			}
		}
		i++
	}
	return nil
}

// GetIssueAttachments returns attachments for the issue
func GetIssueAttachments(ctx *context.Context) {
	issue := GetActionIssue(ctx)
	attachments := make([]*api.Attachment, len(issue.Attachments))
	for i := 0; i < len(issue.Attachments); i++ {
		attachments[i] = convert.ToReleaseAttachment(issue.Attachments[i])
	}
	ctx.JSON(http.StatusOK, attachments)
}

// GetCommentAttachments returns attachments for the comment
func GetCommentAttachments(ctx *context.Context) {
	comment, err := models.GetCommentByID(ctx.ParamsInt64(":id"))
	if err != nil {
		ctx.NotFoundOrServerError("GetCommentByID", models.IsErrCommentNotExist, err)
		return
	}
	attachments := make([]*api.Attachment, 0)
	if comment.Type == models.CommentTypeComment {
		if err := comment.LoadAttachments(); err != nil {
			ctx.ServerError("LoadAttachments", err)
			return
		}
		for i := 0; i < len(comment.Attachments); i++ {
			attachments = append(attachments, convert.ToReleaseAttachment(comment.Attachments[i]))
		}
	}
	ctx.JSON(http.StatusOK, attachments)
}

func updateAttachments(item interface{}, files []string) error {
	var attachments []*repo_model.Attachment
	switch content := item.(type) {
	case *models.Issue:
		attachments = content.Attachments
	case *models.Comment:
		attachments = content.Attachments
	default:
		return fmt.Errorf("unknown Type: %T", content)
	}
	for i := 0; i < len(attachments); i++ {
		if util.IsStringInSlice(attachments[i].UUID, files) {
			continue
		}
		if err := repo_model.DeleteAttachment(attachments[i], true); err != nil {
			return err
		}
	}
	var err error
	if len(files) > 0 {
		switch content := item.(type) {
		case *models.Issue:
			err = models.UpdateIssueAttachments(content.ID, files)
		case *models.Comment:
			err = content.UpdateAttachments(files)
		default:
			return fmt.Errorf("unknown Type: %T", content)
		}
		if err != nil {
			return err
		}
	}
	switch content := item.(type) {
	case *models.Issue:
		content.Attachments, err = repo_model.GetAttachmentsByIssueID(content.ID)
	case *models.Comment:
		content.Attachments, err = repo_model.GetAttachmentsByCommentID(content.ID)
	default:
		return fmt.Errorf("unknown Type: %T", content)
	}
	return err
}

func attachmentsHTML(ctx *context.Context, attachments []*repo_model.Attachment, content string) string {
	attachHTML, err := ctx.RenderToString(tplAttachment, map[string]interface{}{
		"ctx":         ctx.Data,
		"Attachments": attachments,
		"Content":     content,
	})
	if err != nil {
		ctx.ServerError("attachmentsHTML.HTMLString", err)
		return ""
	}
	return attachHTML
}

// combineLabelComments combine the nearby label comments as one.
func combineLabelComments(issue *models.Issue) {
	var prev, cur *models.Comment
	for i := 0; i < len(issue.Comments); i++ {
		cur = issue.Comments[i]
		if i > 0 {
			prev = issue.Comments[i-1]
		}
		if i == 0 || cur.Type != models.CommentTypeLabel ||
			(prev != nil && prev.PosterID != cur.PosterID) ||
			(prev != nil && cur.CreatedUnix-prev.CreatedUnix >= 60) {
			if cur.Type == models.CommentTypeLabel && cur.Label != nil {
				if cur.Content != "1" {
					cur.RemovedLabels = append(cur.RemovedLabels, cur.Label)
				} else {
					cur.AddedLabels = append(cur.AddedLabels, cur.Label)
				}
			}
			continue
		}

		if cur.Label != nil { // now cur MUST be label comment
			if prev.Type == models.CommentTypeLabel { // we can combine them only prev is a label comment
				if cur.Content != "1" {
					// remove labels from the AddedLabels list if the label that was removed is already
					// in this list, and if it's not in this list, add the label to RemovedLabels
					addedAndRemoved := false
					for i, label := range prev.AddedLabels {
						if cur.Label.ID == label.ID {
							prev.AddedLabels = append(prev.AddedLabels[:i], prev.AddedLabels[i+1:]...)
							addedAndRemoved = true
							break
						}
					}
					if !addedAndRemoved {
						prev.RemovedLabels = append(prev.RemovedLabels, cur.Label)
					}
				} else {
					// remove labels from the RemovedLabels list if the label that was added is already
					// in this list, and if it's not in this list, add the label to AddedLabels
					removedAndAdded := false
					for i, label := range prev.RemovedLabels {
						if cur.Label.ID == label.ID {
							prev.RemovedLabels = append(prev.RemovedLabels[:i], prev.RemovedLabels[i+1:]...)
							removedAndAdded = true
							break
						}
					}
					if !removedAndAdded {
						prev.AddedLabels = append(prev.AddedLabels, cur.Label)
					}
				}
				prev.CreatedUnix = cur.CreatedUnix
				// remove the current comment since it has been combined to prev comment
				issue.Comments = append(issue.Comments[:i], issue.Comments[i+1:]...)
				i--
			} else { // if prev is not a label comment, start a new group
				if cur.Content != "1" {
					cur.RemovedLabels = append(cur.RemovedLabels, cur.Label)
				} else {
					cur.AddedLabels = append(cur.AddedLabels, cur.Label)
				}
			}
		}
	}
}

// get all teams that current user can mention
func handleTeamMentions(ctx *context.Context) {
	if ctx.Doer == nil || !ctx.Repo.Owner.IsOrganization() {
		return
	}

	var isAdmin bool
	var err error
	var teams []*organization.Team
	org := organization.OrgFromUser(ctx.Repo.Owner)
	// Admin has super access.
	if ctx.Doer.IsAdmin {
		isAdmin = true
	} else {
		isAdmin, err = org.IsOwnedBy(ctx.Doer.ID)
		if err != nil {
			ctx.ServerError("IsOwnedBy", err)
			return
		}
	}

	if isAdmin {
		teams, err = org.LoadTeams()
		if err != nil {
			ctx.ServerError("LoadTeams", err)
			return
		}
	} else {
		teams, err = org.GetUserTeams(ctx.Doer.ID)
		if err != nil {
			ctx.ServerError("GetUserTeams", err)
			return
		}
	}

	ctx.Data["MentionableTeams"] = teams
	ctx.Data["MentionableTeamsOrg"] = ctx.Repo.Owner.Name
	ctx.Data["MentionableTeamsOrgAvatar"] = ctx.Repo.Owner.AvatarLink()
}<|MERGE_RESOLUTION|>--- conflicted
+++ resolved
@@ -1529,13 +1529,8 @@
 		if ctx.IsSigned {
 			if err := pull.LoadHeadRepoCtx(ctx); err != nil {
 				log.Error("LoadHeadRepo: %v", err)
-<<<<<<< HEAD
 			} else if pull.HeadRepo != nil {
 				perm, err := models.GetUserRepoPermission(pull.HeadRepo, ctx.Doer)
-=======
-			} else if pull.HeadRepo != nil && pull.HeadBranch != pull.HeadRepo.DefaultBranch {
-				perm, err := models.GetUserRepoPermission(ctx, pull.HeadRepo, ctx.Doer)
->>>>>>> 06e4687c
 				if err != nil {
 					ctx.ServerError("GetUserRepoPermission", err)
 					return
