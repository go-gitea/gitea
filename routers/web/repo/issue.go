// Copyright 2014 The Gogs Authors. All rights reserved.
// Copyright 2018 The Gitea Authors. All rights reserved.
// SPDX-License-Identifier: MIT

package repo

import (
	"bytes"
	stdCtx "context"
	"errors"
	"fmt"
	"math/big"
	"net/http"
	"net/url"
	"slices"
	"sort"
	"strconv"
	"strings"
	"time"

	activities_model "code.gitea.io/gitea/models/activities"
	"code.gitea.io/gitea/models/db"
	git_model "code.gitea.io/gitea/models/git"
	issues_model "code.gitea.io/gitea/models/issues"
	"code.gitea.io/gitea/models/organization"
	access_model "code.gitea.io/gitea/models/perm/access"
	project_model "code.gitea.io/gitea/models/project"
	pull_model "code.gitea.io/gitea/models/pull"
	repo_model "code.gitea.io/gitea/models/repo"
	"code.gitea.io/gitea/models/unit"
	user_model "code.gitea.io/gitea/models/user"
	"code.gitea.io/gitea/modules/base"
	"code.gitea.io/gitea/modules/container"
	"code.gitea.io/gitea/modules/context"
	"code.gitea.io/gitea/modules/git"
	issue_indexer "code.gitea.io/gitea/modules/indexer/issues"
	issue_template "code.gitea.io/gitea/modules/issue/template"
	"code.gitea.io/gitea/modules/log"
	"code.gitea.io/gitea/modules/markup"
	"code.gitea.io/gitea/modules/markup/markdown"
	repo_module "code.gitea.io/gitea/modules/repository"
	"code.gitea.io/gitea/modules/setting"
	api "code.gitea.io/gitea/modules/structs"
	"code.gitea.io/gitea/modules/templates/vars"
	"code.gitea.io/gitea/modules/timeutil"
	"code.gitea.io/gitea/modules/upload"
	"code.gitea.io/gitea/modules/util"
	"code.gitea.io/gitea/modules/web"
	"code.gitea.io/gitea/routers/utils"
	asymkey_service "code.gitea.io/gitea/services/asymkey"
	"code.gitea.io/gitea/services/convert"
	"code.gitea.io/gitea/services/forms"
	issue_service "code.gitea.io/gitea/services/issue"
	pull_service "code.gitea.io/gitea/services/pull"
	repo_service "code.gitea.io/gitea/services/repository"
)

const (
	tplAttachment base.TplName = "repo/issue/view_content/attachments"

	tplIssues      base.TplName = "repo/issue/list"
	tplIssueNew    base.TplName = "repo/issue/new"
	tplIssueChoose base.TplName = "repo/issue/choose"
	tplIssueView   base.TplName = "repo/issue/view"

	tplReactions base.TplName = "repo/issue/view_content/reactions"

	issueTemplateKey      = "IssueTemplate"
	issueTemplateTitleKey = "IssueTemplateTitle"
)

// IssueTemplateCandidates issue templates
var IssueTemplateCandidates = []string{
	"ISSUE_TEMPLATE.md",
	"ISSUE_TEMPLATE.yaml",
	"ISSUE_TEMPLATE.yml",
	"issue_template.md",
	"issue_template.yaml",
	"issue_template.yml",
	".gitea/ISSUE_TEMPLATE.md",
	".gitea/ISSUE_TEMPLATE.yaml",
	".gitea/ISSUE_TEMPLATE.yml",
	".gitea/issue_template.md",
	".gitea/issue_template.yaml",
	".gitea/issue_template.yml",
	".github/ISSUE_TEMPLATE.md",
	".github/ISSUE_TEMPLATE.yaml",
	".github/ISSUE_TEMPLATE.yml",
	".github/issue_template.md",
	".github/issue_template.yaml",
	".github/issue_template.yml",
}

// MustAllowUserComment checks to make sure if an issue is locked.
// If locked and user has permissions to write to the repository,
// then the comment is allowed, else it is blocked
func MustAllowUserComment(ctx *context.Context) {
	issue := GetActionIssue(ctx)
	if ctx.Written() {
		return
	}

	if issue.IsLocked && !ctx.Repo.CanWriteIssuesOrPulls(issue.IsPull) && !ctx.Doer.IsAdmin {
		ctx.Flash.Error(ctx.Tr("repo.issues.comment_on_locked"))
		ctx.Redirect(issue.Link())
		return
	}
}

// MustEnableIssues check if repository enable internal issues
func MustEnableIssues(ctx *context.Context) {
	if !ctx.Repo.CanRead(unit.TypeIssues) &&
		!ctx.Repo.CanRead(unit.TypeExternalTracker) {
		ctx.NotFound("MustEnableIssues", nil)
		return
	}

	unit, err := ctx.Repo.Repository.GetUnit(ctx, unit.TypeExternalTracker)
	if err == nil {
		ctx.Redirect(unit.ExternalTrackerConfig().ExternalTrackerURL)
		return
	}
}

// MustAllowPulls check if repository enable pull requests and user have right to do that
func MustAllowPulls(ctx *context.Context) {
	if !ctx.Repo.Repository.CanEnablePulls() || !ctx.Repo.CanRead(unit.TypePullRequests) {
		ctx.NotFound("MustAllowPulls", nil)
		return
	}

	// User can send pull request if owns a forked repository.
	if ctx.IsSigned && repo_model.HasForkedRepo(ctx, ctx.Doer.ID, ctx.Repo.Repository.ID) {
		ctx.Repo.PullRequest.Allowed = true
		ctx.Repo.PullRequest.HeadInfoSubURL = url.PathEscape(ctx.Doer.Name) + ":" + util.PathEscapeSegments(ctx.Repo.BranchName)
	}
}

func issues(ctx *context.Context, milestoneID, projectID int64, isPullOption util.OptionalBool) {
	var err error
	viewType := ctx.FormString("type")
	sortType := ctx.FormString("sort")
	types := []string{"all", "your_repositories", "assigned", "created_by", "mentioned", "review_requested", "reviewed_by"}
	if !util.SliceContainsString(types, viewType, true) {
		viewType = "all"
	}

	var (
		assigneeID        = ctx.FormInt64("assignee")
		posterID          = ctx.FormInt64("poster")
		mentionedID       int64
		reviewRequestedID int64
		reviewedID        int64
	)

	if ctx.IsSigned {
		switch viewType {
		case "created_by":
			posterID = ctx.Doer.ID
		case "mentioned":
			mentionedID = ctx.Doer.ID
		case "assigned":
			assigneeID = ctx.Doer.ID
		case "review_requested":
			reviewRequestedID = ctx.Doer.ID
		case "reviewed_by":
			reviewedID = ctx.Doer.ID
		}
	}

	repo := ctx.Repo.Repository
	var labelIDs []int64
	// 1,-2 means including label 1 and excluding label 2
	// 0 means issues with no label
	// blank means labels will not be filtered for issues
	selectLabels := ctx.FormString("labels")
	if selectLabels == "" {
		ctx.Data["AllLabels"] = true
	} else if selectLabels == "0" {
		ctx.Data["NoLabel"] = true
	}
	if len(selectLabels) > 0 {
		labelIDs, err = base.StringsToInt64s(strings.Split(selectLabels, ","))
		if err != nil {
			ctx.ServerError("StringsToInt64s", err)
			return
		}
	}

	keyword := strings.Trim(ctx.FormString("q"), " ")
	if bytes.Contains([]byte(keyword), []byte{0x00}) {
		keyword = ""
	}

	var mileIDs []int64
	if milestoneID > 0 || milestoneID == db.NoConditionID { // -1 to get those issues which have no any milestone assigned
		mileIDs = []int64{milestoneID}
	}

	var issueStats *issues_model.IssueStats
	statsOpts := &issues_model.IssuesOptions{
		RepoIDs:           []int64{repo.ID},
		LabelIDs:          labelIDs,
		MilestoneIDs:      mileIDs,
		ProjectID:         projectID,
		AssigneeID:        assigneeID,
		MentionedID:       mentionedID,
		PosterID:          posterID,
		ReviewRequestedID: reviewRequestedID,
		ReviewedID:        reviewedID,
		IsPull:            isPullOption,
		IssueIDs:          nil,
	}
	if keyword != "" {
		allIssueIDs, err := issueIDsFromSearch(ctx, keyword, statsOpts)
		if err != nil {
			if issue_indexer.IsAvailable(ctx) {
				ctx.ServerError("issueIDsFromSearch", err)
				return
			}
			ctx.Data["IssueIndexerUnavailable"] = true
			return
		}
		statsOpts.IssueIDs = allIssueIDs
	}
	if keyword != "" && len(statsOpts.IssueIDs) == 0 {
		// So it did search with the keyword, but no issue found.
		// Just set issueStats to empty.
		issueStats = &issues_model.IssueStats{}
	} else {
		// So it did search with the keyword, and found some issues. It needs to get issueStats of these issues.
		// Or the keyword is empty, so it doesn't need issueIDs as filter, just get issueStats with statsOpts.
		issueStats, err = issues_model.GetIssueStats(ctx, statsOpts)
		if err != nil {
			ctx.ServerError("GetIssueStats", err)
			return
		}
	}

	isShowClosed := ctx.FormString("state") == "closed"
	// if open issues are zero and close don't, use closed as default
	if len(ctx.FormString("state")) == 0 && issueStats.OpenCount == 0 && issueStats.ClosedCount != 0 {
		isShowClosed = true
	}

<<<<<<< HEAD
	if repo.IsTimetrackerEnabled(ctx) {
		totalTrackedTime, err := issues_model.GetIssueTotalTrackedTime(ctx, statsOpts, isShowClosed)
		if err != nil {
			ctx.ServerError("GetIssueTotalTrackedTime", err)
			return
		}
		ctx.Data["TotalTrackedTime"] = totalTrackedTime
	}
=======
	archived := ctx.FormBool("archived")
>>>>>>> 398eccb3

	page := ctx.FormInt("page")
	if page <= 1 {
		page = 1
	}

	var total int
	if !isShowClosed {
		total = int(issueStats.OpenCount)
	} else {
		total = int(issueStats.ClosedCount)
	}
	pager := context.NewPagination(total, setting.UI.IssuePagingNum, page, 5)

	var issues issues_model.IssueList
	{
		ids, err := issueIDsFromSearch(ctx, keyword, &issues_model.IssuesOptions{
			Paginator: &db.ListOptions{
				Page:     pager.Paginater.Current(),
				PageSize: setting.UI.IssuePagingNum,
			},
			RepoIDs:           []int64{repo.ID},
			AssigneeID:        assigneeID,
			PosterID:          posterID,
			MentionedID:       mentionedID,
			ReviewRequestedID: reviewRequestedID,
			ReviewedID:        reviewedID,
			MilestoneIDs:      mileIDs,
			ProjectID:         projectID,
			IsClosed:          util.OptionalBoolOf(isShowClosed),
			IsPull:            isPullOption,
			LabelIDs:          labelIDs,
			SortType:          sortType,
		})
		if err != nil {
			if issue_indexer.IsAvailable(ctx) {
				ctx.ServerError("issueIDsFromSearch", err)
				return
			}
			ctx.Data["IssueIndexerUnavailable"] = true
			return
		}
		issues, err = issues_model.GetIssuesByIDs(ctx, ids, true)
		if err != nil {
			ctx.ServerError("GetIssuesByIDs", err)
			return
		}
	}

	approvalCounts, err := issues.GetApprovalCounts(ctx)
	if err != nil {
		ctx.ServerError("ApprovalCounts", err)
		return
	}

	// Get posters.
	for i := range issues {
		// Check read status
		if !ctx.IsSigned {
			issues[i].IsRead = true
		} else if err = issues[i].GetIsRead(ctx, ctx.Doer.ID); err != nil {
			ctx.ServerError("GetIsRead", err)
			return
		}
	}

	commitStatuses, lastStatus, err := pull_service.GetIssuesAllCommitStatus(ctx, issues)
	if err != nil {
		ctx.ServerError("GetIssuesAllCommitStatus", err)
		return
	}

	if err := issues.LoadAttributes(ctx); err != nil {
		ctx.ServerError("issues.LoadAttributes", err)
		return
	}

	ctx.Data["Issues"] = issues
	ctx.Data["CommitLastStatus"] = lastStatus
	ctx.Data["CommitStatuses"] = commitStatuses

	// Get assignees.
	assigneeUsers, err := repo_model.GetRepoAssignees(ctx, repo)
	if err != nil {
		ctx.ServerError("GetRepoAssignees", err)
		return
	}
	ctx.Data["Assignees"] = MakeSelfOnTop(ctx.Doer, assigneeUsers)

	handleTeamMentions(ctx)
	if ctx.Written() {
		return
	}

	labels, err := issues_model.GetLabelsByRepoID(ctx, repo.ID, "", db.ListOptions{})
	if err != nil {
		ctx.ServerError("GetLabelsByRepoID", err)
		return
	}

	if repo.Owner.IsOrganization() {
		orgLabels, err := issues_model.GetLabelsByOrgID(ctx, repo.Owner.ID, ctx.FormString("sort"), db.ListOptions{})
		if err != nil {
			ctx.ServerError("GetLabelsByOrgID", err)
			return
		}

		ctx.Data["OrgLabels"] = orgLabels
		labels = append(labels, orgLabels...)
	}

	// Get the exclusive scope for every label ID
	labelExclusiveScopes := make([]string, 0, len(labelIDs))
	for _, labelID := range labelIDs {
		foundExclusiveScope := false
		for _, label := range labels {
			if label.ID == labelID || label.ID == -labelID {
				labelExclusiveScopes = append(labelExclusiveScopes, label.ExclusiveScope())
				foundExclusiveScope = true
				break
			}
		}
		if !foundExclusiveScope {
			labelExclusiveScopes = append(labelExclusiveScopes, "")
		}
	}

	for _, l := range labels {
		l.LoadSelectedLabelsAfterClick(labelIDs, labelExclusiveScopes)
	}
	ctx.Data["Labels"] = labels
	ctx.Data["NumLabels"] = len(labels)

	if ctx.FormInt64("assignee") == 0 {
		assigneeID = 0 // Reset ID to prevent unexpected selection of assignee.
	}

	ctx.Data["IssueRefEndNames"], ctx.Data["IssueRefURLs"] = issue_service.GetRefEndNamesAndURLs(issues, ctx.Repo.RepoLink)

	ctx.Data["ApprovalCounts"] = func(issueID int64, typ string) int64 {
		counts, ok := approvalCounts[issueID]
		if !ok || len(counts) == 0 {
			return 0
		}
		reviewTyp := issues_model.ReviewTypeApprove
		if typ == "reject" {
			reviewTyp = issues_model.ReviewTypeReject
		} else if typ == "waiting" {
			reviewTyp = issues_model.ReviewTypeRequest
		}
		for _, count := range counts {
			if count.Type == reviewTyp {
				return count.Count
			}
		}
		return 0
	}

	retrieveProjects(ctx, repo)
	if ctx.Written() {
		return
	}

	pinned, err := issues_model.GetPinnedIssues(ctx, repo.ID, isPullOption.IsTrue())
	if err != nil {
		ctx.ServerError("GetPinnedIssues", err)
		return
	}

	ctx.Data["PinnedIssues"] = pinned
	ctx.Data["IsRepoAdmin"] = ctx.IsSigned && (ctx.Repo.IsAdmin() || ctx.Doer.IsAdmin)
	ctx.Data["IssueStats"] = issueStats
	ctx.Data["OpenCount"] = issueStats.OpenCount
	ctx.Data["ClosedCount"] = issueStats.ClosedCount
	linkStr := "%s?q=%s&type=%s&sort=%s&state=%s&labels=%s&milestone=%d&project=%d&assignee=%d&poster=%d&archived=%t"
	ctx.Data["OpenLink"] = fmt.Sprintf(linkStr, ctx.Link,
		url.QueryEscape(keyword), url.QueryEscape(viewType), url.QueryEscape(sortType), "open", url.QueryEscape(selectLabels),
		mentionedID, projectID, assigneeID, posterID, archived)
	ctx.Data["ClosedLink"] = fmt.Sprintf(linkStr, ctx.Link,
		url.QueryEscape(keyword), url.QueryEscape(viewType), url.QueryEscape(sortType), "closed", url.QueryEscape(selectLabels),
		mentionedID, projectID, assigneeID, posterID, archived)
	ctx.Data["SelLabelIDs"] = labelIDs
	ctx.Data["SelectLabels"] = selectLabels
	ctx.Data["ViewType"] = viewType
	ctx.Data["SortType"] = sortType
	ctx.Data["MilestoneID"] = milestoneID
	ctx.Data["ProjectID"] = projectID
	ctx.Data["AssigneeID"] = assigneeID
	ctx.Data["PosterID"] = posterID
	ctx.Data["IsShowClosed"] = isShowClosed
	ctx.Data["Keyword"] = keyword
	if isShowClosed {
		ctx.Data["State"] = "closed"
	} else {
		ctx.Data["State"] = "open"
	}
	ctx.Data["ShowArchivedLabels"] = archived

	pager.AddParam(ctx, "q", "Keyword")
	pager.AddParam(ctx, "type", "ViewType")
	pager.AddParam(ctx, "sort", "SortType")
	pager.AddParam(ctx, "state", "State")
	pager.AddParam(ctx, "labels", "SelectLabels")
	pager.AddParam(ctx, "milestone", "MilestoneID")
	pager.AddParam(ctx, "project", "ProjectID")
	pager.AddParam(ctx, "assignee", "AssigneeID")
	pager.AddParam(ctx, "poster", "PosterID")
	pager.AddParam(ctx, "archived", "ShowArchivedLabels")

	ctx.Data["Page"] = pager
}

func issueIDsFromSearch(ctx *context.Context, keyword string, opts *issues_model.IssuesOptions) ([]int64, error) {
	ids, _, err := issue_indexer.SearchIssues(ctx, issue_indexer.ToSearchOptions(keyword, opts))
	if err != nil {
		return nil, fmt.Errorf("SearchIssues: %w", err)
	}
	return ids, nil
}

// Issues render issues page
func Issues(ctx *context.Context) {
	isPullList := ctx.Params(":type") == "pulls"
	if isPullList {
		MustAllowPulls(ctx)
		if ctx.Written() {
			return
		}
		ctx.Data["Title"] = ctx.Tr("repo.pulls")
		ctx.Data["PageIsPullList"] = true
	} else {
		MustEnableIssues(ctx)
		if ctx.Written() {
			return
		}
		ctx.Data["Title"] = ctx.Tr("repo.issues")
		ctx.Data["PageIsIssueList"] = true
		ctx.Data["NewIssueChooseTemplate"] = issue_service.HasTemplatesOrContactLinks(ctx.Repo.Repository, ctx.Repo.GitRepo)
	}

	issues(ctx, ctx.FormInt64("milestone"), ctx.FormInt64("project"), util.OptionalBoolOf(isPullList))
	if ctx.Written() {
		return
	}

	renderMilestones(ctx)
	if ctx.Written() {
		return
	}

	ctx.Data["CanWriteIssuesOrPulls"] = ctx.Repo.CanWriteIssuesOrPulls(isPullList)

	ctx.HTML(http.StatusOK, tplIssues)
}

func renderMilestones(ctx *context.Context) {
	// Get milestones
	milestones, _, err := issues_model.GetMilestones(ctx, issues_model.GetMilestonesOption{
		RepoID: ctx.Repo.Repository.ID,
		State:  api.StateAll,
	})
	if err != nil {
		ctx.ServerError("GetAllRepoMilestones", err)
		return
	}

	openMilestones, closedMilestones := issues_model.MilestoneList{}, issues_model.MilestoneList{}
	for _, milestone := range milestones {
		if milestone.IsClosed {
			closedMilestones = append(closedMilestones, milestone)
		} else {
			openMilestones = append(openMilestones, milestone)
		}
	}
	ctx.Data["OpenMilestones"] = openMilestones
	ctx.Data["ClosedMilestones"] = closedMilestones
}

// RetrieveRepoMilestonesAndAssignees find all the milestones and assignees of a repository
func RetrieveRepoMilestonesAndAssignees(ctx *context.Context, repo *repo_model.Repository) {
	var err error
	ctx.Data["OpenMilestones"], _, err = issues_model.GetMilestones(ctx, issues_model.GetMilestonesOption{
		RepoID: repo.ID,
		State:  api.StateOpen,
	})
	if err != nil {
		ctx.ServerError("GetMilestones", err)
		return
	}
	ctx.Data["ClosedMilestones"], _, err = issues_model.GetMilestones(ctx, issues_model.GetMilestonesOption{
		RepoID: repo.ID,
		State:  api.StateClosed,
	})
	if err != nil {
		ctx.ServerError("GetMilestones", err)
		return
	}

	assigneeUsers, err := repo_model.GetRepoAssignees(ctx, repo)
	if err != nil {
		ctx.ServerError("GetRepoAssignees", err)
		return
	}
	ctx.Data["Assignees"] = MakeSelfOnTop(ctx.Doer, assigneeUsers)

	handleTeamMentions(ctx)
}

func retrieveProjects(ctx *context.Context, repo *repo_model.Repository) {
	// Distinguish whether the owner of the repository
	// is an individual or an organization
	repoOwnerType := project_model.TypeIndividual
	if repo.Owner.IsOrganization() {
		repoOwnerType = project_model.TypeOrganization
	}
	var err error
	projects, _, err := project_model.FindProjects(ctx, project_model.SearchOptions{
		RepoID:   repo.ID,
		Page:     -1,
		IsClosed: util.OptionalBoolFalse,
		Type:     project_model.TypeRepository,
	})
	if err != nil {
		ctx.ServerError("GetProjects", err)
		return
	}
	projects2, _, err := project_model.FindProjects(ctx, project_model.SearchOptions{
		OwnerID:  repo.OwnerID,
		Page:     -1,
		IsClosed: util.OptionalBoolFalse,
		Type:     repoOwnerType,
	})
	if err != nil {
		ctx.ServerError("GetProjects", err)
		return
	}

	ctx.Data["OpenProjects"] = append(projects, projects2...)

	projects, _, err = project_model.FindProjects(ctx, project_model.SearchOptions{
		RepoID:   repo.ID,
		Page:     -1,
		IsClosed: util.OptionalBoolTrue,
		Type:     project_model.TypeRepository,
	})
	if err != nil {
		ctx.ServerError("GetProjects", err)
		return
	}
	projects2, _, err = project_model.FindProjects(ctx, project_model.SearchOptions{
		OwnerID:  repo.OwnerID,
		Page:     -1,
		IsClosed: util.OptionalBoolTrue,
		Type:     repoOwnerType,
	})
	if err != nil {
		ctx.ServerError("GetProjects", err)
		return
	}

	ctx.Data["ClosedProjects"] = append(projects, projects2...)
}

// repoReviewerSelection items to bee shown
type repoReviewerSelection struct {
	IsTeam    bool
	Team      *organization.Team
	User      *user_model.User
	Review    *issues_model.Review
	CanChange bool
	Checked   bool
	ItemID    int64
}

// RetrieveRepoReviewers find all reviewers of a repository
func RetrieveRepoReviewers(ctx *context.Context, repo *repo_model.Repository, issue *issues_model.Issue, canChooseReviewer bool) {
	ctx.Data["CanChooseReviewer"] = canChooseReviewer

	originalAuthorReviews, err := issues_model.GetReviewersFromOriginalAuthorsByIssueID(ctx, issue.ID)
	if err != nil {
		ctx.ServerError("GetReviewersFromOriginalAuthorsByIssueID", err)
		return
	}
	ctx.Data["OriginalReviews"] = originalAuthorReviews

	reviews, err := issues_model.GetReviewsByIssueID(ctx, issue.ID)
	if err != nil {
		ctx.ServerError("GetReviewersByIssueID", err)
		return
	}

	if len(reviews) == 0 && !canChooseReviewer {
		return
	}

	var (
		pullReviews         []*repoReviewerSelection
		reviewersResult     []*repoReviewerSelection
		teamReviewersResult []*repoReviewerSelection
		teamReviewers       []*organization.Team
		reviewers           []*user_model.User
	)

	if canChooseReviewer {
		posterID := issue.PosterID
		if issue.OriginalAuthorID > 0 {
			posterID = 0
		}

		reviewers, err = repo_model.GetReviewers(ctx, repo, ctx.Doer.ID, posterID)
		if err != nil {
			ctx.ServerError("GetReviewers", err)
			return
		}

		teamReviewers, err = repo_service.GetReviewerTeams(ctx, repo)
		if err != nil {
			ctx.ServerError("GetReviewerTeams", err)
			return
		}

		if len(reviewers) > 0 {
			reviewersResult = make([]*repoReviewerSelection, 0, len(reviewers))
		}

		if len(teamReviewers) > 0 {
			teamReviewersResult = make([]*repoReviewerSelection, 0, len(teamReviewers))
		}
	}

	pullReviews = make([]*repoReviewerSelection, 0, len(reviews))

	for _, review := range reviews {
		tmp := &repoReviewerSelection{
			Checked: review.Type == issues_model.ReviewTypeRequest,
			Review:  review,
			ItemID:  review.ReviewerID,
		}
		if review.ReviewerTeamID > 0 {
			tmp.IsTeam = true
			tmp.ItemID = -review.ReviewerTeamID
		}

		if ctx.Repo.IsAdmin() {
			// Admin can dismiss or re-request any review requests
			tmp.CanChange = true
		} else if ctx.Doer != nil && ctx.Doer.ID == review.ReviewerID && review.Type == issues_model.ReviewTypeRequest {
			// A user can refuse review requests
			tmp.CanChange = true
		} else if (canChooseReviewer || (ctx.Doer != nil && ctx.Doer.ID == issue.PosterID)) && review.Type != issues_model.ReviewTypeRequest &&
			ctx.Doer.ID != review.ReviewerID {
			// The poster of the PR, a manager, or official reviewers can re-request review from other reviewers
			tmp.CanChange = true
		}

		pullReviews = append(pullReviews, tmp)

		if canChooseReviewer {
			if tmp.IsTeam {
				teamReviewersResult = append(teamReviewersResult, tmp)
			} else {
				reviewersResult = append(reviewersResult, tmp)
			}
		}
	}

	if len(pullReviews) > 0 {
		// Drop all non-existing users and teams from the reviews
		currentPullReviewers := make([]*repoReviewerSelection, 0, len(pullReviews))
		for _, item := range pullReviews {
			if item.Review.ReviewerID > 0 {
				if err = item.Review.LoadReviewer(ctx); err != nil {
					if user_model.IsErrUserNotExist(err) {
						continue
					}
					ctx.ServerError("LoadReviewer", err)
					return
				}
				item.User = item.Review.Reviewer
			} else if item.Review.ReviewerTeamID > 0 {
				if err = item.Review.LoadReviewerTeam(ctx); err != nil {
					if organization.IsErrTeamNotExist(err) {
						continue
					}
					ctx.ServerError("LoadReviewerTeam", err)
					return
				}
				item.Team = item.Review.ReviewerTeam
			} else {
				continue
			}

			currentPullReviewers = append(currentPullReviewers, item)
		}
		ctx.Data["PullReviewers"] = currentPullReviewers
	}

	if canChooseReviewer && reviewersResult != nil {
		preadded := len(reviewersResult)
		for _, reviewer := range reviewers {
			found := false
		reviewAddLoop:
			for _, tmp := range reviewersResult[:preadded] {
				if tmp.ItemID == reviewer.ID {
					tmp.User = reviewer
					found = true
					break reviewAddLoop
				}
			}

			if found {
				continue
			}

			reviewersResult = append(reviewersResult, &repoReviewerSelection{
				IsTeam:    false,
				CanChange: true,
				User:      reviewer,
				ItemID:    reviewer.ID,
			})
		}

		ctx.Data["Reviewers"] = reviewersResult
	}

	if canChooseReviewer && teamReviewersResult != nil {
		preadded := len(teamReviewersResult)
		for _, team := range teamReviewers {
			found := false
		teamReviewAddLoop:
			for _, tmp := range teamReviewersResult[:preadded] {
				if tmp.ItemID == -team.ID {
					tmp.Team = team
					found = true
					break teamReviewAddLoop
				}
			}

			if found {
				continue
			}

			teamReviewersResult = append(teamReviewersResult, &repoReviewerSelection{
				IsTeam:    true,
				CanChange: true,
				Team:      team,
				ItemID:    -team.ID,
			})
		}

		ctx.Data["TeamReviewers"] = teamReviewersResult
	}
}

// RetrieveRepoMetas find all the meta information of a repository
func RetrieveRepoMetas(ctx *context.Context, repo *repo_model.Repository, isPull bool) []*issues_model.Label {
	if !ctx.Repo.CanWriteIssuesOrPulls(isPull) {
		return nil
	}

	labels, err := issues_model.GetLabelsByRepoID(ctx, repo.ID, "", db.ListOptions{})
	if err != nil {
		ctx.ServerError("GetLabelsByRepoID", err)
		return nil
	}
	ctx.Data["Labels"] = labels
	if repo.Owner.IsOrganization() {
		orgLabels, err := issues_model.GetLabelsByOrgID(ctx, repo.Owner.ID, ctx.FormString("sort"), db.ListOptions{})
		if err != nil {
			return nil
		}

		ctx.Data["OrgLabels"] = orgLabels
		labels = append(labels, orgLabels...)
	}

	RetrieveRepoMilestonesAndAssignees(ctx, repo)
	if ctx.Written() {
		return nil
	}

	retrieveProjects(ctx, repo)
	if ctx.Written() {
		return nil
	}

	PrepareBranchList(ctx)
	if ctx.Written() {
		return nil
	}

	// Contains true if the user can create issue dependencies
	ctx.Data["CanCreateIssueDependencies"] = ctx.Repo.CanCreateIssueDependencies(ctx, ctx.Doer, isPull)

	return labels
}

// Tries to load and set an issue template. The first return value indicates if a template was loaded.
func setTemplateIfExists(ctx *context.Context, ctxDataKey string, possibleFiles []string) (bool, map[string]error) {
	commit, err := ctx.Repo.GitRepo.GetBranchCommit(ctx.Repo.Repository.DefaultBranch)
	if err != nil {
		return false, nil
	}

	templateCandidates := make([]string, 0, 1+len(possibleFiles))
	if t := ctx.FormString("template"); t != "" {
		templateCandidates = append(templateCandidates, t)
	}
	templateCandidates = append(templateCandidates, possibleFiles...) // Append files to the end because they should be fallback

	templateErrs := map[string]error{}
	for _, filename := range templateCandidates {
		if ok, _ := commit.HasFile(filename); !ok {
			continue
		}
		template, err := issue_template.UnmarshalFromCommit(commit, filename)
		if err != nil {
			templateErrs[filename] = err
			continue
		}
		ctx.Data[issueTemplateTitleKey] = template.Title
		ctx.Data[ctxDataKey] = template.Content

		if template.Type() == api.IssueTemplateTypeYaml {
			// Replace field default values by values from query
			for _, field := range template.Fields {
				fieldValue := ctx.FormString("field:" + field.ID)
				if fieldValue != "" {
					field.Attributes["value"] = fieldValue
				}
			}

			ctx.Data["Fields"] = template.Fields
			ctx.Data["TemplateFile"] = template.FileName
		}
		labelIDs := make([]string, 0, len(template.Labels))
		if repoLabels, err := issues_model.GetLabelsByRepoID(ctx, ctx.Repo.Repository.ID, "", db.ListOptions{}); err == nil {
			ctx.Data["Labels"] = repoLabels
			if ctx.Repo.Owner.IsOrganization() {
				if orgLabels, err := issues_model.GetLabelsByOrgID(ctx, ctx.Repo.Owner.ID, ctx.FormString("sort"), db.ListOptions{}); err == nil {
					ctx.Data["OrgLabels"] = orgLabels
					repoLabels = append(repoLabels, orgLabels...)
				}
			}

			for _, metaLabel := range template.Labels {
				for _, repoLabel := range repoLabels {
					if strings.EqualFold(repoLabel.Name, metaLabel) {
						repoLabel.IsChecked = true
						labelIDs = append(labelIDs, strconv.FormatInt(repoLabel.ID, 10))
						break
					}
				}
			}

		}

		if template.Ref != "" && !strings.HasPrefix(template.Ref, "refs/") { // Assume that the ref intended is always a branch - for tags users should use refs/tags/<ref>
			template.Ref = git.BranchPrefix + template.Ref
		}
		ctx.Data["HasSelectedLabel"] = len(labelIDs) > 0
		ctx.Data["label_ids"] = strings.Join(labelIDs, ",")
		ctx.Data["Reference"] = template.Ref
		ctx.Data["RefEndName"] = git.RefName(template.Ref).ShortName()
		return true, templateErrs
	}
	return false, templateErrs
}

// NewIssue render creating issue page
func NewIssue(ctx *context.Context) {
	issueConfig, _ := issue_service.GetTemplateConfigFromDefaultBranch(ctx.Repo.Repository, ctx.Repo.GitRepo)
	hasTemplates := issue_service.HasTemplatesOrContactLinks(ctx.Repo.Repository, ctx.Repo.GitRepo)

	ctx.Data["Title"] = ctx.Tr("repo.issues.new")
	ctx.Data["PageIsIssueList"] = true
	ctx.Data["NewIssueChooseTemplate"] = hasTemplates
	ctx.Data["PullRequestWorkInProgressPrefixes"] = setting.Repository.PullRequest.WorkInProgressPrefixes
	title := ctx.FormString("title")
	ctx.Data["TitleQuery"] = title
	body := ctx.FormString("body")
	ctx.Data["BodyQuery"] = body

	isProjectsEnabled := ctx.Repo.CanRead(unit.TypeProjects)
	ctx.Data["IsProjectsEnabled"] = isProjectsEnabled
	ctx.Data["IsAttachmentEnabled"] = setting.Attachment.Enabled
	upload.AddUploadContext(ctx, "comment")

	milestoneID := ctx.FormInt64("milestone")
	if milestoneID > 0 {
		milestone, err := issues_model.GetMilestoneByRepoID(ctx, ctx.Repo.Repository.ID, milestoneID)
		if err != nil {
			log.Error("GetMilestoneByID: %d: %v", milestoneID, err)
		} else {
			ctx.Data["milestone_id"] = milestoneID
			ctx.Data["Milestone"] = milestone
		}
	}

	projectID := ctx.FormInt64("project")
	if projectID > 0 && isProjectsEnabled {
		project, err := project_model.GetProjectByID(ctx, projectID)
		if err != nil {
			log.Error("GetProjectByID: %d: %v", projectID, err)
		} else if project.RepoID != ctx.Repo.Repository.ID {
			log.Error("GetProjectByID: %d: %v", projectID, fmt.Errorf("project[%d] not in repo [%d]", project.ID, ctx.Repo.Repository.ID))
		} else {
			ctx.Data["project_id"] = projectID
			ctx.Data["Project"] = project
		}

		if len(ctx.Req.URL.Query().Get("project")) > 0 {
			ctx.Data["redirect_after_creation"] = "project"
		}
	}

	RetrieveRepoMetas(ctx, ctx.Repo.Repository, false)

	tags, err := repo_model.GetTagNamesByRepoID(ctx, ctx.Repo.Repository.ID)
	if err != nil {
		ctx.ServerError("GetTagNamesByRepoID", err)
		return
	}
	ctx.Data["Tags"] = tags

	_, templateErrs := issue_service.GetTemplatesFromDefaultBranch(ctx.Repo.Repository, ctx.Repo.GitRepo)
	templateLoaded, errs := setTemplateIfExists(ctx, issueTemplateKey, IssueTemplateCandidates)
	for k, v := range errs {
		templateErrs[k] = v
	}
	if ctx.Written() {
		return
	}

	if len(templateErrs) > 0 {
		ctx.Flash.Warning(renderErrorOfTemplates(ctx, templateErrs), true)
	}

	ctx.Data["HasIssuesOrPullsWritePermission"] = ctx.Repo.CanWrite(unit.TypeIssues)

	if !issueConfig.BlankIssuesEnabled && hasTemplates && !templateLoaded {
		// The "issues/new" and "issues/new/choose" share the same query parameters "project" and "milestone", if blank issues are disabled, just redirect to the "issues/choose" page with these parameters.
		ctx.Redirect(fmt.Sprintf("%s/issues/new/choose?%s", ctx.Repo.Repository.Link(), ctx.Req.URL.RawQuery), http.StatusSeeOther)
		return
	}

	ctx.HTML(http.StatusOK, tplIssueNew)
}

func renderErrorOfTemplates(ctx *context.Context, errs map[string]error) string {
	var files []string
	for k := range errs {
		files = append(files, k)
	}
	sort.Strings(files) // keep the output stable

	var lines []string
	for _, file := range files {
		lines = append(lines, fmt.Sprintf("%s: %v", file, errs[file]))
	}

	flashError, err := ctx.RenderToString(tplAlertDetails, map[string]any{
		"Message": ctx.Tr("repo.issues.choose.ignore_invalid_templates"),
		"Summary": ctx.Tr("repo.issues.choose.invalid_templates", len(errs)),
		"Details": utils.SanitizeFlashErrorString(strings.Join(lines, "\n")),
	})
	if err != nil {
		log.Debug("render flash error: %v", err)
		flashError = ctx.Tr("repo.issues.choose.ignore_invalid_templates")
	}
	return flashError
}

// NewIssueChooseTemplate render creating issue from template page
func NewIssueChooseTemplate(ctx *context.Context) {
	ctx.Data["Title"] = ctx.Tr("repo.issues.new")
	ctx.Data["PageIsIssueList"] = true

	issueTemplates, errs := issue_service.GetTemplatesFromDefaultBranch(ctx.Repo.Repository, ctx.Repo.GitRepo)
	ctx.Data["IssueTemplates"] = issueTemplates

	if len(errs) > 0 {
		ctx.Flash.Warning(renderErrorOfTemplates(ctx, errs), true)
	}

	if !issue_service.HasTemplatesOrContactLinks(ctx.Repo.Repository, ctx.Repo.GitRepo) {
		// The "issues/new" and "issues/new/choose" share the same query parameters "project" and "milestone", if no template here, just redirect to the "issues/new" page with these parameters.
		ctx.Redirect(fmt.Sprintf("%s/issues/new?%s", ctx.Repo.Repository.Link(), ctx.Req.URL.RawQuery), http.StatusSeeOther)
		return
	}

	issueConfig, err := issue_service.GetTemplateConfigFromDefaultBranch(ctx.Repo.Repository, ctx.Repo.GitRepo)
	ctx.Data["IssueConfig"] = issueConfig
	ctx.Data["IssueConfigError"] = err // ctx.Flash.Err makes problems here

	ctx.Data["milestone"] = ctx.FormInt64("milestone")
	ctx.Data["project"] = ctx.FormInt64("project")

	ctx.HTML(http.StatusOK, tplIssueChoose)
}

// DeleteIssue deletes an issue
func DeleteIssue(ctx *context.Context) {
	issue := GetActionIssue(ctx)
	if ctx.Written() {
		return
	}

	if err := issue_service.DeleteIssue(ctx, ctx.Doer, ctx.Repo.GitRepo, issue); err != nil {
		ctx.ServerError("DeleteIssueByID", err)
		return
	}

	if issue.IsPull {
		ctx.Redirect(fmt.Sprintf("%s/pulls", ctx.Repo.Repository.Link()), http.StatusSeeOther)
		return
	}

	ctx.Redirect(fmt.Sprintf("%s/issues", ctx.Repo.Repository.Link()), http.StatusSeeOther)
}

// ValidateRepoMetas check and returns repository's meta information
func ValidateRepoMetas(ctx *context.Context, form forms.CreateIssueForm, isPull bool) ([]int64, []int64, int64, int64) {
	var (
		repo = ctx.Repo.Repository
		err  error
	)

	labels := RetrieveRepoMetas(ctx, ctx.Repo.Repository, isPull)
	if ctx.Written() {
		return nil, nil, 0, 0
	}

	var labelIDs []int64
	hasSelected := false
	// Check labels.
	if len(form.LabelIDs) > 0 {
		labelIDs, err = base.StringsToInt64s(strings.Split(form.LabelIDs, ","))
		if err != nil {
			return nil, nil, 0, 0
		}
		labelIDMark := make(container.Set[int64])
		labelIDMark.AddMultiple(labelIDs...)

		for i := range labels {
			if labelIDMark.Contains(labels[i].ID) {
				labels[i].IsChecked = true
				hasSelected = true
			}
		}
	}

	ctx.Data["Labels"] = labels
	ctx.Data["HasSelectedLabel"] = hasSelected
	ctx.Data["label_ids"] = form.LabelIDs

	// Check milestone.
	milestoneID := form.MilestoneID
	if milestoneID > 0 {
		milestone, err := issues_model.GetMilestoneByRepoID(ctx, ctx.Repo.Repository.ID, milestoneID)
		if err != nil {
			ctx.ServerError("GetMilestoneByID", err)
			return nil, nil, 0, 0
		}
		if milestone.RepoID != repo.ID {
			ctx.ServerError("GetMilestoneByID", err)
			return nil, nil, 0, 0
		}
		ctx.Data["Milestone"] = milestone
		ctx.Data["milestone_id"] = milestoneID
	}

	if form.ProjectID > 0 {
		p, err := project_model.GetProjectByID(ctx, form.ProjectID)
		if err != nil {
			ctx.ServerError("GetProjectByID", err)
			return nil, nil, 0, 0
		}
		if p.RepoID != ctx.Repo.Repository.ID && p.OwnerID != ctx.Repo.Repository.OwnerID {
			ctx.NotFound("", nil)
			return nil, nil, 0, 0
		}

		ctx.Data["Project"] = p
		ctx.Data["project_id"] = form.ProjectID
	}

	// Check assignees
	var assigneeIDs []int64
	if len(form.AssigneeIDs) > 0 {
		assigneeIDs, err = base.StringsToInt64s(strings.Split(form.AssigneeIDs, ","))
		if err != nil {
			return nil, nil, 0, 0
		}

		// Check if the passed assignees actually exists and is assignable
		for _, aID := range assigneeIDs {
			assignee, err := user_model.GetUserByID(ctx, aID)
			if err != nil {
				ctx.ServerError("GetUserByID", err)
				return nil, nil, 0, 0
			}

			valid, err := access_model.CanBeAssigned(ctx, assignee, repo, isPull)
			if err != nil {
				ctx.ServerError("CanBeAssigned", err)
				return nil, nil, 0, 0
			}

			if !valid {
				ctx.ServerError("canBeAssigned", repo_model.ErrUserDoesNotHaveAccessToRepo{UserID: aID, RepoName: repo.Name})
				return nil, nil, 0, 0
			}
		}
	}

	// Keep the old assignee id thingy for compatibility reasons
	if form.AssigneeID > 0 {
		assigneeIDs = append(assigneeIDs, form.AssigneeID)
	}

	return labelIDs, assigneeIDs, milestoneID, form.ProjectID
}

// NewIssuePost response for creating new issue
func NewIssuePost(ctx *context.Context) {
	form := web.GetForm(ctx).(*forms.CreateIssueForm)
	ctx.Data["Title"] = ctx.Tr("repo.issues.new")
	ctx.Data["PageIsIssueList"] = true
	ctx.Data["NewIssueChooseTemplate"] = issue_service.HasTemplatesOrContactLinks(ctx.Repo.Repository, ctx.Repo.GitRepo)
	ctx.Data["PullRequestWorkInProgressPrefixes"] = setting.Repository.PullRequest.WorkInProgressPrefixes
	ctx.Data["IsAttachmentEnabled"] = setting.Attachment.Enabled
	upload.AddUploadContext(ctx, "comment")

	var (
		repo        = ctx.Repo.Repository
		attachments []string
	)

	labelIDs, assigneeIDs, milestoneID, projectID := ValidateRepoMetas(ctx, *form, false)
	if ctx.Written() {
		return
	}

	if setting.Attachment.Enabled {
		attachments = form.Files
	}

	if ctx.HasError() {
		ctx.JSONError(ctx.GetErrMsg())
		return
	}

	if util.IsEmptyString(form.Title) {
		ctx.JSONError(ctx.Tr("repo.issues.new.title_empty"))
		return
	}

	content := form.Content
	if filename := ctx.Req.Form.Get("template-file"); filename != "" {
		if template, err := issue_template.UnmarshalFromRepo(ctx.Repo.GitRepo, ctx.Repo.Repository.DefaultBranch, filename); err == nil {
			content = issue_template.RenderToMarkdown(template, ctx.Req.Form)
		}
	}

	issue := &issues_model.Issue{
		RepoID:      repo.ID,
		Repo:        repo,
		Title:       form.Title,
		PosterID:    ctx.Doer.ID,
		Poster:      ctx.Doer,
		MilestoneID: milestoneID,
		Content:     content,
		Ref:         form.Ref,
	}

	if err := issue_service.NewIssue(ctx, repo, issue, labelIDs, attachments, assigneeIDs); err != nil {
		if repo_model.IsErrUserDoesNotHaveAccessToRepo(err) {
			ctx.Error(http.StatusBadRequest, "UserDoesNotHaveAccessToRepo", err.Error())
			return
		}
		ctx.ServerError("NewIssue", err)
		return
	}

	if projectID > 0 {
		if !ctx.Repo.CanRead(unit.TypeProjects) {
			// User must also be able to see the project.
			ctx.Error(http.StatusBadRequest, "user hasn't permissions to read projects")
			return
		}
		if err := issues_model.ChangeProjectAssign(ctx, issue, ctx.Doer, projectID); err != nil {
			ctx.ServerError("ChangeProjectAssign", err)
			return
		}
	}

	log.Trace("Issue created: %d/%d", repo.ID, issue.ID)
	if ctx.FormString("redirect_after_creation") == "project" && projectID > 0 {
		ctx.JSONRedirect(ctx.Repo.RepoLink + "/projects/" + strconv.FormatInt(projectID, 10))
	} else {
		ctx.JSONRedirect(issue.Link())
	}
}

// roleDescriptor returns the role descriptor for a comment in/with the given repo, poster and issue
func roleDescriptor(ctx stdCtx.Context, repo *repo_model.Repository, poster *user_model.User, issue *issues_model.Issue, hasOriginalAuthor bool) (issues_model.RoleDescriptor, error) {
	roleDescriptor := issues_model.RoleDescriptor{}

	if hasOriginalAuthor {
		return roleDescriptor, nil
	}

	perm, err := access_model.GetUserRepoPermission(ctx, repo, poster)
	if err != nil {
		return roleDescriptor, err
	}

	// If the poster is the actual poster of the issue, enable Poster role.
	roleDescriptor.IsPoster = issue.IsPoster(poster.ID)

	// Check if the poster is owner of the repo.
	if perm.IsOwner() {
		// If the poster isn't an admin, enable the owner role.
		if !poster.IsAdmin {
			roleDescriptor.RoleInRepo = issues_model.RoleRepoOwner
			return roleDescriptor, nil
		}

		// Otherwise check if poster is the real repo admin.
		ok, err := access_model.IsUserRealRepoAdmin(ctx, repo, poster)
		if err != nil {
			return roleDescriptor, err
		}
		if ok {
			roleDescriptor.RoleInRepo = issues_model.RoleRepoOwner
			return roleDescriptor, nil
		}
	}

	// If repo is organization, check Member role
	if err := repo.LoadOwner(ctx); err != nil {
		return roleDescriptor, err
	}
	if repo.Owner.IsOrganization() {
		if isMember, err := organization.IsOrganizationMember(ctx, repo.Owner.ID, poster.ID); err != nil {
			return roleDescriptor, err
		} else if isMember {
			roleDescriptor.RoleInRepo = issues_model.RoleRepoMember
			return roleDescriptor, nil
		}
	}

	// If the poster is the collaborator of the repo
	if isCollaborator, err := repo_model.IsCollaborator(ctx, repo.ID, poster.ID); err != nil {
		return roleDescriptor, err
	} else if isCollaborator {
		roleDescriptor.RoleInRepo = issues_model.RoleRepoCollaborator
		return roleDescriptor, nil
	}

	hasMergedPR, err := issues_model.HasMergedPullRequestInRepo(ctx, repo.ID, poster.ID)
	if err != nil {
		return roleDescriptor, err
	} else if hasMergedPR {
		roleDescriptor.RoleInRepo = issues_model.RoleRepoContributor
	} else {
		// only display first time contributor in the first opening pull request
		roleDescriptor.RoleInRepo = issues_model.RoleRepoFirstTimeContributor
	}

	return roleDescriptor, nil
}

func getBranchData(ctx *context.Context, issue *issues_model.Issue) {
	ctx.Data["BaseBranch"] = nil
	ctx.Data["HeadBranch"] = nil
	ctx.Data["HeadUserName"] = nil
	ctx.Data["BaseName"] = ctx.Repo.Repository.OwnerName
	if issue.IsPull {
		pull := issue.PullRequest
		ctx.Data["BaseBranch"] = pull.BaseBranch
		ctx.Data["HeadBranch"] = pull.HeadBranch
		ctx.Data["HeadUserName"] = pull.MustHeadUserName(ctx)
	}
}

// ViewIssue render issue view page
func ViewIssue(ctx *context.Context) {
	if ctx.Params(":type") == "issues" {
		// If issue was requested we check if repo has external tracker and redirect
		extIssueUnit, err := ctx.Repo.Repository.GetUnit(ctx, unit.TypeExternalTracker)
		if err == nil && extIssueUnit != nil {
			if extIssueUnit.ExternalTrackerConfig().ExternalTrackerStyle == markup.IssueNameStyleNumeric || extIssueUnit.ExternalTrackerConfig().ExternalTrackerStyle == "" {
				metas := ctx.Repo.Repository.ComposeMetas(ctx)
				metas["index"] = ctx.Params(":index")
				res, err := vars.Expand(extIssueUnit.ExternalTrackerConfig().ExternalTrackerFormat, metas)
				if err != nil {
					log.Error("unable to expand template vars for issue url. issue: %s, err: %v", metas["index"], err)
					ctx.ServerError("Expand", err)
					return
				}
				ctx.Redirect(res)
				return
			}
		} else if err != nil && !repo_model.IsErrUnitTypeNotExist(err) {
			ctx.ServerError("GetUnit", err)
			return
		}
	}

	issue, err := issues_model.GetIssueByIndex(ctx, ctx.Repo.Repository.ID, ctx.ParamsInt64(":index"))
	if err != nil {
		if issues_model.IsErrIssueNotExist(err) {
			ctx.NotFound("GetIssueByIndex", err)
		} else {
			ctx.ServerError("GetIssueByIndex", err)
		}
		return
	}
	if issue.Repo == nil {
		issue.Repo = ctx.Repo.Repository
	}

	// Make sure type and URL matches.
	if ctx.Params(":type") == "issues" && issue.IsPull {
		ctx.Redirect(issue.Link())
		return
	} else if ctx.Params(":type") == "pulls" && !issue.IsPull {
		ctx.Redirect(issue.Link())
		return
	}

	if issue.IsPull {
		MustAllowPulls(ctx)
		if ctx.Written() {
			return
		}
		ctx.Data["PageIsPullList"] = true
		ctx.Data["PageIsPullConversation"] = true
	} else {
		MustEnableIssues(ctx)
		if ctx.Written() {
			return
		}
		ctx.Data["PageIsIssueList"] = true
		ctx.Data["NewIssueChooseTemplate"] = issue_service.HasTemplatesOrContactLinks(ctx.Repo.Repository, ctx.Repo.GitRepo)
	}

	if issue.IsPull && !ctx.Repo.CanRead(unit.TypeIssues) {
		ctx.Data["IssueType"] = "pulls"
	} else if !issue.IsPull && !ctx.Repo.CanRead(unit.TypePullRequests) {
		ctx.Data["IssueType"] = "issues"
	} else {
		ctx.Data["IssueType"] = "all"
	}

	ctx.Data["IsProjectsEnabled"] = ctx.Repo.CanRead(unit.TypeProjects)
	ctx.Data["IsAttachmentEnabled"] = setting.Attachment.Enabled
	upload.AddUploadContext(ctx, "comment")

	if err = issue.LoadAttributes(ctx); err != nil {
		ctx.ServerError("LoadAttributes", err)
		return
	}

	if err = filterXRefComments(ctx, issue); err != nil {
		ctx.ServerError("filterXRefComments", err)
		return
	}

	ctx.Data["Title"] = fmt.Sprintf("#%d - %s", issue.Index, issue.Title)

	iw := new(issues_model.IssueWatch)
	if ctx.Doer != nil {
		iw.UserID = ctx.Doer.ID
		iw.IssueID = issue.ID
		iw.IsWatching, err = issues_model.CheckIssueWatch(ctx, ctx.Doer, issue)
		if err != nil {
			ctx.ServerError("CheckIssueWatch", err)
			return
		}
	}
	ctx.Data["IssueWatch"] = iw

	issue.RenderedContent, err = markdown.RenderString(&markup.RenderContext{
		URLPrefix: ctx.Repo.RepoLink,
		Metas:     ctx.Repo.Repository.ComposeMetas(ctx),
		GitRepo:   ctx.Repo.GitRepo,
		Ctx:       ctx,
	}, issue.Content)
	if err != nil {
		ctx.ServerError("RenderString", err)
		return
	}

	repo := ctx.Repo.Repository

	// Get more information if it's a pull request.
	if issue.IsPull {
		if issue.PullRequest.HasMerged {
			ctx.Data["DisableStatusChange"] = issue.PullRequest.HasMerged
			PrepareMergedViewPullInfo(ctx, issue)
		} else {
			PrepareViewPullInfo(ctx, issue)
			ctx.Data["DisableStatusChange"] = ctx.Data["IsPullRequestBroken"] == true && issue.IsClosed
		}
		if ctx.Written() {
			return
		}
	}

	// Metas.
	// Check labels.
	labelIDMark := make(container.Set[int64])
	for _, label := range issue.Labels {
		labelIDMark.Add(label.ID)
	}
	labels, err := issues_model.GetLabelsByRepoID(ctx, repo.ID, "", db.ListOptions{})
	if err != nil {
		ctx.ServerError("GetLabelsByRepoID", err)
		return
	}
	ctx.Data["Labels"] = labels

	if repo.Owner.IsOrganization() {
		orgLabels, err := issues_model.GetLabelsByOrgID(ctx, repo.Owner.ID, ctx.FormString("sort"), db.ListOptions{})
		if err != nil {
			ctx.ServerError("GetLabelsByOrgID", err)
			return
		}
		ctx.Data["OrgLabels"] = orgLabels

		labels = append(labels, orgLabels...)
	}

	hasSelected := false
	for i := range labels {
		if labelIDMark.Contains(labels[i].ID) {
			labels[i].IsChecked = true
			hasSelected = true
		}
	}
	ctx.Data["HasSelectedLabel"] = hasSelected

	// Check milestone and assignee.
	if ctx.Repo.CanWriteIssuesOrPulls(issue.IsPull) {
		RetrieveRepoMilestonesAndAssignees(ctx, repo)
		retrieveProjects(ctx, repo)

		if ctx.Written() {
			return
		}
	}

	if issue.IsPull {
		canChooseReviewer := ctx.Repo.CanWrite(unit.TypePullRequests)
		if ctx.Doer != nil && ctx.IsSigned {
			if !canChooseReviewer {
				canChooseReviewer = ctx.Doer.ID == issue.PosterID
			}
			if !canChooseReviewer {
				canChooseReviewer, err = issues_model.IsOfficialReviewer(ctx, issue, ctx.Doer)
				if err != nil {
					ctx.ServerError("IsOfficialReviewer", err)
					return
				}
			}
		}

		RetrieveRepoReviewers(ctx, repo, issue, canChooseReviewer)
		if ctx.Written() {
			return
		}
	}

	if ctx.IsSigned {
		// Update issue-user.
		if err = activities_model.SetIssueReadBy(ctx, issue.ID, ctx.Doer.ID); err != nil {
			ctx.ServerError("ReadBy", err)
			return
		}
	}

	var (
		role                 issues_model.RoleDescriptor
		ok                   bool
		marked               = make(map[int64]issues_model.RoleDescriptor)
		comment              *issues_model.Comment
		participants         = make([]*user_model.User, 1, 10)
		latestCloseCommentID int64
	)
	if ctx.Repo.Repository.IsTimetrackerEnabled(ctx) {
		if ctx.IsSigned {
			// Deal with the stopwatch
			ctx.Data["IsStopwatchRunning"] = issues_model.StopwatchExists(ctx, ctx.Doer.ID, issue.ID)
			if !ctx.Data["IsStopwatchRunning"].(bool) {
				var exists bool
				var swIssue *issues_model.Issue
				if exists, _, swIssue, err = issues_model.HasUserStopwatch(ctx, ctx.Doer.ID); err != nil {
					ctx.ServerError("HasUserStopwatch", err)
					return
				}
				ctx.Data["HasUserStopwatch"] = exists
				if exists {
					// Add warning if the user has already a stopwatch
					// Add link to the issue of the already running stopwatch
					ctx.Data["OtherStopwatchURL"] = swIssue.Link()
				}
			}
			ctx.Data["CanUseTimetracker"] = ctx.Repo.CanUseTimetracker(ctx, issue, ctx.Doer)
		} else {
			ctx.Data["CanUseTimetracker"] = false
		}
		if ctx.Data["WorkingUsers"], err = issues_model.TotalTimesForEachUser(ctx, &issues_model.FindTrackedTimesOptions{IssueID: issue.ID}); err != nil {
			ctx.ServerError("TotalTimesForEachUser", err)
			return
		}
	}

	// Check if the user can use the dependencies
	ctx.Data["CanCreateIssueDependencies"] = ctx.Repo.CanCreateIssueDependencies(ctx, ctx.Doer, issue.IsPull)

	// check if dependencies can be created across repositories
	ctx.Data["AllowCrossRepositoryDependencies"] = setting.Service.AllowCrossRepositoryDependencies

	if issue.ShowRole, err = roleDescriptor(ctx, repo, issue.Poster, issue, issue.HasOriginalAuthor()); err != nil {
		ctx.ServerError("roleDescriptor", err)
		return
	}
	marked[issue.PosterID] = issue.ShowRole

	// Render comments and and fetch participants.
	participants[0] = issue.Poster
	for _, comment = range issue.Comments {
		comment.Issue = issue

		if err := comment.LoadPoster(ctx); err != nil {
			ctx.ServerError("LoadPoster", err)
			return
		}

		if comment.Type == issues_model.CommentTypeComment || comment.Type == issues_model.CommentTypeReview {
			if err := comment.LoadAttachments(ctx); err != nil {
				ctx.ServerError("LoadAttachments", err)
				return
			}

			comment.RenderedContent, err = markdown.RenderString(&markup.RenderContext{
				URLPrefix: ctx.Repo.RepoLink,
				Metas:     ctx.Repo.Repository.ComposeMetas(ctx),
				GitRepo:   ctx.Repo.GitRepo,
				Ctx:       ctx,
			}, comment.Content)
			if err != nil {
				ctx.ServerError("RenderString", err)
				return
			}
			// Check tag.
			role, ok = marked[comment.PosterID]
			if ok {
				comment.ShowRole = role
				continue
			}

			comment.ShowRole, err = roleDescriptor(ctx, repo, comment.Poster, issue, comment.HasOriginalAuthor())
			if err != nil {
				ctx.ServerError("roleDescriptor", err)
				return
			}
			marked[comment.PosterID] = comment.ShowRole
			participants = addParticipant(comment.Poster, participants)
		} else if comment.Type == issues_model.CommentTypeLabel {
			if err = comment.LoadLabel(ctx); err != nil {
				ctx.ServerError("LoadLabel", err)
				return
			}
		} else if comment.Type == issues_model.CommentTypeMilestone {
			if err = comment.LoadMilestone(ctx); err != nil {
				ctx.ServerError("LoadMilestone", err)
				return
			}
			ghostMilestone := &issues_model.Milestone{
				ID:   -1,
				Name: ctx.Tr("repo.issues.deleted_milestone"),
			}
			if comment.OldMilestoneID > 0 && comment.OldMilestone == nil {
				comment.OldMilestone = ghostMilestone
			}
			if comment.MilestoneID > 0 && comment.Milestone == nil {
				comment.Milestone = ghostMilestone
			}
		} else if comment.Type == issues_model.CommentTypeProject {

			if err = comment.LoadProject(ctx); err != nil {
				ctx.ServerError("LoadProject", err)
				return
			}

			ghostProject := &project_model.Project{
				ID:    -1,
				Title: ctx.Tr("repo.issues.deleted_project"),
			}

			if comment.OldProjectID > 0 && comment.OldProject == nil {
				comment.OldProject = ghostProject
			}

			if comment.ProjectID > 0 && comment.Project == nil {
				comment.Project = ghostProject
			}

		} else if comment.Type == issues_model.CommentTypeAssignees || comment.Type == issues_model.CommentTypeReviewRequest {
			if err = comment.LoadAssigneeUserAndTeam(ctx); err != nil {
				ctx.ServerError("LoadAssigneeUserAndTeam", err)
				return
			}
		} else if comment.Type == issues_model.CommentTypeRemoveDependency || comment.Type == issues_model.CommentTypeAddDependency {
			if err = comment.LoadDepIssueDetails(ctx); err != nil {
				if !issues_model.IsErrIssueNotExist(err) {
					ctx.ServerError("LoadDepIssueDetails", err)
					return
				}
			}
		} else if comment.Type.HasContentSupport() {
			comment.RenderedContent, err = markdown.RenderString(&markup.RenderContext{
				URLPrefix: ctx.Repo.RepoLink,
				Metas:     ctx.Repo.Repository.ComposeMetas(ctx),
				GitRepo:   ctx.Repo.GitRepo,
				Ctx:       ctx,
			}, comment.Content)
			if err != nil {
				ctx.ServerError("RenderString", err)
				return
			}
			if err = comment.LoadReview(ctx); err != nil && !issues_model.IsErrReviewNotExist(err) {
				ctx.ServerError("LoadReview", err)
				return
			}
			participants = addParticipant(comment.Poster, participants)
			if comment.Review == nil {
				continue
			}
			if err = comment.Review.LoadAttributes(ctx); err != nil {
				if !user_model.IsErrUserNotExist(err) {
					ctx.ServerError("Review.LoadAttributes", err)
					return
				}
				comment.Review.Reviewer = user_model.NewGhostUser()
			}
			if err = comment.Review.LoadCodeComments(ctx); err != nil {
				ctx.ServerError("Review.LoadCodeComments", err)
				return
			}
			for _, codeComments := range comment.Review.CodeComments {
				for _, lineComments := range codeComments {
					for _, c := range lineComments {
						// Check tag.
						role, ok = marked[c.PosterID]
						if ok {
							c.ShowRole = role
							continue
						}

						c.ShowRole, err = roleDescriptor(ctx, repo, c.Poster, issue, c.HasOriginalAuthor())
						if err != nil {
							ctx.ServerError("roleDescriptor", err)
							return
						}
						marked[c.PosterID] = c.ShowRole
						participants = addParticipant(c.Poster, participants)
					}
				}
			}
			if err = comment.LoadResolveDoer(ctx); err != nil {
				ctx.ServerError("LoadResolveDoer", err)
				return
			}
		} else if comment.Type == issues_model.CommentTypePullRequestPush {
			participants = addParticipant(comment.Poster, participants)
			if err = comment.LoadPushCommits(ctx); err != nil {
				ctx.ServerError("LoadPushCommits", err)
				return
			}
		} else if comment.Type == issues_model.CommentTypeAddTimeManual ||
			comment.Type == issues_model.CommentTypeStopTracking ||
			comment.Type == issues_model.CommentTypeDeleteTimeManual {
			// drop error since times could be pruned from DB..
			_ = comment.LoadTime(ctx)
			if comment.Content != "" {
				// Content before v1.21 did store the formated string instead of seconds,
				// so "|" is used as delimeter to mark the new format
				if comment.Content[0] != '|' {
					// handle old time comments that have formatted text stored
					comment.RenderedContent = comment.Content
					comment.Content = ""
				} else {
					// else it's just a duration in seconds to pass on to the frontend
					comment.Content = comment.Content[1:]
				}
			}
		}

		if comment.Type == issues_model.CommentTypeClose || comment.Type == issues_model.CommentTypeMergePull {
			// record ID of the latest closed/merged comment.
			// if PR is closed, the comments whose type is CommentTypePullRequestPush(29) after latestCloseCommentID won't be rendered.
			latestCloseCommentID = comment.ID
		}
	}

	ctx.Data["LatestCloseCommentID"] = latestCloseCommentID

	// Combine multiple label assignments into a single comment
	combineLabelComments(issue)

	getBranchData(ctx, issue)
	if issue.IsPull {
		pull := issue.PullRequest
		pull.Issue = issue
		canDelete := false
		ctx.Data["AllowMerge"] = false

		if ctx.IsSigned {
			if err := pull.LoadHeadRepo(ctx); err != nil {
				log.Error("LoadHeadRepo: %v", err)
			} else if pull.HeadRepo != nil {
				perm, err := access_model.GetUserRepoPermission(ctx, pull.HeadRepo, ctx.Doer)
				if err != nil {
					ctx.ServerError("GetUserRepoPermission", err)
					return
				}
				if perm.CanWrite(unit.TypeCode) {
					// Check if branch is not protected
					if pull.HeadBranch != pull.HeadRepo.DefaultBranch {
						if protected, err := git_model.IsBranchProtected(ctx, pull.HeadRepo.ID, pull.HeadBranch); err != nil {
							log.Error("IsProtectedBranch: %v", err)
						} else if !protected {
							canDelete = true
							ctx.Data["DeleteBranchLink"] = issue.Link() + "/cleanup"
						}
					}
					ctx.Data["CanWriteToHeadRepo"] = true
				}
			}

			if err := pull.LoadBaseRepo(ctx); err != nil {
				log.Error("LoadBaseRepo: %v", err)
			}
			perm, err := access_model.GetUserRepoPermission(ctx, pull.BaseRepo, ctx.Doer)
			if err != nil {
				ctx.ServerError("GetUserRepoPermission", err)
				return
			}
			ctx.Data["AllowMerge"], err = pull_service.IsUserAllowedToMerge(ctx, pull, perm, ctx.Doer)
			if err != nil {
				ctx.ServerError("IsUserAllowedToMerge", err)
				return
			}

			if ctx.Data["CanMarkConversation"], err = issues_model.CanMarkConversation(ctx, issue, ctx.Doer); err != nil {
				ctx.ServerError("CanMarkConversation", err)
				return
			}
		}

		prUnit, err := repo.GetUnit(ctx, unit.TypePullRequests)
		if err != nil {
			ctx.ServerError("GetUnit", err)
			return
		}
		prConfig := prUnit.PullRequestsConfig()

		var mergeStyle repo_model.MergeStyle
		// Check correct values and select default
		if ms, ok := ctx.Data["MergeStyle"].(repo_model.MergeStyle); !ok ||
			!prConfig.IsMergeStyleAllowed(ms) {
			defaultMergeStyle := prConfig.GetDefaultMergeStyle()
			if prConfig.IsMergeStyleAllowed(defaultMergeStyle) && !ok {
				mergeStyle = defaultMergeStyle
			} else if prConfig.AllowMerge {
				mergeStyle = repo_model.MergeStyleMerge
			} else if prConfig.AllowRebase {
				mergeStyle = repo_model.MergeStyleRebase
			} else if prConfig.AllowRebaseMerge {
				mergeStyle = repo_model.MergeStyleRebaseMerge
			} else if prConfig.AllowSquash {
				mergeStyle = repo_model.MergeStyleSquash
			} else if prConfig.AllowManualMerge {
				mergeStyle = repo_model.MergeStyleManuallyMerged
			}
		}

		ctx.Data["MergeStyle"] = mergeStyle

		defaultMergeMessage, defaultMergeBody, err := pull_service.GetDefaultMergeMessage(ctx, ctx.Repo.GitRepo, pull, mergeStyle)
		if err != nil {
			ctx.ServerError("GetDefaultMergeMessage", err)
			return
		}
		ctx.Data["DefaultMergeMessage"] = defaultMergeMessage
		ctx.Data["DefaultMergeBody"] = defaultMergeBody

		defaultSquashMergeMessage, defaultSquashMergeBody, err := pull_service.GetDefaultMergeMessage(ctx, ctx.Repo.GitRepo, pull, repo_model.MergeStyleSquash)
		if err != nil {
			ctx.ServerError("GetDefaultSquashMergeMessage", err)
			return
		}
		ctx.Data["DefaultSquashMergeMessage"] = defaultSquashMergeMessage
		ctx.Data["DefaultSquashMergeBody"] = defaultSquashMergeBody

		pb, err := git_model.GetFirstMatchProtectedBranchRule(ctx, pull.BaseRepoID, pull.BaseBranch)
		if err != nil {
			ctx.ServerError("LoadProtectedBranch", err)
			return
		}
		ctx.Data["ShowMergeInstructions"] = true
		if pb != nil {
			pb.Repo = pull.BaseRepo
			var showMergeInstructions bool
			if ctx.Doer != nil {
				showMergeInstructions = pb.CanUserPush(ctx, ctx.Doer)
			}
			ctx.Data["ProtectedBranch"] = pb
			ctx.Data["IsBlockedByApprovals"] = !issues_model.HasEnoughApprovals(ctx, pb, pull)
			ctx.Data["IsBlockedByRejection"] = issues_model.MergeBlockedByRejectedReview(ctx, pb, pull)
			ctx.Data["IsBlockedByOfficialReviewRequests"] = issues_model.MergeBlockedByOfficialReviewRequests(ctx, pb, pull)
			ctx.Data["IsBlockedByOutdatedBranch"] = issues_model.MergeBlockedByOutdatedBranch(pb, pull)
			ctx.Data["GrantedApprovals"] = issues_model.GetGrantedApprovalsCount(ctx, pb, pull)
			ctx.Data["RequireSigned"] = pb.RequireSignedCommits
			ctx.Data["ChangedProtectedFiles"] = pull.ChangedProtectedFiles
			ctx.Data["IsBlockedByChangedProtectedFiles"] = len(pull.ChangedProtectedFiles) != 0
			ctx.Data["ChangedProtectedFilesNum"] = len(pull.ChangedProtectedFiles)
			ctx.Data["ShowMergeInstructions"] = showMergeInstructions
		}
		ctx.Data["WillSign"] = false
		if ctx.Doer != nil {
			sign, key, _, err := asymkey_service.SignMerge(ctx, pull, ctx.Doer, pull.BaseRepo.RepoPath(), pull.BaseBranch, pull.GetGitRefName())
			ctx.Data["WillSign"] = sign
			ctx.Data["SigningKey"] = key
			if err != nil {
				if asymkey_service.IsErrWontSign(err) {
					ctx.Data["WontSignReason"] = err.(*asymkey_service.ErrWontSign).Reason
				} else {
					ctx.Data["WontSignReason"] = "error"
					log.Error("Error whilst checking if could sign pr %d in repo %s. Error: %v", pull.ID, pull.BaseRepo.FullName(), err)
				}
			}
		} else {
			ctx.Data["WontSignReason"] = "not_signed_in"
		}

		isPullBranchDeletable := canDelete &&
			pull.HeadRepo != nil &&
			git.IsBranchExist(ctx, pull.HeadRepo.RepoPath(), pull.HeadBranch) &&
			(!pull.HasMerged || ctx.Data["HeadBranchCommitID"] == ctx.Data["PullHeadCommitID"])

		if isPullBranchDeletable && pull.HasMerged {
			exist, err := issues_model.HasUnmergedPullRequestsByHeadInfo(ctx, pull.HeadRepoID, pull.HeadBranch)
			if err != nil {
				ctx.ServerError("HasUnmergedPullRequestsByHeadInfo", err)
				return
			}

			isPullBranchDeletable = !exist
		}
		ctx.Data["IsPullBranchDeletable"] = isPullBranchDeletable

		stillCanManualMerge := func() bool {
			if pull.HasMerged || issue.IsClosed || !ctx.IsSigned {
				return false
			}
			if pull.CanAutoMerge() || pull.IsWorkInProgress(ctx) || pull.IsChecking() {
				return false
			}
			if (ctx.Doer.IsAdmin || ctx.Repo.IsAdmin()) && prConfig.AllowManualMerge {
				return true
			}

			return false
		}

		ctx.Data["StillCanManualMerge"] = stillCanManualMerge()

		// Check if there is a pending pr merge
		ctx.Data["HasPendingPullRequestMerge"], ctx.Data["PendingPullRequestMerge"], err = pull_model.GetScheduledMergeByPullID(ctx, pull.ID)
		if err != nil {
			ctx.ServerError("GetScheduledMergeByPullID", err)
			return
		}
	}

	// Get Dependencies
	blockedBy, err := issue.BlockedByDependencies(ctx, db.ListOptions{})
	if err != nil {
		ctx.ServerError("BlockedByDependencies", err)
		return
	}
	ctx.Data["BlockedByDependencies"], ctx.Data["BlockedByDependenciesNotPermitted"] = checkBlockedByIssues(ctx, blockedBy)
	if ctx.Written() {
		return
	}

	blocking, err := issue.BlockingDependencies(ctx)
	if err != nil {
		ctx.ServerError("BlockingDependencies", err)
		return
	}

	ctx.Data["BlockingDependencies"], ctx.Data["BlockingByDependenciesNotPermitted"] = checkBlockedByIssues(ctx, blocking)
	if ctx.Written() {
		return
	}

	var pinAllowed bool
	if !issue.IsPinned() {
		pinAllowed, err = issues_model.IsNewPinAllowed(ctx, issue.RepoID, issue.IsPull)
		if err != nil {
			ctx.ServerError("IsNewPinAllowed", err)
			return
		}
	} else {
		pinAllowed = true
	}

	ctx.Data["Participants"] = participants
	ctx.Data["NumParticipants"] = len(participants)
	ctx.Data["Issue"] = issue
	ctx.Data["Reference"] = issue.Ref
	ctx.Data["SignInLink"] = setting.AppSubURL + "/user/login?redirect_to=" + url.QueryEscape(ctx.Data["Link"].(string))
	ctx.Data["IsIssuePoster"] = ctx.IsSigned && issue.IsPoster(ctx.Doer.ID)
	ctx.Data["HasIssuesOrPullsWritePermission"] = ctx.Repo.CanWriteIssuesOrPulls(issue.IsPull)
	ctx.Data["HasProjectsWritePermission"] = ctx.Repo.CanWrite(unit.TypeProjects)
	ctx.Data["IsRepoAdmin"] = ctx.IsSigned && (ctx.Repo.IsAdmin() || ctx.Doer.IsAdmin)
	ctx.Data["LockReasons"] = setting.Repository.Issue.LockReasons
	ctx.Data["RefEndName"] = git.RefName(issue.Ref).ShortName()
	ctx.Data["NewPinAllowed"] = pinAllowed
	ctx.Data["PinEnabled"] = setting.Repository.Issue.MaxPinned != 0

	var hiddenCommentTypes *big.Int
	if ctx.IsSigned {
		val, err := user_model.GetUserSetting(ctx, ctx.Doer.ID, user_model.SettingsKeyHiddenCommentTypes)
		if err != nil {
			ctx.ServerError("GetUserSetting", err)
			return
		}
		hiddenCommentTypes, _ = new(big.Int).SetString(val, 10) // we can safely ignore the failed conversion here
	}
	ctx.Data["ShouldShowCommentType"] = func(commentType issues_model.CommentType) bool {
		return hiddenCommentTypes == nil || hiddenCommentTypes.Bit(int(commentType)) == 0
	}
	// For sidebar
	PrepareBranchList(ctx)

	if ctx.Written() {
		return
	}

	tags, err := repo_model.GetTagNamesByRepoID(ctx, ctx.Repo.Repository.ID)
	if err != nil {
		ctx.ServerError("GetTagNamesByRepoID", err)
		return
	}
	ctx.Data["Tags"] = tags

	ctx.HTML(http.StatusOK, tplIssueView)
}

// checkBlockedByIssues return canRead and notPermitted
func checkBlockedByIssues(ctx *context.Context, blockers []*issues_model.DependencyInfo) (canRead, notPermitted []*issues_model.DependencyInfo) {
	var (
		lastRepoID int64
		lastPerm   access_model.Permission
	)
	for i, blocker := range blockers {
		// Get the permissions for this repository
		perm := lastPerm
		if lastRepoID != blocker.Repository.ID {
			if blocker.Repository.ID == ctx.Repo.Repository.ID {
				perm = ctx.Repo.Permission
			} else {
				var err error
				perm, err = access_model.GetUserRepoPermission(ctx, &blocker.Repository, ctx.Doer)
				if err != nil {
					ctx.ServerError("GetUserRepoPermission", err)
					return nil, nil
				}
			}
			lastRepoID = blocker.Repository.ID
		}

		// check permission
		if !perm.CanReadIssuesOrPulls(blocker.Issue.IsPull) {
			blockers[len(notPermitted)], blockers[i] = blocker, blockers[len(notPermitted)]
			notPermitted = blockers[:len(notPermitted)+1]
		}
	}
	blockers = blockers[len(notPermitted):]
	sortDependencyInfo(blockers)
	sortDependencyInfo(notPermitted)

	return blockers, notPermitted
}

func sortDependencyInfo(blockers []*issues_model.DependencyInfo) {
	sort.Slice(blockers, func(i, j int) bool {
		if blockers[i].RepoID == blockers[j].RepoID {
			return blockers[i].Issue.CreatedUnix < blockers[j].Issue.CreatedUnix
		}
		return blockers[i].RepoID < blockers[j].RepoID
	})
}

// GetActionIssue will return the issue which is used in the context.
func GetActionIssue(ctx *context.Context) *issues_model.Issue {
	issue, err := issues_model.GetIssueByIndex(ctx, ctx.Repo.Repository.ID, ctx.ParamsInt64(":index"))
	if err != nil {
		ctx.NotFoundOrServerError("GetIssueByIndex", issues_model.IsErrIssueNotExist, err)
		return nil
	}
	issue.Repo = ctx.Repo.Repository
	checkIssueRights(ctx, issue)
	if ctx.Written() {
		return nil
	}
	if err = issue.LoadAttributes(ctx); err != nil {
		ctx.ServerError("LoadAttributes", err)
		return nil
	}
	return issue
}

func checkIssueRights(ctx *context.Context, issue *issues_model.Issue) {
	if issue.IsPull && !ctx.Repo.CanRead(unit.TypePullRequests) ||
		!issue.IsPull && !ctx.Repo.CanRead(unit.TypeIssues) {
		ctx.NotFound("IssueOrPullRequestUnitNotAllowed", nil)
	}
}

func getActionIssues(ctx *context.Context) issues_model.IssueList {
	commaSeparatedIssueIDs := ctx.FormString("issue_ids")
	if len(commaSeparatedIssueIDs) == 0 {
		return nil
	}
	issueIDs := make([]int64, 0, 10)
	for _, stringIssueID := range strings.Split(commaSeparatedIssueIDs, ",") {
		issueID, err := strconv.ParseInt(stringIssueID, 10, 64)
		if err != nil {
			ctx.ServerError("ParseInt", err)
			return nil
		}
		issueIDs = append(issueIDs, issueID)
	}
	issues, err := issues_model.GetIssuesByIDs(ctx, issueIDs)
	if err != nil {
		ctx.ServerError("GetIssuesByIDs", err)
		return nil
	}
	// Check access rights for all issues
	issueUnitEnabled := ctx.Repo.CanRead(unit.TypeIssues)
	prUnitEnabled := ctx.Repo.CanRead(unit.TypePullRequests)
	for _, issue := range issues {
		if issue.RepoID != ctx.Repo.Repository.ID {
			ctx.NotFound("some issue's RepoID is incorrect", errors.New("some issue's RepoID is incorrect"))
			return nil
		}
		if issue.IsPull && !prUnitEnabled || !issue.IsPull && !issueUnitEnabled {
			ctx.NotFound("IssueOrPullRequestUnitNotAllowed", nil)
			return nil
		}
		if err = issue.LoadAttributes(ctx); err != nil {
			ctx.ServerError("LoadAttributes", err)
			return nil
		}
	}
	return issues
}

// GetIssueInfo get an issue of a repository
func GetIssueInfo(ctx *context.Context) {
	issue, err := issues_model.GetIssueWithAttrsByIndex(ctx, ctx.Repo.Repository.ID, ctx.ParamsInt64(":index"))
	if err != nil {
		if issues_model.IsErrIssueNotExist(err) {
			ctx.Error(http.StatusNotFound)
		} else {
			ctx.Error(http.StatusInternalServerError, "GetIssueByIndex", err.Error())
		}
		return
	}

	if issue.IsPull {
		// Need to check if Pulls are enabled and we can read Pulls
		if !ctx.Repo.Repository.CanEnablePulls() || !ctx.Repo.CanRead(unit.TypePullRequests) {
			ctx.Error(http.StatusNotFound)
			return
		}
	} else {
		// Need to check if Issues are enabled and we can read Issues
		if !ctx.Repo.CanRead(unit.TypeIssues) {
			ctx.Error(http.StatusNotFound)
			return
		}
	}

	ctx.JSON(http.StatusOK, convert.ToIssue(ctx, issue))
}

// UpdateIssueTitle change issue's title
func UpdateIssueTitle(ctx *context.Context) {
	issue := GetActionIssue(ctx)
	if ctx.Written() {
		return
	}

	if !ctx.IsSigned || (!issue.IsPoster(ctx.Doer.ID) && !ctx.Repo.CanWriteIssuesOrPulls(issue.IsPull)) {
		ctx.Error(http.StatusForbidden)
		return
	}

	title := ctx.FormTrim("title")
	if len(title) == 0 {
		ctx.Error(http.StatusNoContent)
		return
	}

	if err := issue_service.ChangeTitle(ctx, issue, ctx.Doer, title); err != nil {
		ctx.ServerError("ChangeTitle", err)
		return
	}

	ctx.JSON(http.StatusOK, map[string]any{
		"title": issue.Title,
	})
}

// UpdateIssueRef change issue's ref (branch)
func UpdateIssueRef(ctx *context.Context) {
	issue := GetActionIssue(ctx)
	if ctx.Written() {
		return
	}

	if !ctx.IsSigned || (!issue.IsPoster(ctx.Doer.ID) && !ctx.Repo.CanWriteIssuesOrPulls(issue.IsPull)) || issue.IsPull {
		ctx.Error(http.StatusForbidden)
		return
	}

	ref := ctx.FormTrim("ref")

	if err := issue_service.ChangeIssueRef(ctx, issue, ctx.Doer, ref); err != nil {
		ctx.ServerError("ChangeRef", err)
		return
	}

	ctx.JSON(http.StatusOK, map[string]any{
		"ref": ref,
	})
}

// UpdateIssueContent change issue's content
func UpdateIssueContent(ctx *context.Context) {
	issue := GetActionIssue(ctx)
	if ctx.Written() {
		return
	}

	if !ctx.IsSigned || (ctx.Doer.ID != issue.PosterID && !ctx.Repo.CanWriteIssuesOrPulls(issue.IsPull)) {
		ctx.Error(http.StatusForbidden)
		return
	}

	if err := issue_service.ChangeContent(ctx, issue, ctx.Doer, ctx.Req.FormValue("content")); err != nil {
		ctx.ServerError("ChangeContent", err)
		return
	}

	// when update the request doesn't intend to update attachments (eg: change checkbox state), ignore attachment updates
	if !ctx.FormBool("ignore_attachments") {
		if err := updateAttachments(ctx, issue, ctx.FormStrings("files[]")); err != nil {
			ctx.ServerError("UpdateAttachments", err)
			return
		}
	}

	content, err := markdown.RenderString(&markup.RenderContext{
		URLPrefix: ctx.FormString("context"), // FIXME: <- IS THIS SAFE ?
		Metas:     ctx.Repo.Repository.ComposeMetas(ctx),
		GitRepo:   ctx.Repo.GitRepo,
		Ctx:       ctx,
	}, issue.Content)
	if err != nil {
		ctx.ServerError("RenderString", err)
		return
	}

	ctx.JSON(http.StatusOK, map[string]any{
		"content":     content,
		"attachments": attachmentsHTML(ctx, issue.Attachments, issue.Content),
	})
}

// UpdateIssueDeadline updates an issue deadline
func UpdateIssueDeadline(ctx *context.Context) {
	form := web.GetForm(ctx).(*api.EditDeadlineOption)
	issue, err := issues_model.GetIssueByIndex(ctx, ctx.Repo.Repository.ID, ctx.ParamsInt64(":index"))
	if err != nil {
		if issues_model.IsErrIssueNotExist(err) {
			ctx.NotFound("GetIssueByIndex", err)
		} else {
			ctx.Error(http.StatusInternalServerError, "GetIssueByIndex", err.Error())
		}
		return
	}

	if !ctx.Repo.CanWriteIssuesOrPulls(issue.IsPull) {
		ctx.Error(http.StatusForbidden, "", "Not repo writer")
		return
	}

	var deadlineUnix timeutil.TimeStamp
	var deadline time.Time
	if form.Deadline != nil && !form.Deadline.IsZero() {
		deadline = time.Date(form.Deadline.Year(), form.Deadline.Month(), form.Deadline.Day(),
			23, 59, 59, 0, time.Local)
		deadlineUnix = timeutil.TimeStamp(deadline.Unix())
	}

	if err := issues_model.UpdateIssueDeadline(ctx, issue, deadlineUnix, ctx.Doer); err != nil {
		ctx.Error(http.StatusInternalServerError, "UpdateIssueDeadline", err.Error())
		return
	}

	ctx.JSON(http.StatusCreated, api.IssueDeadline{Deadline: &deadline})
}

// UpdateIssueMilestone change issue's milestone
func UpdateIssueMilestone(ctx *context.Context) {
	issues := getActionIssues(ctx)
	if ctx.Written() {
		return
	}

	milestoneID := ctx.FormInt64("id")
	for _, issue := range issues {
		oldMilestoneID := issue.MilestoneID
		if oldMilestoneID == milestoneID {
			continue
		}
		issue.MilestoneID = milestoneID
		if err := issue_service.ChangeMilestoneAssign(ctx, issue, ctx.Doer, oldMilestoneID); err != nil {
			ctx.ServerError("ChangeMilestoneAssign", err)
			return
		}
	}

	ctx.JSONOK()
}

// UpdateIssueAssignee change issue's or pull's assignee
func UpdateIssueAssignee(ctx *context.Context) {
	issues := getActionIssues(ctx)
	if ctx.Written() {
		return
	}

	assigneeID := ctx.FormInt64("id")
	action := ctx.FormString("action")

	for _, issue := range issues {
		switch action {
		case "clear":
			if err := issue_service.DeleteNotPassedAssignee(ctx, issue, ctx.Doer, []*user_model.User{}); err != nil {
				ctx.ServerError("ClearAssignees", err)
				return
			}
		default:
			assignee, err := user_model.GetUserByID(ctx, assigneeID)
			if err != nil {
				ctx.ServerError("GetUserByID", err)
				return
			}

			valid, err := access_model.CanBeAssigned(ctx, assignee, issue.Repo, issue.IsPull)
			if err != nil {
				ctx.ServerError("canBeAssigned", err)
				return
			}
			if !valid {
				ctx.ServerError("canBeAssigned", repo_model.ErrUserDoesNotHaveAccessToRepo{UserID: assigneeID, RepoName: issue.Repo.Name})
				return
			}

			_, _, err = issue_service.ToggleAssigneeWithNotify(ctx, issue, ctx.Doer, assigneeID)
			if err != nil {
				ctx.ServerError("ToggleAssignee", err)
				return
			}
		}
	}
	ctx.JSONOK()
}

// UpdatePullReviewRequest add or remove review request
func UpdatePullReviewRequest(ctx *context.Context) {
	issues := getActionIssues(ctx)
	if ctx.Written() {
		return
	}

	reviewID := ctx.FormInt64("id")
	action := ctx.FormString("action")

	// TODO: Not support 'clear' now
	if action != "attach" && action != "detach" {
		ctx.Status(http.StatusForbidden)
		return
	}

	for _, issue := range issues {
		if err := issue.LoadRepo(ctx); err != nil {
			ctx.ServerError("issue.LoadRepo", err)
			return
		}

		if !issue.IsPull {
			log.Warn(
				"UpdatePullReviewRequest: refusing to add review request for non-PR issue %-v#%d",
				issue.Repo, issue.Index,
			)
			ctx.Status(http.StatusForbidden)
			return
		}
		if reviewID < 0 {
			// negative reviewIDs represent team requests
			if err := issue.Repo.LoadOwner(ctx); err != nil {
				ctx.ServerError("issue.Repo.LoadOwner", err)
				return
			}

			if !issue.Repo.Owner.IsOrganization() {
				log.Warn(
					"UpdatePullReviewRequest: refusing to add team review request for %s#%d owned by non organization UID[%d]",
					issue.Repo.FullName(), issue.Index, issue.Repo.ID,
				)
				ctx.Status(http.StatusForbidden)
				return
			}

			team, err := organization.GetTeamByID(ctx, -reviewID)
			if err != nil {
				ctx.ServerError("GetTeamByID", err)
				return
			}

			if team.OrgID != issue.Repo.OwnerID {
				log.Warn(
					"UpdatePullReviewRequest: refusing to add team review request for UID[%d] team %s to %s#%d owned by UID[%d]",
					team.OrgID, team.Name, issue.Repo.FullName(), issue.Index, issue.Repo.ID)
				ctx.Status(http.StatusForbidden)
				return
			}

			err = issue_service.IsValidTeamReviewRequest(ctx, team, ctx.Doer, action == "attach", issue)
			if err != nil {
				if issues_model.IsErrNotValidReviewRequest(err) {
					log.Warn(
						"UpdatePullReviewRequest: refusing to add invalid team review request for UID[%d] team %s to %s#%d owned by UID[%d]: Error: %v",
						team.OrgID, team.Name, issue.Repo.FullName(), issue.Index, issue.Repo.ID,
						err,
					)
					ctx.Status(http.StatusForbidden)
					return
				}
				ctx.ServerError("IsValidTeamReviewRequest", err)
				return
			}

			_, err = issue_service.TeamReviewRequest(ctx, issue, ctx.Doer, team, action == "attach")
			if err != nil {
				ctx.ServerError("TeamReviewRequest", err)
				return
			}
			continue
		}

		reviewer, err := user_model.GetUserByID(ctx, reviewID)
		if err != nil {
			if user_model.IsErrUserNotExist(err) {
				log.Warn(
					"UpdatePullReviewRequest: requested reviewer [%d] for %-v to %-v#%d is not exist: Error: %v",
					reviewID, issue.Repo, issue.Index,
					err,
				)
				ctx.Status(http.StatusForbidden)
				return
			}
			ctx.ServerError("GetUserByID", err)
			return
		}

		err = issue_service.IsValidReviewRequest(ctx, reviewer, ctx.Doer, action == "attach", issue, nil)
		if err != nil {
			if issues_model.IsErrNotValidReviewRequest(err) {
				log.Warn(
					"UpdatePullReviewRequest: refusing to add invalid review request for %-v to %-v#%d: Error: %v",
					reviewer, issue.Repo, issue.Index,
					err,
				)
				ctx.Status(http.StatusForbidden)
				return
			}
			ctx.ServerError("isValidReviewRequest", err)
			return
		}

		_, err = issue_service.ReviewRequest(ctx, issue, ctx.Doer, reviewer, action == "attach")
		if err != nil {
			ctx.ServerError("ReviewRequest", err)
			return
		}
	}

	ctx.JSONOK()
}

// SearchIssues searches for issues across the repositories that the user has access to
func SearchIssues(ctx *context.Context) {
	before, since, err := context.GetQueryBeforeSince(ctx.Base)
	if err != nil {
		ctx.Error(http.StatusUnprocessableEntity, err.Error())
		return
	}

	var isClosed util.OptionalBool
	switch ctx.FormString("state") {
	case "closed":
		isClosed = util.OptionalBoolTrue
	case "all":
		isClosed = util.OptionalBoolNone
	default:
		isClosed = util.OptionalBoolFalse
	}

	var (
		repoIDs   []int64
		allPublic bool
	)
	{
		// find repos user can access (for issue search)
		opts := &repo_model.SearchRepoOptions{
			Private:     false,
			AllPublic:   true,
			TopicOnly:   false,
			Collaborate: util.OptionalBoolNone,
			// This needs to be a column that is not nil in fixtures or
			// MySQL will return different results when sorting by null in some cases
			OrderBy: db.SearchOrderByAlphabetically,
			Actor:   ctx.Doer,
		}
		if ctx.IsSigned {
			opts.Private = true
			opts.AllLimited = true
		}
		if ctx.FormString("owner") != "" {
			owner, err := user_model.GetUserByName(ctx, ctx.FormString("owner"))
			if err != nil {
				if user_model.IsErrUserNotExist(err) {
					ctx.Error(http.StatusBadRequest, "Owner not found", err.Error())
				} else {
					ctx.Error(http.StatusInternalServerError, "GetUserByName", err.Error())
				}
				return
			}
			opts.OwnerID = owner.ID
			opts.AllLimited = false
			opts.AllPublic = false
			opts.Collaborate = util.OptionalBoolFalse
		}
		if ctx.FormString("team") != "" {
			if ctx.FormString("owner") == "" {
				ctx.Error(http.StatusBadRequest, "", "Owner organisation is required for filtering on team")
				return
			}
			team, err := organization.GetTeam(ctx, opts.OwnerID, ctx.FormString("team"))
			if err != nil {
				if organization.IsErrTeamNotExist(err) {
					ctx.Error(http.StatusBadRequest, "Team not found", err.Error())
				} else {
					ctx.Error(http.StatusInternalServerError, "GetUserByName", err.Error())
				}
				return
			}
			opts.TeamID = team.ID
		}

		if opts.AllPublic {
			allPublic = true
			opts.AllPublic = false // set it false to avoid returning too many repos, we could filter by indexer
		}
		repoIDs, _, err = repo_model.SearchRepositoryIDs(ctx, opts)
		if err != nil {
			ctx.Error(http.StatusInternalServerError, "SearchRepositoryIDs", err.Error())
			return
		}
		if len(repoIDs) == 0 {
			// no repos found, don't let the indexer return all repos
			repoIDs = []int64{0}
		}
	}

	keyword := ctx.FormTrim("q")
	if strings.IndexByte(keyword, 0) >= 0 {
		keyword = ""
	}

	var isPull util.OptionalBool
	switch ctx.FormString("type") {
	case "pulls":
		isPull = util.OptionalBoolTrue
	case "issues":
		isPull = util.OptionalBoolFalse
	default:
		isPull = util.OptionalBoolNone
	}

	var includedAnyLabels []int64
	{

		labels := ctx.FormTrim("labels")
		var includedLabelNames []string
		if len(labels) > 0 {
			includedLabelNames = strings.Split(labels, ",")
		}
		includedAnyLabels, err = issues_model.GetLabelIDsByNames(ctx, includedLabelNames)
		if err != nil {
			ctx.Error(http.StatusInternalServerError, "GetLabelIDsByNames", err.Error())
			return
		}
	}

	var includedMilestones []int64
	{
		milestones := ctx.FormTrim("milestones")
		var includedMilestoneNames []string
		if len(milestones) > 0 {
			includedMilestoneNames = strings.Split(milestones, ",")
		}
		includedMilestones, err = issues_model.GetMilestoneIDsByNames(ctx, includedMilestoneNames)
		if err != nil {
			ctx.Error(http.StatusInternalServerError, "GetMilestoneIDsByNames", err.Error())
			return
		}
	}

	var projectID *int64
	if v := ctx.FormInt64("project"); v > 0 {
		projectID = &v
	}

	// this api is also used in UI,
	// so the default limit is set to fit UI needs
	limit := ctx.FormInt("limit")
	if limit == 0 {
		limit = setting.UI.IssuePagingNum
	} else if limit > setting.API.MaxResponseItems {
		limit = setting.API.MaxResponseItems
	}

	searchOpt := &issue_indexer.SearchOptions{
		Paginator: &db.ListOptions{
			Page:     ctx.FormInt("page"),
			PageSize: limit,
		},
		Keyword:             keyword,
		RepoIDs:             repoIDs,
		AllPublic:           allPublic,
		IsPull:              isPull,
		IsClosed:            isClosed,
		IncludedAnyLabelIDs: includedAnyLabels,
		MilestoneIDs:        includedMilestones,
		ProjectID:           projectID,
		SortBy:              issue_indexer.SortByCreatedDesc,
	}

	if since != 0 {
		searchOpt.UpdatedAfterUnix = &since
	}
	if before != 0 {
		searchOpt.UpdatedBeforeUnix = &before
	}

	if ctx.IsSigned {
		ctxUserID := ctx.Doer.ID
		if ctx.FormBool("created") {
			searchOpt.PosterID = &ctxUserID
		}
		if ctx.FormBool("assigned") {
			searchOpt.AssigneeID = &ctxUserID
		}
		if ctx.FormBool("mentioned") {
			searchOpt.MentionID = &ctxUserID
		}
		if ctx.FormBool("review_requested") {
			searchOpt.ReviewRequestedID = &ctxUserID
		}
		if ctx.FormBool("reviewed") {
			searchOpt.ReviewedID = &ctxUserID
		}
	}

	// FIXME: It's unsupported to sort by priority repo when searching by indexer,
	//        it's indeed an regression, but I think it is worth to support filtering by indexer first.
	_ = ctx.FormInt64("priority_repo_id")

	ids, total, err := issue_indexer.SearchIssues(ctx, searchOpt)
	if err != nil {
		ctx.Error(http.StatusInternalServerError, "SearchIssues", err.Error())
		return
	}
	issues, err := issues_model.GetIssuesByIDs(ctx, ids, true)
	if err != nil {
		ctx.Error(http.StatusInternalServerError, "FindIssuesByIDs", err.Error())
		return
	}

	ctx.SetTotalCountHeader(total)
	ctx.JSON(http.StatusOK, convert.ToIssueList(ctx, issues))
}

func getUserIDForFilter(ctx *context.Context, queryName string) int64 {
	userName := ctx.FormString(queryName)
	if len(userName) == 0 {
		return 0
	}

	user, err := user_model.GetUserByName(ctx, userName)
	if user_model.IsErrUserNotExist(err) {
		ctx.NotFound("", err)
		return 0
	}

	if err != nil {
		ctx.Error(http.StatusInternalServerError, err.Error())
		return 0
	}

	return user.ID
}

// ListIssues list the issues of a repository
func ListIssues(ctx *context.Context) {
	before, since, err := context.GetQueryBeforeSince(ctx.Base)
	if err != nil {
		ctx.Error(http.StatusUnprocessableEntity, err.Error())
		return
	}

	var isClosed util.OptionalBool
	switch ctx.FormString("state") {
	case "closed":
		isClosed = util.OptionalBoolTrue
	case "all":
		isClosed = util.OptionalBoolNone
	default:
		isClosed = util.OptionalBoolFalse
	}

	keyword := ctx.FormTrim("q")
	if strings.IndexByte(keyword, 0) >= 0 {
		keyword = ""
	}

	var labelIDs []int64
	if splitted := strings.Split(ctx.FormString("labels"), ","); len(splitted) > 0 {
		labelIDs, err = issues_model.GetLabelIDsInRepoByNames(ctx, ctx.Repo.Repository.ID, splitted)
		if err != nil {
			ctx.Error(http.StatusInternalServerError, err.Error())
			return
		}
	}

	var mileIDs []int64
	if part := strings.Split(ctx.FormString("milestones"), ","); len(part) > 0 {
		for i := range part {
			// uses names and fall back to ids
			// non existent milestones are discarded
			mile, err := issues_model.GetMilestoneByRepoIDANDName(ctx, ctx.Repo.Repository.ID, part[i])
			if err == nil {
				mileIDs = append(mileIDs, mile.ID)
				continue
			}
			if !issues_model.IsErrMilestoneNotExist(err) {
				ctx.Error(http.StatusInternalServerError, err.Error())
				return
			}
			id, err := strconv.ParseInt(part[i], 10, 64)
			if err != nil {
				continue
			}
			mile, err = issues_model.GetMilestoneByRepoID(ctx, ctx.Repo.Repository.ID, id)
			if err == nil {
				mileIDs = append(mileIDs, mile.ID)
				continue
			}
			if issues_model.IsErrMilestoneNotExist(err) {
				continue
			}
			ctx.Error(http.StatusInternalServerError, err.Error())
		}
	}

	var projectID *int64
	if v := ctx.FormInt64("project"); v > 0 {
		projectID = &v
	}

	var isPull util.OptionalBool
	switch ctx.FormString("type") {
	case "pulls":
		isPull = util.OptionalBoolTrue
	case "issues":
		isPull = util.OptionalBoolFalse
	default:
		isPull = util.OptionalBoolNone
	}

	// FIXME: we should be more efficient here
	createdByID := getUserIDForFilter(ctx, "created_by")
	if ctx.Written() {
		return
	}
	assignedByID := getUserIDForFilter(ctx, "assigned_by")
	if ctx.Written() {
		return
	}
	mentionedByID := getUserIDForFilter(ctx, "mentioned_by")
	if ctx.Written() {
		return
	}

	searchOpt := &issue_indexer.SearchOptions{
		Paginator: &db.ListOptions{
			Page:     ctx.FormInt("page"),
			PageSize: convert.ToCorrectPageSize(ctx.FormInt("limit")),
		},
		Keyword:        keyword,
		RepoIDs:        []int64{ctx.Repo.Repository.ID},
		IsPull:         isPull,
		IsClosed:       isClosed,
		ProjectBoardID: projectID,
		SortBy:         issue_indexer.SortByCreatedDesc,
	}
	if since != 0 {
		searchOpt.UpdatedAfterUnix = &since
	}
	if before != 0 {
		searchOpt.UpdatedBeforeUnix = &before
	}
	if len(labelIDs) == 1 && labelIDs[0] == 0 {
		searchOpt.NoLabelOnly = true
	} else {
		for _, labelID := range labelIDs {
			if labelID > 0 {
				searchOpt.IncludedLabelIDs = append(searchOpt.IncludedLabelIDs, labelID)
			} else {
				searchOpt.ExcludedLabelIDs = append(searchOpt.ExcludedLabelIDs, -labelID)
			}
		}
	}

	if len(mileIDs) == 1 && mileIDs[0] == db.NoConditionID {
		searchOpt.MilestoneIDs = []int64{0}
	} else {
		searchOpt.MilestoneIDs = mileIDs
	}

	if createdByID > 0 {
		searchOpt.PosterID = &createdByID
	}
	if assignedByID > 0 {
		searchOpt.AssigneeID = &assignedByID
	}
	if mentionedByID > 0 {
		searchOpt.MentionID = &mentionedByID
	}

	ids, total, err := issue_indexer.SearchIssues(ctx, searchOpt)
	if err != nil {
		ctx.Error(http.StatusInternalServerError, "SearchIssues", err.Error())
		return
	}
	issues, err := issues_model.GetIssuesByIDs(ctx, ids, true)
	if err != nil {
		ctx.Error(http.StatusInternalServerError, "FindIssuesByIDs", err.Error())
		return
	}

	ctx.SetTotalCountHeader(total)
	ctx.JSON(http.StatusOK, convert.ToIssueList(ctx, issues))
}

func BatchDeleteIssues(ctx *context.Context) {
	issues := getActionIssues(ctx)
	if ctx.Written() {
		return
	}
	for _, issue := range issues {
		if err := issue_service.DeleteIssue(ctx, ctx.Doer, ctx.Repo.GitRepo, issue); err != nil {
			ctx.ServerError("DeleteIssue", err)
			return
		}
	}
	ctx.JSONOK()
}

// UpdateIssueStatus change issue's status
func UpdateIssueStatus(ctx *context.Context) {
	issues := getActionIssues(ctx)
	if ctx.Written() {
		return
	}

	var isClosed bool
	switch action := ctx.FormString("action"); action {
	case "open":
		isClosed = false
	case "close":
		isClosed = true
	default:
		log.Warn("Unrecognized action: %s", action)
	}

	if _, err := issues.LoadRepositories(ctx); err != nil {
		ctx.ServerError("LoadRepositories", err)
		return
	}
	if err := issues.LoadPullRequests(ctx); err != nil {
		ctx.ServerError("LoadPullRequests", err)
		return
	}

	for _, issue := range issues {
		if issue.IsPull && issue.PullRequest.HasMerged {
			continue
		}
		if issue.IsClosed != isClosed {
			if err := issue_service.ChangeStatus(ctx, issue, ctx.Doer, "", isClosed); err != nil {
				if issues_model.IsErrDependenciesLeft(err) {
					ctx.JSON(http.StatusPreconditionFailed, map[string]any{
						"error": ctx.Tr("repo.issues.dependency.issue_batch_close_blocked", issue.Index),
					})
					return
				}
				ctx.ServerError("ChangeStatus", err)
				return
			}
		}
	}
	ctx.JSONOK()
}

// NewComment create a comment for issue
func NewComment(ctx *context.Context) {
	form := web.GetForm(ctx).(*forms.CreateCommentForm)
	issue := GetActionIssue(ctx)
	if ctx.Written() {
		return
	}

	if !ctx.IsSigned || (ctx.Doer.ID != issue.PosterID && !ctx.Repo.CanReadIssuesOrPulls(issue.IsPull)) {
		if log.IsTrace() {
			if ctx.IsSigned {
				issueType := "issues"
				if issue.IsPull {
					issueType = "pulls"
				}
				log.Trace("Permission Denied: User %-v not the Poster (ID: %d) and cannot read %s in Repo %-v.\n"+
					"User in Repo has Permissions: %-+v",
					ctx.Doer,
					issue.PosterID,
					issueType,
					ctx.Repo.Repository,
					ctx.Repo.Permission)
			} else {
				log.Trace("Permission Denied: Not logged in")
			}
		}

		ctx.Error(http.StatusForbidden)
		return
	}

	if issue.IsLocked && !ctx.Repo.CanWriteIssuesOrPulls(issue.IsPull) && !ctx.Doer.IsAdmin {
		ctx.JSONError(ctx.Tr("repo.issues.comment_on_locked"))
		return
	}

	var attachments []string
	if setting.Attachment.Enabled {
		attachments = form.Files
	}

	if ctx.HasError() {
		ctx.JSONError(ctx.GetErrMsg())
		return
	}

	var comment *issues_model.Comment
	defer func() {
		// Check if issue admin/poster changes the status of issue.
		if (ctx.Repo.CanWriteIssuesOrPulls(issue.IsPull) || (ctx.IsSigned && issue.IsPoster(ctx.Doer.ID))) &&
			(form.Status == "reopen" || form.Status == "close") &&
			!(issue.IsPull && issue.PullRequest.HasMerged) {

			// Duplication and conflict check should apply to reopen pull request.
			var pr *issues_model.PullRequest

			if form.Status == "reopen" && issue.IsPull {
				pull := issue.PullRequest
				var err error
				pr, err = issues_model.GetUnmergedPullRequest(ctx, pull.HeadRepoID, pull.BaseRepoID, pull.HeadBranch, pull.BaseBranch, pull.Flow)
				if err != nil {
					if !issues_model.IsErrPullRequestNotExist(err) {
						ctx.JSONError(ctx.Tr("repo.issues.dependency.pr_close_blocked"))
						return
					}
				}

				// Regenerate patch and test conflict.
				if pr == nil {
					issue.PullRequest.HeadCommitID = ""
					pull_service.AddToTaskQueue(ctx, issue.PullRequest)
				}

				// check whether the ref of PR <refs/pulls/pr_index/head> in base repo is consistent with the head commit of head branch in the head repo
				// get head commit of PR
				if pull.Flow == issues_model.PullRequestFlowGithub {
					prHeadRef := pull.GetGitRefName()
					if err := pull.LoadBaseRepo(ctx); err != nil {
						ctx.ServerError("Unable to load base repo", err)
						return
					}
					prHeadCommitID, err := git.GetFullCommitID(ctx, pull.BaseRepo.RepoPath(), prHeadRef)
					if err != nil {
						ctx.ServerError("Get head commit Id of pr fail", err)
						return
					}

					// get head commit of branch in the head repo
					if err := pull.LoadHeadRepo(ctx); err != nil {
						ctx.ServerError("Unable to load head repo", err)
						return
					}
					if ok := git.IsBranchExist(ctx, pull.HeadRepo.RepoPath(), pull.BaseBranch); !ok {
						// todo localize
						ctx.JSONError("The origin branch is delete, cannot reopen.")
						return
					}
					headBranchRef := pull.GetGitHeadBranchRefName()
					headBranchCommitID, err := git.GetFullCommitID(ctx, pull.HeadRepo.RepoPath(), headBranchRef)
					if err != nil {
						ctx.ServerError("Get head commit Id of head branch fail", err)
						return
					}

					err = pull.LoadIssue(ctx)
					if err != nil {
						ctx.ServerError("load the issue of pull request error", err)
						return
					}

					if prHeadCommitID != headBranchCommitID {
						// force push to base repo
						err := git.Push(ctx, pull.HeadRepo.RepoPath(), git.PushOptions{
							Remote: pull.BaseRepo.RepoPath(),
							Branch: pull.HeadBranch + ":" + prHeadRef,
							Force:  true,
							Env:    repo_module.InternalPushingEnvironment(pull.Issue.Poster, pull.BaseRepo),
						})
						if err != nil {
							ctx.ServerError("force push error", err)
							return
						}
					}
				}
			}

			if pr != nil {
				ctx.Flash.Info(ctx.Tr("repo.pulls.open_unmerged_pull_exists", pr.Index))
			} else {
				isClosed := form.Status == "close"
				if err := issue_service.ChangeStatus(ctx, issue, ctx.Doer, "", isClosed); err != nil {
					log.Error("ChangeStatus: %v", err)

					if issues_model.IsErrDependenciesLeft(err) {
						if issue.IsPull {
							ctx.JSONError(ctx.Tr("repo.issues.dependency.pr_close_blocked"))
						} else {
							ctx.JSONError(ctx.Tr("repo.issues.dependency.issue_close_blocked"))
						}
						return
					}
				} else {
					if err := stopTimerIfAvailable(ctx, ctx.Doer, issue); err != nil {
						ctx.ServerError("CreateOrStopIssueStopwatch", err)
						return
					}

					log.Trace("Issue [%d] status changed to closed: %v", issue.ID, issue.IsClosed)
				}
			}
		}

		// Redirect to comment hashtag if there is any actual content.
		typeName := "issues"
		if issue.IsPull {
			typeName = "pulls"
		}
		if comment != nil {
			ctx.JSONRedirect(fmt.Sprintf("%s/%s/%d#%s", ctx.Repo.RepoLink, typeName, issue.Index, comment.HashTag()))
		} else {
			ctx.JSONRedirect(fmt.Sprintf("%s/%s/%d", ctx.Repo.RepoLink, typeName, issue.Index))
		}
	}()

	// Fix #321: Allow empty comments, as long as we have attachments.
	if len(form.Content) == 0 && len(attachments) == 0 {
		return
	}

	comment, err := issue_service.CreateIssueComment(ctx, ctx.Doer, ctx.Repo.Repository, issue, form.Content, attachments)
	if err != nil {
		ctx.ServerError("CreateIssueComment", err)
		return
	}

	log.Trace("Comment created: %d/%d/%d", ctx.Repo.Repository.ID, issue.ID, comment.ID)
}

// UpdateCommentContent change comment of issue's content
func UpdateCommentContent(ctx *context.Context) {
	comment, err := issues_model.GetCommentByID(ctx, ctx.ParamsInt64(":id"))
	if err != nil {
		ctx.NotFoundOrServerError("GetCommentByID", issues_model.IsErrCommentNotExist, err)
		return
	}

	if err := comment.LoadIssue(ctx); err != nil {
		ctx.NotFoundOrServerError("LoadIssue", issues_model.IsErrIssueNotExist, err)
		return
	}

	if !ctx.IsSigned || (ctx.Doer.ID != comment.PosterID && !ctx.Repo.CanWriteIssuesOrPulls(comment.Issue.IsPull)) {
		ctx.Error(http.StatusForbidden)
		return
	}

	if !comment.Type.HasContentSupport() {
		ctx.Error(http.StatusNoContent)
		return
	}

	oldContent := comment.Content
	comment.Content = ctx.FormString("content")
	if len(comment.Content) == 0 {
		ctx.JSON(http.StatusOK, map[string]any{
			"content": "",
		})
		return
	}
	if err = issue_service.UpdateComment(ctx, comment, ctx.Doer, oldContent); err != nil {
		ctx.ServerError("UpdateComment", err)
		return
	}

	if err := comment.LoadAttachments(ctx); err != nil {
		ctx.ServerError("LoadAttachments", err)
		return
	}

	// when the update request doesn't intend to update attachments (eg: change checkbox state), ignore attachment updates
	if !ctx.FormBool("ignore_attachments") {
		if err := updateAttachments(ctx, comment, ctx.FormStrings("files[]")); err != nil {
			ctx.ServerError("UpdateAttachments", err)
			return
		}
	}

	content, err := markdown.RenderString(&markup.RenderContext{
		URLPrefix: ctx.FormString("context"), // FIXME: <- IS THIS SAFE ?
		Metas:     ctx.Repo.Repository.ComposeMetas(ctx),
		GitRepo:   ctx.Repo.GitRepo,
		Ctx:       ctx,
	}, comment.Content)
	if err != nil {
		ctx.ServerError("RenderString", err)
		return
	}

	ctx.JSON(http.StatusOK, map[string]any{
		"content":     content,
		"attachments": attachmentsHTML(ctx, comment.Attachments, comment.Content),
	})
}

// DeleteComment delete comment of issue
func DeleteComment(ctx *context.Context) {
	comment, err := issues_model.GetCommentByID(ctx, ctx.ParamsInt64(":id"))
	if err != nil {
		ctx.NotFoundOrServerError("GetCommentByID", issues_model.IsErrCommentNotExist, err)
		return
	}

	if err := comment.LoadIssue(ctx); err != nil {
		ctx.NotFoundOrServerError("LoadIssue", issues_model.IsErrIssueNotExist, err)
		return
	}

	if !ctx.IsSigned || (ctx.Doer.ID != comment.PosterID && !ctx.Repo.CanWriteIssuesOrPulls(comment.Issue.IsPull)) {
		ctx.Error(http.StatusForbidden)
		return
	} else if !comment.Type.HasContentSupport() {
		ctx.Error(http.StatusNoContent)
		return
	}

	if err = issue_service.DeleteComment(ctx, ctx.Doer, comment); err != nil {
		ctx.ServerError("DeleteComment", err)
		return
	}

	ctx.Status(http.StatusOK)
}

// ChangeIssueReaction create a reaction for issue
func ChangeIssueReaction(ctx *context.Context) {
	form := web.GetForm(ctx).(*forms.ReactionForm)
	issue := GetActionIssue(ctx)
	if ctx.Written() {
		return
	}

	if !ctx.IsSigned || (ctx.Doer.ID != issue.PosterID && !ctx.Repo.CanReadIssuesOrPulls(issue.IsPull)) {
		if log.IsTrace() {
			if ctx.IsSigned {
				issueType := "issues"
				if issue.IsPull {
					issueType = "pulls"
				}
				log.Trace("Permission Denied: User %-v not the Poster (ID: %d) and cannot read %s in Repo %-v.\n"+
					"User in Repo has Permissions: %-+v",
					ctx.Doer,
					issue.PosterID,
					issueType,
					ctx.Repo.Repository,
					ctx.Repo.Permission)
			} else {
				log.Trace("Permission Denied: Not logged in")
			}
		}

		ctx.Error(http.StatusForbidden)
		return
	}

	if ctx.HasError() {
		ctx.ServerError("ChangeIssueReaction", errors.New(ctx.GetErrMsg()))
		return
	}

	switch ctx.Params(":action") {
	case "react":
		reaction, err := issues_model.CreateIssueReaction(ctx, ctx.Doer.ID, issue.ID, form.Content)
		if err != nil {
			if issues_model.IsErrForbiddenIssueReaction(err) {
				ctx.ServerError("ChangeIssueReaction", err)
				return
			}
			log.Info("CreateIssueReaction: %s", err)
			break
		}
		// Reload new reactions
		issue.Reactions = nil
		if err = issue.LoadAttributes(ctx); err != nil {
			log.Info("issue.LoadAttributes: %s", err)
			break
		}

		log.Trace("Reaction for issue created: %d/%d/%d", ctx.Repo.Repository.ID, issue.ID, reaction.ID)
	case "unreact":
		if err := issues_model.DeleteIssueReaction(ctx, ctx.Doer.ID, issue.ID, form.Content); err != nil {
			ctx.ServerError("DeleteIssueReaction", err)
			return
		}

		// Reload new reactions
		issue.Reactions = nil
		if err := issue.LoadAttributes(ctx); err != nil {
			log.Info("issue.LoadAttributes: %s", err)
			break
		}

		log.Trace("Reaction for issue removed: %d/%d", ctx.Repo.Repository.ID, issue.ID)
	default:
		ctx.NotFound(fmt.Sprintf("Unknown action %s", ctx.Params(":action")), nil)
		return
	}

	if len(issue.Reactions) == 0 {
		ctx.JSON(http.StatusOK, map[string]any{
			"empty": true,
			"html":  "",
		})
		return
	}

	html, err := ctx.RenderToString(tplReactions, map[string]any{
		"ctxData":   ctx.Data,
		"ActionURL": fmt.Sprintf("%s/issues/%d/reactions", ctx.Repo.RepoLink, issue.Index),
		"Reactions": issue.Reactions.GroupByType(),
	})
	if err != nil {
		ctx.ServerError("ChangeIssueReaction.HTMLString", err)
		return
	}
	ctx.JSON(http.StatusOK, map[string]any{
		"html": html,
	})
}

// ChangeCommentReaction create a reaction for comment
func ChangeCommentReaction(ctx *context.Context) {
	form := web.GetForm(ctx).(*forms.ReactionForm)
	comment, err := issues_model.GetCommentByID(ctx, ctx.ParamsInt64(":id"))
	if err != nil {
		ctx.NotFoundOrServerError("GetCommentByID", issues_model.IsErrCommentNotExist, err)
		return
	}

	if err := comment.LoadIssue(ctx); err != nil {
		ctx.NotFoundOrServerError("LoadIssue", issues_model.IsErrIssueNotExist, err)
		return
	}

	if !ctx.IsSigned || (ctx.Doer.ID != comment.PosterID && !ctx.Repo.CanReadIssuesOrPulls(comment.Issue.IsPull)) {
		if log.IsTrace() {
			if ctx.IsSigned {
				issueType := "issues"
				if comment.Issue.IsPull {
					issueType = "pulls"
				}
				log.Trace("Permission Denied: User %-v not the Poster (ID: %d) and cannot read %s in Repo %-v.\n"+
					"User in Repo has Permissions: %-+v",
					ctx.Doer,
					comment.Issue.PosterID,
					issueType,
					ctx.Repo.Repository,
					ctx.Repo.Permission)
			} else {
				log.Trace("Permission Denied: Not logged in")
			}
		}

		ctx.Error(http.StatusForbidden)
		return
	}

	if !comment.Type.HasContentSupport() {
		ctx.Error(http.StatusNoContent)
		return
	}

	switch ctx.Params(":action") {
	case "react":
		reaction, err := issues_model.CreateCommentReaction(ctx, ctx.Doer.ID, comment.Issue.ID, comment.ID, form.Content)
		if err != nil {
			if issues_model.IsErrForbiddenIssueReaction(err) {
				ctx.ServerError("ChangeIssueReaction", err)
				return
			}
			log.Info("CreateCommentReaction: %s", err)
			break
		}
		// Reload new reactions
		comment.Reactions = nil
		if err = comment.LoadReactions(ctx, ctx.Repo.Repository); err != nil {
			log.Info("comment.LoadReactions: %s", err)
			break
		}

		log.Trace("Reaction for comment created: %d/%d/%d/%d", ctx.Repo.Repository.ID, comment.Issue.ID, comment.ID, reaction.ID)
	case "unreact":
		if err := issues_model.DeleteCommentReaction(ctx, ctx.Doer.ID, comment.Issue.ID, comment.ID, form.Content); err != nil {
			ctx.ServerError("DeleteCommentReaction", err)
			return
		}

		// Reload new reactions
		comment.Reactions = nil
		if err = comment.LoadReactions(ctx, ctx.Repo.Repository); err != nil {
			log.Info("comment.LoadReactions: %s", err)
			break
		}

		log.Trace("Reaction for comment removed: %d/%d/%d", ctx.Repo.Repository.ID, comment.Issue.ID, comment.ID)
	default:
		ctx.NotFound(fmt.Sprintf("Unknown action %s", ctx.Params(":action")), nil)
		return
	}

	if len(comment.Reactions) == 0 {
		ctx.JSON(http.StatusOK, map[string]any{
			"empty": true,
			"html":  "",
		})
		return
	}

	html, err := ctx.RenderToString(tplReactions, map[string]any{
		"ctxData":   ctx.Data,
		"ActionURL": fmt.Sprintf("%s/comments/%d/reactions", ctx.Repo.RepoLink, comment.ID),
		"Reactions": comment.Reactions.GroupByType(),
	})
	if err != nil {
		ctx.ServerError("ChangeCommentReaction.HTMLString", err)
		return
	}
	ctx.JSON(http.StatusOK, map[string]any{
		"html": html,
	})
}

func addParticipant(poster *user_model.User, participants []*user_model.User) []*user_model.User {
	for _, part := range participants {
		if poster.ID == part.ID {
			return participants
		}
	}
	return append(participants, poster)
}

func filterXRefComments(ctx *context.Context, issue *issues_model.Issue) error {
	// Remove comments that the user has no permissions to see
	for i := 0; i < len(issue.Comments); {
		c := issue.Comments[i]
		if issues_model.CommentTypeIsRef(c.Type) && c.RefRepoID != issue.RepoID && c.RefRepoID != 0 {
			var err error
			// Set RefRepo for description in template
			c.RefRepo, err = repo_model.GetRepositoryByID(ctx, c.RefRepoID)
			if err != nil {
				return err
			}
			perm, err := access_model.GetUserRepoPermission(ctx, c.RefRepo, ctx.Doer)
			if err != nil {
				return err
			}
			if !perm.CanReadIssuesOrPulls(c.RefIsPull) {
				issue.Comments = append(issue.Comments[:i], issue.Comments[i+1:]...)
				continue
			}
		}
		i++
	}
	return nil
}

// GetIssueAttachments returns attachments for the issue
func GetIssueAttachments(ctx *context.Context) {
	issue := GetActionIssue(ctx)
	if ctx.Written() {
		return
	}
	attachments := make([]*api.Attachment, len(issue.Attachments))
	for i := 0; i < len(issue.Attachments); i++ {
		attachments[i] = convert.ToAttachment(ctx.Repo.Repository, issue.Attachments[i])
	}
	ctx.JSON(http.StatusOK, attachments)
}

// GetCommentAttachments returns attachments for the comment
func GetCommentAttachments(ctx *context.Context) {
	comment, err := issues_model.GetCommentByID(ctx, ctx.ParamsInt64(":id"))
	if err != nil {
		ctx.NotFoundOrServerError("GetCommentByID", issues_model.IsErrCommentNotExist, err)
		return
	}

	if !comment.Type.HasAttachmentSupport() {
		ctx.ServerError("GetCommentAttachments", fmt.Errorf("comment type %v does not support attachments", comment.Type))
		return
	}

	attachments := make([]*api.Attachment, 0)
	if err := comment.LoadAttachments(ctx); err != nil {
		ctx.ServerError("LoadAttachments", err)
		return
	}
	for i := 0; i < len(comment.Attachments); i++ {
		attachments = append(attachments, convert.ToAttachment(ctx.Repo.Repository, comment.Attachments[i]))
	}
	ctx.JSON(http.StatusOK, attachments)
}

func updateAttachments(ctx *context.Context, item any, files []string) error {
	var attachments []*repo_model.Attachment
	switch content := item.(type) {
	case *issues_model.Issue:
		attachments = content.Attachments
	case *issues_model.Comment:
		attachments = content.Attachments
	default:
		return fmt.Errorf("unknown Type: %T", content)
	}
	for i := 0; i < len(attachments); i++ {
		if util.SliceContainsString(files, attachments[i].UUID) {
			continue
		}
		if err := repo_model.DeleteAttachment(ctx, attachments[i], true); err != nil {
			return err
		}
	}
	var err error
	if len(files) > 0 {
		switch content := item.(type) {
		case *issues_model.Issue:
			err = issues_model.UpdateIssueAttachments(ctx, content.ID, files)
		case *issues_model.Comment:
			err = content.UpdateAttachments(ctx, files)
		default:
			return fmt.Errorf("unknown Type: %T", content)
		}
		if err != nil {
			return err
		}
	}
	switch content := item.(type) {
	case *issues_model.Issue:
		content.Attachments, err = repo_model.GetAttachmentsByIssueID(ctx, content.ID)
	case *issues_model.Comment:
		content.Attachments, err = repo_model.GetAttachmentsByCommentID(ctx, content.ID)
	default:
		return fmt.Errorf("unknown Type: %T", content)
	}
	return err
}

func attachmentsHTML(ctx *context.Context, attachments []*repo_model.Attachment, content string) string {
	attachHTML, err := ctx.RenderToString(tplAttachment, map[string]any{
		"ctxData":     ctx.Data,
		"Attachments": attachments,
		"Content":     content,
	})
	if err != nil {
		ctx.ServerError("attachmentsHTML.HTMLString", err)
		return ""
	}
	return attachHTML
}

// combineLabelComments combine the nearby label comments as one.
func combineLabelComments(issue *issues_model.Issue) {
	var prev, cur *issues_model.Comment
	for i := 0; i < len(issue.Comments); i++ {
		cur = issue.Comments[i]
		if i > 0 {
			prev = issue.Comments[i-1]
		}
		if i == 0 || cur.Type != issues_model.CommentTypeLabel ||
			(prev != nil && prev.PosterID != cur.PosterID) ||
			(prev != nil && cur.CreatedUnix-prev.CreatedUnix >= 60) {
			if cur.Type == issues_model.CommentTypeLabel && cur.Label != nil {
				if cur.Content != "1" {
					cur.RemovedLabels = append(cur.RemovedLabels, cur.Label)
				} else {
					cur.AddedLabels = append(cur.AddedLabels, cur.Label)
				}
			}
			continue
		}

		if cur.Label != nil { // now cur MUST be label comment
			if prev.Type == issues_model.CommentTypeLabel { // we can combine them only prev is a label comment
				if cur.Content != "1" {
					// remove labels from the AddedLabels list if the label that was removed is already
					// in this list, and if it's not in this list, add the label to RemovedLabels
					addedAndRemoved := false
					for i, label := range prev.AddedLabels {
						if cur.Label.ID == label.ID {
							prev.AddedLabels = append(prev.AddedLabels[:i], prev.AddedLabels[i+1:]...)
							addedAndRemoved = true
							break
						}
					}
					if !addedAndRemoved {
						prev.RemovedLabels = append(prev.RemovedLabels, cur.Label)
					}
				} else {
					// remove labels from the RemovedLabels list if the label that was added is already
					// in this list, and if it's not in this list, add the label to AddedLabels
					removedAndAdded := false
					for i, label := range prev.RemovedLabels {
						if cur.Label.ID == label.ID {
							prev.RemovedLabels = append(prev.RemovedLabels[:i], prev.RemovedLabels[i+1:]...)
							removedAndAdded = true
							break
						}
					}
					if !removedAndAdded {
						prev.AddedLabels = append(prev.AddedLabels, cur.Label)
					}
				}
				prev.CreatedUnix = cur.CreatedUnix
				// remove the current comment since it has been combined to prev comment
				issue.Comments = append(issue.Comments[:i], issue.Comments[i+1:]...)
				i--
			} else { // if prev is not a label comment, start a new group
				if cur.Content != "1" {
					cur.RemovedLabels = append(cur.RemovedLabels, cur.Label)
				} else {
					cur.AddedLabels = append(cur.AddedLabels, cur.Label)
				}
			}
		}
	}
}

// get all teams that current user can mention
func handleTeamMentions(ctx *context.Context) {
	if ctx.Doer == nil || !ctx.Repo.Owner.IsOrganization() {
		return
	}

	var isAdmin bool
	var err error
	var teams []*organization.Team
	org := organization.OrgFromUser(ctx.Repo.Owner)
	// Admin has super access.
	if ctx.Doer.IsAdmin {
		isAdmin = true
	} else {
		isAdmin, err = org.IsOwnedBy(ctx, ctx.Doer.ID)
		if err != nil {
			ctx.ServerError("IsOwnedBy", err)
			return
		}
	}

	if isAdmin {
		teams, err = org.LoadTeams(ctx)
		if err != nil {
			ctx.ServerError("LoadTeams", err)
			return
		}
	} else {
		teams, err = org.GetUserTeams(ctx, ctx.Doer.ID)
		if err != nil {
			ctx.ServerError("GetUserTeams", err)
			return
		}
	}

	ctx.Data["MentionableTeams"] = teams
	ctx.Data["MentionableTeamsOrg"] = ctx.Repo.Owner.Name
	ctx.Data["MentionableTeamsOrgAvatar"] = ctx.Repo.Owner.AvatarLink(ctx)
}

type userSearchInfo struct {
	UserID     int64  `json:"user_id"`
	UserName   string `json:"username"`
	AvatarLink string `json:"avatar_link"`
	FullName   string `json:"full_name"`
}

type userSearchResponse struct {
	Results []*userSearchInfo `json:"results"`
}

// IssuePosters get posters for current repo's issues/pull requests
func IssuePosters(ctx *context.Context) {
	issuePosters(ctx, false)
}

func PullPosters(ctx *context.Context) {
	issuePosters(ctx, true)
}

func issuePosters(ctx *context.Context, isPullList bool) {
	repo := ctx.Repo.Repository
	search := strings.TrimSpace(ctx.FormString("q"))
	posters, err := repo_model.GetIssuePostersWithSearch(ctx, repo, isPullList, search, setting.UI.DefaultShowFullName)
	if err != nil {
		ctx.JSON(http.StatusInternalServerError, err)
		return
	}

	if search == "" && ctx.Doer != nil {
		// the returned posters slice only contains limited number of users,
		// to make the current user (doer) can quickly filter their own issues, always add doer to the posters slice
		if !slices.ContainsFunc(posters, func(user *user_model.User) bool { return user.ID == ctx.Doer.ID }) {
			posters = append(posters, ctx.Doer)
		}
	}

	posters = MakeSelfOnTop(ctx.Doer, posters)

	resp := &userSearchResponse{}
	resp.Results = make([]*userSearchInfo, len(posters))
	for i, user := range posters {
		resp.Results[i] = &userSearchInfo{UserID: user.ID, UserName: user.Name, AvatarLink: user.AvatarLink(ctx)}
		if setting.UI.DefaultShowFullName {
			resp.Results[i].FullName = user.FullName
		}
	}
	ctx.JSON(http.StatusOK, resp)
}<|MERGE_RESOLUTION|>--- conflicted
+++ resolved
@@ -243,7 +243,6 @@
 		isShowClosed = true
 	}
 
-<<<<<<< HEAD
 	if repo.IsTimetrackerEnabled(ctx) {
 		totalTrackedTime, err := issues_model.GetIssueTotalTrackedTime(ctx, statsOpts, isShowClosed)
 		if err != nil {
@@ -252,9 +251,8 @@
 		}
 		ctx.Data["TotalTrackedTime"] = totalTrackedTime
 	}
-=======
+
 	archived := ctx.FormBool("archived")
->>>>>>> 398eccb3
 
 	page := ctx.FormInt("page")
 	if page <= 1 {
