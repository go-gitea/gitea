--- conflicted
+++ resolved
@@ -3083,7 +3083,6 @@
 	}
 
 	var comment *issues_model.Comment
-<<<<<<< HEAD
 	defer func() {
 		// Check if issue admin/poster changes the status of issue.
 		if (ctx.Repo.CanWriteIssuesOrPulls(issue.IsPull) || (ctx.IsSigned && issue.IsPoster(ctx.Doer.ID))) &&
@@ -3091,23 +3090,24 @@
 			!(issue.IsPull && issue.PullRequest.HasMerged) {
 			// Duplication and conflict check should apply to reopen pull request.
 			var pr *issues_model.PullRequest
-=======
-
-	defer closeOrReopenIssue(ctx, form, issue, comment)
->>>>>>> 0a4c7f28
-
-	// Fix #321: Allow empty comments, as long as we have attachments.
-	if len(form.Content) == 0 && len(attachments) == 0 {
-		return
-	}
-
-	comment, err := issue_service.CreateIssueComment(ctx, ctx.Doer, ctx.Repo.Repository, issue, form.Content, attachments)
-	if err != nil {
-		ctx.ServerError("CreateIssueComment", err)
-		return
-	}
-
-<<<<<<< HEAD
+
+			if form.Status == "reopen" && issue.IsPull {
+				pull := issue.PullRequest
+				var err error
+				pr, err = issues_model.GetUnmergedPullRequest(ctx, pull.HeadRepoID, pull.BaseRepoID, pull.HeadBranch, pull.BaseBranch, pull.Flow)
+				if err != nil {
+					if !issues_model.IsErrPullRequestNotExist(err) {
+						ctx.JSONError(ctx.Tr("repo.issues.dependency.pr_close_blocked"))
+						return
+					}
+				}
+
+				// Regenerate patch and test conflict.
+				if pr == nil {
+					issue.PullRequest.HeadCommitID = ""
+					pull_service.AddToTaskQueue(ctx, issue.PullRequest)
+				}
+
 				// check whether the ref of PR <refs/pulls/pr_index/head> in base repo is consistent with the head commit of head branch in the head repo
 				// get head commit of PR
 				if pull.Flow == issues_model.PullRequestFlowGithub {
@@ -3181,7 +3181,41 @@
 						ctx.ServerError("CreateOrStopIssueStopwatch", err)
 						return
 					}
-=======
+
+					log.Trace("Issue [%d] status changed to closed: %v", issue.ID, issue.IsClosed)
+				}
+			}
+		}
+
+		// Redirect to comment hashtag if there is any actual content.
+		typeName := "issues"
+		if issue.IsPull {
+			typeName = "pulls"
+		}
+		if comment != nil {
+			ctx.JSONRedirect(fmt.Sprintf("%s/%s/%d#%s", ctx.Repo.RepoLink, typeName, issue.Index, comment.HashTag()))
+		} else {
+			ctx.JSONRedirect(fmt.Sprintf("%s/%s/%d", ctx.Repo.RepoLink, typeName, issue.Index))
+		}
+	}()
+
+	defer closeOrReopenIssue(ctx, form, issue, comment)
+
+	// Fix #321: Allow empty comments, as long as we have attachments.
+	if len(form.Content) == 0 && len(attachments) == 0 {
+		return
+	}
+
+	comment, err := issue_service.CreateIssueComment(ctx, ctx.Doer, ctx.Repo.Repository, issue, form.Content, attachments)
+	if err != nil {
+		if errors.Is(err, user_model.ErrBlockedUser) {
+			ctx.JSONError(ctx.Tr("repo.issues.comment.blocked_user"))
+		} else {
+			ctx.ServerError("CreateIssueComment", err)
+		}
+		return
+	}
+
 	log.Trace("Comment created: %d/%d/%d", ctx.Repo.Repository.ID, issue.ID, comment.ID)
 }
 
@@ -3241,7 +3275,6 @@
 				ctx.ServerError("Get head commit Id of head branch fail", err)
 				return
 			}
->>>>>>> 0a4c7f28
 
 			err = pull.LoadIssue(ctx)
 			if err != nil {
@@ -3295,16 +3328,6 @@
 
 	}
 
-<<<<<<< HEAD
-	comment, err := issue_service.CreateIssueComment(ctx, ctx.Doer, ctx.Repo.Repository, issue, form.Content, attachments)
-	if err != nil {
-		if errors.Is(err, user_model.ErrBlockedUser) {
-			ctx.JSONError(ctx.Tr("repo.issues.comment.blocked_user"))
-		} else {
-			ctx.ServerError("CreateIssueComment", err)
-		}
-		return
-=======
 	// Redirect to comment hashtag if there is any actual content.
 	typeName := "issues"
 	if issue.IsPull {
@@ -3314,7 +3337,6 @@
 		ctx.JSONRedirect(fmt.Sprintf("%s/%s/%d#%s", ctx.Repo.RepoLink, typeName, issue.Index, comment.HashTag()))
 	} else {
 		ctx.JSONRedirect(fmt.Sprintf("%s/%s/%d", ctx.Repo.RepoLink, typeName, issue.Index))
->>>>>>> 0a4c7f28
 	}
 }
 
