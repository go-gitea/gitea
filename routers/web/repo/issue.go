--- conflicted
+++ resolved
@@ -1604,11 +1604,7 @@
 				if perm.CanWrite(unit.TypeCode) {
 					// Check if branch is not protected
 					if pull.HeadBranch != pull.HeadRepo.DefaultBranch {
-<<<<<<< HEAD
-						if protected, err := git_model.IsBranchProtected(pull.HeadRepo.ID, pull.HeadBranch); err != nil {
-=======
-						if protected, err := git_model.IsProtectedBranch(ctx, pull.HeadRepo.ID, pull.HeadBranch); err != nil {
->>>>>>> 3b804ff7
+						if protected, err := git_model.IsBranchProtected(ctx, pull.HeadRepo.ID, pull.HeadBranch); err != nil {
 							log.Error("IsProtectedBranch: %v", err)
 						} else if !protected {
 							canDelete = true
@@ -1694,7 +1690,6 @@
 			pb.Repo = pull.BaseRepo
 			var showMergeInstructions bool
 			if ctx.Doer != nil {
-<<<<<<< HEAD
 				showMergeInstructions = pb.CanUserPush(ctx, ctx.Doer)
 			}
 			ctx.Data["ProtectedBranch"] = pb
@@ -1704,16 +1699,6 @@
 			ctx.Data["IsBlockedByOutdatedBranch"] = issues_model.MergeBlockedByOutdatedBranch(pb, pull)
 			ctx.Data["GrantedApprovals"] = issues_model.GetGrantedApprovalsCount(ctx, pb, pull)
 			ctx.Data["RequireSigned"] = pb.RequireSignedCommits
-=======
-				showMergeInstructions = pull.ProtectedBranch.CanUserPush(ctx, ctx.Doer.ID)
-			}
-			ctx.Data["IsBlockedByApprovals"] = !issues_model.HasEnoughApprovals(ctx, pull.ProtectedBranch, pull)
-			ctx.Data["IsBlockedByRejection"] = issues_model.MergeBlockedByRejectedReview(ctx, pull.ProtectedBranch, pull)
-			ctx.Data["IsBlockedByOfficialReviewRequests"] = issues_model.MergeBlockedByOfficialReviewRequests(ctx, pull.ProtectedBranch, pull)
-			ctx.Data["IsBlockedByOutdatedBranch"] = issues_model.MergeBlockedByOutdatedBranch(pull.ProtectedBranch, pull)
-			ctx.Data["GrantedApprovals"] = issues_model.GetGrantedApprovalsCount(ctx, pull.ProtectedBranch, pull)
-			ctx.Data["RequireSigned"] = pull.ProtectedBranch.RequireSignedCommits
->>>>>>> 3b804ff7
 			ctx.Data["ChangedProtectedFiles"] = pull.ChangedProtectedFiles
 			ctx.Data["IsBlockedByChangedProtectedFiles"] = len(pull.ChangedProtectedFiles) != 0
 			ctx.Data["ChangedProtectedFilesNum"] = len(pull.ChangedProtectedFiles)
