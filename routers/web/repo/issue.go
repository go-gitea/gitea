--- conflicted
+++ resolved
@@ -2642,13 +2642,6 @@
 		})
 		return
 	}
-<<<<<<< HEAD
-=======
-	if err = comment_service.UpdateComment(comment, ctx.Doer, oldContent); err != nil {
-		ctx.ServerError("UpdateComment", err)
-		return
-	}
->>>>>>> 240b3aa2
 
 	if err := comment.LoadAttachments(); err != nil {
 		ctx.ServerError("LoadAttachments", err)
@@ -2663,7 +2656,7 @@
 		}
 	}
 
-	if err = comment_service.UpdateComment(comment, ctx.User, oldContent); err != nil {
+	if err = comment_service.UpdateComment(comment, ctx.Doer, oldContent); err != nil {
 		ctx.ServerError("UpdateComment", err)
 		return
 	}
