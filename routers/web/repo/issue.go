--- conflicted
+++ resolved
@@ -2845,12 +2845,8 @@
 			continue
 		}
 		if issue.IsClosed != isClosed {
-<<<<<<< HEAD
 			issue.IsClosed = isClosed
-			if err := issue_service.ChangeStatus(issue, ctx.Doer, ""); err != nil {
-=======
-			if err := issue_service.ChangeStatus(ctx, issue, ctx.Doer, "", isClosed); err != nil {
->>>>>>> cdd3d4b8
+			if err := issue_service.ChangeStatus(ctx, issue, ctx.Doer, ""); err != nil {
 				if issues_model.IsErrDependenciesLeft(err) {
 					ctx.JSON(http.StatusPreconditionFailed, map[string]any{
 						"error": ctx.Tr("repo.issues.dependency.issue_batch_close_blocked", issue.Index),
@@ -2920,19 +2916,11 @@
 		return
 	}
 
-<<<<<<< HEAD
 	comment, err := issue_service.CreateIssueComment(ctx, ctx.Doer, ctx.Repo.Repository, issue, form.Content, attachments)
 	if err != nil {
 		ctx.ServerError("CreateIssueComment", err)
 		return
 	}
-=======
-				// Regenerate patch and test conflict.
-				if pr == nil {
-					issue.PullRequest.HeadCommitID = ""
-					pull_service.AddToTaskQueue(ctx, issue.PullRequest)
-				}
->>>>>>> cdd3d4b8
 
 	log.Trace("Comment created: %d/%d/%d", ctx.Repo.Repository.ID, issue.ID, comment.ID)
 }
@@ -2961,10 +2949,9 @@
 			// Regenerate patch and test conflict.
 			if pr == nil {
 				issue.PullRequest.HeadCommitID = ""
-				pull_service.AddToTaskQueue(issue.PullRequest)
-			}
-
-<<<<<<< HEAD
+				pull_service.AddToTaskQueue(ctx, issue.PullRequest)
+			}
+
 			// check whether the ref of PR <refs/pulls/pr_index/head> in base repo is consistent with the head commit of head branch in the head repo
 			// get head commit of PR
 			prHeadRef := pull.GetGitRefName()
@@ -2994,28 +2981,6 @@
 				ctx.ServerError("Get head commit Id of head branch fail", err)
 				return
 			}
-=======
-			if pr != nil {
-				ctx.Flash.Info(ctx.Tr("repo.pulls.open_unmerged_pull_exists", pr.Index))
-			} else {
-				isClosed := form.Status == "close"
-				if err := issue_service.ChangeStatus(ctx, issue, ctx.Doer, "", isClosed); err != nil {
-					log.Error("ChangeStatus: %v", err)
-
-					if issues_model.IsErrDependenciesLeft(err) {
-						if issue.IsPull {
-							ctx.JSONError(ctx.Tr("repo.issues.dependency.pr_close_blocked"))
-						} else {
-							ctx.JSONError(ctx.Tr("repo.issues.dependency.issue_close_blocked"))
-						}
-						return
-					}
-				} else {
-					if err := stopTimerIfAvailable(ctx.Doer, issue); err != nil {
-						ctx.ServerError("CreateOrStopIssueStopwatch", err)
-						return
-					}
->>>>>>> cdd3d4b8
 
 			err = pull.LoadIssue(ctx)
 			if err != nil {
@@ -3047,7 +3012,7 @@
 			if issue.IsClosed {
 				issue.ClosedStatus = form.ClosedStatus
 			}
-			if err := issue_service.ChangeStatus(issue, ctx.Doer, ""); err != nil {
+			if err := issue_service.ChangeStatus(ctx, issue, ctx.Doer, ""); err != nil {
 				log.Error("ChangeStatus: %v", err)
 
 				if issues_model.IsErrDependenciesLeft(err) {
