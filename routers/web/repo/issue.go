--- conflicted
+++ resolved
@@ -299,960 +299,6 @@
 		return
 	}
 
-<<<<<<< HEAD
-	log.Trace("Issue created: %d/%d", repo.ID, issue.ID)
-	if ctx.FormString("redirect_after_creation") == "project" && projectID > 0 {
-		ctx.JSONRedirect(ctx.Repo.RepoLink + "/projects/" + strconv.FormatInt(projectID, 10))
-	} else {
-		ctx.JSONRedirect(issue.Link())
-	}
-}
-
-// roleDescriptor returns the role descriptor for a comment in/with the given repo, poster and issue
-func roleDescriptor(ctx stdCtx.Context, repo *repo_model.Repository, poster *user_model.User, issue *issues_model.Issue, hasOriginalAuthor bool) (issues_model.RoleDescriptor, error) {
-	roleDescriptor := issues_model.RoleDescriptor{}
-
-	if hasOriginalAuthor {
-		return roleDescriptor, nil
-	}
-
-	perm, err := access_model.GetUserRepoPermission(ctx, repo, poster)
-	if err != nil {
-		return roleDescriptor, err
-	}
-
-	// If the poster is the actual poster of the issue, enable Poster role.
-	roleDescriptor.IsPoster = issue.IsPoster(poster.ID)
-
-	// Check if the poster is owner of the repo.
-	if perm.IsOwner() {
-		// If the poster isn't an admin, enable the owner role.
-		if !poster.IsAdmin {
-			roleDescriptor.RoleInRepo = issues_model.RoleRepoOwner
-			return roleDescriptor, nil
-		}
-
-		// Otherwise check if poster is the real repo admin.
-		ok, err := access_model.IsUserRealRepoAdmin(ctx, repo, poster)
-		if err != nil {
-			return roleDescriptor, err
-		}
-		if ok {
-			roleDescriptor.RoleInRepo = issues_model.RoleRepoOwner
-			return roleDescriptor, nil
-		}
-	}
-
-	// If repo is organization, check Member role
-	if err := repo.LoadOwner(ctx); err != nil {
-		return roleDescriptor, err
-	}
-	if repo.Owner.IsOrganization() {
-		if isMember, err := organization.IsOrganizationMember(ctx, repo.Owner.ID, poster.ID); err != nil {
-			return roleDescriptor, err
-		} else if isMember {
-			roleDescriptor.RoleInRepo = issues_model.RoleRepoMember
-			return roleDescriptor, nil
-		}
-	}
-
-	// If the poster is the collaborator of the repo
-	if isCollaborator, err := repo_model.IsCollaborator(ctx, repo.ID, poster.ID); err != nil {
-		return roleDescriptor, err
-	} else if isCollaborator {
-		roleDescriptor.RoleInRepo = issues_model.RoleRepoCollaborator
-		return roleDescriptor, nil
-	}
-
-	hasMergedPR, err := issues_model.HasMergedPullRequestInRepo(ctx, repo.ID, poster.ID)
-	if err != nil {
-		return roleDescriptor, err
-	} else if hasMergedPR {
-		roleDescriptor.RoleInRepo = issues_model.RoleRepoContributor
-	} else if issue.IsPull {
-		// only display first time contributor in the first opening pull request
-		roleDescriptor.RoleInRepo = issues_model.RoleRepoFirstTimeContributor
-	}
-
-	return roleDescriptor, nil
-}
-
-func getBranchData(ctx *context.Context, issue *issues_model.Issue) {
-	ctx.Data["BaseBranch"] = nil
-	ctx.Data["HeadBranch"] = nil
-	ctx.Data["HeadUserName"] = nil
-	ctx.Data["BaseName"] = ctx.Repo.Repository.OwnerName
-	if issue.IsPull {
-		pull := issue.PullRequest
-		ctx.Data["BaseBranch"] = pull.BaseBranch
-		ctx.Data["HeadBranch"] = pull.HeadBranch
-		ctx.Data["HeadUserName"] = pull.MustHeadUserName(ctx)
-	}
-}
-
-// ViewIssue render issue view page
-func ViewIssue(ctx *context.Context) {
-	if ctx.PathParam(":type") == "issues" {
-		// If issue was requested we check if repo has external tracker and redirect
-		extIssueUnit, err := ctx.Repo.Repository.GetUnit(ctx, unit.TypeExternalTracker)
-		if err == nil && extIssueUnit != nil {
-			if extIssueUnit.ExternalTrackerConfig().ExternalTrackerStyle == markup.IssueNameStyleNumeric || extIssueUnit.ExternalTrackerConfig().ExternalTrackerStyle == "" {
-				metas := ctx.Repo.Repository.ComposeMetas(ctx)
-				metas["index"] = ctx.PathParam(":index")
-				res, err := vars.Expand(extIssueUnit.ExternalTrackerConfig().ExternalTrackerFormat, metas)
-				if err != nil {
-					log.Error("unable to expand template vars for issue url. issue: %s, err: %v", metas["index"], err)
-					ctx.ServerError("Expand", err)
-					return
-				}
-				ctx.Redirect(res)
-				return
-			}
-		} else if err != nil && !repo_model.IsErrUnitTypeNotExist(err) {
-			ctx.ServerError("GetUnit", err)
-			return
-		}
-	}
-
-	issue, err := issues_model.GetIssueByIndex(ctx, ctx.Repo.Repository.ID, ctx.PathParamInt64(":index"))
-	if err != nil {
-		if issues_model.IsErrIssueNotExist(err) {
-			ctx.NotFound("GetIssueByIndex", err)
-		} else {
-			ctx.ServerError("GetIssueByIndex", err)
-		}
-		return
-	}
-	if issue.Repo == nil {
-		issue.Repo = ctx.Repo.Repository
-	}
-
-	// Make sure type and URL matches.
-	if ctx.PathParam(":type") == "issues" && issue.IsPull {
-		ctx.Redirect(issue.Link())
-		return
-	} else if ctx.PathParam(":type") == "pulls" && !issue.IsPull {
-		ctx.Redirect(issue.Link())
-		return
-	}
-
-	if issue.IsPull {
-		MustAllowPulls(ctx)
-		if ctx.Written() {
-			return
-		}
-		ctx.Data["PageIsPullList"] = true
-		ctx.Data["PageIsPullConversation"] = true
-	} else {
-		MustEnableIssues(ctx)
-		if ctx.Written() {
-			return
-		}
-		ctx.Data["PageIsIssueList"] = true
-		ctx.Data["NewIssueChooseTemplate"] = issue_service.HasTemplatesOrContactLinks(ctx.Repo.Repository, ctx.Repo.GitRepo)
-	}
-
-	if issue.IsPull && !ctx.Repo.CanRead(unit.TypeIssues) {
-		ctx.Data["IssueType"] = "pulls"
-	} else if !issue.IsPull && !ctx.Repo.CanRead(unit.TypePullRequests) {
-		ctx.Data["IssueType"] = "issues"
-	} else {
-		ctx.Data["IssueType"] = "all"
-	}
-
-	ctx.Data["IsProjectsEnabled"] = ctx.Repo.CanRead(unit.TypeProjects)
-	ctx.Data["IsAttachmentEnabled"] = setting.Attachment.Enabled
-	upload.AddUploadContext(ctx, "comment")
-
-	if err = issue.LoadAttributes(ctx); err != nil {
-		ctx.ServerError("LoadAttributes", err)
-		return
-	}
-
-	if err = filterXRefComments(ctx, issue); err != nil {
-		ctx.ServerError("filterXRefComments", err)
-		return
-	}
-
-	ctx.Data["Title"] = fmt.Sprintf("#%d - %s", issue.Index, emoji.ReplaceAliases(issue.Title))
-
-	iw := new(issues_model.IssueWatch)
-	if ctx.Doer != nil {
-		iw.UserID = ctx.Doer.ID
-		iw.IssueID = issue.ID
-		iw.IsWatching, err = issues_model.CheckIssueWatch(ctx, ctx.Doer, issue)
-		if err != nil {
-			ctx.ServerError("CheckIssueWatch", err)
-			return
-		}
-	}
-	ctx.Data["IssueWatch"] = iw
-	issue.RenderedContent, err = markdown.RenderString(&markup.RenderContext{
-		Links: markup.Links{
-			Base: ctx.Repo.RepoLink,
-		},
-		Metas:   ctx.Repo.Repository.ComposeMetas(ctx),
-		GitRepo: ctx.Repo.GitRepo,
-		Repo:    ctx.Repo.Repository,
-		Ctx:     ctx,
-	}, issue.Content)
-	if err != nil {
-		ctx.ServerError("RenderString", err)
-		return
-	}
-
-	repo := ctx.Repo.Repository
-
-	// Get more information if it's a pull request.
-	if issue.IsPull {
-		if issue.PullRequest.HasMerged {
-			ctx.Data["DisableStatusChange"] = issue.PullRequest.HasMerged
-			PrepareMergedViewPullInfo(ctx, issue)
-		} else {
-			PrepareViewPullInfo(ctx, issue)
-			ctx.Data["DisableStatusChange"] = ctx.Data["IsPullRequestBroken"] == true && issue.IsClosed
-		}
-		if ctx.Written() {
-			return
-		}
-	}
-
-	// Metas.
-	// Check labels.
-	labelIDMark := make(container.Set[int64])
-	for _, label := range issue.Labels {
-		labelIDMark.Add(label.ID)
-	}
-	labels, err := issues_model.GetLabelsByRepoID(ctx, repo.ID, "", db.ListOptions{})
-	if err != nil {
-		ctx.ServerError("GetLabelsByRepoID", err)
-		return
-	}
-	ctx.Data["Labels"] = labels
-
-	if repo.Owner.IsOrganization() {
-		orgLabels, err := issues_model.GetLabelsByOrgID(ctx, repo.Owner.ID, ctx.FormString("sort"), db.ListOptions{})
-		if err != nil {
-			ctx.ServerError("GetLabelsByOrgID", err)
-			return
-		}
-		ctx.Data["OrgLabels"] = orgLabels
-
-		labels = append(labels, orgLabels...)
-	}
-
-	hasSelected := false
-	for i := range labels {
-		if labelIDMark.Contains(labels[i].ID) {
-			labels[i].IsChecked = true
-			hasSelected = true
-		}
-	}
-	ctx.Data["HasSelectedLabel"] = hasSelected
-
-	// Check milestone and assignee.
-	if ctx.Repo.CanWriteIssuesOrPulls(issue.IsPull) {
-		RetrieveRepoMilestonesAndAssignees(ctx, repo)
-		retrieveProjects(ctx, repo)
-
-		if ctx.Written() {
-			return
-		}
-	}
-
-	if issue.IsPull {
-		canChooseReviewer := false
-		if ctx.Doer != nil && ctx.IsSigned {
-			canChooseReviewer = issue_service.CanDoerChangeReviewRequests(ctx, ctx.Doer, repo, issue)
-		}
-
-		RetrieveRepoReviewers(ctx, repo, issue, canChooseReviewer)
-		if ctx.Written() {
-			return
-		}
-	}
-
-	if ctx.IsSigned {
-		// Update issue-user.
-		if err = activities_model.SetIssueReadBy(ctx, issue.ID, ctx.Doer.ID); err != nil {
-			ctx.ServerError("ReadBy", err)
-			return
-		}
-	}
-
-	var (
-		role                 issues_model.RoleDescriptor
-		ok                   bool
-		marked               = make(map[int64]issues_model.RoleDescriptor)
-		comment              *issues_model.Comment
-		participants         = make([]*user_model.User, 1, 10)
-		latestCloseCommentID int64
-	)
-	if ctx.Repo.Repository.IsTimetrackerEnabled(ctx) {
-		if ctx.IsSigned {
-			// Deal with the stopwatch
-			ctx.Data["IsStopwatchRunning"] = issues_model.StopwatchExists(ctx, ctx.Doer.ID, issue.ID)
-			if !ctx.Data["IsStopwatchRunning"].(bool) {
-				var exists bool
-				var swIssue *issues_model.Issue
-				if exists, _, swIssue, err = issues_model.HasUserStopwatch(ctx, ctx.Doer.ID); err != nil {
-					ctx.ServerError("HasUserStopwatch", err)
-					return
-				}
-				ctx.Data["HasUserStopwatch"] = exists
-				if exists {
-					// Add warning if the user has already a stopwatch
-					// Add link to the issue of the already running stopwatch
-					ctx.Data["OtherStopwatchURL"] = swIssue.Link()
-				}
-			}
-			ctx.Data["CanUseTimetracker"] = ctx.Repo.CanUseTimetracker(ctx, issue, ctx.Doer)
-		} else {
-			ctx.Data["CanUseTimetracker"] = false
-		}
-		if ctx.Data["WorkingUsers"], err = issues_model.TotalTimesForEachUser(ctx, &issues_model.FindTrackedTimesOptions{IssueID: issue.ID}); err != nil {
-			ctx.ServerError("TotalTimesForEachUser", err)
-			return
-		}
-	}
-
-	// Check if the user can use the dependencies
-	ctx.Data["CanCreateIssueDependencies"] = ctx.Repo.CanCreateIssueDependencies(ctx, ctx.Doer, issue.IsPull)
-
-	// check if dependencies can be created across repositories
-	ctx.Data["AllowCrossRepositoryDependencies"] = setting.Service.AllowCrossRepositoryDependencies
-
-	if issue.ShowRole, err = roleDescriptor(ctx, repo, issue.Poster, issue, issue.HasOriginalAuthor()); err != nil {
-		ctx.ServerError("roleDescriptor", err)
-		return
-	}
-	marked[issue.PosterID] = issue.ShowRole
-
-	// Render comments and fetch participants.
-	participants[0] = issue.Poster
-
-	if err := issue.Comments.LoadAttachmentsByIssue(ctx); err != nil {
-		ctx.ServerError("LoadAttachmentsByIssue", err)
-		return
-	}
-	if err := issue.Comments.LoadPosters(ctx); err != nil {
-		ctx.ServerError("LoadPosters", err)
-		return
-	}
-
-	for _, comment = range issue.Comments {
-		comment.Issue = issue
-
-		if comment.Type == issues_model.CommentTypeComment || comment.Type == issues_model.CommentTypeReview {
-			comment.RenderedContent, err = markdown.RenderString(&markup.RenderContext{
-				Links: markup.Links{
-					Base: ctx.Repo.RepoLink,
-				},
-				Metas:   ctx.Repo.Repository.ComposeMetas(ctx),
-				GitRepo: ctx.Repo.GitRepo,
-				Repo:    ctx.Repo.Repository,
-				Ctx:     ctx,
-			}, comment.Content)
-			if err != nil {
-				ctx.ServerError("RenderString", err)
-				return
-			}
-			// Check tag.
-			role, ok = marked[comment.PosterID]
-			if ok {
-				comment.ShowRole = role
-				continue
-			}
-
-			comment.ShowRole, err = roleDescriptor(ctx, repo, comment.Poster, issue, comment.HasOriginalAuthor())
-			if err != nil {
-				ctx.ServerError("roleDescriptor", err)
-				return
-			}
-			marked[comment.PosterID] = comment.ShowRole
-			participants = addParticipant(comment.Poster, participants)
-		} else if comment.Type == issues_model.CommentTypeLabel {
-			if err = comment.LoadLabel(ctx); err != nil {
-				ctx.ServerError("LoadLabel", err)
-				return
-			}
-		} else if comment.Type == issues_model.CommentTypeMilestone {
-			if err = comment.LoadMilestone(ctx); err != nil {
-				ctx.ServerError("LoadMilestone", err)
-				return
-			}
-			ghostMilestone := &issues_model.Milestone{
-				ID:   -1,
-				Name: ctx.Locale.TrString("repo.issues.deleted_milestone"),
-			}
-			if comment.OldMilestoneID > 0 && comment.OldMilestone == nil {
-				comment.OldMilestone = ghostMilestone
-			}
-			if comment.MilestoneID > 0 && comment.Milestone == nil {
-				comment.Milestone = ghostMilestone
-			}
-		} else if comment.Type == issues_model.CommentTypeProject {
-			if err = comment.LoadProject(ctx); err != nil {
-				ctx.ServerError("LoadProject", err)
-				return
-			}
-
-			ghostProject := &project_model.Project{
-				ID:    project_model.GhostProjectID,
-				Title: ctx.Locale.TrString("repo.issues.deleted_project"),
-			}
-
-			if comment.OldProjectID > 0 && comment.OldProject == nil {
-				comment.OldProject = ghostProject
-			}
-
-			if comment.ProjectID > 0 && comment.Project == nil {
-				comment.Project = ghostProject
-			}
-		} else if comment.Type == issues_model.CommentTypeProjectColumn {
-			if err = comment.LoadProject(ctx); err != nil {
-				ctx.ServerError("LoadProject", err)
-				return
-			}
-		} else if comment.Type == issues_model.CommentTypeAssignees || comment.Type == issues_model.CommentTypeReviewRequest {
-			if err = comment.LoadAssigneeUserAndTeam(ctx); err != nil {
-				ctx.ServerError("LoadAssigneeUserAndTeam", err)
-				return
-			}
-		} else if comment.Type == issues_model.CommentTypeRemoveDependency || comment.Type == issues_model.CommentTypeAddDependency {
-			if err = comment.LoadDepIssueDetails(ctx); err != nil {
-				if !issues_model.IsErrIssueNotExist(err) {
-					ctx.ServerError("LoadDepIssueDetails", err)
-					return
-				}
-			}
-		} else if comment.Type.HasContentSupport() {
-			comment.RenderedContent, err = markdown.RenderString(&markup.RenderContext{
-				Links: markup.Links{
-					Base: ctx.Repo.RepoLink,
-				},
-				Metas:   ctx.Repo.Repository.ComposeMetas(ctx),
-				GitRepo: ctx.Repo.GitRepo,
-				Repo:    ctx.Repo.Repository,
-				Ctx:     ctx,
-			}, comment.Content)
-			if err != nil {
-				ctx.ServerError("RenderString", err)
-				return
-			}
-			if err = comment.LoadReview(ctx); err != nil && !issues_model.IsErrReviewNotExist(err) {
-				ctx.ServerError("LoadReview", err)
-				return
-			}
-			participants = addParticipant(comment.Poster, participants)
-			if comment.Review == nil {
-				continue
-			}
-			if err = comment.Review.LoadAttributes(ctx); err != nil {
-				if !user_model.IsErrUserNotExist(err) {
-					ctx.ServerError("Review.LoadAttributes", err)
-					return
-				}
-				comment.Review.Reviewer = user_model.NewGhostUser()
-			}
-			if err = comment.Review.LoadCodeComments(ctx); err != nil {
-				ctx.ServerError("Review.LoadCodeComments", err)
-				return
-			}
-			for _, codeComments := range comment.Review.CodeComments {
-				for _, lineComments := range codeComments {
-					for _, c := range lineComments {
-						// Check tag.
-						role, ok = marked[c.PosterID]
-						if ok {
-							c.ShowRole = role
-							continue
-						}
-
-						c.ShowRole, err = roleDescriptor(ctx, repo, c.Poster, issue, c.HasOriginalAuthor())
-						if err != nil {
-							ctx.ServerError("roleDescriptor", err)
-							return
-						}
-						marked[c.PosterID] = c.ShowRole
-						participants = addParticipant(c.Poster, participants)
-					}
-				}
-			}
-			if err = comment.LoadResolveDoer(ctx); err != nil {
-				ctx.ServerError("LoadResolveDoer", err)
-				return
-			}
-		} else if comment.Type == issues_model.CommentTypePullRequestPush {
-			participants = addParticipant(comment.Poster, participants)
-			if err = comment.LoadPushCommits(ctx); err != nil {
-				ctx.ServerError("LoadPushCommits", err)
-				return
-			}
-			if !ctx.Repo.CanRead(unit.TypeActions) {
-				for _, commit := range comment.Commits {
-					commit.Status.HideActionsURL(ctx)
-					git_model.CommitStatusesHideActionsURL(ctx, commit.Statuses)
-				}
-			}
-		} else if comment.Type == issues_model.CommentTypeAddTimeManual ||
-			comment.Type == issues_model.CommentTypeStopTracking ||
-			comment.Type == issues_model.CommentTypeDeleteTimeManual {
-			// drop error since times could be pruned from DB..
-			_ = comment.LoadTime(ctx)
-			if comment.Content != "" {
-				// Content before v1.21 did store the formatted string instead of seconds,
-				// so "|" is used as delimiter to mark the new format
-				if comment.Content[0] != '|' {
-					// handle old time comments that have formatted text stored
-					comment.RenderedContent = templates.SanitizeHTML(comment.Content)
-					comment.Content = ""
-				} else {
-					// else it's just a duration in seconds to pass on to the frontend
-					comment.Content = comment.Content[1:]
-				}
-			}
-		}
-
-		if comment.Type == issues_model.CommentTypeClose || comment.Type == issues_model.CommentTypeMergePull {
-			// record ID of the latest closed/merged comment.
-			// if PR is closed, the comments whose type is CommentTypePullRequestPush(29) after latestCloseCommentID won't be rendered.
-			latestCloseCommentID = comment.ID
-		}
-	}
-
-	ctx.Data["LatestCloseCommentID"] = latestCloseCommentID
-
-	// Combine multiple label assignments into a single comment
-	combineLabelComments(issue)
-
-	getBranchData(ctx, issue)
-	if issue.IsPull {
-		pull := issue.PullRequest
-		pull.Issue = issue
-		canDelete := false
-		allowMerge := false
-		canWriteToHeadRepo := false
-
-		pull_service.AddToTaskQueueOnView(ctx, pull)
-
-		if ctx.IsSigned {
-			if err := pull.LoadHeadRepo(ctx); err != nil {
-				log.Error("LoadHeadRepo: %v", err)
-			} else if pull.HeadRepo != nil {
-				perm, err := access_model.GetUserRepoPermission(ctx, pull.HeadRepo, ctx.Doer)
-				if err != nil {
-					ctx.ServerError("GetUserRepoPermission", err)
-					return
-				}
-				if perm.CanWrite(unit.TypeCode) {
-					// Check if branch is not protected
-					if pull.HeadBranch != pull.HeadRepo.DefaultBranch {
-						if protected, err := git_model.IsBranchProtected(ctx, pull.HeadRepo.ID, pull.HeadBranch); err != nil {
-							log.Error("IsProtectedBranch: %v", err)
-						} else if !protected {
-							canDelete = true
-							ctx.Data["DeleteBranchLink"] = issue.Link() + "/cleanup"
-						}
-					}
-					canWriteToHeadRepo = true
-				}
-			}
-
-			if err := pull.LoadBaseRepo(ctx); err != nil {
-				log.Error("LoadBaseRepo: %v", err)
-			}
-			perm, err := access_model.GetUserRepoPermission(ctx, pull.BaseRepo, ctx.Doer)
-			if err != nil {
-				ctx.ServerError("GetUserRepoPermission", err)
-				return
-			}
-			if !canWriteToHeadRepo { // maintainers maybe allowed to push to head repo even if they can't write to it
-				canWriteToHeadRepo = pull.AllowMaintainerEdit && perm.CanWrite(unit.TypeCode)
-			}
-			allowMerge, err = pull_service.IsUserAllowedToMerge(ctx, pull, perm, ctx.Doer)
-			if err != nil {
-				ctx.ServerError("IsUserAllowedToMerge", err)
-				return
-			}
-
-			if ctx.Data["CanMarkConversation"], err = issues_model.CanMarkConversation(ctx, issue, ctx.Doer); err != nil {
-				ctx.ServerError("CanMarkConversation", err)
-				return
-			}
-		}
-
-		ctx.Data["CanWriteToHeadRepo"] = canWriteToHeadRepo
-		ctx.Data["ShowMergeInstructions"] = canWriteToHeadRepo
-		ctx.Data["AllowMerge"] = allowMerge
-
-		prUnit, err := repo.GetUnit(ctx, unit.TypePullRequests)
-		if err != nil {
-			ctx.ServerError("GetUnit", err)
-			return
-		}
-		prConfig := prUnit.PullRequestsConfig()
-
-		ctx.Data["AutodetectManualMerge"] = prConfig.AutodetectManualMerge
-
-		var mergeStyle repo_model.MergeStyle
-		// Check correct values and select default
-		if ms, ok := ctx.Data["MergeStyle"].(repo_model.MergeStyle); !ok ||
-			!prConfig.IsMergeStyleAllowed(ms) {
-			defaultMergeStyle := prConfig.GetDefaultMergeStyle()
-			if prConfig.IsMergeStyleAllowed(defaultMergeStyle) && !ok {
-				mergeStyle = defaultMergeStyle
-			} else if prConfig.AllowMerge {
-				mergeStyle = repo_model.MergeStyleMerge
-			} else if prConfig.AllowRebase {
-				mergeStyle = repo_model.MergeStyleRebase
-			} else if prConfig.AllowRebaseMerge {
-				mergeStyle = repo_model.MergeStyleRebaseMerge
-			} else if prConfig.AllowSquash {
-				mergeStyle = repo_model.MergeStyleSquash
-			} else if prConfig.AllowFastForwardOnly {
-				mergeStyle = repo_model.MergeStyleFastForwardOnly
-			} else if prConfig.AllowManualMerge {
-				mergeStyle = repo_model.MergeStyleManuallyMerged
-			}
-		}
-
-		ctx.Data["MergeStyle"] = mergeStyle
-
-		defaultMergeMessage, defaultMergeBody, err := pull_service.GetDefaultMergeMessage(ctx, ctx.Repo.GitRepo, pull, mergeStyle)
-		if err != nil {
-			ctx.ServerError("GetDefaultMergeMessage", err)
-			return
-		}
-		ctx.Data["DefaultMergeMessage"] = defaultMergeMessage
-		ctx.Data["DefaultMergeBody"] = defaultMergeBody
-
-		defaultSquashMergeMessage, defaultSquashMergeBody, err := pull_service.GetDefaultMergeMessage(ctx, ctx.Repo.GitRepo, pull, repo_model.MergeStyleSquash)
-		if err != nil {
-			ctx.ServerError("GetDefaultSquashMergeMessage", err)
-			return
-		}
-		ctx.Data["DefaultSquashMergeMessage"] = defaultSquashMergeMessage
-		ctx.Data["DefaultSquashMergeBody"] = defaultSquashMergeBody
-
-		pb, err := git_model.GetFirstMatchProtectedBranchRule(ctx, pull.BaseRepoID, pull.BaseBranch)
-		if err != nil {
-			ctx.ServerError("LoadProtectedBranch", err)
-			return
-		}
-
-		if pb != nil {
-			pb.Repo = pull.BaseRepo
-			ctx.Data["ProtectedBranch"] = pb
-			ctx.Data["IsBlockedByApprovals"] = !issues_model.HasEnoughApprovals(ctx, pb, pull)
-			ctx.Data["IsBlockedByRejection"] = issues_model.MergeBlockedByRejectedReview(ctx, pb, pull)
-			ctx.Data["IsBlockedByOfficialReviewRequests"] = issues_model.MergeBlockedByOfficialReviewRequests(ctx, pb, pull)
-			ctx.Data["IsBlockedByOutdatedBranch"] = issues_model.MergeBlockedByOutdatedBranch(pb, pull)
-			ctx.Data["GrantedApprovals"] = issues_model.GetGrantedApprovalsCount(ctx, pb, pull)
-			ctx.Data["RequireSigned"] = pb.RequireSignedCommits
-			ctx.Data["ChangedProtectedFiles"] = pull.ChangedProtectedFiles
-			ctx.Data["IsBlockedByChangedProtectedFiles"] = len(pull.ChangedProtectedFiles) != 0
-			ctx.Data["ChangedProtectedFilesNum"] = len(pull.ChangedProtectedFiles)
-			ctx.Data["RequireApprovalsWhitelist"] = pb.EnableApprovalsWhitelist
-		}
-		ctx.Data["WillSign"] = false
-		if ctx.Doer != nil {
-			sign, key, _, err := asymkey_service.SignMerge(ctx, pull, ctx.Doer, pull.BaseRepo.RepoPath(), pull.BaseBranch, pull.GetGitRefName())
-			ctx.Data["WillSign"] = sign
-			ctx.Data["SigningKey"] = key
-			if err != nil {
-				if asymkey_service.IsErrWontSign(err) {
-					ctx.Data["WontSignReason"] = err.(*asymkey_service.ErrWontSign).Reason
-				} else {
-					ctx.Data["WontSignReason"] = "error"
-					log.Error("Error whilst checking if could sign pr %d in repo %s. Error: %v", pull.ID, pull.BaseRepo.FullName(), err)
-				}
-			}
-		} else {
-			ctx.Data["WontSignReason"] = "not_signed_in"
-		}
-
-		isPullBranchDeletable := canDelete &&
-			pull.HeadRepo != nil &&
-			git.IsBranchExist(ctx, pull.HeadRepo.RepoPath(), pull.HeadBranch) &&
-			(!pull.HasMerged || ctx.Data["HeadBranchCommitID"] == ctx.Data["PullHeadCommitID"])
-
-		if isPullBranchDeletable && pull.HasMerged {
-			exist, err := issues_model.HasUnmergedPullRequestsByHeadInfo(ctx, pull.HeadRepoID, pull.HeadBranch)
-			if err != nil {
-				ctx.ServerError("HasUnmergedPullRequestsByHeadInfo", err)
-				return
-			}
-
-			isPullBranchDeletable = !exist
-		}
-		ctx.Data["IsPullBranchDeletable"] = isPullBranchDeletable
-
-		stillCanManualMerge := func() bool {
-			if pull.HasMerged || issue.IsClosed || !ctx.IsSigned {
-				return false
-			}
-			if pull.CanAutoMerge() || pull.IsWorkInProgress(ctx) || pull.IsChecking() {
-				return false
-			}
-			if allowMerge && prConfig.AllowManualMerge {
-				return true
-			}
-
-			return false
-		}
-
-		ctx.Data["StillCanManualMerge"] = stillCanManualMerge()
-
-		// Check if there is a pending pr merge
-		ctx.Data["HasPendingPullRequestMerge"], ctx.Data["PendingPullRequestMerge"], err = pull_model.GetScheduledMergeByPullID(ctx, pull.ID)
-		if err != nil {
-			ctx.ServerError("GetScheduledMergeByPullID", err)
-			return
-		}
-	}
-
-	// Get Dependencies
-	blockedBy, err := issue.BlockedByDependencies(ctx, db.ListOptions{})
-	if err != nil {
-		ctx.ServerError("BlockedByDependencies", err)
-		return
-	}
-	ctx.Data["BlockedByDependencies"], ctx.Data["BlockedByDependenciesNotPermitted"] = checkBlockedByIssues(ctx, blockedBy)
-	if ctx.Written() {
-		return
-	}
-
-	blocking, err := issue.BlockingDependencies(ctx)
-	if err != nil {
-		ctx.ServerError("BlockingDependencies", err)
-		return
-	}
-
-	ctx.Data["BlockingDependencies"], ctx.Data["BlockingDependenciesNotPermitted"] = checkBlockedByIssues(ctx, blocking)
-	if ctx.Written() {
-		return
-	}
-
-	var pinAllowed bool
-	if !issue.IsPinned() {
-		pinAllowed, err = issues_model.IsNewPinAllowed(ctx, issue.RepoID, issue.IsPull)
-		if err != nil {
-			ctx.ServerError("IsNewPinAllowed", err)
-			return
-		}
-	} else {
-		pinAllowed = true
-	}
-
-	ctx.Data["Participants"] = participants
-	ctx.Data["NumParticipants"] = len(participants)
-	ctx.Data["Issue"] = issue
-	ctx.Data["Reference"] = issue.Ref
-	ctx.Data["SignInLink"] = setting.AppSubURL + "/user/login?redirect_to=" + url.QueryEscape(ctx.Data["Link"].(string))
-	ctx.Data["IsIssuePoster"] = ctx.IsSigned && issue.IsPoster(ctx.Doer.ID)
-	ctx.Data["HasIssuesOrPullsWritePermission"] = ctx.Repo.CanWriteIssuesOrPulls(issue.IsPull)
-	ctx.Data["HasProjectsWritePermission"] = ctx.Repo.CanWrite(unit.TypeProjects)
-	ctx.Data["IsRepoAdmin"] = ctx.IsSigned && (ctx.Repo.IsAdmin() || ctx.Doer.IsAdmin)
-	ctx.Data["LockReasons"] = setting.Repository.Issue.LockReasons
-	ctx.Data["RefEndName"] = git.RefName(issue.Ref).ShortName()
-	ctx.Data["NewPinAllowed"] = pinAllowed
-	ctx.Data["PinEnabled"] = setting.Repository.Issue.MaxPinned != 0
-
-	var hiddenCommentTypes *big.Int
-	if ctx.IsSigned {
-		val, err := user_model.GetUserSetting(ctx, ctx.Doer.ID, user_model.SettingsKeyHiddenCommentTypes)
-		if err != nil {
-			ctx.ServerError("GetUserSetting", err)
-			return
-		}
-		hiddenCommentTypes, _ = new(big.Int).SetString(val, 10) // we can safely ignore the failed conversion here
-	}
-	ctx.Data["ShouldShowCommentType"] = func(commentType issues_model.CommentType) bool {
-		return hiddenCommentTypes == nil || hiddenCommentTypes.Bit(int(commentType)) == 0
-	}
-	// For sidebar
-	PrepareBranchList(ctx)
-
-	if ctx.Written() {
-		return
-	}
-
-	tags, err := repo_model.GetTagNamesByRepoID(ctx, ctx.Repo.Repository.ID)
-	if err != nil {
-		ctx.ServerError("GetTagNamesByRepoID", err)
-		return
-	}
-	ctx.Data["Tags"] = tags
-
-	ctx.Data["CanBlockUser"] = func(blocker, blockee *user_model.User) bool {
-		return user_service.CanBlockUser(ctx, ctx.Doer, blocker, blockee)
-	}
-
-	ctx.HTML(http.StatusOK, tplIssueView)
-}
-
-// checkBlockedByIssues return canRead and notPermitted
-func checkBlockedByIssues(ctx *context.Context, blockers []*issues_model.DependencyInfo) (canRead, notPermitted []*issues_model.DependencyInfo) {
-	repoPerms := make(map[int64]access_model.Permission)
-	repoPerms[ctx.Repo.Repository.ID] = ctx.Repo.Permission
-	for _, blocker := range blockers {
-		// Get the permissions for this repository
-		// If the repo ID exists in the map, return the exist permissions
-		// else get the permission and add it to the map
-		var perm access_model.Permission
-		existPerm, ok := repoPerms[blocker.RepoID]
-		if ok {
-			perm = existPerm
-		} else {
-			var err error
-			perm, err = access_model.GetUserRepoPermission(ctx, &blocker.Repository, ctx.Doer)
-			if err != nil {
-				ctx.ServerError("GetUserRepoPermission", err)
-				return nil, nil
-			}
-			repoPerms[blocker.RepoID] = perm
-		}
-		if perm.CanReadIssuesOrPulls(blocker.Issue.IsPull) {
-			canRead = append(canRead, blocker)
-		} else {
-			notPermitted = append(notPermitted, blocker)
-		}
-	}
-	sortDependencyInfo(canRead)
-	sortDependencyInfo(notPermitted)
-	return canRead, notPermitted
-}
-
-func sortDependencyInfo(blockers []*issues_model.DependencyInfo) {
-	sort.Slice(blockers, func(i, j int) bool {
-		if blockers[i].RepoID == blockers[j].RepoID {
-			return blockers[i].Issue.CreatedUnix < blockers[j].Issue.CreatedUnix
-		}
-		return blockers[i].RepoID < blockers[j].RepoID
-	})
-}
-
-// GetActionIssue will return the issue which is used in the context.
-func GetActionIssue(ctx *context.Context) *issues_model.Issue {
-	issue, err := issues_model.GetIssueByIndex(ctx, ctx.Repo.Repository.ID, ctx.PathParamInt64(":index"))
-	if err != nil {
-		ctx.NotFoundOrServerError("GetIssueByIndex", issues_model.IsErrIssueNotExist, err)
-		return nil
-	}
-	issue.Repo = ctx.Repo.Repository
-	checkIssueRights(ctx, issue)
-	if ctx.Written() {
-		return nil
-	}
-	if err = issue.LoadAttributes(ctx); err != nil {
-		ctx.ServerError("LoadAttributes", err)
-		return nil
-	}
-	return issue
-}
-
-func checkIssueRights(ctx *context.Context, issue *issues_model.Issue) {
-	if issue.IsPull && !ctx.Repo.CanRead(unit.TypePullRequests) ||
-		!issue.IsPull && !ctx.Repo.CanRead(unit.TypeIssues) {
-		ctx.NotFound("IssueOrPullRequestUnitNotAllowed", nil)
-	}
-}
-
-func getActionIssues(ctx *context.Context) issues_model.IssueList {
-	commaSeparatedIssueIDs := ctx.FormString("issue_ids")
-	if len(commaSeparatedIssueIDs) == 0 {
-		return nil
-	}
-	issueIDs := make([]int64, 0, 10)
-	for _, stringIssueID := range strings.Split(commaSeparatedIssueIDs, ",") {
-		issueID, err := strconv.ParseInt(stringIssueID, 10, 64)
-		if err != nil {
-			ctx.ServerError("ParseInt", err)
-			return nil
-		}
-		issueIDs = append(issueIDs, issueID)
-	}
-	issues, err := issues_model.GetIssuesByIDs(ctx, issueIDs)
-	if err != nil {
-		ctx.ServerError("GetIssuesByIDs", err)
-		return nil
-	}
-	// Check access rights for all issues
-	issueUnitEnabled := ctx.Repo.CanRead(unit.TypeIssues)
-	prUnitEnabled := ctx.Repo.CanRead(unit.TypePullRequests)
-	for _, issue := range issues {
-		if issue.RepoID != ctx.Repo.Repository.ID {
-			ctx.NotFound("some issue's RepoID is incorrect", errors.New("some issue's RepoID is incorrect"))
-			return nil
-		}
-		if issue.IsPull && !prUnitEnabled || !issue.IsPull && !issueUnitEnabled {
-			ctx.NotFound("IssueOrPullRequestUnitNotAllowed", nil)
-			return nil
-		}
-		if err = issue.LoadAttributes(ctx); err != nil {
-			ctx.ServerError("LoadAttributes", err)
-			return nil
-		}
-	}
-	return issues
-}
-
-// GetIssueInfo get an issue of a repository
-func GetIssueInfo(ctx *context.Context) {
-	issue, err := issues_model.GetIssueWithAttrsByIndex(ctx, ctx.Repo.Repository.ID, ctx.PathParamInt64(":index"))
-	if err != nil {
-		if issues_model.IsErrIssueNotExist(err) {
-			ctx.Error(http.StatusNotFound)
-		} else {
-			ctx.Error(http.StatusInternalServerError, "GetIssueByIndex", err.Error())
-		}
-		return
-	}
-
-	if issue.IsPull {
-		// Need to check if Pulls are enabled and we can read Pulls
-		if !ctx.Repo.Repository.CanEnablePulls() || !ctx.Repo.CanRead(unit.TypePullRequests) {
-			ctx.Error(http.StatusNotFound)
-			return
-		}
-	} else {
-		// Need to check if Issues are enabled and we can read Issues
-		if !ctx.Repo.CanRead(unit.TypeIssues) {
-			ctx.Error(http.StatusNotFound)
-			return
-		}
-	}
-
-	ctx.JSON(http.StatusOK, map[string]any{
-		"convertedIssue": convert.ToIssue(ctx, ctx.Doer, issue),
-		"renderedLabels": templates.RenderLabels(ctx, ctx.Locale, issue.Labels, ctx.Repo.RepoLink, issue),
-	})
-}
-
-// UpdateIssueTitle change issue's title
-func UpdateIssueTitle(ctx *context.Context) {
-	issue := GetActionIssue(ctx)
-	if ctx.Written() {
-		return
-	}
-
-	if !ctx.IsSigned || (!issue.IsPoster(ctx.Doer.ID) && !ctx.Repo.CanWriteIssuesOrPulls(issue.IsPull)) {
-		ctx.Error(http.StatusForbidden)
-		return
-	}
-
-	title := ctx.FormTrim("title")
-	if len(title) == 0 {
-		ctx.Error(http.StatusNoContent)
-		return
-	}
-
-	if err := issue_service.ChangeTitle(ctx, issue, ctx.Doer, title); err != nil {
-		ctx.ServerError("ChangeTitle", err)
-		return
-	}
-
 	ctx.JSON(http.StatusOK, map[string]any{
 		"title": issue.Title,
 	})
@@ -1266,7 +312,7 @@
 	}
 
 	if !ctx.IsSigned || (!issue.IsPoster(ctx.Doer.ID) && !ctx.Repo.CanWriteIssuesOrPulls(issue.IsPull)) || issue.IsPull {
-		ctx.Error(http.StatusForbidden)
+		ctx.HTTPError(http.StatusForbidden)
 		return
 	}
 
@@ -1290,7 +336,7 @@
 	}
 
 	if !ctx.IsSigned || (ctx.Doer.ID != issue.PosterID && !ctx.Repo.CanWriteIssuesOrPulls(issue.IsPull)) {
-		ctx.Error(http.StatusForbidden)
+		ctx.HTTPError(http.StatusForbidden)
 		return
 	}
 
@@ -1317,15 +363,8 @@
 		}
 	}
 
-	content, err := markdown.RenderString(&markup.RenderContext{
-		Links: markup.Links{
-			Base: ctx.FormString("context"), // FIXME: <- IS THIS SAFE ?
-		},
-		Metas:   ctx.Repo.Repository.ComposeMetas(ctx),
-		GitRepo: ctx.Repo.GitRepo,
-		Repo:    ctx.Repo.Repository,
-		Ctx:     ctx,
-	}, issue.Content)
+	rctx := renderhelper.NewRenderContextRepoComment(ctx, ctx.Repo.Repository)
+	content, err := markdown.RenderString(rctx, issue.Content)
 	if err != nil {
 		ctx.ServerError("RenderString", err)
 		return
@@ -1340,36 +379,28 @@
 
 // UpdateIssueDeadline updates an issue deadline
 func UpdateIssueDeadline(ctx *context.Context) {
-	form := web.GetForm(ctx).(*api.EditDeadlineOption)
-	issue, err := issues_model.GetIssueByIndex(ctx, ctx.Repo.Repository.ID, ctx.PathParamInt64(":index"))
+	issue, err := issues_model.GetIssueByIndex(ctx, ctx.Repo.Repository.ID, ctx.PathParamInt64("index"))
 	if err != nil {
 		if issues_model.IsErrIssueNotExist(err) {
-			ctx.NotFound("GetIssueByIndex", err)
+			ctx.NotFound(err)
 		} else {
-			ctx.Error(http.StatusInternalServerError, "GetIssueByIndex", err.Error())
+			ctx.HTTPError(http.StatusInternalServerError, "GetIssueByIndex", err.Error())
 		}
 		return
 	}
 
 	if !ctx.Repo.CanWriteIssuesOrPulls(issue.IsPull) {
-		ctx.Error(http.StatusForbidden, "", "Not repo writer")
-		return
-	}
-
-	var deadlineUnix timeutil.TimeStamp
-	var deadline time.Time
-	if form.Deadline != nil && !form.Deadline.IsZero() {
-		deadline = time.Date(form.Deadline.Year(), form.Deadline.Month(), form.Deadline.Day(),
-			23, 59, 59, 0, time.Local)
-		deadlineUnix = timeutil.TimeStamp(deadline.Unix())
-	}
-
+		ctx.HTTPError(http.StatusForbidden, "", "Not repo writer")
+		return
+	}
+
+	deadlineUnix, _ := common.ParseDeadlineDateToEndOfDay(ctx.FormString("deadline"))
 	if err := issues_model.UpdateIssueDeadline(ctx, issue, deadlineUnix, ctx.Doer); err != nil {
-		ctx.Error(http.StatusInternalServerError, "UpdateIssueDeadline", err.Error())
-		return
-	}
-
-	ctx.JSON(http.StatusCreated, api.IssueDeadline{Deadline: &deadline})
+		ctx.HTTPError(http.StatusInternalServerError, "UpdateIssueDeadline", err.Error())
+		return
+	}
+
+	ctx.JSONRedirect("")
 }
 
 // UpdateIssueMilestone change issue's milestone
@@ -1439,567 +470,9 @@
 	ctx.JSONOK()
 }
 
-// UpdatePullReviewRequest add or remove review request
-func UpdatePullReviewRequest(ctx *context.Context) {
-	issues := getActionIssues(ctx)
-	if ctx.Written() {
-		return
-	}
-
-	reviewID := ctx.FormInt64("id")
-	action := ctx.FormString("action")
-
-	// TODO: Not support 'clear' now
-	if action != "attach" && action != "detach" {
-		ctx.Status(http.StatusForbidden)
-		return
-	}
-
-	for _, issue := range issues {
-		if err := issue.LoadRepo(ctx); err != nil {
-			ctx.ServerError("issue.LoadRepo", err)
-			return
-		}
-
-		if !issue.IsPull {
-			log.Warn(
-				"UpdatePullReviewRequest: refusing to add review request for non-PR issue %-v#%d",
-				issue.Repo, issue.Index,
-			)
-			ctx.Status(http.StatusForbidden)
-			return
-		}
-		if reviewID < 0 {
-			// negative reviewIDs represent team requests
-			if err := issue.Repo.LoadOwner(ctx); err != nil {
-				ctx.ServerError("issue.Repo.LoadOwner", err)
-				return
-			}
-
-			if !issue.Repo.Owner.IsOrganization() {
-				log.Warn(
-					"UpdatePullReviewRequest: refusing to add team review request for %s#%d owned by non organization UID[%d]",
-					issue.Repo.FullName(), issue.Index, issue.Repo.ID,
-				)
-				ctx.Status(http.StatusForbidden)
-				return
-			}
-
-			team, err := organization.GetTeamByID(ctx, -reviewID)
-			if err != nil {
-				ctx.ServerError("GetTeamByID", err)
-				return
-			}
-
-			if team.OrgID != issue.Repo.OwnerID {
-				log.Warn(
-					"UpdatePullReviewRequest: refusing to add team review request for UID[%d] team %s to %s#%d owned by UID[%d]",
-					team.OrgID, team.Name, issue.Repo.FullName(), issue.Index, issue.Repo.ID)
-				ctx.Status(http.StatusForbidden)
-				return
-			}
-
-			err = issue_service.IsValidTeamReviewRequest(ctx, team, ctx.Doer, action == "attach", issue)
-			if err != nil {
-				if issues_model.IsErrNotValidReviewRequest(err) {
-					log.Warn(
-						"UpdatePullReviewRequest: refusing to add invalid team review request for UID[%d] team %s to %s#%d owned by UID[%d]: Error: %v",
-						team.OrgID, team.Name, issue.Repo.FullName(), issue.Index, issue.Repo.ID,
-						err,
-					)
-					ctx.Status(http.StatusForbidden)
-					return
-				}
-				ctx.ServerError("IsValidTeamReviewRequest", err)
-				return
-			}
-
-			_, err = issue_service.TeamReviewRequest(ctx, issue, ctx.Doer, team, action == "attach")
-			if err != nil {
-				ctx.ServerError("TeamReviewRequest", err)
-				return
-			}
-			continue
-		}
-
-		reviewer, err := user_model.GetUserByID(ctx, reviewID)
-		if err != nil {
-			if user_model.IsErrUserNotExist(err) {
-				log.Warn(
-					"UpdatePullReviewRequest: requested reviewer [%d] for %-v to %-v#%d is not exist: Error: %v",
-					reviewID, issue.Repo, issue.Index,
-					err,
-				)
-				ctx.Status(http.StatusForbidden)
-				return
-			}
-			ctx.ServerError("GetUserByID", err)
-			return
-		}
-
-		err = issue_service.IsValidReviewRequest(ctx, reviewer, ctx.Doer, action == "attach", issue, nil)
-		if err != nil {
-			if issues_model.IsErrNotValidReviewRequest(err) {
-				log.Warn(
-					"UpdatePullReviewRequest: refusing to add invalid review request for %-v to %-v#%d: Error: %v",
-					reviewer, issue.Repo, issue.Index,
-					err,
-				)
-				ctx.Status(http.StatusForbidden)
-				return
-			}
-			ctx.ServerError("isValidReviewRequest", err)
-			return
-		}
-
-		_, err = issue_service.ReviewRequest(ctx, issue, ctx.Doer, reviewer, action == "attach")
-		if err != nil {
-			if issues_model.IsErrReviewRequestOnClosedPR(err) {
-				ctx.Status(http.StatusForbidden)
-				return
-			}
-			ctx.ServerError("ReviewRequest", err)
-			return
-		}
-	}
-
-	ctx.JSONOK()
-}
-
-// SearchIssues searches for issues across the repositories that the user has access to
-func SearchIssues(ctx *context.Context) {
-	before, since, err := context.GetQueryBeforeSince(ctx.Base)
-	if err != nil {
-		ctx.Error(http.StatusUnprocessableEntity, err.Error())
-		return
-	}
-
-	var isClosed optional.Option[bool]
-	switch ctx.FormString("state") {
-	case "closed":
-		isClosed = optional.Some(true)
-	case "all":
-		isClosed = optional.None[bool]()
-	default:
-		isClosed = optional.Some(false)
-	}
-
-	var (
-		repoIDs   []int64
-		allPublic bool
-	)
-	{
-		// find repos user can access (for issue search)
-		opts := &repo_model.SearchRepoOptions{
-			Private:     false,
-			AllPublic:   true,
-			TopicOnly:   false,
-			Collaborate: optional.None[bool](),
-			// This needs to be a column that is not nil in fixtures or
-			// MySQL will return different results when sorting by null in some cases
-			OrderBy: db.SearchOrderByAlphabetically,
-			Actor:   ctx.Doer,
-		}
-		if ctx.IsSigned {
-			opts.Private = true
-			opts.AllLimited = true
-		}
-		if ctx.FormString("owner") != "" {
-			owner, err := user_model.GetUserByName(ctx, ctx.FormString("owner"))
-			if err != nil {
-				if user_model.IsErrUserNotExist(err) {
-					ctx.Error(http.StatusBadRequest, "Owner not found", err.Error())
-				} else {
-					ctx.Error(http.StatusInternalServerError, "GetUserByName", err.Error())
-				}
-				return
-			}
-			opts.OwnerID = owner.ID
-			opts.AllLimited = false
-			opts.AllPublic = false
-			opts.Collaborate = optional.Some(false)
-		}
-		if ctx.FormString("team") != "" {
-			if ctx.FormString("owner") == "" {
-				ctx.Error(http.StatusBadRequest, "", "Owner organisation is required for filtering on team")
-				return
-			}
-			team, err := organization.GetTeam(ctx, opts.OwnerID, ctx.FormString("team"))
-			if err != nil {
-				if organization.IsErrTeamNotExist(err) {
-					ctx.Error(http.StatusBadRequest, "Team not found", err.Error())
-				} else {
-					ctx.Error(http.StatusInternalServerError, "GetUserByName", err.Error())
-				}
-				return
-			}
-			opts.TeamID = team.ID
-		}
-
-		if opts.AllPublic {
-			allPublic = true
-			opts.AllPublic = false // set it false to avoid returning too many repos, we could filter by indexer
-		}
-		repoIDs, _, err = repo_model.SearchRepositoryIDs(ctx, opts)
-		if err != nil {
-			ctx.Error(http.StatusInternalServerError, "SearchRepositoryIDs", err.Error())
-			return
-		}
-		if len(repoIDs) == 0 {
-			// no repos found, don't let the indexer return all repos
-			repoIDs = []int64{0}
-		}
-	}
-
-	keyword := ctx.FormTrim("q")
-	if strings.IndexByte(keyword, 0) >= 0 {
-		keyword = ""
-	}
-
-	isPull := optional.None[bool]()
-	switch ctx.FormString("type") {
-	case "pulls":
-		isPull = optional.Some(true)
-	case "issues":
-		isPull = optional.Some(false)
-	}
-
-	var includedAnyLabels []int64
-	{
-		labels := ctx.FormTrim("labels")
-		var includedLabelNames []string
-		if len(labels) > 0 {
-			includedLabelNames = strings.Split(labels, ",")
-		}
-		includedAnyLabels, err = issues_model.GetLabelIDsByNames(ctx, includedLabelNames)
-		if err != nil {
-			ctx.Error(http.StatusInternalServerError, "GetLabelIDsByNames", err.Error())
-			return
-		}
-	}
-
-	var includedMilestones []int64
-	{
-		milestones := ctx.FormTrim("milestones")
-		var includedMilestoneNames []string
-		if len(milestones) > 0 {
-			includedMilestoneNames = strings.Split(milestones, ",")
-		}
-		includedMilestones, err = issues_model.GetMilestoneIDsByNames(ctx, includedMilestoneNames)
-		if err != nil {
-			ctx.Error(http.StatusInternalServerError, "GetMilestoneIDsByNames", err.Error())
-			return
-		}
-	}
-
-	projectID := optional.None[int64]()
-	if v := ctx.FormInt64("project"); v > 0 {
-		projectID = optional.Some(v)
-	}
-
-	// this api is also used in UI,
-	// so the default limit is set to fit UI needs
-	limit := ctx.FormInt("limit")
-	if limit == 0 {
-		limit = setting.UI.IssuePagingNum
-	} else if limit > setting.API.MaxResponseItems {
-		limit = setting.API.MaxResponseItems
-	}
-
-	searchOpt := &issue_indexer.SearchOptions{
-		Paginator: &db.ListOptions{
-			Page:     ctx.FormInt("page"),
-			PageSize: limit,
-		},
-		Keyword:             keyword,
-		RepoIDs:             repoIDs,
-		AllPublic:           allPublic,
-		IsPull:              isPull,
-		IsClosed:            isClosed,
-		IncludedAnyLabelIDs: includedAnyLabels,
-		MilestoneIDs:        includedMilestones,
-		ProjectID:           projectID,
-		SortBy:              issue_indexer.SortByCreatedDesc,
-	}
-
-	if since != 0 {
-		searchOpt.UpdatedAfterUnix = optional.Some(since)
-	}
-	if before != 0 {
-		searchOpt.UpdatedBeforeUnix = optional.Some(before)
-	}
-
-	if ctx.IsSigned {
-		ctxUserID := ctx.Doer.ID
-		if ctx.FormBool("created") {
-			searchOpt.PosterID = optional.Some(ctxUserID)
-		}
-		if ctx.FormBool("assigned") {
-			searchOpt.AssigneeID = optional.Some(ctxUserID)
-		}
-		if ctx.FormBool("mentioned") {
-			searchOpt.MentionID = optional.Some(ctxUserID)
-		}
-		if ctx.FormBool("review_requested") {
-			searchOpt.ReviewRequestedID = optional.Some(ctxUserID)
-		}
-		if ctx.FormBool("reviewed") {
-			searchOpt.ReviewedID = optional.Some(ctxUserID)
-		}
-	}
-
-	// FIXME: It's unsupported to sort by priority repo when searching by indexer,
-	//        it's indeed an regression, but I think it is worth to support filtering by indexer first.
-	_ = ctx.FormInt64("priority_repo_id")
-
-	ids, total, err := issue_indexer.SearchIssues(ctx, searchOpt)
-	if err != nil {
-		ctx.Error(http.StatusInternalServerError, "SearchIssues", err.Error())
-		return
-	}
-	issues, err := issues_model.GetIssuesByIDs(ctx, ids, true)
-	if err != nil {
-		ctx.Error(http.StatusInternalServerError, "FindIssuesByIDs", err.Error())
-		return
-	}
-
-	ctx.SetTotalCountHeader(total)
-	ctx.JSON(http.StatusOK, convert.ToIssueList(ctx, ctx.Doer, issues))
-}
-
-func getUserIDForFilter(ctx *context.Context, queryName string) int64 {
-	userName := ctx.FormString(queryName)
-	if len(userName) == 0 {
-		return 0
-	}
-
-	user, err := user_model.GetUserByName(ctx, userName)
-	if user_model.IsErrUserNotExist(err) {
-		ctx.NotFound("", err)
-		return 0
-	}
-
-	if err != nil {
-		ctx.Error(http.StatusInternalServerError, err.Error())
-		return 0
-	}
-
-	return user.ID
-}
-
-// ListIssues list the issues of a repository
-func ListIssues(ctx *context.Context) {
-	before, since, err := context.GetQueryBeforeSince(ctx.Base)
-	if err != nil {
-		ctx.Error(http.StatusUnprocessableEntity, err.Error())
-		return
-	}
-
-	var isClosed optional.Option[bool]
-	switch ctx.FormString("state") {
-	case "closed":
-		isClosed = optional.Some(true)
-	case "all":
-		isClosed = optional.None[bool]()
-	default:
-		isClosed = optional.Some(false)
-	}
-
-	keyword := ctx.FormTrim("q")
-	if strings.IndexByte(keyword, 0) >= 0 {
-		keyword = ""
-	}
-
-	var labelIDs []int64
-	if splitted := strings.Split(ctx.FormString("labels"), ","); len(splitted) > 0 {
-		labelIDs, err = issues_model.GetLabelIDsInRepoByNames(ctx, ctx.Repo.Repository.ID, splitted)
-		if err != nil {
-			ctx.Error(http.StatusInternalServerError, err.Error())
-			return
-		}
-	}
-
-	var mileIDs []int64
-	if part := strings.Split(ctx.FormString("milestones"), ","); len(part) > 0 {
-		for i := range part {
-			// uses names and fall back to ids
-			// non existent milestones are discarded
-			mile, err := issues_model.GetMilestoneByRepoIDANDName(ctx, ctx.Repo.Repository.ID, part[i])
-			if err == nil {
-				mileIDs = append(mileIDs, mile.ID)
-				continue
-			}
-			if !issues_model.IsErrMilestoneNotExist(err) {
-				ctx.Error(http.StatusInternalServerError, err.Error())
-				return
-			}
-			id, err := strconv.ParseInt(part[i], 10, 64)
-			if err != nil {
-				continue
-			}
-			mile, err = issues_model.GetMilestoneByRepoID(ctx, ctx.Repo.Repository.ID, id)
-			if err == nil {
-				mileIDs = append(mileIDs, mile.ID)
-				continue
-			}
-			if issues_model.IsErrMilestoneNotExist(err) {
-				continue
-			}
-			ctx.Error(http.StatusInternalServerError, err.Error())
-		}
-	}
-
-	projectID := optional.None[int64]()
-	if v := ctx.FormInt64("project"); v > 0 {
-		projectID = optional.Some(v)
-	}
-
-	isPull := optional.None[bool]()
-	switch ctx.FormString("type") {
-	case "pulls":
-		isPull = optional.Some(true)
-	case "issues":
-		isPull = optional.Some(false)
-	}
-
-	// FIXME: we should be more efficient here
-	createdByID := getUserIDForFilter(ctx, "created_by")
-	if ctx.Written() {
-		return
-	}
-	assignedByID := getUserIDForFilter(ctx, "assigned_by")
-	if ctx.Written() {
-		return
-	}
-	mentionedByID := getUserIDForFilter(ctx, "mentioned_by")
-	if ctx.Written() {
-		return
-	}
-
-	searchOpt := &issue_indexer.SearchOptions{
-		Paginator: &db.ListOptions{
-			Page:     ctx.FormInt("page"),
-			PageSize: convert.ToCorrectPageSize(ctx.FormInt("limit")),
-		},
-		Keyword:   keyword,
-		RepoIDs:   []int64{ctx.Repo.Repository.ID},
-		IsPull:    isPull,
-		IsClosed:  isClosed,
-		ProjectID: projectID,
-		SortBy:    issue_indexer.SortByCreatedDesc,
-	}
-	if since != 0 {
-		searchOpt.UpdatedAfterUnix = optional.Some(since)
-	}
-	if before != 0 {
-		searchOpt.UpdatedBeforeUnix = optional.Some(before)
-	}
-	if len(labelIDs) == 1 && labelIDs[0] == 0 {
-		searchOpt.NoLabelOnly = true
-	} else {
-		for _, labelID := range labelIDs {
-			if labelID > 0 {
-				searchOpt.IncludedLabelIDs = append(searchOpt.IncludedLabelIDs, labelID)
-			} else {
-				searchOpt.ExcludedLabelIDs = append(searchOpt.ExcludedLabelIDs, -labelID)
-			}
-		}
-	}
-
-	if len(mileIDs) == 1 && mileIDs[0] == db.NoConditionID {
-		searchOpt.MilestoneIDs = []int64{0}
-	} else {
-		searchOpt.MilestoneIDs = mileIDs
-	}
-
-	if createdByID > 0 {
-		searchOpt.PosterID = optional.Some(createdByID)
-	}
-	if assignedByID > 0 {
-		searchOpt.AssigneeID = optional.Some(assignedByID)
-	}
-	if mentionedByID > 0 {
-		searchOpt.MentionID = optional.Some(mentionedByID)
-	}
-
-	ids, total, err := issue_indexer.SearchIssues(ctx, searchOpt)
-	if err != nil {
-		ctx.Error(http.StatusInternalServerError, "SearchIssues", err.Error())
-		return
-	}
-	issues, err := issues_model.GetIssuesByIDs(ctx, ids, true)
-	if err != nil {
-		ctx.Error(http.StatusInternalServerError, "FindIssuesByIDs", err.Error())
-		return
-	}
-
-	ctx.SetTotalCountHeader(total)
-	ctx.JSON(http.StatusOK, convert.ToIssueList(ctx, ctx.Doer, issues))
-}
-
-func BatchDeleteIssues(ctx *context.Context) {
-	issues := getActionIssues(ctx)
-	if ctx.Written() {
-		return
-	}
-	for _, issue := range issues {
-		if err := issue_service.DeleteIssue(ctx, ctx.Doer, ctx.Repo.GitRepo, issue); err != nil {
-			ctx.ServerError("DeleteIssue", err)
-			return
-		}
-	}
-	ctx.JSONOK()
-}
-
-// UpdateIssueStatus change issue's status
-func UpdateIssueStatus(ctx *context.Context) {
-	issues := getActionIssues(ctx)
-	if ctx.Written() {
-		return
-	}
-
-	var isClosed bool
-	switch action := ctx.FormString("action"); action {
-	case "open":
-		isClosed = false
-	case "close":
-		isClosed = true
-	default:
-		log.Warn("Unrecognized action: %s", action)
-	}
-
-	if _, err := issues.LoadRepositories(ctx); err != nil {
-		ctx.ServerError("LoadRepositories", err)
-		return
-	}
-	if err := issues.LoadPullRequests(ctx); err != nil {
-		ctx.ServerError("LoadPullRequests", err)
-		return
-	}
-
-	for _, issue := range issues {
-		if issue.IsPull && issue.PullRequest.HasMerged {
-			continue
-		}
-		if issue.IsClosed != isClosed {
-			if err := issue_service.ChangeStatus(ctx, issue, ctx.Doer, "", isClosed); err != nil {
-				if issues_model.IsErrDependenciesLeft(err) {
-					ctx.JSON(http.StatusPreconditionFailed, map[string]any{
-						"error": ctx.Tr("repo.issues.dependency.issue_batch_close_blocked", issue.Index),
-					})
-					return
-				}
-				ctx.ServerError("ChangeStatus", err)
-				return
-			}
-		}
-	}
-	ctx.JSONOK()
-}
-
-// NewComment create a comment for issue
-func NewComment(ctx *context.Context) {
-	form := web.GetForm(ctx).(*forms.CreateCommentForm)
+// ChangeIssueReaction create a reaction for issue
+func ChangeIssueReaction(ctx *context.Context) {
+	form := web.GetForm(ctx).(*forms.ReactionForm)
 	issue := GetActionIssue(ctx)
 	if ctx.Written() {
 		return
@@ -2024,358 +497,6 @@
 			}
 		}
 
-		ctx.Error(http.StatusForbidden)
-		return
-	}
-
-	if issue.IsLocked && !ctx.Repo.CanWriteIssuesOrPulls(issue.IsPull) && !ctx.Doer.IsAdmin {
-		ctx.JSONError(ctx.Tr("repo.issues.comment_on_locked"))
-		return
-	}
-
-	var attachments []string
-	if setting.Attachment.Enabled {
-		attachments = form.Files
-	}
-
-	if ctx.HasError() {
-		ctx.JSONError(ctx.GetErrMsg())
-		return
-	}
-
-	var comment *issues_model.Comment
-	defer func() {
-		// Check if issue admin/poster changes the status of issue.
-		if (ctx.Repo.CanWriteIssuesOrPulls(issue.IsPull) || (ctx.IsSigned && issue.IsPoster(ctx.Doer.ID))) &&
-			(form.Status == "reopen" || form.Status == "close") &&
-			!(issue.IsPull && issue.PullRequest.HasMerged) {
-			// Duplication and conflict check should apply to reopen pull request.
-			var pr *issues_model.PullRequest
-
-			if form.Status == "reopen" && issue.IsPull {
-				pull := issue.PullRequest
-				var err error
-				pr, err = issues_model.GetUnmergedPullRequest(ctx, pull.HeadRepoID, pull.BaseRepoID, pull.HeadBranch, pull.BaseBranch, pull.Flow)
-				if err != nil {
-					if !issues_model.IsErrPullRequestNotExist(err) {
-						ctx.JSONError(ctx.Tr("repo.issues.dependency.pr_close_blocked"))
-						return
-					}
-				}
-
-				// Regenerate patch and test conflict.
-				if pr == nil {
-					issue.PullRequest.HeadCommitID = ""
-					pull_service.AddToTaskQueue(ctx, issue.PullRequest)
-				}
-
-				// check whether the ref of PR <refs/pulls/pr_index/head> in base repo is consistent with the head commit of head branch in the head repo
-				// get head commit of PR
-				if pull.Flow == issues_model.PullRequestFlowGithub {
-					prHeadRef := pull.GetGitRefName()
-					if err := pull.LoadBaseRepo(ctx); err != nil {
-						ctx.ServerError("Unable to load base repo", err)
-						return
-					}
-					prHeadCommitID, err := git.GetFullCommitID(ctx, pull.BaseRepo.RepoPath(), prHeadRef)
-					if err != nil {
-						ctx.ServerError("Get head commit Id of pr fail", err)
-						return
-					}
-
-					// get head commit of branch in the head repo
-					if err := pull.LoadHeadRepo(ctx); err != nil {
-						ctx.ServerError("Unable to load head repo", err)
-						return
-					}
-					if ok := git.IsBranchExist(ctx, pull.HeadRepo.RepoPath(), pull.BaseBranch); !ok {
-						// todo localize
-						ctx.JSONError("The origin branch is delete, cannot reopen.")
-						return
-					}
-					headBranchRef := pull.GetGitHeadBranchRefName()
-					headBranchCommitID, err := git.GetFullCommitID(ctx, pull.HeadRepo.RepoPath(), headBranchRef)
-					if err != nil {
-						ctx.ServerError("Get head commit Id of head branch fail", err)
-						return
-					}
-
-					err = pull.LoadIssue(ctx)
-					if err != nil {
-						ctx.ServerError("load the issue of pull request error", err)
-						return
-					}
-
-					if prHeadCommitID != headBranchCommitID {
-						// force push to base repo
-						err := git.Push(ctx, pull.HeadRepo.RepoPath(), git.PushOptions{
-							Remote: pull.BaseRepo.RepoPath(),
-							Branch: pull.HeadBranch + ":" + prHeadRef,
-							Force:  true,
-							Env:    repo_module.InternalPushingEnvironment(pull.Issue.Poster, pull.BaseRepo),
-						})
-						if err != nil {
-							ctx.ServerError("force push error", err)
-							return
-						}
-					}
-				}
-			}
-
-			if pr != nil {
-				ctx.Flash.Info(ctx.Tr("repo.pulls.open_unmerged_pull_exists", pr.Index))
-			} else {
-				isClosed := form.Status == "close"
-				if err := issue_service.ChangeStatus(ctx, issue, ctx.Doer, "", isClosed); err != nil {
-					log.Error("ChangeStatus: %v", err)
-
-					if issues_model.IsErrDependenciesLeft(err) {
-						if issue.IsPull {
-							ctx.JSONError(ctx.Tr("repo.issues.dependency.pr_close_blocked"))
-						} else {
-							ctx.JSONError(ctx.Tr("repo.issues.dependency.issue_close_blocked"))
-						}
-						return
-					}
-				} else {
-					if err := stopTimerIfAvailable(ctx, ctx.Doer, issue); err != nil {
-						ctx.ServerError("CreateOrStopIssueStopwatch", err)
-						return
-					}
-
-					log.Trace("Issue [%d] status changed to closed: %v", issue.ID, issue.IsClosed)
-				}
-			}
-		}
-
-		// Redirect to comment hashtag if there is any actual content.
-		typeName := "issues"
-		if issue.IsPull {
-			typeName = "pulls"
-		}
-		if comment != nil {
-			ctx.JSONRedirect(fmt.Sprintf("%s/%s/%d#%s", ctx.Repo.RepoLink, typeName, issue.Index, comment.HashTag()))
-		} else {
-			ctx.JSONRedirect(fmt.Sprintf("%s/%s/%d", ctx.Repo.RepoLink, typeName, issue.Index))
-		}
-	}()
-
-	// Fix #321: Allow empty comments, as long as we have attachments.
-	if len(form.Content) == 0 && len(attachments) == 0 {
-		return
-	}
-
-	comment, err := issue_service.CreateIssueComment(ctx, ctx.Doer, ctx.Repo.Repository, issue, form.Content, attachments)
-	if err != nil {
-		if errors.Is(err, user_model.ErrBlockedUser) {
-			ctx.JSONError(ctx.Tr("repo.issues.comment.blocked_user"))
-		} else {
-			ctx.ServerError("CreateIssueComment", err)
-		}
-		return
-	}
-
-	log.Trace("Comment created: %d/%d/%d", ctx.Repo.Repository.ID, issue.ID, comment.ID)
-=======
-	ctx.JSON(http.StatusOK, map[string]any{
-		"title": issue.Title,
-	})
->>>>>>> e73c1139
-}
-
-// UpdateIssueRef change issue's ref (branch)
-func UpdateIssueRef(ctx *context.Context) {
-	issue := GetActionIssue(ctx)
-	if ctx.Written() {
-		return
-	}
-
-	if !ctx.IsSigned || (!issue.IsPoster(ctx.Doer.ID) && !ctx.Repo.CanWriteIssuesOrPulls(issue.IsPull)) || issue.IsPull {
-		ctx.HTTPError(http.StatusForbidden)
-		return
-	}
-
-	ref := ctx.FormTrim("ref")
-
-	if err := issue_service.ChangeIssueRef(ctx, issue, ctx.Doer, ref); err != nil {
-		ctx.ServerError("ChangeRef", err)
-		return
-	}
-
-	ctx.JSON(http.StatusOK, map[string]any{
-		"ref": ref,
-	})
-}
-
-// UpdateIssueContent change issue's content
-func UpdateIssueContent(ctx *context.Context) {
-	issue := GetActionIssue(ctx)
-	if ctx.Written() {
-		return
-	}
-
-	if !ctx.IsSigned || (ctx.Doer.ID != issue.PosterID && !ctx.Repo.CanWriteIssuesOrPulls(issue.IsPull)) {
-		ctx.HTTPError(http.StatusForbidden)
-		return
-	}
-
-	if err := issue_service.ChangeContent(ctx, issue, ctx.Doer, ctx.Req.FormValue("content"), ctx.FormInt("content_version")); err != nil {
-		if errors.Is(err, user_model.ErrBlockedUser) {
-			ctx.JSONError(ctx.Tr("repo.issues.edit.blocked_user"))
-		} else if errors.Is(err, issues_model.ErrIssueAlreadyChanged) {
-			if issue.IsPull {
-				ctx.JSONError(ctx.Tr("repo.pulls.edit.already_changed"))
-			} else {
-				ctx.JSONError(ctx.Tr("repo.issues.edit.already_changed"))
-			}
-		} else {
-			ctx.ServerError("ChangeContent", err)
-		}
-		return
-	}
-
-	// when update the request doesn't intend to update attachments (eg: change checkbox state), ignore attachment updates
-	if !ctx.FormBool("ignore_attachments") {
-		if err := updateAttachments(ctx, issue, ctx.FormStrings("files[]")); err != nil {
-			ctx.ServerError("UpdateAttachments", err)
-			return
-		}
-	}
-
-	rctx := renderhelper.NewRenderContextRepoComment(ctx, ctx.Repo.Repository)
-	content, err := markdown.RenderString(rctx, issue.Content)
-	if err != nil {
-		ctx.ServerError("RenderString", err)
-		return
-	}
-
-	ctx.JSON(http.StatusOK, map[string]any{
-		"content":        content,
-		"contentVersion": issue.ContentVersion,
-		"attachments":    attachmentsHTML(ctx, issue.Attachments, issue.Content),
-	})
-}
-
-// UpdateIssueDeadline updates an issue deadline
-func UpdateIssueDeadline(ctx *context.Context) {
-	issue, err := issues_model.GetIssueByIndex(ctx, ctx.Repo.Repository.ID, ctx.PathParamInt64("index"))
-	if err != nil {
-		if issues_model.IsErrIssueNotExist(err) {
-			ctx.NotFound(err)
-		} else {
-			ctx.HTTPError(http.StatusInternalServerError, "GetIssueByIndex", err.Error())
-		}
-		return
-	}
-
-	if !ctx.Repo.CanWriteIssuesOrPulls(issue.IsPull) {
-		ctx.HTTPError(http.StatusForbidden, "", "Not repo writer")
-		return
-	}
-
-	deadlineUnix, _ := common.ParseDeadlineDateToEndOfDay(ctx.FormString("deadline"))
-	if err := issues_model.UpdateIssueDeadline(ctx, issue, deadlineUnix, ctx.Doer); err != nil {
-		ctx.HTTPError(http.StatusInternalServerError, "UpdateIssueDeadline", err.Error())
-		return
-	}
-
-	ctx.JSONRedirect("")
-}
-
-// UpdateIssueMilestone change issue's milestone
-func UpdateIssueMilestone(ctx *context.Context) {
-	issues := getActionIssues(ctx)
-	if ctx.Written() {
-		return
-	}
-
-	milestoneID := ctx.FormInt64("id")
-	for _, issue := range issues {
-		oldMilestoneID := issue.MilestoneID
-		if oldMilestoneID == milestoneID {
-			continue
-		}
-		issue.MilestoneID = milestoneID
-		if err := issue_service.ChangeMilestoneAssign(ctx, issue, ctx.Doer, oldMilestoneID); err != nil {
-			ctx.ServerError("ChangeMilestoneAssign", err)
-			return
-		}
-	}
-
-	ctx.JSONOK()
-}
-
-// UpdateIssueAssignee change issue's or pull's assignee
-func UpdateIssueAssignee(ctx *context.Context) {
-	issues := getActionIssues(ctx)
-	if ctx.Written() {
-		return
-	}
-
-	assigneeID := ctx.FormInt64("id")
-	action := ctx.FormString("action")
-
-	for _, issue := range issues {
-		switch action {
-		case "clear":
-			if err := issue_service.DeleteNotPassedAssignee(ctx, issue, ctx.Doer, []*user_model.User{}); err != nil {
-				ctx.ServerError("ClearAssignees", err)
-				return
-			}
-		default:
-			assignee, err := user_model.GetUserByID(ctx, assigneeID)
-			if err != nil {
-				ctx.ServerError("GetUserByID", err)
-				return
-			}
-
-			valid, err := access_model.CanBeAssigned(ctx, assignee, issue.Repo, issue.IsPull)
-			if err != nil {
-				ctx.ServerError("canBeAssigned", err)
-				return
-			}
-			if !valid {
-				ctx.ServerError("canBeAssigned", repo_model.ErrUserDoesNotHaveAccessToRepo{UserID: assigneeID, RepoName: issue.Repo.Name})
-				return
-			}
-
-			_, _, err = issue_service.ToggleAssigneeWithNotify(ctx, issue, ctx.Doer, assigneeID)
-			if err != nil {
-				ctx.ServerError("ToggleAssignee", err)
-				return
-			}
-		}
-	}
-	ctx.JSONOK()
-}
-
-// ChangeIssueReaction create a reaction for issue
-func ChangeIssueReaction(ctx *context.Context) {
-	form := web.GetForm(ctx).(*forms.ReactionForm)
-	issue := GetActionIssue(ctx)
-	if ctx.Written() {
-		return
-	}
-
-	if !ctx.IsSigned || (ctx.Doer.ID != issue.PosterID && !ctx.Repo.CanReadIssuesOrPulls(issue.IsPull)) {
-		if log.IsTrace() {
-			if ctx.IsSigned {
-				issueType := "issues"
-				if issue.IsPull {
-					issueType = "pulls"
-				}
-				log.Trace("Permission Denied: User %-v not the Poster (ID: %d) and cannot read %s in Repo %-v.\n"+
-					"User in Repo has Permissions: %-+v",
-					ctx.Doer,
-					issue.PosterID,
-					issueType,
-					ctx.Repo.Repository,
-					ctx.Repo.Permission)
-			} else {
-				log.Trace("Permission Denied: Not logged in")
-			}
-		}
-
 		ctx.HTTPError(http.StatusForbidden)
 		return
 	}
