--- conflicted
+++ resolved
@@ -1650,16 +1650,6 @@
 			comment.Type == issues_model.CommentTypeStopTracking {
 			// drop error since times could be pruned from DB..
 			_ = comment.LoadTime()
-<<<<<<< HEAD
-			if comment.Content[0] != '|' {
-				// handle old time comments that have formatted text stored
-				comment.RenderedContent = comment.Content
-				comment.Content = ""
-			} else if comment.Content != "" {
-				// else it's just a duration in seconds to pass on to the frontend
-				comment.Content = comment.Content[1:]
-			}
-=======
 			if comment.Content != "" {
 				if comment.Content[0] != '|' {
 					// handle old time comments that have formatted text stored
@@ -1677,7 +1667,6 @@
 				comment.Content = ""
 			}
 			// else it's just a duration in seconds to pass on to the frontend
->>>>>>> 81ba06a2
 		}
 
 		if comment.Type == issues_model.CommentTypeClose || comment.Type == issues_model.CommentTypeMergePull {
