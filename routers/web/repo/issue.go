// Copyright 2014 The Gogs Authors. All rights reserved.
// Copyright 2018 The Gitea Authors. All rights reserved.
// SPDX-License-Identifier: MIT

package repo

import (
	"bytes"
	stdCtx "context"
	"errors"
	"fmt"
	"html/template"
	"math/big"
	"net/http"
	"net/url"
	"slices"
	"sort"
	"strconv"
	"strings"
	"time"

	activities_model "code.gitea.io/gitea/models/activities"
	"code.gitea.io/gitea/models/db"
	git_model "code.gitea.io/gitea/models/git"
	issues_model "code.gitea.io/gitea/models/issues"
	"code.gitea.io/gitea/models/organization"
	access_model "code.gitea.io/gitea/models/perm/access"
	project_model "code.gitea.io/gitea/models/project"
	pull_model "code.gitea.io/gitea/models/pull"
	repo_model "code.gitea.io/gitea/models/repo"
	"code.gitea.io/gitea/models/unit"
	user_model "code.gitea.io/gitea/models/user"
	"code.gitea.io/gitea/modules/base"
	"code.gitea.io/gitea/modules/container"
	"code.gitea.io/gitea/modules/emoji"
	"code.gitea.io/gitea/modules/git"
	issue_indexer "code.gitea.io/gitea/modules/indexer/issues"
	issue_template "code.gitea.io/gitea/modules/issue/template"
	"code.gitea.io/gitea/modules/log"
	"code.gitea.io/gitea/modules/markup"
	"code.gitea.io/gitea/modules/markup/markdown"
	"code.gitea.io/gitea/modules/optional"
	repo_module "code.gitea.io/gitea/modules/repository"
	"code.gitea.io/gitea/modules/setting"
	api "code.gitea.io/gitea/modules/structs"
	"code.gitea.io/gitea/modules/templates"
	"code.gitea.io/gitea/modules/templates/vars"
	"code.gitea.io/gitea/modules/timeutil"
	"code.gitea.io/gitea/modules/util"
	"code.gitea.io/gitea/modules/web"
	"code.gitea.io/gitea/routers/utils"
	asymkey_service "code.gitea.io/gitea/services/asymkey"
	"code.gitea.io/gitea/services/context"
	"code.gitea.io/gitea/services/context/upload"
	"code.gitea.io/gitea/services/convert"
	"code.gitea.io/gitea/services/forms"
	issue_service "code.gitea.io/gitea/services/issue"
	pull_service "code.gitea.io/gitea/services/pull"
	repo_service "code.gitea.io/gitea/services/repository"
	user_service "code.gitea.io/gitea/services/user"
)

const (
	tplAttachment base.TplName = "repo/issue/view_content/attachments"

	tplIssues      base.TplName = "repo/issue/list"
	tplIssueNew    base.TplName = "repo/issue/new"
	tplIssueChoose base.TplName = "repo/issue/choose"
	tplIssueView   base.TplName = "repo/issue/view"

	tplReactions base.TplName = "repo/issue/view_content/reactions"

	issueTemplateKey      = "IssueTemplate"
	issueTemplateTitleKey = "IssueTemplateTitle"
)

// IssueTemplateCandidates issue templates
var IssueTemplateCandidates = []string{
	"ISSUE_TEMPLATE.md",
	"ISSUE_TEMPLATE.yaml",
	"ISSUE_TEMPLATE.yml",
	"issue_template.md",
	"issue_template.yaml",
	"issue_template.yml",
	".gitea/ISSUE_TEMPLATE.md",
	".gitea/ISSUE_TEMPLATE.yaml",
	".gitea/ISSUE_TEMPLATE.yml",
	".gitea/issue_template.md",
	".gitea/issue_template.yaml",
	".gitea/issue_template.yml",
	".github/ISSUE_TEMPLATE.md",
	".github/ISSUE_TEMPLATE.yaml",
	".github/ISSUE_TEMPLATE.yml",
	".github/issue_template.md",
	".github/issue_template.yaml",
	".github/issue_template.yml",
}

// MustAllowUserComment checks to make sure if an issue is locked.
// If locked and user has permissions to write to the repository,
// then the comment is allowed, else it is blocked
func MustAllowUserComment(ctx *context.Context) {
	issue := GetActionIssue(ctx)
	if ctx.Written() {
		return
	}

	if issue.IsLocked && !ctx.Repo.CanWriteIssuesOrPulls(issue.IsPull) && !ctx.Doer.IsAdmin {
		ctx.Flash.Error(ctx.Tr("repo.issues.comment_on_locked"))
		ctx.Redirect(issue.Link())
		return
	}
}

// MustEnableIssues check if repository enable internal issues
func MustEnableIssues(ctx *context.Context) {
	if !ctx.Repo.CanRead(unit.TypeIssues) &&
		!ctx.Repo.CanRead(unit.TypeExternalTracker) {
		ctx.NotFound("MustEnableIssues", nil)
		return
	}

	unit, err := ctx.Repo.Repository.GetUnit(ctx, unit.TypeExternalTracker)
	if err == nil {
		ctx.Redirect(unit.ExternalTrackerConfig().ExternalTrackerURL)
		return
	}
}

// MustAllowPulls check if repository enable pull requests and user have right to do that
func MustAllowPulls(ctx *context.Context) {
	if !ctx.Repo.Repository.CanEnablePulls() || !ctx.Repo.CanRead(unit.TypePullRequests) {
		ctx.NotFound("MustAllowPulls", nil)
		return
	}

	// User can send pull request if owns a forked repository.
	if ctx.IsSigned && repo_model.HasForkedRepo(ctx, ctx.Doer.ID, ctx.Repo.Repository.ID) {
		ctx.Repo.PullRequest.Allowed = true
		ctx.Repo.PullRequest.HeadInfoSubURL = url.PathEscape(ctx.Doer.Name) + ":" + util.PathEscapeSegments(ctx.Repo.BranchName)
	}
}

func issues(ctx *context.Context, milestoneID, projectID int64, isPullOption optional.Option[bool]) {
	var err error
	viewType := ctx.FormString("type")
	sortType := ctx.FormString("sort")
	types := []string{"all", "your_repositories", "assigned", "created_by", "mentioned", "review_requested", "reviewed_by"}
	if !util.SliceContainsString(types, viewType, true) {
		viewType = "all"
	}

	var (
		assigneeID        = ctx.FormInt64("assignee")
		posterID          = ctx.FormInt64("poster")
		mentionedID       int64
		reviewRequestedID int64
		reviewedID        int64
	)

	if ctx.IsSigned {
		switch viewType {
		case "created_by":
			posterID = ctx.Doer.ID
		case "mentioned":
			mentionedID = ctx.Doer.ID
		case "assigned":
			assigneeID = ctx.Doer.ID
		case "review_requested":
			reviewRequestedID = ctx.Doer.ID
		case "reviewed_by":
			reviewedID = ctx.Doer.ID
		}
	}

	repo := ctx.Repo.Repository
	var labelIDs []int64
	// 1,-2 means including label 1 and excluding label 2
	// 0 means issues with no label
	// blank means labels will not be filtered for issues
	selectLabels := ctx.FormString("labels")
	if selectLabels == "" {
		ctx.Data["AllLabels"] = true
	} else if selectLabels == "0" {
		ctx.Data["NoLabel"] = true
	}
	if len(selectLabels) > 0 {
		labelIDs, err = base.StringsToInt64s(strings.Split(selectLabels, ","))
		if err != nil {
			ctx.ServerError("StringsToInt64s", err)
			return
		}
	}

	keyword := strings.Trim(ctx.FormString("q"), " ")
	if bytes.Contains([]byte(keyword), []byte{0x00}) {
		keyword = ""
	}

	var mileIDs []int64
	if milestoneID > 0 || milestoneID == db.NoConditionID { // -1 to get those issues which have no any milestone assigned
		mileIDs = []int64{milestoneID}
	}

	var issueStats *issues_model.IssueStats
	statsOpts := &issues_model.IssuesOptions{
		RepoIDs:           []int64{repo.ID},
		LabelIDs:          labelIDs,
		MilestoneIDs:      mileIDs,
		ProjectID:         projectID,
		AssigneeID:        assigneeID,
		MentionedID:       mentionedID,
		PosterID:          posterID,
		ReviewRequestedID: reviewRequestedID,
		ReviewedID:        reviewedID,
		IsPull:            isPullOption,
		IssueIDs:          nil,
	}
	if keyword != "" {
		allIssueIDs, err := issueIDsFromSearch(ctx, keyword, statsOpts)
		if err != nil {
			if issue_indexer.IsAvailable(ctx) {
				ctx.ServerError("issueIDsFromSearch", err)
				return
			}
			ctx.Data["IssueIndexerUnavailable"] = true
			return
		}
		statsOpts.IssueIDs = allIssueIDs
	}
	if keyword != "" && len(statsOpts.IssueIDs) == 0 {
		// So it did search with the keyword, but no issue found.
		// Just set issueStats to empty.
		issueStats = &issues_model.IssueStats{}
	} else {
		// So it did search with the keyword, and found some issues. It needs to get issueStats of these issues.
		// Or the keyword is empty, so it doesn't need issueIDs as filter, just get issueStats with statsOpts.
		issueStats, err = issues_model.GetIssueStats(ctx, statsOpts)
		if err != nil {
			ctx.ServerError("GetIssueStats", err)
			return
		}
	}

	var isShowClosed optional.Option[bool]
	switch ctx.FormString("state") {
	case "closed":
		isShowClosed = optional.Some(true)
	case "all":
		isShowClosed = optional.None[bool]()
	default:
		isShowClosed = optional.Some(false)
	}
	// if there are closed issues and no open issues, default to showing all issues
	if len(ctx.FormString("state")) == 0 && issueStats.OpenCount == 0 && issueStats.ClosedCount != 0 {
		isShowClosed = optional.None[bool]()
	}

	if repo.IsTimetrackerEnabled(ctx) {
		totalTrackedTime, err := issues_model.GetIssueTotalTrackedTime(ctx, statsOpts, isShowClosed)
		if err != nil {
			ctx.ServerError("GetIssueTotalTrackedTime", err)
			return
		}
		ctx.Data["TotalTrackedTime"] = totalTrackedTime
	}

	archived := ctx.FormBool("archived")

	page := ctx.FormInt("page")
	if page <= 1 {
		page = 1
	}

	var total int
	switch {
	case isShowClosed.Value():
		total = int(issueStats.ClosedCount)
	case !isShowClosed.Has():
		total = int(issueStats.OpenCount + issueStats.ClosedCount)
	default:
		total = int(issueStats.OpenCount)
	}
	pager := context.NewPagination(total, setting.UI.IssuePagingNum, page, 5)

	var issues issues_model.IssueList
	{
		ids, err := issueIDsFromSearch(ctx, keyword, &issues_model.IssuesOptions{
			Paginator: &db.ListOptions{
				Page:     pager.Paginater.Current(),
				PageSize: setting.UI.IssuePagingNum,
			},
			RepoIDs:           []int64{repo.ID},
			AssigneeID:        assigneeID,
			PosterID:          posterID,
			MentionedID:       mentionedID,
			ReviewRequestedID: reviewRequestedID,
			ReviewedID:        reviewedID,
			MilestoneIDs:      mileIDs,
			ProjectID:         projectID,
			IsClosed:          isShowClosed,
			IsPull:            isPullOption,
			LabelIDs:          labelIDs,
			SortType:          sortType,
		})
		if err != nil {
			if issue_indexer.IsAvailable(ctx) {
				ctx.ServerError("issueIDsFromSearch", err)
				return
			}
			ctx.Data["IssueIndexerUnavailable"] = true
			return
		}
		issues, err = issues_model.GetIssuesByIDs(ctx, ids, true)
		if err != nil {
			ctx.ServerError("GetIssuesByIDs", err)
			return
		}
	}

	approvalCounts, err := issues.GetApprovalCounts(ctx)
	if err != nil {
		ctx.ServerError("ApprovalCounts", err)
		return
	}

	// Get posters.
	for i := range issues {
		// Check read status
		if !ctx.IsSigned {
			issues[i].IsRead = true
		} else if err = issues[i].GetIsRead(ctx, ctx.Doer.ID); err != nil {
			ctx.ServerError("GetIsRead", err)
			return
		}
	}

	commitStatuses, lastStatus, err := pull_service.GetIssuesAllCommitStatus(ctx, issues)
	if err != nil {
		ctx.ServerError("GetIssuesAllCommitStatus", err)
		return
	}

	if err := issues.LoadAttributes(ctx); err != nil {
		ctx.ServerError("issues.LoadAttributes", err)
		return
	}

	ctx.Data["Issues"] = issues
	ctx.Data["CommitLastStatus"] = lastStatus
	ctx.Data["CommitStatuses"] = commitStatuses

	// Get assignees.
	assigneeUsers, err := repo_model.GetRepoAssignees(ctx, repo)
	if err != nil {
		ctx.ServerError("GetRepoAssignees", err)
		return
	}
	ctx.Data["Assignees"] = MakeSelfOnTop(ctx.Doer, assigneeUsers)

	handleTeamMentions(ctx)
	if ctx.Written() {
		return
	}

	labels, err := issues_model.GetLabelsByRepoID(ctx, repo.ID, "", db.ListOptions{})
	if err != nil {
		ctx.ServerError("GetLabelsByRepoID", err)
		return
	}

	if repo.Owner.IsOrganization() {
		orgLabels, err := issues_model.GetLabelsByOrgID(ctx, repo.Owner.ID, ctx.FormString("sort"), db.ListOptions{})
		if err != nil {
			ctx.ServerError("GetLabelsByOrgID", err)
			return
		}

		ctx.Data["OrgLabels"] = orgLabels
		labels = append(labels, orgLabels...)
	}

	// Get the exclusive scope for every label ID
	labelExclusiveScopes := make([]string, 0, len(labelIDs))
	for _, labelID := range labelIDs {
		foundExclusiveScope := false
		for _, label := range labels {
			if label.ID == labelID || label.ID == -labelID {
				labelExclusiveScopes = append(labelExclusiveScopes, label.ExclusiveScope())
				foundExclusiveScope = true
				break
			}
		}
		if !foundExclusiveScope {
			labelExclusiveScopes = append(labelExclusiveScopes, "")
		}
	}

	for _, l := range labels {
		l.LoadSelectedLabelsAfterClick(labelIDs, labelExclusiveScopes)
	}
	ctx.Data["Labels"] = labels
	ctx.Data["NumLabels"] = len(labels)

	if ctx.FormInt64("assignee") == 0 {
		assigneeID = 0 // Reset ID to prevent unexpected selection of assignee.
	}

	ctx.Data["IssueRefEndNames"], ctx.Data["IssueRefURLs"] = issue_service.GetRefEndNamesAndURLs(issues, ctx.Repo.RepoLink)

	ctx.Data["ApprovalCounts"] = func(issueID int64, typ string) int64 {
		counts, ok := approvalCounts[issueID]
		if !ok || len(counts) == 0 {
			return 0
		}
		reviewTyp := issues_model.ReviewTypeApprove
		if typ == "reject" {
			reviewTyp = issues_model.ReviewTypeReject
		} else if typ == "waiting" {
			reviewTyp = issues_model.ReviewTypeRequest
		}
		for _, count := range counts {
			if count.Type == reviewTyp {
				return count.Count
			}
		}
		return 0
	}

	retrieveProjects(ctx, repo)
	if ctx.Written() {
		return
	}

	pinned, err := issues_model.GetPinnedIssues(ctx, repo.ID, isPullOption.Value())
	if err != nil {
		ctx.ServerError("GetPinnedIssues", err)
		return
	}

	ctx.Data["PinnedIssues"] = pinned
	ctx.Data["IsRepoAdmin"] = ctx.IsSigned && (ctx.Repo.IsAdmin() || ctx.Doer.IsAdmin)
	ctx.Data["IssueStats"] = issueStats
	ctx.Data["OpenCount"] = issueStats.OpenCount
	ctx.Data["ClosedCount"] = issueStats.ClosedCount
	linkStr := "%s?q=%s&type=%s&sort=%s&state=%s&labels=%s&milestone=%d&project=%d&assignee=%d&poster=%d&archived=%t"
	ctx.Data["AllStatesLink"] = fmt.Sprintf(linkStr, ctx.Link,
		url.QueryEscape(keyword), url.QueryEscape(viewType), url.QueryEscape(sortType), "all", url.QueryEscape(selectLabels),
		mentionedID, projectID, assigneeID, posterID, archived)
	ctx.Data["OpenLink"] = fmt.Sprintf(linkStr, ctx.Link,
		url.QueryEscape(keyword), url.QueryEscape(viewType), url.QueryEscape(sortType), "open", url.QueryEscape(selectLabels),
		mentionedID, projectID, assigneeID, posterID, archived)
	ctx.Data["ClosedLink"] = fmt.Sprintf(linkStr, ctx.Link,
		url.QueryEscape(keyword), url.QueryEscape(viewType), url.QueryEscape(sortType), "closed", url.QueryEscape(selectLabels),
		mentionedID, projectID, assigneeID, posterID, archived)
	ctx.Data["SelLabelIDs"] = labelIDs
	ctx.Data["SelectLabels"] = selectLabels
	ctx.Data["ViewType"] = viewType
	ctx.Data["SortType"] = sortType
	ctx.Data["MilestoneID"] = milestoneID
	ctx.Data["ProjectID"] = projectID
	ctx.Data["AssigneeID"] = assigneeID
	ctx.Data["PosterID"] = posterID
	ctx.Data["Keyword"] = keyword
	switch {
	case isShowClosed.Value():
		ctx.Data["State"] = "closed"
	case !isShowClosed.Has():
		ctx.Data["State"] = "all"
	default:
		ctx.Data["State"] = "open"
	}
	ctx.Data["ShowArchivedLabels"] = archived

	pager.AddParam(ctx, "q", "Keyword")
	pager.AddParam(ctx, "type", "ViewType")
	pager.AddParam(ctx, "sort", "SortType")
	pager.AddParam(ctx, "state", "State")
	pager.AddParam(ctx, "labels", "SelectLabels")
	pager.AddParam(ctx, "milestone", "MilestoneID")
	pager.AddParam(ctx, "project", "ProjectID")
	pager.AddParam(ctx, "assignee", "AssigneeID")
	pager.AddParam(ctx, "poster", "PosterID")
	pager.AddParam(ctx, "archived", "ShowArchivedLabels")

	ctx.Data["Page"] = pager
}

func issueIDsFromSearch(ctx *context.Context, keyword string, opts *issues_model.IssuesOptions) ([]int64, error) {
	ids, _, err := issue_indexer.SearchIssues(ctx, issue_indexer.ToSearchOptions(keyword, opts))
	if err != nil {
		return nil, fmt.Errorf("SearchIssues: %w", err)
	}
	return ids, nil
}

// Issues render issues page
func Issues(ctx *context.Context) {
	isPullList := ctx.Params(":type") == "pulls"
	if isPullList {
		MustAllowPulls(ctx)
		if ctx.Written() {
			return
		}
		ctx.Data["Title"] = ctx.Tr("repo.pulls")
		ctx.Data["PageIsPullList"] = true
	} else {
		MustEnableIssues(ctx)
		if ctx.Written() {
			return
		}
		ctx.Data["Title"] = ctx.Tr("repo.issues")
		ctx.Data["PageIsIssueList"] = true
		ctx.Data["NewIssueChooseTemplate"] = issue_service.HasTemplatesOrContactLinks(ctx.Repo.Repository, ctx.Repo.GitRepo)
	}

	issues(ctx, ctx.FormInt64("milestone"), ctx.FormInt64("project"), optional.Some(isPullList))
	if ctx.Written() {
		return
	}

	renderMilestones(ctx)
	if ctx.Written() {
		return
	}

	ctx.Data["CanWriteIssuesOrPulls"] = ctx.Repo.CanWriteIssuesOrPulls(isPullList)

	ctx.HTML(http.StatusOK, tplIssues)
}

func renderMilestones(ctx *context.Context) {
	// Get milestones
	milestones, err := db.Find[issues_model.Milestone](ctx, issues_model.FindMilestoneOptions{
		RepoID: ctx.Repo.Repository.ID,
	})
	if err != nil {
		ctx.ServerError("GetAllRepoMilestones", err)
		return
	}

	openMilestones, closedMilestones := issues_model.MilestoneList{}, issues_model.MilestoneList{}
	for _, milestone := range milestones {
		if milestone.IsClosed {
			closedMilestones = append(closedMilestones, milestone)
		} else {
			openMilestones = append(openMilestones, milestone)
		}
	}
	ctx.Data["OpenMilestones"] = openMilestones
	ctx.Data["ClosedMilestones"] = closedMilestones
}

// RetrieveRepoMilestonesAndAssignees find all the milestones and assignees of a repository
func RetrieveRepoMilestonesAndAssignees(ctx *context.Context, repo *repo_model.Repository) {
	var err error
	ctx.Data["OpenMilestones"], err = db.Find[issues_model.Milestone](ctx, issues_model.FindMilestoneOptions{
		RepoID:   repo.ID,
		IsClosed: optional.Some(false),
	})
	if err != nil {
		ctx.ServerError("GetMilestones", err)
		return
	}
	ctx.Data["ClosedMilestones"], err = db.Find[issues_model.Milestone](ctx, issues_model.FindMilestoneOptions{
		RepoID:   repo.ID,
		IsClosed: optional.Some(true),
	})
	if err != nil {
		ctx.ServerError("GetMilestones", err)
		return
	}

	assigneeUsers, err := repo_model.GetRepoAssignees(ctx, repo)
	if err != nil {
		ctx.ServerError("GetRepoAssignees", err)
		return
	}
	ctx.Data["Assignees"] = MakeSelfOnTop(ctx.Doer, assigneeUsers)

	handleTeamMentions(ctx)
}

func retrieveProjects(ctx *context.Context, repo *repo_model.Repository) {
	// Distinguish whether the owner of the repository
	// is an individual or an organization
	repoOwnerType := project_model.TypeIndividual
	if repo.Owner.IsOrganization() {
		repoOwnerType = project_model.TypeOrganization
	}

	projectsUnit := repo.MustGetUnit(ctx, unit.TypeProjects)

	var openProjects []*project_model.Project
	var closedProjects []*project_model.Project
	var err error

	if projectsUnit.ProjectsConfig().IsProjectsAllowed(repo_model.ProjectsModeRepo) {
		openProjects, err = db.Find[project_model.Project](ctx, project_model.SearchOptions{
			ListOptions: db.ListOptionsAll,
			RepoID:      repo.ID,
			IsClosed:    optional.Some(false),
			Type:        project_model.TypeRepository,
		})
		if err != nil {
			ctx.ServerError("GetProjects", err)
			return
		}
		closedProjects, err = db.Find[project_model.Project](ctx, project_model.SearchOptions{
			ListOptions: db.ListOptionsAll,
			RepoID:      repo.ID,
			IsClosed:    optional.Some(true),
			Type:        project_model.TypeRepository,
		})
		if err != nil {
			ctx.ServerError("GetProjects", err)
			return
		}
	}

	if projectsUnit.ProjectsConfig().IsProjectsAllowed(repo_model.ProjectsModeOwner) {
		openProjects2, err := db.Find[project_model.Project](ctx, project_model.SearchOptions{
			ListOptions: db.ListOptionsAll,
			OwnerID:     repo.OwnerID,
			IsClosed:    optional.Some(false),
			Type:        repoOwnerType,
		})
		if err != nil {
			ctx.ServerError("GetProjects", err)
			return
		}
		openProjects = append(openProjects, openProjects2...)
		closedProjects2, err := db.Find[project_model.Project](ctx, project_model.SearchOptions{
			ListOptions: db.ListOptionsAll,
			OwnerID:     repo.OwnerID,
			IsClosed:    optional.Some(true),
			Type:        repoOwnerType,
		})
		if err != nil {
			ctx.ServerError("GetProjects", err)
			return
		}
		closedProjects = append(closedProjects, closedProjects2...)
	}

	ctx.Data["OpenProjects"] = openProjects
	ctx.Data["ClosedProjects"] = closedProjects
}

// repoReviewerSelection items to bee shown
type repoReviewerSelection struct {
	IsTeam    bool
	Team      *organization.Team
	User      *user_model.User
	Review    *issues_model.Review
	CanChange bool
	Checked   bool
	ItemID    int64
}

// RetrieveRepoReviewers find all reviewers of a repository
func RetrieveRepoReviewers(ctx *context.Context, repo *repo_model.Repository, issue *issues_model.Issue, canChooseReviewer bool) {
	ctx.Data["CanChooseReviewer"] = canChooseReviewer

	originalAuthorReviews, err := issues_model.GetReviewersFromOriginalAuthorsByIssueID(ctx, issue.ID)
	if err != nil {
		ctx.ServerError("GetReviewersFromOriginalAuthorsByIssueID", err)
		return
	}
	ctx.Data["OriginalReviews"] = originalAuthorReviews

	reviews, err := issues_model.GetReviewsByIssueID(ctx, issue.ID)
	if err != nil {
		ctx.ServerError("GetReviewersByIssueID", err)
		return
	}

	if len(reviews) == 0 && !canChooseReviewer {
		return
	}

	var (
		pullReviews         []*repoReviewerSelection
		reviewersResult     []*repoReviewerSelection
		teamReviewersResult []*repoReviewerSelection
		teamReviewers       []*organization.Team
		reviewers           []*user_model.User
	)

	if canChooseReviewer {
		posterID := issue.PosterID
		if issue.OriginalAuthorID > 0 {
			posterID = 0
		}

		reviewers, err = repo_model.GetReviewers(ctx, repo, ctx.Doer.ID, posterID)
		if err != nil {
			ctx.ServerError("GetReviewers", err)
			return
		}

		teamReviewers, err = repo_service.GetReviewerTeams(ctx, repo)
		if err != nil {
			ctx.ServerError("GetReviewerTeams", err)
			return
		}

		if len(reviewers) > 0 {
			reviewersResult = make([]*repoReviewerSelection, 0, len(reviewers))
		}

		if len(teamReviewers) > 0 {
			teamReviewersResult = make([]*repoReviewerSelection, 0, len(teamReviewers))
		}
	}

	pullReviews = make([]*repoReviewerSelection, 0, len(reviews))

	for _, review := range reviews {
		tmp := &repoReviewerSelection{
			Checked: review.Type == issues_model.ReviewTypeRequest,
			Review:  review,
			ItemID:  review.ReviewerID,
		}
		if review.ReviewerTeamID > 0 {
			tmp.IsTeam = true
			tmp.ItemID = -review.ReviewerTeamID
		}

		if canChooseReviewer {
			// Users who can choose reviewers can also remove review requests
			tmp.CanChange = true
		} else if ctx.Doer != nil && ctx.Doer.ID == review.ReviewerID && review.Type == issues_model.ReviewTypeRequest {
			// A user can refuse review requests
			tmp.CanChange = true
		}

		pullReviews = append(pullReviews, tmp)

		if canChooseReviewer {
			if tmp.IsTeam {
				teamReviewersResult = append(teamReviewersResult, tmp)
			} else {
				reviewersResult = append(reviewersResult, tmp)
			}
		}
	}

	if len(pullReviews) > 0 {
		// Drop all non-existing users and teams from the reviews
		currentPullReviewers := make([]*repoReviewerSelection, 0, len(pullReviews))
		for _, item := range pullReviews {
			if item.Review.ReviewerID > 0 {
				if err = item.Review.LoadReviewer(ctx); err != nil {
					if user_model.IsErrUserNotExist(err) {
						continue
					}
					ctx.ServerError("LoadReviewer", err)
					return
				}
				item.User = item.Review.Reviewer
			} else if item.Review.ReviewerTeamID > 0 {
				if err = item.Review.LoadReviewerTeam(ctx); err != nil {
					if organization.IsErrTeamNotExist(err) {
						continue
					}
					ctx.ServerError("LoadReviewerTeam", err)
					return
				}
				item.Team = item.Review.ReviewerTeam
			} else {
				continue
			}

			currentPullReviewers = append(currentPullReviewers, item)
		}
		ctx.Data["PullReviewers"] = currentPullReviewers
	}

	if canChooseReviewer && reviewersResult != nil {
		preadded := len(reviewersResult)
		for _, reviewer := range reviewers {
			found := false
		reviewAddLoop:
			for _, tmp := range reviewersResult[:preadded] {
				if tmp.ItemID == reviewer.ID {
					tmp.User = reviewer
					found = true
					break reviewAddLoop
				}
			}

			if found {
				continue
			}

			reviewersResult = append(reviewersResult, &repoReviewerSelection{
				IsTeam:    false,
				CanChange: true,
				User:      reviewer,
				ItemID:    reviewer.ID,
			})
		}

		ctx.Data["Reviewers"] = reviewersResult
	}

	if canChooseReviewer && teamReviewersResult != nil {
		preadded := len(teamReviewersResult)
		for _, team := range teamReviewers {
			found := false
		teamReviewAddLoop:
			for _, tmp := range teamReviewersResult[:preadded] {
				if tmp.ItemID == -team.ID {
					tmp.Team = team
					found = true
					break teamReviewAddLoop
				}
			}

			if found {
				continue
			}

			teamReviewersResult = append(teamReviewersResult, &repoReviewerSelection{
				IsTeam:    true,
				CanChange: true,
				Team:      team,
				ItemID:    -team.ID,
			})
		}

		ctx.Data["TeamReviewers"] = teamReviewersResult
	}
}

// RetrieveRepoMetas find all the meta information of a repository
func RetrieveRepoMetas(ctx *context.Context, repo *repo_model.Repository, isPull bool) []*issues_model.Label {
	if !ctx.Repo.CanWriteIssuesOrPulls(isPull) {
		return nil
	}

	labels, err := issues_model.GetLabelsByRepoID(ctx, repo.ID, "", db.ListOptions{})
	if err != nil {
		ctx.ServerError("GetLabelsByRepoID", err)
		return nil
	}
	ctx.Data["Labels"] = labels
	if repo.Owner.IsOrganization() {
		orgLabels, err := issues_model.GetLabelsByOrgID(ctx, repo.Owner.ID, ctx.FormString("sort"), db.ListOptions{})
		if err != nil {
			return nil
		}

		ctx.Data["OrgLabels"] = orgLabels
		labels = append(labels, orgLabels...)
	}

	RetrieveRepoMilestonesAndAssignees(ctx, repo)
	if ctx.Written() {
		return nil
	}

	retrieveProjects(ctx, repo)
	if ctx.Written() {
		return nil
	}

	PrepareBranchList(ctx)
	if ctx.Written() {
		return nil
	}

	// Contains true if the user can create issue dependencies
	ctx.Data["CanCreateIssueDependencies"] = ctx.Repo.CanCreateIssueDependencies(ctx, ctx.Doer, isPull)

	return labels
}

// Tries to load and set an issue template. The first return value indicates if a template was loaded.
func setTemplateIfExists(ctx *context.Context, ctxDataKey string, possibleFiles []string) (bool, map[string]error) {
	commit, err := ctx.Repo.GitRepo.GetBranchCommit(ctx.Repo.Repository.DefaultBranch)
	if err != nil {
		return false, nil
	}

	templateCandidates := make([]string, 0, 1+len(possibleFiles))
	if t := ctx.FormString("template"); t != "" {
		templateCandidates = append(templateCandidates, t)
	}
	templateCandidates = append(templateCandidates, possibleFiles...) // Append files to the end because they should be fallback

	templateErrs := map[string]error{}
	for _, filename := range templateCandidates {
		if ok, _ := commit.HasFile(filename); !ok {
			continue
		}
		template, err := issue_template.UnmarshalFromCommit(commit, filename)
		if err != nil {
			templateErrs[filename] = err
			continue
		}
		ctx.Data[issueTemplateTitleKey] = template.Title
		ctx.Data[ctxDataKey] = template.Content

		if template.Type() == api.IssueTemplateTypeYaml {
			// Replace field default values by values from query
			for _, field := range template.Fields {
				fieldValue := ctx.FormString("field:" + field.ID)
				if fieldValue != "" {
					field.Attributes["value"] = fieldValue
				}
			}

			ctx.Data["Fields"] = template.Fields
			ctx.Data["TemplateFile"] = template.FileName
		}
		labelIDs := make([]string, 0, len(template.Labels))
		if repoLabels, err := issues_model.GetLabelsByRepoID(ctx, ctx.Repo.Repository.ID, "", db.ListOptions{}); err == nil {
			ctx.Data["Labels"] = repoLabels
			if ctx.Repo.Owner.IsOrganization() {
				if orgLabels, err := issues_model.GetLabelsByOrgID(ctx, ctx.Repo.Owner.ID, ctx.FormString("sort"), db.ListOptions{}); err == nil {
					ctx.Data["OrgLabels"] = orgLabels
					repoLabels = append(repoLabels, orgLabels...)
				}
			}

			for _, metaLabel := range template.Labels {
				for _, repoLabel := range repoLabels {
					if strings.EqualFold(repoLabel.Name, metaLabel) {
						repoLabel.IsChecked = true
						labelIDs = append(labelIDs, strconv.FormatInt(repoLabel.ID, 10))
						break
					}
				}
			}

		}

		if template.Ref != "" && !strings.HasPrefix(template.Ref, "refs/") { // Assume that the ref intended is always a branch - for tags users should use refs/tags/<ref>
			template.Ref = git.BranchPrefix + template.Ref
		}
		ctx.Data["HasSelectedLabel"] = len(labelIDs) > 0
		ctx.Data["label_ids"] = strings.Join(labelIDs, ",")
		ctx.Data["Reference"] = template.Ref
		ctx.Data["RefEndName"] = git.RefName(template.Ref).ShortName()
		return true, templateErrs
	}
	return false, templateErrs
}

// NewIssue render creating issue page
func NewIssue(ctx *context.Context) {
	issueConfig, _ := issue_service.GetTemplateConfigFromDefaultBranch(ctx.Repo.Repository, ctx.Repo.GitRepo)
	hasTemplates := issue_service.HasTemplatesOrContactLinks(ctx.Repo.Repository, ctx.Repo.GitRepo)

	ctx.Data["Title"] = ctx.Tr("repo.issues.new")
	ctx.Data["PageIsIssueList"] = true
	ctx.Data["NewIssueChooseTemplate"] = hasTemplates
	ctx.Data["PullRequestWorkInProgressPrefixes"] = setting.Repository.PullRequest.WorkInProgressPrefixes
	title := ctx.FormString("title")
	ctx.Data["TitleQuery"] = title
	body := ctx.FormString("body")
	ctx.Data["BodyQuery"] = body

	isProjectsEnabled := ctx.Repo.CanRead(unit.TypeProjects)
	ctx.Data["IsProjectsEnabled"] = isProjectsEnabled
	ctx.Data["IsAttachmentEnabled"] = setting.Attachment.Enabled
	upload.AddUploadContext(ctx, "comment")

	milestoneID := ctx.FormInt64("milestone")
	if milestoneID > 0 {
		milestone, err := issues_model.GetMilestoneByRepoID(ctx, ctx.Repo.Repository.ID, milestoneID)
		if err != nil {
			log.Error("GetMilestoneByID: %d: %v", milestoneID, err)
		} else {
			ctx.Data["milestone_id"] = milestoneID
			ctx.Data["Milestone"] = milestone
		}
	}

	projectID := ctx.FormInt64("project")
	if projectID > 0 && isProjectsEnabled {
		project, err := project_model.GetProjectByID(ctx, projectID)
		if err != nil {
			log.Error("GetProjectByID: %d: %v", projectID, err)
		} else if project.RepoID != ctx.Repo.Repository.ID {
			log.Error("GetProjectByID: %d: %v", projectID, fmt.Errorf("project[%d] not in repo [%d]", project.ID, ctx.Repo.Repository.ID))
		} else {
			ctx.Data["project_id"] = projectID
			ctx.Data["Project"] = project
		}

		if len(ctx.Req.URL.Query().Get("project")) > 0 {
			ctx.Data["redirect_after_creation"] = "project"
		}
	}

	RetrieveRepoMetas(ctx, ctx.Repo.Repository, false)

	tags, err := repo_model.GetTagNamesByRepoID(ctx, ctx.Repo.Repository.ID)
	if err != nil {
		ctx.ServerError("GetTagNamesByRepoID", err)
		return
	}
	ctx.Data["Tags"] = tags

	ret := issue_service.ParseTemplatesFromDefaultBranch(ctx.Repo.Repository, ctx.Repo.GitRepo)
	templateLoaded, errs := setTemplateIfExists(ctx, issueTemplateKey, IssueTemplateCandidates)
	for k, v := range errs {
		ret.TemplateErrors[k] = v
	}
	if ctx.Written() {
		return
	}

	if len(ret.TemplateErrors) > 0 {
		ctx.Flash.Warning(renderErrorOfTemplates(ctx, ret.TemplateErrors), true)
	}

	ctx.Data["HasIssuesOrPullsWritePermission"] = ctx.Repo.CanWrite(unit.TypeIssues)

	if !issueConfig.BlankIssuesEnabled && hasTemplates && !templateLoaded {
		// The "issues/new" and "issues/new/choose" share the same query parameters "project" and "milestone", if blank issues are disabled, just redirect to the "issues/choose" page with these parameters.
		ctx.Redirect(fmt.Sprintf("%s/issues/new/choose?%s", ctx.Repo.Repository.Link(), ctx.Req.URL.RawQuery), http.StatusSeeOther)
		return
	}

	ctx.HTML(http.StatusOK, tplIssueNew)
}

func renderErrorOfTemplates(ctx *context.Context, errs map[string]error) template.HTML {
	var files []string
	for k := range errs {
		files = append(files, k)
	}
	sort.Strings(files) // keep the output stable

	var lines []string
	for _, file := range files {
		lines = append(lines, fmt.Sprintf("%s: %v", file, errs[file]))
	}

	flashError, err := ctx.RenderToHTML(tplAlertDetails, map[string]any{
		"Message": ctx.Tr("repo.issues.choose.ignore_invalid_templates"),
		"Summary": ctx.Tr("repo.issues.choose.invalid_templates", len(errs)),
		"Details": utils.SanitizeFlashErrorString(strings.Join(lines, "\n")),
	})
	if err != nil {
		log.Debug("render flash error: %v", err)
		flashError = ctx.Locale.Tr("repo.issues.choose.ignore_invalid_templates")
	}
	return flashError
}

// NewIssueChooseTemplate render creating issue from template page
func NewIssueChooseTemplate(ctx *context.Context) {
	ctx.Data["Title"] = ctx.Tr("repo.issues.new")
	ctx.Data["PageIsIssueList"] = true

	ret := issue_service.ParseTemplatesFromDefaultBranch(ctx.Repo.Repository, ctx.Repo.GitRepo)
	ctx.Data["IssueTemplates"] = ret.IssueTemplates

	if len(ret.TemplateErrors) > 0 {
		ctx.Flash.Warning(renderErrorOfTemplates(ctx, ret.TemplateErrors), true)
	}

	if !issue_service.HasTemplatesOrContactLinks(ctx.Repo.Repository, ctx.Repo.GitRepo) {
		// The "issues/new" and "issues/new/choose" share the same query parameters "project" and "milestone", if no template here, just redirect to the "issues/new" page with these parameters.
		ctx.Redirect(fmt.Sprintf("%s/issues/new?%s", ctx.Repo.Repository.Link(), ctx.Req.URL.RawQuery), http.StatusSeeOther)
		return
	}

	issueConfig, err := issue_service.GetTemplateConfigFromDefaultBranch(ctx.Repo.Repository, ctx.Repo.GitRepo)
	ctx.Data["IssueConfig"] = issueConfig
	ctx.Data["IssueConfigError"] = err // ctx.Flash.Err makes problems here

	ctx.Data["milestone"] = ctx.FormInt64("milestone")
	ctx.Data["project"] = ctx.FormInt64("project")

	ctx.HTML(http.StatusOK, tplIssueChoose)
}

// DeleteIssue deletes an issue
func DeleteIssue(ctx *context.Context) {
	issue := GetActionIssue(ctx)
	if ctx.Written() {
		return
	}

	if err := issue_service.DeleteIssue(ctx, ctx.Doer, ctx.Repo.GitRepo, issue); err != nil {
		ctx.ServerError("DeleteIssueByID", err)
		return
	}

	if issue.IsPull {
		ctx.Redirect(fmt.Sprintf("%s/pulls", ctx.Repo.Repository.Link()), http.StatusSeeOther)
		return
	}

	ctx.Redirect(fmt.Sprintf("%s/issues", ctx.Repo.Repository.Link()), http.StatusSeeOther)
}

// ValidateRepoMetas check and returns repository's meta information
func ValidateRepoMetas(ctx *context.Context, form forms.CreateIssueForm, isPull bool) ([]int64, []int64, int64, int64) {
	var (
		repo = ctx.Repo.Repository
		err  error
	)

	labels := RetrieveRepoMetas(ctx, ctx.Repo.Repository, isPull)
	if ctx.Written() {
		return nil, nil, 0, 0
	}

	var labelIDs []int64
	hasSelected := false
	// Check labels.
	if len(form.LabelIDs) > 0 {
		labelIDs, err = base.StringsToInt64s(strings.Split(form.LabelIDs, ","))
		if err != nil {
			return nil, nil, 0, 0
		}
		labelIDMark := make(container.Set[int64])
		labelIDMark.AddMultiple(labelIDs...)

		for i := range labels {
			if labelIDMark.Contains(labels[i].ID) {
				labels[i].IsChecked = true
				hasSelected = true
			}
		}
	}

	ctx.Data["Labels"] = labels
	ctx.Data["HasSelectedLabel"] = hasSelected
	ctx.Data["label_ids"] = form.LabelIDs

	// Check milestone.
	milestoneID := form.MilestoneID
	if milestoneID > 0 {
		milestone, err := issues_model.GetMilestoneByRepoID(ctx, ctx.Repo.Repository.ID, milestoneID)
		if err != nil {
			ctx.ServerError("GetMilestoneByID", err)
			return nil, nil, 0, 0
		}
		if milestone.RepoID != repo.ID {
			ctx.ServerError("GetMilestoneByID", err)
			return nil, nil, 0, 0
		}
		ctx.Data["Milestone"] = milestone
		ctx.Data["milestone_id"] = milestoneID
	}

	if form.ProjectID > 0 {
		p, err := project_model.GetProjectByID(ctx, form.ProjectID)
		if err != nil {
			ctx.ServerError("GetProjectByID", err)
			return nil, nil, 0, 0
		}
		if p.RepoID != ctx.Repo.Repository.ID && p.OwnerID != ctx.Repo.Repository.OwnerID {
			ctx.NotFound("", nil)
			return nil, nil, 0, 0
		}

		ctx.Data["Project"] = p
		ctx.Data["project_id"] = form.ProjectID
	}

	// Check assignees
	var assigneeIDs []int64
	if len(form.AssigneeIDs) > 0 {
		assigneeIDs, err = base.StringsToInt64s(strings.Split(form.AssigneeIDs, ","))
		if err != nil {
			return nil, nil, 0, 0
		}

		// Check if the passed assignees actually exists and is assignable
		for _, aID := range assigneeIDs {
			assignee, err := user_model.GetUserByID(ctx, aID)
			if err != nil {
				ctx.ServerError("GetUserByID", err)
				return nil, nil, 0, 0
			}

			valid, err := access_model.CanBeAssigned(ctx, assignee, repo, isPull)
			if err != nil {
				ctx.ServerError("CanBeAssigned", err)
				return nil, nil, 0, 0
			}

			if !valid {
				ctx.ServerError("canBeAssigned", repo_model.ErrUserDoesNotHaveAccessToRepo{UserID: aID, RepoName: repo.Name})
				return nil, nil, 0, 0
			}
		}
	}

	// Keep the old assignee id thingy for compatibility reasons
	if form.AssigneeID > 0 {
		assigneeIDs = append(assigneeIDs, form.AssigneeID)
	}

	return labelIDs, assigneeIDs, milestoneID, form.ProjectID
}

// NewIssuePost response for creating new issue
func NewIssuePost(ctx *context.Context) {
	form := web.GetForm(ctx).(*forms.CreateIssueForm)
	ctx.Data["Title"] = ctx.Tr("repo.issues.new")
	ctx.Data["PageIsIssueList"] = true
	ctx.Data["NewIssueChooseTemplate"] = issue_service.HasTemplatesOrContactLinks(ctx.Repo.Repository, ctx.Repo.GitRepo)
	ctx.Data["PullRequestWorkInProgressPrefixes"] = setting.Repository.PullRequest.WorkInProgressPrefixes
	ctx.Data["IsAttachmentEnabled"] = setting.Attachment.Enabled
	upload.AddUploadContext(ctx, "comment")

	var (
		repo        = ctx.Repo.Repository
		attachments []string
	)

	labelIDs, assigneeIDs, milestoneID, projectID := ValidateRepoMetas(ctx, *form, false)
	if ctx.Written() {
		return
	}

	if setting.Attachment.Enabled {
		attachments = form.Files
	}

	if ctx.HasError() {
		ctx.JSONError(ctx.GetErrMsg())
		return
	}

	if util.IsEmptyString(form.Title) {
		ctx.JSONError(ctx.Tr("repo.issues.new.title_empty"))
		return
	}

	content := form.Content
	if filename := ctx.Req.Form.Get("template-file"); filename != "" {
		if template, err := issue_template.UnmarshalFromRepo(ctx.Repo.GitRepo, ctx.Repo.Repository.DefaultBranch, filename); err == nil {
			content = issue_template.RenderToMarkdown(template, ctx.Req.Form)
		}
	}

	issue := &issues_model.Issue{
		RepoID:      repo.ID,
		Repo:        repo,
		Title:       form.Title,
		PosterID:    ctx.Doer.ID,
		Poster:      ctx.Doer,
		MilestoneID: milestoneID,
		Content:     content,
		Ref:         form.Ref,
	}

	if err := issue_service.NewIssue(ctx, repo, issue, labelIDs, attachments, assigneeIDs); err != nil {
		if repo_model.IsErrUserDoesNotHaveAccessToRepo(err) {
			ctx.Error(http.StatusBadRequest, "UserDoesNotHaveAccessToRepo", err.Error())
		} else if errors.Is(err, user_model.ErrBlockedUser) {
			ctx.JSONError(ctx.Tr("repo.issues.new.blocked_user"))
		} else {
			ctx.ServerError("NewIssue", err)
		}
		return
	}

	if projectID > 0 {
		if !ctx.Repo.CanRead(unit.TypeProjects) {
			// User must also be able to see the project.
			ctx.Error(http.StatusBadRequest, "user hasn't permissions to read projects")
			return
		}
		if err := issues_model.ChangeProjectAssign(ctx, issue, ctx.Doer, projectID); err != nil {
			ctx.ServerError("ChangeProjectAssign", err)
			return
		}
	}

	log.Trace("Issue created: %d/%d", repo.ID, issue.ID)
	if ctx.FormString("redirect_after_creation") == "project" && projectID > 0 {
		ctx.JSONRedirect(ctx.Repo.RepoLink + "/projects/" + strconv.FormatInt(projectID, 10))
	} else {
		ctx.JSONRedirect(issue.Link())
	}
}

// roleDescriptor returns the role descriptor for a comment in/with the given repo, poster and issue
func roleDescriptor(ctx stdCtx.Context, repo *repo_model.Repository, poster *user_model.User, issue *issues_model.Issue, hasOriginalAuthor bool) (issues_model.RoleDescriptor, error) {
	roleDescriptor := issues_model.RoleDescriptor{}

	if hasOriginalAuthor {
		return roleDescriptor, nil
	}

	perm, err := access_model.GetUserRepoPermission(ctx, repo, poster)
	if err != nil {
		return roleDescriptor, err
	}

	// If the poster is the actual poster of the issue, enable Poster role.
	roleDescriptor.IsPoster = issue.IsPoster(poster.ID)

	// Check if the poster is owner of the repo.
	if perm.IsOwner() {
		// If the poster isn't an admin, enable the owner role.
		if !poster.IsAdmin {
			roleDescriptor.RoleInRepo = issues_model.RoleRepoOwner
			return roleDescriptor, nil
		}

		// Otherwise check if poster is the real repo admin.
		ok, err := access_model.IsUserRealRepoAdmin(ctx, repo, poster)
		if err != nil {
			return roleDescriptor, err
		}
		if ok {
			roleDescriptor.RoleInRepo = issues_model.RoleRepoOwner
			return roleDescriptor, nil
		}
	}

	// If repo is organization, check Member role
	if err := repo.LoadOwner(ctx); err != nil {
		return roleDescriptor, err
	}
	if repo.Owner.IsOrganization() {
		if isMember, err := organization.IsOrganizationMember(ctx, repo.Owner.ID, poster.ID); err != nil {
			return roleDescriptor, err
		} else if isMember {
			roleDescriptor.RoleInRepo = issues_model.RoleRepoMember
			return roleDescriptor, nil
		}
	}

	// If the poster is the collaborator of the repo
	if isCollaborator, err := repo_model.IsCollaborator(ctx, repo.ID, poster.ID); err != nil {
		return roleDescriptor, err
	} else if isCollaborator {
		roleDescriptor.RoleInRepo = issues_model.RoleRepoCollaborator
		return roleDescriptor, nil
	}

	hasMergedPR, err := issues_model.HasMergedPullRequestInRepo(ctx, repo.ID, poster.ID)
	if err != nil {
		return roleDescriptor, err
	} else if hasMergedPR {
		roleDescriptor.RoleInRepo = issues_model.RoleRepoContributor
	} else if issue.IsPull {
		// only display first time contributor in the first opening pull request
		roleDescriptor.RoleInRepo = issues_model.RoleRepoFirstTimeContributor
	}

	return roleDescriptor, nil
}

func getBranchData(ctx *context.Context, issue *issues_model.Issue) {
	ctx.Data["BaseBranch"] = nil
	ctx.Data["HeadBranch"] = nil
	ctx.Data["HeadUserName"] = nil
	ctx.Data["BaseName"] = ctx.Repo.Repository.OwnerName
	if issue.IsPull {
		pull := issue.PullRequest
		ctx.Data["BaseBranch"] = pull.BaseBranch
		ctx.Data["HeadBranch"] = pull.HeadBranch
		ctx.Data["HeadUserName"] = pull.MustHeadUserName(ctx)
	}
}

// ViewIssue render issue view page
func ViewIssue(ctx *context.Context) {
	if ctx.Params(":type") == "issues" {
		// If issue was requested we check if repo has external tracker and redirect
		extIssueUnit, err := ctx.Repo.Repository.GetUnit(ctx, unit.TypeExternalTracker)
		if err == nil && extIssueUnit != nil {
			if extIssueUnit.ExternalTrackerConfig().ExternalTrackerStyle == markup.IssueNameStyleNumeric || extIssueUnit.ExternalTrackerConfig().ExternalTrackerStyle == "" {
				metas := ctx.Repo.Repository.ComposeMetas(ctx)
				metas["index"] = ctx.Params(":index")
				res, err := vars.Expand(extIssueUnit.ExternalTrackerConfig().ExternalTrackerFormat, metas)
				if err != nil {
					log.Error("unable to expand template vars for issue url. issue: %s, err: %v", metas["index"], err)
					ctx.ServerError("Expand", err)
					return
				}
				ctx.Redirect(res)
				return
			}
		} else if err != nil && !repo_model.IsErrUnitTypeNotExist(err) {
			ctx.ServerError("GetUnit", err)
			return
		}
	}

	issue, err := issues_model.GetIssueByIndex(ctx, ctx.Repo.Repository.ID, ctx.ParamsInt64(":index"))
	if err != nil {
		if issues_model.IsErrIssueNotExist(err) {
			ctx.NotFound("GetIssueByIndex", err)
		} else {
			ctx.ServerError("GetIssueByIndex", err)
		}
		return
	}
	if issue.Repo == nil {
		issue.Repo = ctx.Repo.Repository
	}

	// Make sure type and URL matches.
	if ctx.Params(":type") == "issues" && issue.IsPull {
		ctx.Redirect(issue.Link())
		return
	} else if ctx.Params(":type") == "pulls" && !issue.IsPull {
		ctx.Redirect(issue.Link())
		return
	}

	if issue.IsPull {
		MustAllowPulls(ctx)
		if ctx.Written() {
			return
		}
		ctx.Data["PageIsPullList"] = true
		ctx.Data["PageIsPullConversation"] = true
	} else {
		MustEnableIssues(ctx)
		if ctx.Written() {
			return
		}
		ctx.Data["PageIsIssueList"] = true
		ctx.Data["NewIssueChooseTemplate"] = issue_service.HasTemplatesOrContactLinks(ctx.Repo.Repository, ctx.Repo.GitRepo)
	}

	if issue.IsPull && !ctx.Repo.CanRead(unit.TypeIssues) {
		ctx.Data["IssueType"] = "pulls"
	} else if !issue.IsPull && !ctx.Repo.CanRead(unit.TypePullRequests) {
		ctx.Data["IssueType"] = "issues"
	} else {
		ctx.Data["IssueType"] = "all"
	}

	ctx.Data["IsProjectsEnabled"] = ctx.Repo.CanRead(unit.TypeProjects)
	ctx.Data["IsAttachmentEnabled"] = setting.Attachment.Enabled
	upload.AddUploadContext(ctx, "comment")

	if err = issue.LoadAttributes(ctx); err != nil {
		ctx.ServerError("LoadAttributes", err)
		return
	}

	if err = filterXRefComments(ctx, issue); err != nil {
		ctx.ServerError("filterXRefComments", err)
		return
	}

	ctx.Data["Title"] = fmt.Sprintf("#%d - %s", issue.Index, emoji.ReplaceAliases(issue.Title))

	iw := new(issues_model.IssueWatch)
	if ctx.Doer != nil {
		iw.UserID = ctx.Doer.ID
		iw.IssueID = issue.ID
		iw.IsWatching, err = issues_model.CheckIssueWatch(ctx, ctx.Doer, issue)
		if err != nil {
			ctx.ServerError("CheckIssueWatch", err)
			return
		}
	}
	ctx.Data["IssueWatch"] = iw
	issue.RenderedContent, err = markdown.RenderString(&markup.RenderContext{
		Links: markup.Links{
			Base: ctx.Repo.RepoLink,
		},
		Metas:   ctx.Repo.Repository.ComposeMetas(ctx),
		GitRepo: ctx.Repo.GitRepo,
		Ctx:     ctx,
	}, issue.Content)
	if err != nil {
		ctx.ServerError("RenderString", err)
		return
	}

	repo := ctx.Repo.Repository

	// Get more information if it's a pull request.
	if issue.IsPull {
		if issue.PullRequest.HasMerged {
			ctx.Data["DisableStatusChange"] = issue.PullRequest.HasMerged
			PrepareMergedViewPullInfo(ctx, issue)
		} else {
			PrepareViewPullInfo(ctx, issue)
			ctx.Data["DisableStatusChange"] = ctx.Data["IsPullRequestBroken"] == true && issue.IsClosed
		}
		if ctx.Written() {
			return
		}
	}

	// Metas.
	// Check labels.
	labelIDMark := make(container.Set[int64])
	for _, label := range issue.Labels {
		labelIDMark.Add(label.ID)
	}
	labels, err := issues_model.GetLabelsByRepoID(ctx, repo.ID, "", db.ListOptions{})
	if err != nil {
		ctx.ServerError("GetLabelsByRepoID", err)
		return
	}
	ctx.Data["Labels"] = labels

	if repo.Owner.IsOrganization() {
		orgLabels, err := issues_model.GetLabelsByOrgID(ctx, repo.Owner.ID, ctx.FormString("sort"), db.ListOptions{})
		if err != nil {
			ctx.ServerError("GetLabelsByOrgID", err)
			return
		}
		ctx.Data["OrgLabels"] = orgLabels

		labels = append(labels, orgLabels...)
	}

	hasSelected := false
	for i := range labels {
		if labelIDMark.Contains(labels[i].ID) {
			labels[i].IsChecked = true
			hasSelected = true
		}
	}
	ctx.Data["HasSelectedLabel"] = hasSelected

	// Check milestone and assignee.
	if ctx.Repo.CanWriteIssuesOrPulls(issue.IsPull) {
		RetrieveRepoMilestonesAndAssignees(ctx, repo)
		retrieveProjects(ctx, repo)

		if ctx.Written() {
			return
		}
	}

	if issue.IsPull {
		canChooseReviewer := false
		if ctx.Doer != nil && ctx.IsSigned {
			canChooseReviewer = issue_service.CanDoerChangeReviewRequests(ctx, ctx.Doer, repo, issue)
		}

		RetrieveRepoReviewers(ctx, repo, issue, canChooseReviewer)
		if ctx.Written() {
			return
		}
	}

	if ctx.IsSigned {
		// Update issue-user.
		if err = activities_model.SetIssueReadBy(ctx, issue.ID, ctx.Doer.ID); err != nil {
			ctx.ServerError("ReadBy", err)
			return
		}
	}

	var (
		role                 issues_model.RoleDescriptor
		ok                   bool
		marked               = make(map[int64]issues_model.RoleDescriptor)
		comment              *issues_model.Comment
		participants         = make([]*user_model.User, 1, 10)
		latestCloseCommentID int64
	)
	if ctx.Repo.Repository.IsTimetrackerEnabled(ctx) {
		if ctx.IsSigned {
			// Deal with the stopwatch
			ctx.Data["IsStopwatchRunning"] = issues_model.StopwatchExists(ctx, ctx.Doer.ID, issue.ID)
			if !ctx.Data["IsStopwatchRunning"].(bool) {
				var exists bool
				var swIssue *issues_model.Issue
				if exists, _, swIssue, err = issues_model.HasUserStopwatch(ctx, ctx.Doer.ID); err != nil {
					ctx.ServerError("HasUserStopwatch", err)
					return
				}
				ctx.Data["HasUserStopwatch"] = exists
				if exists {
					// Add warning if the user has already a stopwatch
					// Add link to the issue of the already running stopwatch
					ctx.Data["OtherStopwatchURL"] = swIssue.Link()
				}
			}
			ctx.Data["CanUseTimetracker"] = ctx.Repo.CanUseTimetracker(ctx, issue, ctx.Doer)
		} else {
			ctx.Data["CanUseTimetracker"] = false
		}
		if ctx.Data["WorkingUsers"], err = issues_model.TotalTimesForEachUser(ctx, &issues_model.FindTrackedTimesOptions{IssueID: issue.ID}); err != nil {
			ctx.ServerError("TotalTimesForEachUser", err)
			return
		}
	}

	// Check if the user can use the dependencies
	ctx.Data["CanCreateIssueDependencies"] = ctx.Repo.CanCreateIssueDependencies(ctx, ctx.Doer, issue.IsPull)

	// check if dependencies can be created across repositories
	ctx.Data["AllowCrossRepositoryDependencies"] = setting.Service.AllowCrossRepositoryDependencies

	if issue.ShowRole, err = roleDescriptor(ctx, repo, issue.Poster, issue, issue.HasOriginalAuthor()); err != nil {
		ctx.ServerError("roleDescriptor", err)
		return
	}
	marked[issue.PosterID] = issue.ShowRole

	// Render comments and and fetch participants.
	participants[0] = issue.Poster
	for _, comment = range issue.Comments {
		comment.Issue = issue

		if err := comment.LoadPoster(ctx); err != nil {
			ctx.ServerError("LoadPoster", err)
			return
		}

		if comment.Type == issues_model.CommentTypeComment || comment.Type == issues_model.CommentTypeReview {
			if err := comment.LoadAttachments(ctx); err != nil {
				ctx.ServerError("LoadAttachments", err)
				return
			}

			comment.RenderedContent, err = markdown.RenderString(&markup.RenderContext{
				Links: markup.Links{
					Base: ctx.Repo.RepoLink,
				},
				Metas:   ctx.Repo.Repository.ComposeMetas(ctx),
				GitRepo: ctx.Repo.GitRepo,
				Ctx:     ctx,
			}, comment.Content)
			if err != nil {
				ctx.ServerError("RenderString", err)
				return
			}
			// Check tag.
			role, ok = marked[comment.PosterID]
			if ok {
				comment.ShowRole = role
				continue
			}

			comment.ShowRole, err = roleDescriptor(ctx, repo, comment.Poster, issue, comment.HasOriginalAuthor())
			if err != nil {
				ctx.ServerError("roleDescriptor", err)
				return
			}
			marked[comment.PosterID] = comment.ShowRole
			participants = addParticipant(comment.Poster, participants)
		} else if comment.Type == issues_model.CommentTypeLabel {
			if err = comment.LoadLabel(ctx); err != nil {
				ctx.ServerError("LoadLabel", err)
				return
			}
		} else if comment.Type == issues_model.CommentTypeMilestone {
			if err = comment.LoadMilestone(ctx); err != nil {
				ctx.ServerError("LoadMilestone", err)
				return
			}
			ghostMilestone := &issues_model.Milestone{
				ID:   -1,
				Name: ctx.Locale.TrString("repo.issues.deleted_milestone"),
			}
			if comment.OldMilestoneID > 0 && comment.OldMilestone == nil {
				comment.OldMilestone = ghostMilestone
			}
			if comment.MilestoneID > 0 && comment.Milestone == nil {
				comment.Milestone = ghostMilestone
			}
		} else if comment.Type == issues_model.CommentTypeProject {

			if err = comment.LoadProject(ctx); err != nil {
				ctx.ServerError("LoadProject", err)
				return
			}

			ghostProject := &project_model.Project{
				ID:    -1,
				Title: ctx.Locale.TrString("repo.issues.deleted_project"),
			}

			if comment.OldProjectID > 0 && comment.OldProject == nil {
				comment.OldProject = ghostProject
			}

			if comment.ProjectID > 0 && comment.Project == nil {
				comment.Project = ghostProject
			}

		} else if comment.Type == issues_model.CommentTypeAssignees || comment.Type == issues_model.CommentTypeReviewRequest {
			if err = comment.LoadAssigneeUserAndTeam(ctx); err != nil {
				ctx.ServerError("LoadAssigneeUserAndTeam", err)
				return
			}
		} else if comment.Type == issues_model.CommentTypeRemoveDependency || comment.Type == issues_model.CommentTypeAddDependency {
			if err = comment.LoadDepIssueDetails(ctx); err != nil {
				if !issues_model.IsErrIssueNotExist(err) {
					ctx.ServerError("LoadDepIssueDetails", err)
					return
				}
			}
		} else if comment.Type.HasContentSupport() {
			comment.RenderedContent, err = markdown.RenderString(&markup.RenderContext{
				Links: markup.Links{
					Base: ctx.Repo.RepoLink,
				},
				Metas:   ctx.Repo.Repository.ComposeMetas(ctx),
				GitRepo: ctx.Repo.GitRepo,
				Ctx:     ctx,
			}, comment.Content)
			if err != nil {
				ctx.ServerError("RenderString", err)
				return
			}
			if err = comment.LoadReview(ctx); err != nil && !issues_model.IsErrReviewNotExist(err) {
				ctx.ServerError("LoadReview", err)
				return
			}
			participants = addParticipant(comment.Poster, participants)
			if comment.Review == nil {
				continue
			}
			if err = comment.Review.LoadAttributes(ctx); err != nil {
				if !user_model.IsErrUserNotExist(err) {
					ctx.ServerError("Review.LoadAttributes", err)
					return
				}
				comment.Review.Reviewer = user_model.NewGhostUser()
			}
			if err = comment.Review.LoadCodeComments(ctx); err != nil {
				ctx.ServerError("Review.LoadCodeComments", err)
				return
			}
			for _, codeComments := range comment.Review.CodeComments {
				for _, lineComments := range codeComments {
					for _, c := range lineComments {
						if err := c.LoadAttachments(ctx); err != nil {
							ctx.ServerError("LoadAttachments", err)
							return
						}
						// Check tag.
						role, ok = marked[c.PosterID]
						if ok {
							c.ShowRole = role
							continue
						}

						c.ShowRole, err = roleDescriptor(ctx, repo, c.Poster, issue, c.HasOriginalAuthor())
						if err != nil {
							ctx.ServerError("roleDescriptor", err)
							return
						}
						marked[c.PosterID] = c.ShowRole
						participants = addParticipant(c.Poster, participants)
					}
				}
			}
			if err = comment.LoadResolveDoer(ctx); err != nil {
				ctx.ServerError("LoadResolveDoer", err)
				return
			}
		} else if comment.Type == issues_model.CommentTypePullRequestPush {
			participants = addParticipant(comment.Poster, participants)
			if err = comment.LoadPushCommits(ctx); err != nil {
				ctx.ServerError("LoadPushCommits", err)
				return
			}
		} else if comment.Type == issues_model.CommentTypeAddTimeManual ||
			comment.Type == issues_model.CommentTypeStopTracking ||
			comment.Type == issues_model.CommentTypeDeleteTimeManual {
			// drop error since times could be pruned from DB..
			_ = comment.LoadTime(ctx)
			if comment.Content != "" {
				// Content before v1.21 did store the formated string instead of seconds,
				// so "|" is used as delimeter to mark the new format
				if comment.Content[0] != '|' {
					// handle old time comments that have formatted text stored
					comment.RenderedContent = templates.SanitizeHTML(comment.Content)
					comment.Content = ""
				} else {
					// else it's just a duration in seconds to pass on to the frontend
					comment.Content = comment.Content[1:]
				}
			}
		}

		if comment.Type == issues_model.CommentTypeClose || comment.Type == issues_model.CommentTypeMergePull {
			// record ID of the latest closed/merged comment.
			// if PR is closed, the comments whose type is CommentTypePullRequestPush(29) after latestCloseCommentID won't be rendered.
			latestCloseCommentID = comment.ID
		}
	}

	ctx.Data["LatestCloseCommentID"] = latestCloseCommentID

	// Combine multiple label assignments into a single comment
	combineLabelComments(issue)

	getBranchData(ctx, issue)
	if issue.IsPull {
		pull := issue.PullRequest
		pull.Issue = issue
		canDelete := false
		allowMerge := false

		if ctx.IsSigned {
			if err := pull.LoadHeadRepo(ctx); err != nil {
				log.Error("LoadHeadRepo: %v", err)
			} else if pull.HeadRepo != nil {
				perm, err := access_model.GetUserRepoPermission(ctx, pull.HeadRepo, ctx.Doer)
				if err != nil {
					ctx.ServerError("GetUserRepoPermission", err)
					return
				}
				if perm.CanWrite(unit.TypeCode) {
					// Check if branch is not protected
					if pull.HeadBranch != pull.HeadRepo.DefaultBranch {
						if protected, err := git_model.IsBranchProtected(ctx, pull.HeadRepo.ID, pull.HeadBranch); err != nil {
							log.Error("IsProtectedBranch: %v", err)
						} else if !protected {
							canDelete = true
							ctx.Data["DeleteBranchLink"] = issue.Link() + "/cleanup"
						}
					}
					ctx.Data["CanWriteToHeadRepo"] = true
				}
			}

			if err := pull.LoadBaseRepo(ctx); err != nil {
				log.Error("LoadBaseRepo: %v", err)
			}
			perm, err := access_model.GetUserRepoPermission(ctx, pull.BaseRepo, ctx.Doer)
			if err != nil {
				ctx.ServerError("GetUserRepoPermission", err)
				return
			}
			allowMerge, err = pull_service.IsUserAllowedToMerge(ctx, pull, perm, ctx.Doer)
			if err != nil {
				ctx.ServerError("IsUserAllowedToMerge", err)
				return
			}

			if ctx.Data["CanMarkConversation"], err = issues_model.CanMarkConversation(ctx, issue, ctx.Doer); err != nil {
				ctx.ServerError("CanMarkConversation", err)
				return
			}
		}

		ctx.Data["AllowMerge"] = allowMerge

		prUnit, err := repo.GetUnit(ctx, unit.TypePullRequests)
		if err != nil {
			ctx.ServerError("GetUnit", err)
			return
		}
		prConfig := prUnit.PullRequestsConfig()

		var mergeStyle repo_model.MergeStyle
		// Check correct values and select default
		if ms, ok := ctx.Data["MergeStyle"].(repo_model.MergeStyle); !ok ||
			!prConfig.IsMergeStyleAllowed(ms) {
			defaultMergeStyle := prConfig.GetDefaultMergeStyle()
			if prConfig.IsMergeStyleAllowed(defaultMergeStyle) && !ok {
				mergeStyle = defaultMergeStyle
			} else if prConfig.AllowMerge {
				mergeStyle = repo_model.MergeStyleMerge
			} else if prConfig.AllowRebase {
				mergeStyle = repo_model.MergeStyleRebase
			} else if prConfig.AllowRebaseMerge {
				mergeStyle = repo_model.MergeStyleRebaseMerge
			} else if prConfig.AllowSquash {
				mergeStyle = repo_model.MergeStyleSquash
			} else if prConfig.AllowFastForwardOnly {
				mergeStyle = repo_model.MergeStyleFastForwardOnly
			} else if prConfig.AllowManualMerge {
				mergeStyle = repo_model.MergeStyleManuallyMerged
			}
		}

		ctx.Data["MergeStyle"] = mergeStyle

		defaultMergeMessage, defaultMergeBody, err := pull_service.GetDefaultMergeMessage(ctx, ctx.Repo.GitRepo, pull, mergeStyle)
		if err != nil {
			ctx.ServerError("GetDefaultMergeMessage", err)
			return
		}
		ctx.Data["DefaultMergeMessage"] = defaultMergeMessage
		ctx.Data["DefaultMergeBody"] = defaultMergeBody

		defaultSquashMergeMessage, defaultSquashMergeBody, err := pull_service.GetDefaultMergeMessage(ctx, ctx.Repo.GitRepo, pull, repo_model.MergeStyleSquash)
		if err != nil {
			ctx.ServerError("GetDefaultSquashMergeMessage", err)
			return
		}
		ctx.Data["DefaultSquashMergeMessage"] = defaultSquashMergeMessage
		ctx.Data["DefaultSquashMergeBody"] = defaultSquashMergeBody

		pb, err := git_model.GetFirstMatchProtectedBranchRule(ctx, pull.BaseRepoID, pull.BaseBranch)
		if err != nil {
			ctx.ServerError("LoadProtectedBranch", err)
			return
		}
		ctx.Data["ShowMergeInstructions"] = true
		if pb != nil {
			pb.Repo = pull.BaseRepo
			var showMergeInstructions bool
			if ctx.Doer != nil {
				showMergeInstructions = pb.CanUserPush(ctx, ctx.Doer)
			}
			ctx.Data["ProtectedBranch"] = pb
			ctx.Data["IsBlockedByApprovals"] = !issues_model.HasEnoughApprovals(ctx, pb, pull)
			ctx.Data["IsBlockedByRejection"] = issues_model.MergeBlockedByRejectedReview(ctx, pb, pull)
			ctx.Data["IsBlockedByOfficialReviewRequests"] = issues_model.MergeBlockedByOfficialReviewRequests(ctx, pb, pull)
			ctx.Data["IsBlockedByOutdatedBranch"] = issues_model.MergeBlockedByOutdatedBranch(pb, pull)
			ctx.Data["GrantedApprovals"] = issues_model.GetGrantedApprovalsCount(ctx, pb, pull)
			ctx.Data["RequireSigned"] = pb.RequireSignedCommits
			ctx.Data["ChangedProtectedFiles"] = pull.ChangedProtectedFiles
			ctx.Data["IsBlockedByChangedProtectedFiles"] = len(pull.ChangedProtectedFiles) != 0
			ctx.Data["ChangedProtectedFilesNum"] = len(pull.ChangedProtectedFiles)
			ctx.Data["ShowMergeInstructions"] = showMergeInstructions
		}
		ctx.Data["WillSign"] = false
		if ctx.Doer != nil {
			sign, key, _, err := asymkey_service.SignMerge(ctx, pull, ctx.Doer, pull.BaseRepo.RepoPath(), pull.BaseBranch, pull.GetGitRefName())
			ctx.Data["WillSign"] = sign
			ctx.Data["SigningKey"] = key
			if err != nil {
				if asymkey_service.IsErrWontSign(err) {
					ctx.Data["WontSignReason"] = err.(*asymkey_service.ErrWontSign).Reason
				} else {
					ctx.Data["WontSignReason"] = "error"
					log.Error("Error whilst checking if could sign pr %d in repo %s. Error: %v", pull.ID, pull.BaseRepo.FullName(), err)
				}
			}
		} else {
			ctx.Data["WontSignReason"] = "not_signed_in"
		}

		isPullBranchDeletable := canDelete &&
			pull.HeadRepo != nil &&
			git.IsBranchExist(ctx, pull.HeadRepo.RepoPath(), pull.HeadBranch) &&
			(!pull.HasMerged || ctx.Data["HeadBranchCommitID"] == ctx.Data["PullHeadCommitID"])

		if isPullBranchDeletable && pull.HasMerged {
			exist, err := issues_model.HasUnmergedPullRequestsByHeadInfo(ctx, pull.HeadRepoID, pull.HeadBranch)
			if err != nil {
				ctx.ServerError("HasUnmergedPullRequestsByHeadInfo", err)
				return
			}

			isPullBranchDeletable = !exist
		}
		ctx.Data["IsPullBranchDeletable"] = isPullBranchDeletable

		stillCanManualMerge := func() bool {
			if pull.HasMerged || issue.IsClosed || !ctx.IsSigned {
				return false
			}
			if pull.CanAutoMerge() || pull.IsWorkInProgress(ctx) || pull.IsChecking() {
				return false
			}
			if allowMerge && prConfig.AllowManualMerge {
				return true
			}

			return false
		}

		ctx.Data["StillCanManualMerge"] = stillCanManualMerge()

		// Check if there is a pending pr merge
		ctx.Data["HasPendingPullRequestMerge"], ctx.Data["PendingPullRequestMerge"], err = pull_model.GetScheduledMergeByPullID(ctx, pull.ID)
		if err != nil {
			ctx.ServerError("GetScheduledMergeByPullID", err)
			return
		}
	}

	// Get Dependencies
	blockedBy, err := issue.BlockedByDependencies(ctx, db.ListOptions{})
	if err != nil {
		ctx.ServerError("BlockedByDependencies", err)
		return
	}
	ctx.Data["BlockedByDependencies"], ctx.Data["BlockedByDependenciesNotPermitted"] = checkBlockedByIssues(ctx, blockedBy)
	if ctx.Written() {
		return
	}

	blocking, err := issue.BlockingDependencies(ctx)
	if err != nil {
		ctx.ServerError("BlockingDependencies", err)
		return
	}

	ctx.Data["BlockingDependencies"], ctx.Data["BlockingDependenciesNotPermitted"] = checkBlockedByIssues(ctx, blocking)
	if ctx.Written() {
		return
	}

	var pinAllowed bool
	if !issue.IsPinned() {
		pinAllowed, err = issues_model.IsNewPinAllowed(ctx, issue.RepoID, issue.IsPull)
		if err != nil {
			ctx.ServerError("IsNewPinAllowed", err)
			return
		}
	} else {
		pinAllowed = true
	}

	ctx.Data["Participants"] = participants
	ctx.Data["NumParticipants"] = len(participants)
	ctx.Data["Issue"] = issue
	ctx.Data["Reference"] = issue.Ref
	ctx.Data["SignInLink"] = setting.AppSubURL + "/user/login?redirect_to=" + url.QueryEscape(ctx.Data["Link"].(string))
	ctx.Data["IsIssuePoster"] = ctx.IsSigned && issue.IsPoster(ctx.Doer.ID)
	ctx.Data["HasIssuesOrPullsWritePermission"] = ctx.Repo.CanWriteIssuesOrPulls(issue.IsPull)
	ctx.Data["HasProjectsWritePermission"] = ctx.Repo.CanWrite(unit.TypeProjects)
	ctx.Data["IsRepoAdmin"] = ctx.IsSigned && (ctx.Repo.IsAdmin() || ctx.Doer.IsAdmin)
	ctx.Data["LockReasons"] = setting.Repository.Issue.LockReasons
	ctx.Data["RefEndName"] = git.RefName(issue.Ref).ShortName()
	ctx.Data["NewPinAllowed"] = pinAllowed
	ctx.Data["PinEnabled"] = setting.Repository.Issue.MaxPinned != 0

	var hiddenCommentTypes *big.Int
	if ctx.IsSigned {
		val, err := user_model.GetUserSetting(ctx, ctx.Doer.ID, user_model.SettingsKeyHiddenCommentTypes)
		if err != nil {
			ctx.ServerError("GetUserSetting", err)
			return
		}
		hiddenCommentTypes, _ = new(big.Int).SetString(val, 10) // we can safely ignore the failed conversion here
	}
	ctx.Data["ShouldShowCommentType"] = func(commentType issues_model.CommentType) bool {
		return hiddenCommentTypes == nil || hiddenCommentTypes.Bit(int(commentType)) == 0
	}
	// For sidebar
	PrepareBranchList(ctx)

	if ctx.Written() {
		return
	}

	tags, err := repo_model.GetTagNamesByRepoID(ctx, ctx.Repo.Repository.ID)
	if err != nil {
		ctx.ServerError("GetTagNamesByRepoID", err)
		return
	}
	ctx.Data["Tags"] = tags

	ctx.Data["CanBlockUser"] = func(blocker, blockee *user_model.User) bool {
		return user_service.CanBlockUser(ctx, ctx.Doer, blocker, blockee)
	}

	ctx.HTML(http.StatusOK, tplIssueView)
}

// checkBlockedByIssues return canRead and notPermitted
func checkBlockedByIssues(ctx *context.Context, blockers []*issues_model.DependencyInfo) (canRead, notPermitted []*issues_model.DependencyInfo) {
	repoPerms := make(map[int64]access_model.Permission)
	repoPerms[ctx.Repo.Repository.ID] = ctx.Repo.Permission
	for _, blocker := range blockers {
		// Get the permissions for this repository
		// If the repo ID exists in the map, return the exist permissions
		// else get the permission and add it to the map
		var perm access_model.Permission
		existPerm, ok := repoPerms[blocker.RepoID]
		if ok {
			perm = existPerm
		} else {
			var err error
			perm, err = access_model.GetUserRepoPermission(ctx, &blocker.Repository, ctx.Doer)
			if err != nil {
				ctx.ServerError("GetUserRepoPermission", err)
				return nil, nil
			}
			repoPerms[blocker.RepoID] = perm
		}
		if perm.CanReadIssuesOrPulls(blocker.Issue.IsPull) {
			canRead = append(canRead, blocker)
		} else {
			notPermitted = append(notPermitted, blocker)
		}
	}
	sortDependencyInfo(canRead)
	sortDependencyInfo(notPermitted)
	return canRead, notPermitted
}

func sortDependencyInfo(blockers []*issues_model.DependencyInfo) {
	sort.Slice(blockers, func(i, j int) bool {
		if blockers[i].RepoID == blockers[j].RepoID {
			return blockers[i].Issue.CreatedUnix < blockers[j].Issue.CreatedUnix
		}
		return blockers[i].RepoID < blockers[j].RepoID
	})
}

// GetActionIssue will return the issue which is used in the context.
func GetActionIssue(ctx *context.Context) *issues_model.Issue {
	issue, err := issues_model.GetIssueByIndex(ctx, ctx.Repo.Repository.ID, ctx.ParamsInt64(":index"))
	if err != nil {
		ctx.NotFoundOrServerError("GetIssueByIndex", issues_model.IsErrIssueNotExist, err)
		return nil
	}
	issue.Repo = ctx.Repo.Repository
	checkIssueRights(ctx, issue)
	if ctx.Written() {
		return nil
	}
	if err = issue.LoadAttributes(ctx); err != nil {
		ctx.ServerError("LoadAttributes", err)
		return nil
	}
	return issue
}

func checkIssueRights(ctx *context.Context, issue *issues_model.Issue) {
	if issue.IsPull && !ctx.Repo.CanRead(unit.TypePullRequests) ||
		!issue.IsPull && !ctx.Repo.CanRead(unit.TypeIssues) {
		ctx.NotFound("IssueOrPullRequestUnitNotAllowed", nil)
	}
}

func getActionIssues(ctx *context.Context) issues_model.IssueList {
	commaSeparatedIssueIDs := ctx.FormString("issue_ids")
	if len(commaSeparatedIssueIDs) == 0 {
		return nil
	}
	issueIDs := make([]int64, 0, 10)
	for _, stringIssueID := range strings.Split(commaSeparatedIssueIDs, ",") {
		issueID, err := strconv.ParseInt(stringIssueID, 10, 64)
		if err != nil {
			ctx.ServerError("ParseInt", err)
			return nil
		}
		issueIDs = append(issueIDs, issueID)
	}
	issues, err := issues_model.GetIssuesByIDs(ctx, issueIDs)
	if err != nil {
		ctx.ServerError("GetIssuesByIDs", err)
		return nil
	}
	// Check access rights for all issues
	issueUnitEnabled := ctx.Repo.CanRead(unit.TypeIssues)
	prUnitEnabled := ctx.Repo.CanRead(unit.TypePullRequests)
	for _, issue := range issues {
		if issue.RepoID != ctx.Repo.Repository.ID {
			ctx.NotFound("some issue's RepoID is incorrect", errors.New("some issue's RepoID is incorrect"))
			return nil
		}
		if issue.IsPull && !prUnitEnabled || !issue.IsPull && !issueUnitEnabled {
			ctx.NotFound("IssueOrPullRequestUnitNotAllowed", nil)
			return nil
		}
		if err = issue.LoadAttributes(ctx); err != nil {
			ctx.ServerError("LoadAttributes", err)
			return nil
		}
	}
	return issues
}

// GetIssueInfo get an issue of a repository
func GetIssueInfo(ctx *context.Context) {
	issue, err := issues_model.GetIssueWithAttrsByIndex(ctx, ctx.Repo.Repository.ID, ctx.ParamsInt64(":index"))
	if err != nil {
		if issues_model.IsErrIssueNotExist(err) {
			ctx.Error(http.StatusNotFound)
		} else {
			ctx.Error(http.StatusInternalServerError, "GetIssueByIndex", err.Error())
		}
		return
	}

	if issue.IsPull {
		// Need to check if Pulls are enabled and we can read Pulls
		if !ctx.Repo.Repository.CanEnablePulls() || !ctx.Repo.CanRead(unit.TypePullRequests) {
			ctx.Error(http.StatusNotFound)
			return
		}
	} else {
		// Need to check if Issues are enabled and we can read Issues
		if !ctx.Repo.CanRead(unit.TypeIssues) {
			ctx.Error(http.StatusNotFound)
			return
		}
	}

	ctx.JSON(http.StatusOK, convert.ToIssue(ctx, issue))
}

// UpdateIssueTitle change issue's title
func UpdateIssueTitle(ctx *context.Context) {
	issue := GetActionIssue(ctx)
	if ctx.Written() {
		return
	}

	if !ctx.IsSigned || (!issue.IsPoster(ctx.Doer.ID) && !ctx.Repo.CanWriteIssuesOrPulls(issue.IsPull)) {
		ctx.Error(http.StatusForbidden)
		return
	}

	title := ctx.FormTrim("title")
	if len(title) == 0 {
		ctx.Error(http.StatusNoContent)
		return
	}

	if err := issue_service.ChangeTitle(ctx, issue, ctx.Doer, title); err != nil {
		ctx.ServerError("ChangeTitle", err)
		return
	}

	ctx.JSON(http.StatusOK, map[string]any{
		"title": issue.Title,
	})
}

// UpdateIssueRef change issue's ref (branch)
func UpdateIssueRef(ctx *context.Context) {
	issue := GetActionIssue(ctx)
	if ctx.Written() {
		return
	}

	if !ctx.IsSigned || (!issue.IsPoster(ctx.Doer.ID) && !ctx.Repo.CanWriteIssuesOrPulls(issue.IsPull)) || issue.IsPull {
		ctx.Error(http.StatusForbidden)
		return
	}

	ref := ctx.FormTrim("ref")

	if err := issue_service.ChangeIssueRef(ctx, issue, ctx.Doer, ref); err != nil {
		ctx.ServerError("ChangeRef", err)
		return
	}

	ctx.JSON(http.StatusOK, map[string]any{
		"ref": ref,
	})
}

// UpdateIssueContent change issue's content
func UpdateIssueContent(ctx *context.Context) {
	issue := GetActionIssue(ctx)
	if ctx.Written() {
		return
	}

	if !ctx.IsSigned || (ctx.Doer.ID != issue.PosterID && !ctx.Repo.CanWriteIssuesOrPulls(issue.IsPull)) {
		ctx.Error(http.StatusForbidden)
		return
	}

	if err := issue_service.ChangeContent(ctx, issue, ctx.Doer, ctx.Req.FormValue("content")); err != nil {
		if errors.Is(err, user_model.ErrBlockedUser) {
			ctx.JSONError(ctx.Tr("repo.issues.edit.blocked_user"))
		} else {
			ctx.ServerError("ChangeContent", err)
		}
		return
	}

	// when update the request doesn't intend to update attachments (eg: change checkbox state), ignore attachment updates
	if !ctx.FormBool("ignore_attachments") {
		if err := updateAttachments(ctx, issue, ctx.FormStrings("files[]")); err != nil {
			ctx.ServerError("UpdateAttachments", err)
			return
		}
	}

	content, err := markdown.RenderString(&markup.RenderContext{
		Links: markup.Links{
			Base: ctx.FormString("context"), // FIXME: <- IS THIS SAFE ?
		},
		Metas:   ctx.Repo.Repository.ComposeMetas(ctx),
		GitRepo: ctx.Repo.GitRepo,
		Ctx:     ctx,
	}, issue.Content)
	if err != nil {
		ctx.ServerError("RenderString", err)
		return
	}

	ctx.JSON(http.StatusOK, map[string]any{
		"content":     content,
		"attachments": attachmentsHTML(ctx, issue.Attachments, issue.Content),
	})
}

// UpdateIssueDeadline updates an issue deadline
func UpdateIssueDeadline(ctx *context.Context) {
	form := web.GetForm(ctx).(*api.EditDeadlineOption)
	issue, err := issues_model.GetIssueByIndex(ctx, ctx.Repo.Repository.ID, ctx.ParamsInt64(":index"))
	if err != nil {
		if issues_model.IsErrIssueNotExist(err) {
			ctx.NotFound("GetIssueByIndex", err)
		} else {
			ctx.Error(http.StatusInternalServerError, "GetIssueByIndex", err.Error())
		}
		return
	}

	if !ctx.Repo.CanWriteIssuesOrPulls(issue.IsPull) {
		ctx.Error(http.StatusForbidden, "", "Not repo writer")
		return
	}

	var deadlineUnix timeutil.TimeStamp
	var deadline time.Time
	if form.Deadline != nil && !form.Deadline.IsZero() {
		deadline = time.Date(form.Deadline.Year(), form.Deadline.Month(), form.Deadline.Day(),
			23, 59, 59, 0, time.Local)
		deadlineUnix = timeutil.TimeStamp(deadline.Unix())
	}

	if err := issues_model.UpdateIssueDeadline(ctx, issue, deadlineUnix, ctx.Doer); err != nil {
		ctx.Error(http.StatusInternalServerError, "UpdateIssueDeadline", err.Error())
		return
	}

	ctx.JSON(http.StatusCreated, api.IssueDeadline{Deadline: &deadline})
}

// UpdateIssueMilestone change issue's milestone
func UpdateIssueMilestone(ctx *context.Context) {
	issues := getActionIssues(ctx)
	if ctx.Written() {
		return
	}

	milestoneID := ctx.FormInt64("id")
	for _, issue := range issues {
		oldMilestoneID := issue.MilestoneID
		if oldMilestoneID == milestoneID {
			continue
		}
		issue.MilestoneID = milestoneID
		if err := issue_service.ChangeMilestoneAssign(ctx, issue, ctx.Doer, oldMilestoneID); err != nil {
			ctx.ServerError("ChangeMilestoneAssign", err)
			return
		}
	}

	ctx.JSONOK()
}

// UpdateIssueAssignee change issue's or pull's assignee
func UpdateIssueAssignee(ctx *context.Context) {
	issues := getActionIssues(ctx)
	if ctx.Written() {
		return
	}

	assigneeID := ctx.FormInt64("id")
	action := ctx.FormString("action")

	for _, issue := range issues {
		switch action {
		case "clear":
			if err := issue_service.DeleteNotPassedAssignee(ctx, issue, ctx.Doer, []*user_model.User{}); err != nil {
				ctx.ServerError("ClearAssignees", err)
				return
			}
		default:
			assignee, err := user_model.GetUserByID(ctx, assigneeID)
			if err != nil {
				ctx.ServerError("GetUserByID", err)
				return
			}

			valid, err := access_model.CanBeAssigned(ctx, assignee, issue.Repo, issue.IsPull)
			if err != nil {
				ctx.ServerError("canBeAssigned", err)
				return
			}
			if !valid {
				ctx.ServerError("canBeAssigned", repo_model.ErrUserDoesNotHaveAccessToRepo{UserID: assigneeID, RepoName: issue.Repo.Name})
				return
			}

			_, _, err = issue_service.ToggleAssigneeWithNotify(ctx, issue, ctx.Doer, assigneeID)
			if err != nil {
				ctx.ServerError("ToggleAssignee", err)
				return
			}
		}
	}
	ctx.JSONOK()
}

// UpdatePullReviewRequest add or remove review request
func UpdatePullReviewRequest(ctx *context.Context) {
	issues := getActionIssues(ctx)
	if ctx.Written() {
		return
	}

	reviewID := ctx.FormInt64("id")
	action := ctx.FormString("action")

	// TODO: Not support 'clear' now
	if action != "attach" && action != "detach" {
		ctx.Status(http.StatusForbidden)
		return
	}

	for _, issue := range issues {
		if err := issue.LoadRepo(ctx); err != nil {
			ctx.ServerError("issue.LoadRepo", err)
			return
		}

		if !issue.IsPull {
			log.Warn(
				"UpdatePullReviewRequest: refusing to add review request for non-PR issue %-v#%d",
				issue.Repo, issue.Index,
			)
			ctx.Status(http.StatusForbidden)
			return
		}
		if reviewID < 0 {
			// negative reviewIDs represent team requests
			if err := issue.Repo.LoadOwner(ctx); err != nil {
				ctx.ServerError("issue.Repo.LoadOwner", err)
				return
			}

			if !issue.Repo.Owner.IsOrganization() {
				log.Warn(
					"UpdatePullReviewRequest: refusing to add team review request for %s#%d owned by non organization UID[%d]",
					issue.Repo.FullName(), issue.Index, issue.Repo.ID,
				)
				ctx.Status(http.StatusForbidden)
				return
			}

			team, err := organization.GetTeamByID(ctx, -reviewID)
			if err != nil {
				ctx.ServerError("GetTeamByID", err)
				return
			}

			if team.OrgID != issue.Repo.OwnerID {
				log.Warn(
					"UpdatePullReviewRequest: refusing to add team review request for UID[%d] team %s to %s#%d owned by UID[%d]",
					team.OrgID, team.Name, issue.Repo.FullName(), issue.Index, issue.Repo.ID)
				ctx.Status(http.StatusForbidden)
				return
			}

			err = issue_service.IsValidTeamReviewRequest(ctx, team, ctx.Doer, action == "attach", issue)
			if err != nil {
				if issues_model.IsErrNotValidReviewRequest(err) {
					log.Warn(
						"UpdatePullReviewRequest: refusing to add invalid team review request for UID[%d] team %s to %s#%d owned by UID[%d]: Error: %v",
						team.OrgID, team.Name, issue.Repo.FullName(), issue.Index, issue.Repo.ID,
						err,
					)
					ctx.Status(http.StatusForbidden)
					return
				}
				ctx.ServerError("IsValidTeamReviewRequest", err)
				return
			}

			_, err = issue_service.TeamReviewRequest(ctx, issue, ctx.Doer, team, action == "attach")
			if err != nil {
				ctx.ServerError("TeamReviewRequest", err)
				return
			}
			continue
		}

		reviewer, err := user_model.GetUserByID(ctx, reviewID)
		if err != nil {
			if user_model.IsErrUserNotExist(err) {
				log.Warn(
					"UpdatePullReviewRequest: requested reviewer [%d] for %-v to %-v#%d is not exist: Error: %v",
					reviewID, issue.Repo, issue.Index,
					err,
				)
				ctx.Status(http.StatusForbidden)
				return
			}
			ctx.ServerError("GetUserByID", err)
			return
		}

		err = issue_service.IsValidReviewRequest(ctx, reviewer, ctx.Doer, action == "attach", issue, nil)
		if err != nil {
			if issues_model.IsErrNotValidReviewRequest(err) {
				log.Warn(
					"UpdatePullReviewRequest: refusing to add invalid review request for %-v to %-v#%d: Error: %v",
					reviewer, issue.Repo, issue.Index,
					err,
				)
				ctx.Status(http.StatusForbidden)
				return
			}
			ctx.ServerError("isValidReviewRequest", err)
			return
		}

		_, err = issue_service.ReviewRequest(ctx, issue, ctx.Doer, reviewer, action == "attach")
		if err != nil {
			ctx.ServerError("ReviewRequest", err)
			return
		}
	}

	ctx.JSONOK()
}

// SearchIssues searches for issues across the repositories that the user has access to
func SearchIssues(ctx *context.Context) {
	before, since, err := context.GetQueryBeforeSince(ctx.Base)
	if err != nil {
		ctx.Error(http.StatusUnprocessableEntity, err.Error())
		return
	}

	var isClosed optional.Option[bool]
	switch ctx.FormString("state") {
	case "closed":
		isClosed = optional.Some(true)
	case "all":
		isClosed = optional.None[bool]()
	default:
		isClosed = optional.Some(false)
	}

	var (
		repoIDs   []int64
		allPublic bool
	)
	{
		// find repos user can access (for issue search)
		opts := &repo_model.SearchRepoOptions{
			Private:     false,
			AllPublic:   true,
			TopicOnly:   false,
			Collaborate: optional.None[bool](),
			// This needs to be a column that is not nil in fixtures or
			// MySQL will return different results when sorting by null in some cases
			OrderBy: db.SearchOrderByAlphabetically,
			Actor:   ctx.Doer,
		}
		if ctx.IsSigned {
			opts.Private = true
			opts.AllLimited = true
		}
		if ctx.FormString("owner") != "" {
			owner, err := user_model.GetUserByName(ctx, ctx.FormString("owner"))
			if err != nil {
				if user_model.IsErrUserNotExist(err) {
					ctx.Error(http.StatusBadRequest, "Owner not found", err.Error())
				} else {
					ctx.Error(http.StatusInternalServerError, "GetUserByName", err.Error())
				}
				return
			}
			opts.OwnerID = owner.ID
			opts.AllLimited = false
			opts.AllPublic = false
			opts.Collaborate = optional.Some(false)
		}
		if ctx.FormString("team") != "" {
			if ctx.FormString("owner") == "" {
				ctx.Error(http.StatusBadRequest, "", "Owner organisation is required for filtering on team")
				return
			}
			team, err := organization.GetTeam(ctx, opts.OwnerID, ctx.FormString("team"))
			if err != nil {
				if organization.IsErrTeamNotExist(err) {
					ctx.Error(http.StatusBadRequest, "Team not found", err.Error())
				} else {
					ctx.Error(http.StatusInternalServerError, "GetUserByName", err.Error())
				}
				return
			}
			opts.TeamID = team.ID
		}

		if opts.AllPublic {
			allPublic = true
			opts.AllPublic = false // set it false to avoid returning too many repos, we could filter by indexer
		}
		repoIDs, _, err = repo_model.SearchRepositoryIDs(ctx, opts)
		if err != nil {
			ctx.Error(http.StatusInternalServerError, "SearchRepositoryIDs", err.Error())
			return
		}
		if len(repoIDs) == 0 {
			// no repos found, don't let the indexer return all repos
			repoIDs = []int64{0}
		}
	}

	keyword := ctx.FormTrim("q")
	if strings.IndexByte(keyword, 0) >= 0 {
		keyword = ""
	}

	isPull := optional.None[bool]()
	switch ctx.FormString("type") {
	case "pulls":
		isPull = optional.Some(true)
	case "issues":
		isPull = optional.Some(false)
	}

	var includedAnyLabels []int64
	{

		labels := ctx.FormTrim("labels")
		var includedLabelNames []string
		if len(labels) > 0 {
			includedLabelNames = strings.Split(labels, ",")
		}
		includedAnyLabels, err = issues_model.GetLabelIDsByNames(ctx, includedLabelNames)
		if err != nil {
			ctx.Error(http.StatusInternalServerError, "GetLabelIDsByNames", err.Error())
			return
		}
	}

	var includedMilestones []int64
	{
		milestones := ctx.FormTrim("milestones")
		var includedMilestoneNames []string
		if len(milestones) > 0 {
			includedMilestoneNames = strings.Split(milestones, ",")
		}
		includedMilestones, err = issues_model.GetMilestoneIDsByNames(ctx, includedMilestoneNames)
		if err != nil {
			ctx.Error(http.StatusInternalServerError, "GetMilestoneIDsByNames", err.Error())
			return
		}
	}

	var projectID *int64
	if v := ctx.FormInt64("project"); v > 0 {
		projectID = &v
	}

	// this api is also used in UI,
	// so the default limit is set to fit UI needs
	limit := ctx.FormInt("limit")
	if limit == 0 {
		limit = setting.UI.IssuePagingNum
	} else if limit > setting.API.MaxResponseItems {
		limit = setting.API.MaxResponseItems
	}

	searchOpt := &issue_indexer.SearchOptions{
		Paginator: &db.ListOptions{
			Page:     ctx.FormInt("page"),
			PageSize: limit,
		},
		Keyword:             keyword,
		RepoIDs:             repoIDs,
		AllPublic:           allPublic,
		IsPull:              isPull,
		IsClosed:            isClosed,
		IncludedAnyLabelIDs: includedAnyLabels,
		MilestoneIDs:        includedMilestones,
		ProjectID:           projectID,
		SortBy:              issue_indexer.SortByCreatedDesc,
	}

	if since != 0 {
		searchOpt.UpdatedAfterUnix = &since
	}
	if before != 0 {
		searchOpt.UpdatedBeforeUnix = &before
	}

	if ctx.IsSigned {
		ctxUserID := ctx.Doer.ID
		if ctx.FormBool("created") {
			searchOpt.PosterID = &ctxUserID
		}
		if ctx.FormBool("assigned") {
			searchOpt.AssigneeID = &ctxUserID
		}
		if ctx.FormBool("mentioned") {
			searchOpt.MentionID = &ctxUserID
		}
		if ctx.FormBool("review_requested") {
			searchOpt.ReviewRequestedID = &ctxUserID
		}
		if ctx.FormBool("reviewed") {
			searchOpt.ReviewedID = &ctxUserID
		}
	}

	// FIXME: It's unsupported to sort by priority repo when searching by indexer,
	//        it's indeed an regression, but I think it is worth to support filtering by indexer first.
	_ = ctx.FormInt64("priority_repo_id")

	ids, total, err := issue_indexer.SearchIssues(ctx, searchOpt)
	if err != nil {
		ctx.Error(http.StatusInternalServerError, "SearchIssues", err.Error())
		return
	}
	issues, err := issues_model.GetIssuesByIDs(ctx, ids, true)
	if err != nil {
		ctx.Error(http.StatusInternalServerError, "FindIssuesByIDs", err.Error())
		return
	}

	ctx.SetTotalCountHeader(total)
	ctx.JSON(http.StatusOK, convert.ToIssueList(ctx, issues))
}

func getUserIDForFilter(ctx *context.Context, queryName string) int64 {
	userName := ctx.FormString(queryName)
	if len(userName) == 0 {
		return 0
	}

	user, err := user_model.GetUserByName(ctx, userName)
	if user_model.IsErrUserNotExist(err) {
		ctx.NotFound("", err)
		return 0
	}

	if err != nil {
		ctx.Error(http.StatusInternalServerError, err.Error())
		return 0
	}

	return user.ID
}

// ListIssues list the issues of a repository
func ListIssues(ctx *context.Context) {
	before, since, err := context.GetQueryBeforeSince(ctx.Base)
	if err != nil {
		ctx.Error(http.StatusUnprocessableEntity, err.Error())
		return
	}

	var isClosed optional.Option[bool]
	switch ctx.FormString("state") {
	case "closed":
		isClosed = optional.Some(true)
	case "all":
		isClosed = optional.None[bool]()
	default:
		isClosed = optional.Some(false)
	}

	keyword := ctx.FormTrim("q")
	if strings.IndexByte(keyword, 0) >= 0 {
		keyword = ""
	}

	var labelIDs []int64
	if splitted := strings.Split(ctx.FormString("labels"), ","); len(splitted) > 0 {
		labelIDs, err = issues_model.GetLabelIDsInRepoByNames(ctx, ctx.Repo.Repository.ID, splitted)
		if err != nil {
			ctx.Error(http.StatusInternalServerError, err.Error())
			return
		}
	}

	var mileIDs []int64
	if part := strings.Split(ctx.FormString("milestones"), ","); len(part) > 0 {
		for i := range part {
			// uses names and fall back to ids
			// non existent milestones are discarded
			mile, err := issues_model.GetMilestoneByRepoIDANDName(ctx, ctx.Repo.Repository.ID, part[i])
			if err == nil {
				mileIDs = append(mileIDs, mile.ID)
				continue
			}
			if !issues_model.IsErrMilestoneNotExist(err) {
				ctx.Error(http.StatusInternalServerError, err.Error())
				return
			}
			id, err := strconv.ParseInt(part[i], 10, 64)
			if err != nil {
				continue
			}
			mile, err = issues_model.GetMilestoneByRepoID(ctx, ctx.Repo.Repository.ID, id)
			if err == nil {
				mileIDs = append(mileIDs, mile.ID)
				continue
			}
			if issues_model.IsErrMilestoneNotExist(err) {
				continue
			}
			ctx.Error(http.StatusInternalServerError, err.Error())
		}
	}

	var projectID *int64
	if v := ctx.FormInt64("project"); v > 0 {
		projectID = &v
	}

	isPull := optional.None[bool]()
	switch ctx.FormString("type") {
	case "pulls":
		isPull = optional.Some(true)
	case "issues":
		isPull = optional.Some(false)
	}

	// FIXME: we should be more efficient here
	createdByID := getUserIDForFilter(ctx, "created_by")
	if ctx.Written() {
		return
	}
	assignedByID := getUserIDForFilter(ctx, "assigned_by")
	if ctx.Written() {
		return
	}
	mentionedByID := getUserIDForFilter(ctx, "mentioned_by")
	if ctx.Written() {
		return
	}

	searchOpt := &issue_indexer.SearchOptions{
		Paginator: &db.ListOptions{
			Page:     ctx.FormInt("page"),
			PageSize: convert.ToCorrectPageSize(ctx.FormInt("limit")),
		},
		Keyword:        keyword,
		RepoIDs:        []int64{ctx.Repo.Repository.ID},
		IsPull:         isPull,
		IsClosed:       isClosed,
		ProjectBoardID: projectID,
		SortBy:         issue_indexer.SortByCreatedDesc,
	}
	if since != 0 {
		searchOpt.UpdatedAfterUnix = &since
	}
	if before != 0 {
		searchOpt.UpdatedBeforeUnix = &before
	}
	if len(labelIDs) == 1 && labelIDs[0] == 0 {
		searchOpt.NoLabelOnly = true
	} else {
		for _, labelID := range labelIDs {
			if labelID > 0 {
				searchOpt.IncludedLabelIDs = append(searchOpt.IncludedLabelIDs, labelID)
			} else {
				searchOpt.ExcludedLabelIDs = append(searchOpt.ExcludedLabelIDs, -labelID)
			}
		}
	}

	if len(mileIDs) == 1 && mileIDs[0] == db.NoConditionID {
		searchOpt.MilestoneIDs = []int64{0}
	} else {
		searchOpt.MilestoneIDs = mileIDs
	}

	if createdByID > 0 {
		searchOpt.PosterID = &createdByID
	}
	if assignedByID > 0 {
		searchOpt.AssigneeID = &assignedByID
	}
	if mentionedByID > 0 {
		searchOpt.MentionID = &mentionedByID
	}

	ids, total, err := issue_indexer.SearchIssues(ctx, searchOpt)
	if err != nil {
		ctx.Error(http.StatusInternalServerError, "SearchIssues", err.Error())
		return
	}
	issues, err := issues_model.GetIssuesByIDs(ctx, ids, true)
	if err != nil {
		ctx.Error(http.StatusInternalServerError, "FindIssuesByIDs", err.Error())
		return
	}

	ctx.SetTotalCountHeader(total)
	ctx.JSON(http.StatusOK, convert.ToIssueList(ctx, issues))
}

func BatchDeleteIssues(ctx *context.Context) {
	issues := getActionIssues(ctx)
	if ctx.Written() {
		return
	}
	for _, issue := range issues {
		if err := issue_service.DeleteIssue(ctx, ctx.Doer, ctx.Repo.GitRepo, issue); err != nil {
			ctx.ServerError("DeleteIssue", err)
			return
		}
	}
	ctx.JSONOK()
}

// UpdateIssueStatus change issue's status
func UpdateIssueStatus(ctx *context.Context) {
	issues := getActionIssues(ctx)
	if ctx.Written() {
		return
	}

	var isClosed bool
	switch action := ctx.FormString("action"); action {
	case "open":
		isClosed = false
	case "close":
		isClosed = true
	default:
		log.Warn("Unrecognized action: %s", action)
	}

	if _, err := issues.LoadRepositories(ctx); err != nil {
		ctx.ServerError("LoadRepositories", err)
		return
	}
	if err := issues.LoadPullRequests(ctx); err != nil {
		ctx.ServerError("LoadPullRequests", err)
		return
	}

	for _, issue := range issues {
		if issue.IsPull && issue.PullRequest.HasMerged {
			continue
		}
		if issue.IsClosed != isClosed {
			if err := issue_service.ChangeStatus(ctx, issue, ctx.Doer, "", isClosed); err != nil {
				if issues_model.IsErrDependenciesLeft(err) {
					ctx.JSON(http.StatusPreconditionFailed, map[string]any{
						"error": ctx.Tr("repo.issues.dependency.issue_batch_close_blocked", issue.Index),
					})
					return
				}
				ctx.ServerError("ChangeStatus", err)
				return
			}
		}
	}
	ctx.JSONOK()
}

// NewComment create a comment for issue
func NewComment(ctx *context.Context) {
	form := web.GetForm(ctx).(*forms.CreateCommentForm)
	issue := GetActionIssue(ctx)
	if ctx.Written() {
		return
	}

	if !ctx.IsSigned || (ctx.Doer.ID != issue.PosterID && !ctx.Repo.CanReadIssuesOrPulls(issue.IsPull)) {
		if log.IsTrace() {
			if ctx.IsSigned {
				issueType := "issues"
				if issue.IsPull {
					issueType = "pulls"
				}
				log.Trace("Permission Denied: User %-v not the Poster (ID: %d) and cannot read %s in Repo %-v.\n"+
					"User in Repo has Permissions: %-+v",
					ctx.Doer,
					issue.PosterID,
					issueType,
					ctx.Repo.Repository,
					ctx.Repo.Permission)
			} else {
				log.Trace("Permission Denied: Not logged in")
			}
		}

		ctx.Error(http.StatusForbidden)
		return
	}

	if issue.IsLocked && !ctx.Repo.CanWriteIssuesOrPulls(issue.IsPull) && !ctx.Doer.IsAdmin {
		ctx.JSONError(ctx.Tr("repo.issues.comment_on_locked"))
		return
	}

	var attachments []string
	if setting.Attachment.Enabled {
		attachments = form.Files
	}

	if ctx.HasError() {
		ctx.JSONError(ctx.GetErrMsg())
		return
	}

	var comment *issues_model.Comment
	defer func() {
		// Check if issue admin/poster changes the status of issue.
		if (ctx.Repo.CanWriteIssuesOrPulls(issue.IsPull) || (ctx.IsSigned && issue.IsPoster(ctx.Doer.ID))) &&
			(form.Status == "reopen" || form.Status == "close") &&
			!(issue.IsPull && issue.PullRequest.HasMerged) {

			// Duplication and conflict check should apply to reopen pull request.
			var pr *issues_model.PullRequest

			if form.Status == "reopen" && issue.IsPull {
				pull := issue.PullRequest
				var err error
				pr, err = issues_model.GetUnmergedPullRequest(ctx, pull.HeadRepoID, pull.BaseRepoID, pull.HeadBranch, pull.BaseBranch, pull.Flow)
				if err != nil {
					if !issues_model.IsErrPullRequestNotExist(err) {
						ctx.JSONError(ctx.Tr("repo.issues.dependency.pr_close_blocked"))
						return
					}
				}

				// Regenerate patch and test conflict.
				if pr == nil {
					issue.PullRequest.HeadCommitID = ""
					pull_service.AddToTaskQueue(ctx, issue.PullRequest)
				}

				// check whether the ref of PR <refs/pulls/pr_index/head> in base repo is consistent with the head commit of head branch in the head repo
				// get head commit of PR
				if pull.Flow == issues_model.PullRequestFlowGithub {
					prHeadRef := pull.GetGitRefName()
					if err := pull.LoadBaseRepo(ctx); err != nil {
						ctx.ServerError("Unable to load base repo", err)
						return
					}
					prHeadCommitID, err := git.GetFullCommitID(ctx, pull.BaseRepo.RepoPath(), prHeadRef)
					if err != nil {
						ctx.ServerError("Get head commit Id of pr fail", err)
						return
					}

					// get head commit of branch in the head repo
					if err := pull.LoadHeadRepo(ctx); err != nil {
						ctx.ServerError("Unable to load head repo", err)
						return
					}
					if ok := git.IsBranchExist(ctx, pull.HeadRepo.RepoPath(), pull.BaseBranch); !ok {
						// todo localize
						ctx.JSONError("The origin branch is delete, cannot reopen.")
						return
					}
					headBranchRef := pull.GetGitHeadBranchRefName()
					headBranchCommitID, err := git.GetFullCommitID(ctx, pull.HeadRepo.RepoPath(), headBranchRef)
					if err != nil {
						ctx.ServerError("Get head commit Id of head branch fail", err)
						return
					}

					err = pull.LoadIssue(ctx)
					if err != nil {
						ctx.ServerError("load the issue of pull request error", err)
						return
					}

					if prHeadCommitID != headBranchCommitID {
						// force push to base repo
						err := git.Push(ctx, pull.HeadRepo.RepoPath(), git.PushOptions{
							Remote: pull.BaseRepo.RepoPath(),
							Branch: pull.HeadBranch + ":" + prHeadRef,
							Force:  true,
							Env:    repo_module.InternalPushingEnvironment(pull.Issue.Poster, pull.BaseRepo),
						})
						if err != nil {
							ctx.ServerError("force push error", err)
							return
						}
					}
				}
			}

			if pr != nil {
				ctx.Flash.Info(ctx.Tr("repo.pulls.open_unmerged_pull_exists", pr.Index))
			} else {
				isClosed := form.Status == "close"
				if err := issue_service.ChangeStatus(ctx, issue, ctx.Doer, "", isClosed); err != nil {
					log.Error("ChangeStatus: %v", err)

					if issues_model.IsErrDependenciesLeft(err) {
						if issue.IsPull {
							ctx.JSONError(ctx.Tr("repo.issues.dependency.pr_close_blocked"))
						} else {
							ctx.JSONError(ctx.Tr("repo.issues.dependency.issue_close_blocked"))
						}
						return
					}
				} else {
					if err := stopTimerIfAvailable(ctx, ctx.Doer, issue); err != nil {
						ctx.ServerError("CreateOrStopIssueStopwatch", err)
						return
					}

					log.Trace("Issue [%d] status changed to closed: %v", issue.ID, issue.IsClosed)
				}
			}
		}

		// Redirect to comment hashtag if there is any actual content.
		typeName := "issues"
		if issue.IsPull {
			typeName = "pulls"
		}
		if comment != nil {
			ctx.JSONRedirect(fmt.Sprintf("%s/%s/%d#%s", ctx.Repo.RepoLink, typeName, issue.Index, comment.HashTag()))
		} else {
			ctx.JSONRedirect(fmt.Sprintf("%s/%s/%d", ctx.Repo.RepoLink, typeName, issue.Index))
		}
	}()

	// Fix #321: Allow empty comments, as long as we have attachments.
	if len(form.Content) == 0 && len(attachments) == 0 {
		return
	}

	comment, err := issue_service.CreateIssueComment(ctx, ctx.Doer, ctx.Repo.Repository, issue, form.Content, attachments)
	if err != nil {
		if errors.Is(err, user_model.ErrBlockedUser) {
			ctx.JSONError(ctx.Tr("repo.issues.comment.blocked_user"))
		} else {
			ctx.ServerError("CreateIssueComment", err)
		}
		return
	}

	log.Trace("Comment created: %d/%d/%d", ctx.Repo.Repository.ID, issue.ID, comment.ID)
}

// UpdateCommentContent change comment of issue's content
func UpdateCommentContent(ctx *context.Context) {
	comment, err := issues_model.GetCommentByID(ctx, ctx.ParamsInt64(":id"))
	if err != nil {
		ctx.NotFoundOrServerError("GetCommentByID", issues_model.IsErrCommentNotExist, err)
		return
	}

	if err := comment.LoadIssue(ctx); err != nil {
		ctx.NotFoundOrServerError("LoadIssue", issues_model.IsErrIssueNotExist, err)
		return
	}

	if comment.Issue.RepoID != ctx.Repo.Repository.ID {
		ctx.NotFound("CompareRepoID", issues_model.ErrCommentNotExist{})
		return
	}

	if !ctx.IsSigned || (ctx.Doer.ID != comment.PosterID && !ctx.Repo.CanWriteIssuesOrPulls(comment.Issue.IsPull)) {
		ctx.Error(http.StatusForbidden)
		return
	}

	if !comment.Type.HasContentSupport() {
		ctx.Error(http.StatusNoContent)
		return
	}

	oldContent := comment.Content
	comment.Content = ctx.FormString("content")
	if len(comment.Content) == 0 {
		ctx.JSON(http.StatusOK, map[string]any{
			"content": "",
		})
		return
	}
<<<<<<< HEAD
	if err = issue_service.UpdateComment(ctx, comment, ctx.Doer, oldContent, ctx.FormStrings("files[]"), ctx.FormBool("ignore_attachments")); err != nil {
		ctx.ServerError("UpdateComment", err)
=======
	if err = issue_service.UpdateComment(ctx, comment, ctx.Doer, oldContent); err != nil {
		if errors.Is(err, user_model.ErrBlockedUser) {
			ctx.JSONError(ctx.Tr("repo.issues.comment.blocked_user"))
		} else {
			ctx.ServerError("UpdateComment", err)
		}
>>>>>>> c337ff0e
		return
	}

	if err := comment.LoadAttachments(ctx); err != nil {
		ctx.ServerError("LoadAttachments", err)
		return
	}

	content, err := markdown.RenderString(&markup.RenderContext{
		Links: markup.Links{
			Base: ctx.FormString("context"), // FIXME: <- IS THIS SAFE ?
		},
		Metas:   ctx.Repo.Repository.ComposeMetas(ctx),
		GitRepo: ctx.Repo.GitRepo,
		Ctx:     ctx,
	}, comment.Content)
	if err != nil {
		ctx.ServerError("RenderString", err)
		return
	}

	ctx.JSON(http.StatusOK, map[string]any{
		"content":     content,
		"attachments": attachmentsHTML(ctx, comment.Attachments, comment.Content),
	})
}

// DeleteComment delete comment of issue
func DeleteComment(ctx *context.Context) {
	comment, err := issues_model.GetCommentByID(ctx, ctx.ParamsInt64(":id"))
	if err != nil {
		ctx.NotFoundOrServerError("GetCommentByID", issues_model.IsErrCommentNotExist, err)
		return
	}

	if err := comment.LoadIssue(ctx); err != nil {
		ctx.NotFoundOrServerError("LoadIssue", issues_model.IsErrIssueNotExist, err)
		return
	}

	if comment.Issue.RepoID != ctx.Repo.Repository.ID {
		ctx.NotFound("CompareRepoID", issues_model.ErrCommentNotExist{})
		return
	}

	if !ctx.IsSigned || (ctx.Doer.ID != comment.PosterID && !ctx.Repo.CanWriteIssuesOrPulls(comment.Issue.IsPull)) {
		ctx.Error(http.StatusForbidden)
		return
	} else if !comment.Type.HasContentSupport() {
		ctx.Error(http.StatusNoContent)
		return
	}

	if err = issue_service.DeleteComment(ctx, ctx.Doer, comment); err != nil {
		ctx.ServerError("DeleteComment", err)
		return
	}

	ctx.Status(http.StatusOK)
}

// ChangeIssueReaction create a reaction for issue
func ChangeIssueReaction(ctx *context.Context) {
	form := web.GetForm(ctx).(*forms.ReactionForm)
	issue := GetActionIssue(ctx)
	if ctx.Written() {
		return
	}

	if !ctx.IsSigned || (ctx.Doer.ID != issue.PosterID && !ctx.Repo.CanReadIssuesOrPulls(issue.IsPull)) {
		if log.IsTrace() {
			if ctx.IsSigned {
				issueType := "issues"
				if issue.IsPull {
					issueType = "pulls"
				}
				log.Trace("Permission Denied: User %-v not the Poster (ID: %d) and cannot read %s in Repo %-v.\n"+
					"User in Repo has Permissions: %-+v",
					ctx.Doer,
					issue.PosterID,
					issueType,
					ctx.Repo.Repository,
					ctx.Repo.Permission)
			} else {
				log.Trace("Permission Denied: Not logged in")
			}
		}

		ctx.Error(http.StatusForbidden)
		return
	}

	if ctx.HasError() {
		ctx.ServerError("ChangeIssueReaction", errors.New(ctx.GetErrMsg()))
		return
	}

	switch ctx.Params(":action") {
	case "react":
		reaction, err := issue_service.CreateIssueReaction(ctx, ctx.Doer, issue, form.Content)
		if err != nil {
			if issues_model.IsErrForbiddenIssueReaction(err) || errors.Is(err, user_model.ErrBlockedUser) {
				ctx.ServerError("ChangeIssueReaction", err)
				return
			}
			log.Info("CreateIssueReaction: %s", err)
			break
		}
		// Reload new reactions
		issue.Reactions = nil
		if err = issue.LoadAttributes(ctx); err != nil {
			log.Info("issue.LoadAttributes: %s", err)
			break
		}

		log.Trace("Reaction for issue created: %d/%d/%d", ctx.Repo.Repository.ID, issue.ID, reaction.ID)
	case "unreact":
		if err := issues_model.DeleteIssueReaction(ctx, ctx.Doer.ID, issue.ID, form.Content); err != nil {
			ctx.ServerError("DeleteIssueReaction", err)
			return
		}

		// Reload new reactions
		issue.Reactions = nil
		if err := issue.LoadAttributes(ctx); err != nil {
			log.Info("issue.LoadAttributes: %s", err)
			break
		}

		log.Trace("Reaction for issue removed: %d/%d", ctx.Repo.Repository.ID, issue.ID)
	default:
		ctx.NotFound(fmt.Sprintf("Unknown action %s", ctx.Params(":action")), nil)
		return
	}

	if len(issue.Reactions) == 0 {
		ctx.JSON(http.StatusOK, map[string]any{
			"empty": true,
			"html":  "",
		})
		return
	}

	html, err := ctx.RenderToHTML(tplReactions, map[string]any{
		"ctxData":   ctx.Data,
		"ActionURL": fmt.Sprintf("%s/issues/%d/reactions", ctx.Repo.RepoLink, issue.Index),
		"Reactions": issue.Reactions.GroupByType(),
	})
	if err != nil {
		ctx.ServerError("ChangeIssueReaction.HTMLString", err)
		return
	}
	ctx.JSON(http.StatusOK, map[string]any{
		"html": html,
	})
}

// ChangeCommentReaction create a reaction for comment
func ChangeCommentReaction(ctx *context.Context) {
	form := web.GetForm(ctx).(*forms.ReactionForm)
	comment, err := issues_model.GetCommentByID(ctx, ctx.ParamsInt64(":id"))
	if err != nil {
		ctx.NotFoundOrServerError("GetCommentByID", issues_model.IsErrCommentNotExist, err)
		return
	}

	if err := comment.LoadIssue(ctx); err != nil {
		ctx.NotFoundOrServerError("LoadIssue", issues_model.IsErrIssueNotExist, err)
		return
	}

	if comment.Issue.RepoID != ctx.Repo.Repository.ID {
		ctx.NotFound("CompareRepoID", issues_model.ErrCommentNotExist{})
		return
	}

	if !ctx.IsSigned || (ctx.Doer.ID != comment.PosterID && !ctx.Repo.CanReadIssuesOrPulls(comment.Issue.IsPull)) {
		if log.IsTrace() {
			if ctx.IsSigned {
				issueType := "issues"
				if comment.Issue.IsPull {
					issueType = "pulls"
				}
				log.Trace("Permission Denied: User %-v not the Poster (ID: %d) and cannot read %s in Repo %-v.\n"+
					"User in Repo has Permissions: %-+v",
					ctx.Doer,
					comment.Issue.PosterID,
					issueType,
					ctx.Repo.Repository,
					ctx.Repo.Permission)
			} else {
				log.Trace("Permission Denied: Not logged in")
			}
		}

		ctx.Error(http.StatusForbidden)
		return
	}

	if !comment.Type.HasContentSupport() {
		ctx.Error(http.StatusNoContent)
		return
	}

	switch ctx.Params(":action") {
	case "react":
		reaction, err := issue_service.CreateCommentReaction(ctx, ctx.Doer, comment, form.Content)
		if err != nil {
			if issues_model.IsErrForbiddenIssueReaction(err) || errors.Is(err, user_model.ErrBlockedUser) {
				ctx.ServerError("ChangeIssueReaction", err)
				return
			}
			log.Info("CreateCommentReaction: %s", err)
			break
		}
		// Reload new reactions
		comment.Reactions = nil
		if err = comment.LoadReactions(ctx, ctx.Repo.Repository); err != nil {
			log.Info("comment.LoadReactions: %s", err)
			break
		}

		log.Trace("Reaction for comment created: %d/%d/%d/%d", ctx.Repo.Repository.ID, comment.Issue.ID, comment.ID, reaction.ID)
	case "unreact":
		if err := issues_model.DeleteCommentReaction(ctx, ctx.Doer.ID, comment.Issue.ID, comment.ID, form.Content); err != nil {
			ctx.ServerError("DeleteCommentReaction", err)
			return
		}

		// Reload new reactions
		comment.Reactions = nil
		if err = comment.LoadReactions(ctx, ctx.Repo.Repository); err != nil {
			log.Info("comment.LoadReactions: %s", err)
			break
		}

		log.Trace("Reaction for comment removed: %d/%d/%d", ctx.Repo.Repository.ID, comment.Issue.ID, comment.ID)
	default:
		ctx.NotFound(fmt.Sprintf("Unknown action %s", ctx.Params(":action")), nil)
		return
	}

	if len(comment.Reactions) == 0 {
		ctx.JSON(http.StatusOK, map[string]any{
			"empty": true,
			"html":  "",
		})
		return
	}

	html, err := ctx.RenderToHTML(tplReactions, map[string]any{
		"ctxData":   ctx.Data,
		"ActionURL": fmt.Sprintf("%s/comments/%d/reactions", ctx.Repo.RepoLink, comment.ID),
		"Reactions": comment.Reactions.GroupByType(),
	})
	if err != nil {
		ctx.ServerError("ChangeCommentReaction.HTMLString", err)
		return
	}
	ctx.JSON(http.StatusOK, map[string]any{
		"html": html,
	})
}

func addParticipant(poster *user_model.User, participants []*user_model.User) []*user_model.User {
	for _, part := range participants {
		if poster.ID == part.ID {
			return participants
		}
	}
	return append(participants, poster)
}

func filterXRefComments(ctx *context.Context, issue *issues_model.Issue) error {
	// Remove comments that the user has no permissions to see
	for i := 0; i < len(issue.Comments); {
		c := issue.Comments[i]
		if issues_model.CommentTypeIsRef(c.Type) && c.RefRepoID != issue.RepoID && c.RefRepoID != 0 {
			var err error
			// Set RefRepo for description in template
			c.RefRepo, err = repo_model.GetRepositoryByID(ctx, c.RefRepoID)
			if err != nil {
				return err
			}
			perm, err := access_model.GetUserRepoPermission(ctx, c.RefRepo, ctx.Doer)
			if err != nil {
				return err
			}
			if !perm.CanReadIssuesOrPulls(c.RefIsPull) {
				issue.Comments = append(issue.Comments[:i], issue.Comments[i+1:]...)
				continue
			}
		}
		i++
	}
	return nil
}

// GetIssueAttachments returns attachments for the issue
func GetIssueAttachments(ctx *context.Context) {
	issue := GetActionIssue(ctx)
	if ctx.Written() {
		return
	}
	attachments := make([]*api.Attachment, len(issue.Attachments))
	for i := 0; i < len(issue.Attachments); i++ {
		attachments[i] = convert.ToAttachment(ctx.Repo.Repository, issue.Attachments[i])
	}
	ctx.JSON(http.StatusOK, attachments)
}

// GetCommentAttachments returns attachments for the comment
func GetCommentAttachments(ctx *context.Context) {
	comment, err := issues_model.GetCommentByID(ctx, ctx.ParamsInt64(":id"))
	if err != nil {
		ctx.NotFoundOrServerError("GetCommentByID", issues_model.IsErrCommentNotExist, err)
		return
	}

	if err := comment.LoadIssue(ctx); err != nil {
		ctx.NotFoundOrServerError("LoadIssue", issues_model.IsErrIssueNotExist, err)
		return
	}

	if comment.Issue.RepoID != ctx.Repo.Repository.ID {
		ctx.NotFound("CompareRepoID", issues_model.ErrCommentNotExist{})
		return
	}

	if !ctx.Repo.Permission.CanReadIssuesOrPulls(comment.Issue.IsPull) {
		ctx.NotFound("CanReadIssuesOrPulls", issues_model.ErrCommentNotExist{})
		return
	}

	if !comment.Type.HasAttachmentSupport() {
		ctx.ServerError("GetCommentAttachments", fmt.Errorf("comment type %v does not support attachments", comment.Type))
		return
	}

	attachments := make([]*api.Attachment, 0)
	if err := comment.LoadAttachments(ctx); err != nil {
		ctx.ServerError("LoadAttachments", err)
		return
	}
	for i := 0; i < len(comment.Attachments); i++ {
		attachments = append(attachments, convert.ToAttachment(ctx.Repo.Repository, comment.Attachments[i]))
	}
	ctx.JSON(http.StatusOK, attachments)
}

func updateAttachments(ctx *context.Context, item any, files []string) error {
	var attachments []*repo_model.Attachment
	switch content := item.(type) {
	case *issues_model.Issue:
		attachments = content.Attachments
	case *issues_model.Comment:
		attachments = content.Attachments
	default:
		return fmt.Errorf("unknown Type: %T", content)
	}
	for i := 0; i < len(attachments); i++ {
		if util.SliceContainsString(files, attachments[i].UUID) {
			continue
		}
		if err := repo_model.DeleteAttachment(ctx, attachments[i], true); err != nil {
			return err
		}
	}
	var err error
	if len(files) > 0 {
		switch content := item.(type) {
		case *issues_model.Issue:
			err = issues_model.UpdateIssueAttachments(ctx, content.ID, files)
		case *issues_model.Comment:
			err = issues_model.UpdateAttachments(ctx, content, files)
		default:
			return fmt.Errorf("unknown Type: %T", content)
		}
		if err != nil {
			return err
		}
	}
	switch content := item.(type) {
	case *issues_model.Issue:
		content.Attachments, err = repo_model.GetAttachmentsByIssueID(ctx, content.ID)
	case *issues_model.Comment:
		content.Attachments, err = repo_model.GetAttachmentsByCommentID(ctx, content.ID)
	default:
		return fmt.Errorf("unknown Type: %T", content)
	}
	return err
}

func attachmentsHTML(ctx *context.Context, attachments []*repo_model.Attachment, content string) template.HTML {
	attachHTML, err := ctx.RenderToHTML(tplAttachment, map[string]any{
		"ctxData":     ctx.Data,
		"Attachments": attachments,
		"Content":     content,
	})
	if err != nil {
		ctx.ServerError("attachmentsHTML.HTMLString", err)
		return ""
	}
	return attachHTML
}

// combineLabelComments combine the nearby label comments as one.
func combineLabelComments(issue *issues_model.Issue) {
	var prev, cur *issues_model.Comment
	for i := 0; i < len(issue.Comments); i++ {
		cur = issue.Comments[i]
		if i > 0 {
			prev = issue.Comments[i-1]
		}
		if i == 0 || cur.Type != issues_model.CommentTypeLabel ||
			(prev != nil && prev.PosterID != cur.PosterID) ||
			(prev != nil && cur.CreatedUnix-prev.CreatedUnix >= 60) {
			if cur.Type == issues_model.CommentTypeLabel && cur.Label != nil {
				if cur.Content != "1" {
					cur.RemovedLabels = append(cur.RemovedLabels, cur.Label)
				} else {
					cur.AddedLabels = append(cur.AddedLabels, cur.Label)
				}
			}
			continue
		}

		if cur.Label != nil { // now cur MUST be label comment
			if prev.Type == issues_model.CommentTypeLabel { // we can combine them only prev is a label comment
				if cur.Content != "1" {
					// remove labels from the AddedLabels list if the label that was removed is already
					// in this list, and if it's not in this list, add the label to RemovedLabels
					addedAndRemoved := false
					for i, label := range prev.AddedLabels {
						if cur.Label.ID == label.ID {
							prev.AddedLabels = append(prev.AddedLabels[:i], prev.AddedLabels[i+1:]...)
							addedAndRemoved = true
							break
						}
					}
					if !addedAndRemoved {
						prev.RemovedLabels = append(prev.RemovedLabels, cur.Label)
					}
				} else {
					// remove labels from the RemovedLabels list if the label that was added is already
					// in this list, and if it's not in this list, add the label to AddedLabels
					removedAndAdded := false
					for i, label := range prev.RemovedLabels {
						if cur.Label.ID == label.ID {
							prev.RemovedLabels = append(prev.RemovedLabels[:i], prev.RemovedLabels[i+1:]...)
							removedAndAdded = true
							break
						}
					}
					if !removedAndAdded {
						prev.AddedLabels = append(prev.AddedLabels, cur.Label)
					}
				}
				prev.CreatedUnix = cur.CreatedUnix
				// remove the current comment since it has been combined to prev comment
				issue.Comments = append(issue.Comments[:i], issue.Comments[i+1:]...)
				i--
			} else { // if prev is not a label comment, start a new group
				if cur.Content != "1" {
					cur.RemovedLabels = append(cur.RemovedLabels, cur.Label)
				} else {
					cur.AddedLabels = append(cur.AddedLabels, cur.Label)
				}
			}
		}
	}
}

// get all teams that current user can mention
func handleTeamMentions(ctx *context.Context) {
	if ctx.Doer == nil || !ctx.Repo.Owner.IsOrganization() {
		return
	}

	var isAdmin bool
	var err error
	var teams []*organization.Team
	org := organization.OrgFromUser(ctx.Repo.Owner)
	// Admin has super access.
	if ctx.Doer.IsAdmin {
		isAdmin = true
	} else {
		isAdmin, err = org.IsOwnedBy(ctx, ctx.Doer.ID)
		if err != nil {
			ctx.ServerError("IsOwnedBy", err)
			return
		}
	}

	if isAdmin {
		teams, err = org.LoadTeams(ctx)
		if err != nil {
			ctx.ServerError("LoadTeams", err)
			return
		}
	} else {
		teams, err = org.GetUserTeams(ctx, ctx.Doer.ID)
		if err != nil {
			ctx.ServerError("GetUserTeams", err)
			return
		}
	}

	ctx.Data["MentionableTeams"] = teams
	ctx.Data["MentionableTeamsOrg"] = ctx.Repo.Owner.Name
	ctx.Data["MentionableTeamsOrgAvatar"] = ctx.Repo.Owner.AvatarLink(ctx)
}

type userSearchInfo struct {
	UserID     int64  `json:"user_id"`
	UserName   string `json:"username"`
	AvatarLink string `json:"avatar_link"`
	FullName   string `json:"full_name"`
}

type userSearchResponse struct {
	Results []*userSearchInfo `json:"results"`
}

// IssuePosters get posters for current repo's issues/pull requests
func IssuePosters(ctx *context.Context) {
	issuePosters(ctx, false)
}

func PullPosters(ctx *context.Context) {
	issuePosters(ctx, true)
}

func issuePosters(ctx *context.Context, isPullList bool) {
	repo := ctx.Repo.Repository
	search := strings.TrimSpace(ctx.FormString("q"))
	posters, err := repo_model.GetIssuePostersWithSearch(ctx, repo, isPullList, search, setting.UI.DefaultShowFullName)
	if err != nil {
		ctx.JSON(http.StatusInternalServerError, err)
		return
	}

	if search == "" && ctx.Doer != nil {
		// the returned posters slice only contains limited number of users,
		// to make the current user (doer) can quickly filter their own issues, always add doer to the posters slice
		if !slices.ContainsFunc(posters, func(user *user_model.User) bool { return user.ID == ctx.Doer.ID }) {
			posters = append(posters, ctx.Doer)
		}
	}

	posters = MakeSelfOnTop(ctx.Doer, posters)

	resp := &userSearchResponse{}
	resp.Results = make([]*userSearchInfo, len(posters))
	for i, user := range posters {
		resp.Results[i] = &userSearchInfo{UserID: user.ID, UserName: user.Name, AvatarLink: user.AvatarLink(ctx)}
		if setting.UI.DefaultShowFullName {
			resp.Results[i].FullName = user.FullName
		}
	}
	ctx.JSON(http.StatusOK, resp)
}<|MERGE_RESOLUTION|>--- conflicted
+++ resolved
@@ -3166,17 +3166,12 @@
 		})
 		return
 	}
-<<<<<<< HEAD
 	if err = issue_service.UpdateComment(ctx, comment, ctx.Doer, oldContent, ctx.FormStrings("files[]"), ctx.FormBool("ignore_attachments")); err != nil {
-		ctx.ServerError("UpdateComment", err)
-=======
-	if err = issue_service.UpdateComment(ctx, comment, ctx.Doer, oldContent); err != nil {
 		if errors.Is(err, user_model.ErrBlockedUser) {
 			ctx.JSONError(ctx.Tr("repo.issues.comment.blocked_user"))
 		} else {
 			ctx.ServerError("UpdateComment", err)
 		}
->>>>>>> c337ff0e
 		return
 	}
 
