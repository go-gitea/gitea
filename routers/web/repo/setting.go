--- conflicted
+++ resolved
@@ -64,11 +64,7 @@
 	ctx.Data["DisableNewPushMirrors"] = setting.Mirror.DisableNewPush
 	ctx.Data["DefaultMirrorInterval"] = setting.Mirror.DefaultInterval
 
-<<<<<<< HEAD
-	signing, _ := models.SigningKey(ctx, ctx.Repo.Repository.RepoPath())
-=======
-	signing, _ := asymkey_service.SigningKey(ctx.Repo.Repository.RepoPath())
->>>>>>> 39eb8244
+	signing, _ := asymkey_service.SigningKey(ctx, ctx.Repo.Repository.RepoPath())
 	ctx.Data["SigningKeyAvailable"] = len(signing) > 0
 	ctx.Data["SigningSettings"] = setting.Repository.Signing
 	pushMirrors, err := repo_model.GetPushMirrorsByRepoID(ctx.Repo.Repository.ID)
@@ -339,13 +335,8 @@
 			return
 		}
 
-<<<<<<< HEAD
 		if err := mirror_service.AddPushMirrorRemote(ctx, m, address); err != nil {
-			if err := models.DeletePushMirrorByID(m.ID); err != nil {
-=======
-		if err := mirror_service.AddPushMirrorRemote(m, address); err != nil {
 			if err := repo_model.DeletePushMirrorByID(m.ID); err != nil {
->>>>>>> 39eb8244
 				log.Error("DeletePushMirrorByID %v", err)
 			}
 			ctx.ServerError("AddPushMirrorRemote", err)
@@ -683,11 +674,7 @@
 			ctx.Repo.GitRepo.Close()
 		}
 
-<<<<<<< HEAD
-		if err := repo_service.DeleteRepository(ctx, ctx.User, ctx.Repo.Repository); err != nil {
-=======
-		if err := repo_service.DeleteRepository(ctx.User, ctx.Repo.Repository, true); err != nil {
->>>>>>> 39eb8244
+		if err := repo_service.DeleteRepository(ctx, ctx.User, ctx.Repo.Repository, true); err != nil {
 			ctx.ServerError("DeleteRepository", err)
 			return
 		}
