// Copyright 2014 The Gogs Authors. All rights reserved.
// Copyright 2018 The Gitea Authors. All rights reserved.
// Use of this source code is governed by a MIT-style
// license that can be found in the LICENSE file.

package repo

import (
	"errors"
	"fmt"
	"io"
	"net/http"
	"strconv"
	"strings"
	"time"

	"code.gitea.io/gitea/models"
	asymkey_model "code.gitea.io/gitea/models/asymkey"
	"code.gitea.io/gitea/models/db"
	"code.gitea.io/gitea/models/perm"
	repo_model "code.gitea.io/gitea/models/repo"
	unit_model "code.gitea.io/gitea/models/unit"
	user_model "code.gitea.io/gitea/models/user"
	"code.gitea.io/gitea/modules/base"
	"code.gitea.io/gitea/modules/context"
	"code.gitea.io/gitea/modules/git"
	"code.gitea.io/gitea/modules/indexer/code"
	"code.gitea.io/gitea/modules/indexer/stats"
	"code.gitea.io/gitea/modules/lfs"
	"code.gitea.io/gitea/modules/log"
	"code.gitea.io/gitea/modules/repository"
	"code.gitea.io/gitea/modules/setting"
	"code.gitea.io/gitea/modules/structs"
	"code.gitea.io/gitea/modules/timeutil"
	"code.gitea.io/gitea/modules/typesniffer"
	"code.gitea.io/gitea/modules/util"
	"code.gitea.io/gitea/modules/validation"
	"code.gitea.io/gitea/modules/web"
	"code.gitea.io/gitea/routers/utils"
	asymkey_service "code.gitea.io/gitea/services/asymkey"
	"code.gitea.io/gitea/services/forms"
	"code.gitea.io/gitea/services/mailer"
	"code.gitea.io/gitea/services/migrations"
	mirror_service "code.gitea.io/gitea/services/mirror"
	repo_service "code.gitea.io/gitea/services/repository"
	wiki_service "code.gitea.io/gitea/services/wiki"
)

const (
	tplSettingsOptions base.TplName = "repo/settings/options"
	tplCollaboration   base.TplName = "repo/settings/collaboration"
	tplBranches        base.TplName = "repo/settings/branches"
	tplTags            base.TplName = "repo/settings/tags"
	tplGithooks        base.TplName = "repo/settings/githooks"
	tplGithookEdit     base.TplName = "repo/settings/githook_edit"
	tplDeployKeys      base.TplName = "repo/settings/deploy_keys"
	tplProtectedBranch base.TplName = "repo/settings/protected_branch"
)

// Settings show a repository's settings page
func Settings(ctx *context.Context) {
	ctx.Data["Title"] = ctx.Tr("repo.settings")
	ctx.Data["PageIsSettingsOptions"] = true
	ctx.Data["ForcePrivate"] = setting.Repository.ForcePrivate
	ctx.Data["MirrorsEnabled"] = setting.Mirror.Enabled
	ctx.Data["DisableNewPushMirrors"] = setting.Mirror.DisableNewPush
	ctx.Data["DefaultMirrorInterval"] = setting.Mirror.DefaultInterval

	signing, _ := asymkey_service.SigningKey(ctx.Repo.Repository.RepoPath())
	ctx.Data["SigningKeyAvailable"] = len(signing) > 0
	ctx.Data["SigningSettings"] = setting.Repository.Signing
<<<<<<< HEAD
	ctx.Data["CodeIndexerEnabled"] = setting.Indexer.RepoIndexerEnabled

	if ctx.Repo.IsAdmin() {
		if setting.Indexer.RepoIndexerEnabled {
			status, err := ctx.Repo.Repository.GetIndexerStatus(models.RepoIndexerTypeCode)
			if err != nil {
				ctx.ServerError("repo.indexer_status", err)
				return
			}
			ctx.Data["CodeIndexerStatus"] = status
		}
		status, err := ctx.Repo.Repository.GetIndexerStatus(models.RepoIndexerTypeStats)
		if err != nil {
			ctx.ServerError("repo.indexer_status", err)
			return
		}
		ctx.Data["StatsIndexerStatus"] = status
	}
=======
	pushMirrors, err := repo_model.GetPushMirrorsByRepoID(ctx.Repo.Repository.ID)
	if err != nil {
		ctx.ServerError("GetPushMirrorsByRepoID", err)
		return
	}
	ctx.Data["PushMirrors"] = pushMirrors
>>>>>>> f58e687a

	ctx.HTML(http.StatusOK, tplSettingsOptions)
}

// SettingsPost response for changes of a repository
func SettingsPost(ctx *context.Context) {
	form := web.GetForm(ctx).(*forms.RepoSettingForm)
	ctx.Data["Title"] = ctx.Tr("repo.settings")
	ctx.Data["PageIsSettingsOptions"] = true

	repo := ctx.Repo.Repository

	switch ctx.FormString("action") {
	case "update":
		if ctx.HasError() {
			ctx.HTML(http.StatusOK, tplSettingsOptions)
			return
		}

		newRepoName := form.RepoName
		// Check if repository name has been changed.
		if repo.LowerName != strings.ToLower(newRepoName) {
			// Close the GitRepo if open
			if ctx.Repo.GitRepo != nil {
				ctx.Repo.GitRepo.Close()
				ctx.Repo.GitRepo = nil
			}
			if err := repo_service.ChangeRepositoryName(ctx.User, repo, newRepoName); err != nil {
				ctx.Data["Err_RepoName"] = true
				switch {
				case repo_model.IsErrRepoAlreadyExist(err):
					ctx.RenderWithErr(ctx.Tr("form.repo_name_been_taken"), tplSettingsOptions, &form)
				case db.IsErrNameReserved(err):
					ctx.RenderWithErr(ctx.Tr("repo.form.name_reserved", err.(db.ErrNameReserved).Name), tplSettingsOptions, &form)
				case repo_model.IsErrRepoFilesAlreadyExist(err):
					ctx.Data["Err_RepoName"] = true
					switch {
					case ctx.IsUserSiteAdmin() || (setting.Repository.AllowAdoptionOfUnadoptedRepositories && setting.Repository.AllowDeleteOfUnadoptedRepositories):
						ctx.RenderWithErr(ctx.Tr("form.repository_files_already_exist.adopt_or_delete"), tplSettingsOptions, form)
					case setting.Repository.AllowAdoptionOfUnadoptedRepositories:
						ctx.RenderWithErr(ctx.Tr("form.repository_files_already_exist.adopt"), tplSettingsOptions, form)
					case setting.Repository.AllowDeleteOfUnadoptedRepositories:
						ctx.RenderWithErr(ctx.Tr("form.repository_files_already_exist.delete"), tplSettingsOptions, form)
					default:
						ctx.RenderWithErr(ctx.Tr("form.repository_files_already_exist"), tplSettingsOptions, form)
					}
				case db.IsErrNamePatternNotAllowed(err):
					ctx.RenderWithErr(ctx.Tr("repo.form.name_pattern_not_allowed", err.(db.ErrNamePatternNotAllowed).Pattern), tplSettingsOptions, &form)
				default:
					ctx.ServerError("ChangeRepositoryName", err)
				}
				return
			}

			log.Trace("Repository name changed: %s/%s -> %s", ctx.Repo.Owner.Name, repo.Name, newRepoName)
		}
		// In case it's just a case change.
		repo.Name = newRepoName
		repo.LowerName = strings.ToLower(newRepoName)
		repo.Description = form.Description
		repo.Website = form.Website
		repo.IsTemplate = form.Template

		// Visibility of forked repository is forced sync with base repository.
		if repo.IsFork {
			form.Private = repo.BaseRepo.IsPrivate || repo.BaseRepo.Owner.Visibility == structs.VisibleTypePrivate
		}

		visibilityChanged := repo.IsPrivate != form.Private
		// when ForcePrivate enabled, you could change public repo to private, but only admin users can change private to public
		if visibilityChanged && setting.Repository.ForcePrivate && !form.Private && !ctx.User.IsAdmin {
			ctx.RenderWithErr(ctx.Tr("form.repository_force_private"), tplSettingsOptions, form)
			return
		}

		repo.IsPrivate = form.Private
		if err := models.UpdateRepository(repo, visibilityChanged); err != nil {
			ctx.ServerError("UpdateRepository", err)
			return
		}
		log.Trace("Repository basic settings updated: %s/%s", ctx.Repo.Owner.Name, repo.Name)

		ctx.Flash.Success(ctx.Tr("repo.settings.update_settings_success"))
		ctx.Redirect(repo.Link() + "/settings")

	case "mirror":
		if !setting.Mirror.Enabled || !repo.IsMirror {
			ctx.NotFound("", nil)
			return
		}

		// This section doesn't require repo_name/RepoName to be set in the form, don't show it
		// as an error on the UI for this action
		ctx.Data["Err_RepoName"] = nil

		interval, err := time.ParseDuration(form.Interval)
		if err != nil || (interval != 0 && interval < setting.Mirror.MinInterval) {
			ctx.Data["Err_Interval"] = true
			ctx.RenderWithErr(ctx.Tr("repo.mirror_interval_invalid"), tplSettingsOptions, &form)
		} else {
			ctx.Repo.Mirror.EnablePrune = form.EnablePrune
			ctx.Repo.Mirror.Interval = interval
			if interval != 0 {
				ctx.Repo.Mirror.NextUpdateUnix = timeutil.TimeStampNow().AddDuration(interval)
			} else {
				ctx.Repo.Mirror.NextUpdateUnix = 0
			}
			if err := repo_model.UpdateMirror(ctx.Repo.Mirror); err != nil {
				ctx.Data["Err_Interval"] = true
				ctx.RenderWithErr(ctx.Tr("repo.mirror_interval_invalid"), tplSettingsOptions, &form)
				return
			}
		}

		u, _ := git.GetRemoteAddress(ctx, ctx.Repo.Repository.RepoPath(), ctx.Repo.Mirror.GetRemoteName())
		if u.User != nil && form.MirrorPassword == "" && form.MirrorUsername == u.User.Username() {
			form.MirrorPassword, _ = u.User.Password()
		}

		address, err := forms.ParseRemoteAddr(form.MirrorAddress, form.MirrorUsername, form.MirrorPassword)
		if err == nil {
			err = migrations.IsMigrateURLAllowed(address, ctx.User)
		}
		if err != nil {
			ctx.Data["Err_MirrorAddress"] = true
			handleSettingRemoteAddrError(ctx, err, form)
			return
		}

		if err := mirror_service.UpdateAddress(ctx.Repo.Mirror, address); err != nil {
			ctx.ServerError("UpdateAddress", err)
			return
		}

		form.LFS = form.LFS && setting.LFS.StartServer

		if len(form.LFSEndpoint) > 0 {
			ep := lfs.DetermineEndpoint("", form.LFSEndpoint)
			if ep == nil {
				ctx.Data["Err_LFSEndpoint"] = true
				ctx.RenderWithErr(ctx.Tr("repo.migrate.invalid_lfs_endpoint"), tplSettingsOptions, &form)
				return
			}
			err = migrations.IsMigrateURLAllowed(ep.String(), ctx.User)
			if err != nil {
				ctx.Data["Err_LFSEndpoint"] = true
				handleSettingRemoteAddrError(ctx, err, form)
				return
			}
		}

		ctx.Repo.Mirror.LFS = form.LFS
		ctx.Repo.Mirror.LFSEndpoint = form.LFSEndpoint
		if err := repo_model.UpdateMirror(ctx.Repo.Mirror); err != nil {
			ctx.ServerError("UpdateMirror", err)
			return
		}

		ctx.Flash.Success(ctx.Tr("repo.settings.update_settings_success"))
		ctx.Redirect(repo.Link() + "/settings")

	case "mirror-sync":
		if !setting.Mirror.Enabled || !repo.IsMirror {
			ctx.NotFound("", nil)
			return
		}

		mirror_service.StartToMirror(repo.ID)

		ctx.Flash.Info(ctx.Tr("repo.settings.mirror_sync_in_progress"))
		ctx.Redirect(repo.Link() + "/settings")

	case "push-mirror-sync":
		if !setting.Mirror.Enabled {
			ctx.NotFound("", nil)
			return
		}

		m, err := selectPushMirrorByForm(form, repo)
		if err != nil {
			ctx.NotFound("", nil)
			return
		}

		mirror_service.AddPushMirrorToQueue(m.ID)

		ctx.Flash.Info(ctx.Tr("repo.settings.mirror_sync_in_progress"))
		ctx.Redirect(repo.Link() + "/settings")

	case "push-mirror-remove":
		if !setting.Mirror.Enabled {
			ctx.NotFound("", nil)
			return
		}

		// This section doesn't require repo_name/RepoName to be set in the form, don't show it
		// as an error on the UI for this action
		ctx.Data["Err_RepoName"] = nil

		m, err := selectPushMirrorByForm(form, repo)
		if err != nil {
			ctx.NotFound("", nil)
			return
		}

		if err = mirror_service.RemovePushMirrorRemote(m); err != nil {
			ctx.ServerError("RemovePushMirrorRemote", err)
			return
		}

		if err = repo_model.DeletePushMirrorByID(m.ID); err != nil {
			ctx.ServerError("DeletePushMirrorByID", err)
			return
		}

		ctx.Flash.Success(ctx.Tr("repo.settings.update_settings_success"))
		ctx.Redirect(repo.Link() + "/settings")

	case "push-mirror-add":
		if setting.Mirror.DisableNewPush {
			ctx.NotFound("", nil)
			return
		}

		// This section doesn't require repo_name/RepoName to be set in the form, don't show it
		// as an error on the UI for this action
		ctx.Data["Err_RepoName"] = nil

		interval, err := time.ParseDuration(form.PushMirrorInterval)
		if err != nil || (interval != 0 && interval < setting.Mirror.MinInterval) {
			ctx.Data["Err_PushMirrorInterval"] = true
			ctx.RenderWithErr(ctx.Tr("repo.mirror_interval_invalid"), tplSettingsOptions, &form)
			return
		}

		address, err := forms.ParseRemoteAddr(form.PushMirrorAddress, form.PushMirrorUsername, form.PushMirrorPassword)
		if err == nil {
			err = migrations.IsMigrateURLAllowed(address, ctx.User)
		}
		if err != nil {
			ctx.Data["Err_PushMirrorAddress"] = true
			handleSettingRemoteAddrError(ctx, err, form)
			return
		}

		remoteSuffix, err := util.RandomString(10)
		if err != nil {
			ctx.ServerError("RandomString", err)
			return
		}

		m := &repo_model.PushMirror{
			RepoID:     repo.ID,
			Repo:       repo,
			RemoteName: fmt.Sprintf("remote_mirror_%s", remoteSuffix),
			Interval:   interval,
		}
		if err := repo_model.InsertPushMirror(m); err != nil {
			ctx.ServerError("InsertPushMirror", err)
			return
		}

		if err := mirror_service.AddPushMirrorRemote(m, address); err != nil {
			if err := repo_model.DeletePushMirrorByID(m.ID); err != nil {
				log.Error("DeletePushMirrorByID %v", err)
			}
			ctx.ServerError("AddPushMirrorRemote", err)
			return
		}

		ctx.Flash.Success(ctx.Tr("repo.settings.update_settings_success"))
		ctx.Redirect(repo.Link() + "/settings")

	case "advanced":
		var repoChanged bool
		var units []repo_model.RepoUnit
		var deleteUnitTypes []unit_model.Type

		// This section doesn't require repo_name/RepoName to be set in the form, don't show it
		// as an error on the UI for this action
		ctx.Data["Err_RepoName"] = nil

		if repo.CloseIssuesViaCommitInAnyBranch != form.EnableCloseIssuesViaCommitInAnyBranch {
			repo.CloseIssuesViaCommitInAnyBranch = form.EnableCloseIssuesViaCommitInAnyBranch
			repoChanged = true
		}

		if form.EnableWiki && form.EnableExternalWiki && !unit_model.TypeExternalWiki.UnitGlobalDisabled() {
			if !validation.IsValidExternalURL(form.ExternalWikiURL) {
				ctx.Flash.Error(ctx.Tr("repo.settings.external_wiki_url_error"))
				ctx.Redirect(repo.Link() + "/settings")
				return
			}

			units = append(units, repo_model.RepoUnit{
				RepoID: repo.ID,
				Type:   unit_model.TypeExternalWiki,
				Config: &repo_model.ExternalWikiConfig{
					ExternalWikiURL: form.ExternalWikiURL,
				},
			})
			deleteUnitTypes = append(deleteUnitTypes, unit_model.TypeWiki)
		} else if form.EnableWiki && !form.EnableExternalWiki && !unit_model.TypeWiki.UnitGlobalDisabled() {
			units = append(units, repo_model.RepoUnit{
				RepoID: repo.ID,
				Type:   unit_model.TypeWiki,
				Config: new(repo_model.UnitConfig),
			})
			deleteUnitTypes = append(deleteUnitTypes, unit_model.TypeExternalWiki)
		} else {
			if !unit_model.TypeExternalWiki.UnitGlobalDisabled() {
				deleteUnitTypes = append(deleteUnitTypes, unit_model.TypeExternalWiki)
			}
			if !unit_model.TypeWiki.UnitGlobalDisabled() {
				deleteUnitTypes = append(deleteUnitTypes, unit_model.TypeWiki)
			}
		}

		if form.EnableIssues && form.EnableExternalTracker && !unit_model.TypeExternalTracker.UnitGlobalDisabled() {
			if !validation.IsValidExternalURL(form.ExternalTrackerURL) {
				ctx.Flash.Error(ctx.Tr("repo.settings.external_tracker_url_error"))
				ctx.Redirect(repo.Link() + "/settings")
				return
			}
			if len(form.TrackerURLFormat) != 0 && !validation.IsValidExternalTrackerURLFormat(form.TrackerURLFormat) {
				ctx.Flash.Error(ctx.Tr("repo.settings.tracker_url_format_error"))
				ctx.Redirect(repo.Link() + "/settings")
				return
			}
			units = append(units, repo_model.RepoUnit{
				RepoID: repo.ID,
				Type:   unit_model.TypeExternalTracker,
				Config: &repo_model.ExternalTrackerConfig{
					ExternalTrackerURL:    form.ExternalTrackerURL,
					ExternalTrackerFormat: form.TrackerURLFormat,
					ExternalTrackerStyle:  form.TrackerIssueStyle,
				},
			})
			deleteUnitTypes = append(deleteUnitTypes, unit_model.TypeIssues)
		} else if form.EnableIssues && !form.EnableExternalTracker && !unit_model.TypeIssues.UnitGlobalDisabled() {
			units = append(units, repo_model.RepoUnit{
				RepoID: repo.ID,
				Type:   unit_model.TypeIssues,
				Config: &repo_model.IssuesConfig{
					EnableTimetracker:                form.EnableTimetracker,
					AllowOnlyContributorsToTrackTime: form.AllowOnlyContributorsToTrackTime,
					EnableDependencies:               form.EnableIssueDependencies,
				},
			})
			deleteUnitTypes = append(deleteUnitTypes, unit_model.TypeExternalTracker)
		} else {
			if !unit_model.TypeExternalTracker.UnitGlobalDisabled() {
				deleteUnitTypes = append(deleteUnitTypes, unit_model.TypeExternalTracker)
			}
			if !unit_model.TypeIssues.UnitGlobalDisabled() {
				deleteUnitTypes = append(deleteUnitTypes, unit_model.TypeIssues)
			}
		}

		if form.EnableProjects && !unit_model.TypeProjects.UnitGlobalDisabled() {
			units = append(units, repo_model.RepoUnit{
				RepoID: repo.ID,
				Type:   unit_model.TypeProjects,
			})
		} else if !unit_model.TypeProjects.UnitGlobalDisabled() {
			deleteUnitTypes = append(deleteUnitTypes, unit_model.TypeProjects)
		}

		if form.EnablePulls && !unit_model.TypePullRequests.UnitGlobalDisabled() {
			units = append(units, repo_model.RepoUnit{
				RepoID: repo.ID,
				Type:   unit_model.TypePullRequests,
				Config: &repo_model.PullRequestsConfig{
					IgnoreWhitespaceConflicts:     form.PullsIgnoreWhitespace,
					AllowMerge:                    form.PullsAllowMerge,
					AllowRebase:                   form.PullsAllowRebase,
					AllowRebaseMerge:              form.PullsAllowRebaseMerge,
					AllowSquash:                   form.PullsAllowSquash,
					AllowManualMerge:              form.PullsAllowManualMerge,
					AutodetectManualMerge:         form.EnableAutodetectManualMerge,
					DefaultDeleteBranchAfterMerge: form.DefaultDeleteBranchAfterMerge,
					DefaultMergeStyle:             repo_model.MergeStyle(form.PullsDefaultMergeStyle),
				},
			})
		} else if !unit_model.TypePullRequests.UnitGlobalDisabled() {
			deleteUnitTypes = append(deleteUnitTypes, unit_model.TypePullRequests)
		}

		if err := repo_model.UpdateRepositoryUnits(repo, units, deleteUnitTypes); err != nil {
			ctx.ServerError("UpdateRepositoryUnits", err)
			return
		}
		if repoChanged {
			if err := models.UpdateRepository(repo, false); err != nil {
				ctx.ServerError("UpdateRepository", err)
				return
			}
		}
		log.Trace("Repository advanced settings updated: %s/%s", ctx.Repo.Owner.Name, repo.Name)

		ctx.Flash.Success(ctx.Tr("repo.settings.update_settings_success"))
		ctx.Redirect(ctx.Repo.RepoLink + "/settings")

	case "signing":
		changed := false
		trustModel := repo_model.ToTrustModel(form.TrustModel)
		if trustModel != repo.TrustModel {
			repo.TrustModel = trustModel
			changed = true
		}

		if changed {
			if err := models.UpdateRepository(repo, false); err != nil {
				ctx.ServerError("UpdateRepository", err)
				return
			}
		}
		log.Trace("Repository signing settings updated: %s/%s", ctx.Repo.Owner.Name, repo.Name)

		ctx.Flash.Success(ctx.Tr("repo.settings.update_settings_success"))
		ctx.Redirect(ctx.Repo.RepoLink + "/settings")

	case "admin":
		if !ctx.User.IsAdmin {
			ctx.Error(http.StatusForbidden)
			return
		}

		if repo.IsFsckEnabled != form.EnableHealthCheck {
			repo.IsFsckEnabled = form.EnableHealthCheck
		}

		if err := models.UpdateRepository(repo, false); err != nil {
			ctx.ServerError("UpdateRepository", err)
			return
		}

		log.Trace("Repository admin settings updated: %s/%s", ctx.Repo.Owner.Name, repo.Name)

		ctx.Flash.Success(ctx.Tr("repo.settings.update_settings_success"))
		ctx.Redirect(ctx.Repo.RepoLink + "/settings")

	case "admin_index":
		if !ctx.User.IsAdmin {
			ctx.Error(http.StatusForbidden)
			return
		}

		switch form.Index {
		case "stats":
			if err := stats.UpdateRepoIndexer(ctx.Repo.Repository); err != nil {
				ctx.ServerError("UpdateStatsRepondexer", err)
				return
			}
		case "code":
			if !setting.Indexer.RepoIndexerEnabled {
				ctx.Error(http.StatusForbidden)
				return
			}
			code.UpdateRepoIndexer(ctx.Repo.Repository)
		default:
			ctx.NotFound("", nil)
			return
		}

		log.Trace("Repository reindex for %s requested: %s/%s", form.Index, ctx.Repo.Owner.Name, repo.Name)

		ctx.Flash.Success(ctx.Tr("repo.settings.reindex_requested"))
		ctx.Redirect(ctx.Repo.RepoLink + "/settings")

	case "convert":
		if !ctx.Repo.IsOwner() {
			ctx.Error(http.StatusNotFound)
			return
		}
		if repo.Name != form.RepoName {
			ctx.RenderWithErr(ctx.Tr("form.enterred_invalid_repo_name"), tplSettingsOptions, nil)
			return
		}

		if !repo.IsMirror {
			ctx.Error(http.StatusNotFound)
			return
		}
		repo.IsMirror = false

		if _, err := repository.CleanUpMigrateInfo(repo); err != nil {
			ctx.ServerError("CleanUpMigrateInfo", err)
			return
		} else if err = repo_model.DeleteMirrorByRepoID(ctx.Repo.Repository.ID); err != nil {
			ctx.ServerError("DeleteMirrorByRepoID", err)
			return
		}
		log.Trace("Repository converted from mirror to regular: %s", repo.FullName())
		ctx.Flash.Success(ctx.Tr("repo.settings.convert_succeed"))
		ctx.Redirect(repo.Link())

	case "convert_fork":
		if !ctx.Repo.IsOwner() {
			ctx.Error(http.StatusNotFound)
			return
		}
		if err := repo.GetOwner(db.DefaultContext); err != nil {
			ctx.ServerError("Convert Fork", err)
			return
		}
		if repo.Name != form.RepoName {
			ctx.RenderWithErr(ctx.Tr("form.enterred_invalid_repo_name"), tplSettingsOptions, nil)
			return
		}

		if !repo.IsFork {
			ctx.Error(http.StatusNotFound)
			return
		}

		if !ctx.Repo.Owner.CanCreateRepo() {
			ctx.Flash.Error(ctx.Tr("repo.form.reach_limit_of_creation", ctx.User.MaxCreationLimit()))
			ctx.Redirect(repo.Link() + "/settings")
			return
		}

		if err := repo_service.ConvertForkToNormalRepository(repo); err != nil {
			log.Error("Unable to convert repository %-v from fork. Error: %v", repo, err)
			ctx.ServerError("Convert Fork", err)
			return
		}

		log.Trace("Repository converted from fork to regular: %s", repo.FullName())
		ctx.Flash.Success(ctx.Tr("repo.settings.convert_fork_succeed"))
		ctx.Redirect(repo.Link())

	case "transfer":
		if !ctx.Repo.IsOwner() {
			ctx.Error(http.StatusNotFound)
			return
		}
		if repo.Name != form.RepoName {
			ctx.RenderWithErr(ctx.Tr("form.enterred_invalid_repo_name"), tplSettingsOptions, nil)
			return
		}

		newOwner, err := user_model.GetUserByName(ctx.FormString("new_owner_name"))
		if err != nil {
			if user_model.IsErrUserNotExist(err) {
				ctx.RenderWithErr(ctx.Tr("form.enterred_invalid_owner_name"), tplSettingsOptions, nil)
				return
			}
			ctx.ServerError("IsUserExist", err)
			return
		}

		if newOwner.Type == user_model.UserTypeOrganization {
			if !ctx.User.IsAdmin && newOwner.Visibility == structs.VisibleTypePrivate && !models.OrgFromUser(newOwner).HasMemberWithUserID(ctx.User.ID) {
				// The user shouldn't know about this organization
				ctx.RenderWithErr(ctx.Tr("form.enterred_invalid_owner_name"), tplSettingsOptions, nil)
				return
			}
		}

		// Close the GitRepo if open
		if ctx.Repo.GitRepo != nil {
			ctx.Repo.GitRepo.Close()
			ctx.Repo.GitRepo = nil
		}

		if err := repo_service.StartRepositoryTransfer(ctx.User, newOwner, repo, nil); err != nil {
			if repo_model.IsErrRepoAlreadyExist(err) {
				ctx.RenderWithErr(ctx.Tr("repo.settings.new_owner_has_same_repo"), tplSettingsOptions, nil)
			} else if models.IsErrRepoTransferInProgress(err) {
				ctx.RenderWithErr(ctx.Tr("repo.settings.transfer_in_progress"), tplSettingsOptions, nil)
			} else {
				ctx.ServerError("TransferOwnership", err)
			}

			return
		}

		log.Trace("Repository transfer process was started: %s/%s -> %s", ctx.Repo.Owner.Name, repo.Name, newOwner)
		ctx.Flash.Success(ctx.Tr("repo.settings.transfer_started", newOwner.DisplayName()))
		ctx.Redirect(repo.Link() + "/settings")

	case "cancel_transfer":
		if !ctx.Repo.IsOwner() {
			ctx.Error(http.StatusNotFound)
			return
		}

		repoTransfer, err := models.GetPendingRepositoryTransfer(ctx.Repo.Repository)
		if err != nil {
			if models.IsErrNoPendingTransfer(err) {
				ctx.Flash.Error("repo.settings.transfer_abort_invalid")
				ctx.Redirect(repo.Link() + "/settings")
			} else {
				ctx.ServerError("GetPendingRepositoryTransfer", err)
			}

			return
		}

		if err := repoTransfer.LoadAttributes(); err != nil {
			ctx.ServerError("LoadRecipient", err)
			return
		}

		if err := models.CancelRepositoryTransfer(ctx.Repo.Repository); err != nil {
			ctx.ServerError("CancelRepositoryTransfer", err)
			return
		}

		log.Trace("Repository transfer process was cancelled: %s/%s ", ctx.Repo.Owner.Name, repo.Name)
		ctx.Flash.Success(ctx.Tr("repo.settings.transfer_abort_success", repoTransfer.Recipient.Name))
		ctx.Redirect(repo.Link() + "/settings")

	case "delete":
		if !ctx.Repo.IsOwner() {
			ctx.Error(http.StatusNotFound)
			return
		}
		if repo.Name != form.RepoName {
			ctx.RenderWithErr(ctx.Tr("form.enterred_invalid_repo_name"), tplSettingsOptions, nil)
			return
		}

		// Close the gitrepository before doing this.
		if ctx.Repo.GitRepo != nil {
			ctx.Repo.GitRepo.Close()
		}

		if err := repo_service.DeleteRepository(ctx.User, ctx.Repo.Repository, true); err != nil {
			ctx.ServerError("DeleteRepository", err)
			return
		}
		log.Trace("Repository deleted: %s/%s", ctx.Repo.Owner.Name, repo.Name)

		ctx.Flash.Success(ctx.Tr("repo.settings.deletion_success"))
		ctx.Redirect(ctx.Repo.Owner.DashboardLink())

	case "delete-wiki":
		if !ctx.Repo.IsOwner() {
			ctx.Error(http.StatusNotFound)
			return
		}
		if repo.Name != form.RepoName {
			ctx.RenderWithErr(ctx.Tr("form.enterred_invalid_repo_name"), tplSettingsOptions, nil)
			return
		}

		err := wiki_service.DeleteWiki(repo)
		if err != nil {
			log.Error("Delete Wiki: %v", err.Error())
		}
		log.Trace("Repository wiki deleted: %s/%s", ctx.Repo.Owner.Name, repo.Name)

		ctx.Flash.Success(ctx.Tr("repo.settings.wiki_deletion_success"))
		ctx.Redirect(ctx.Repo.RepoLink + "/settings")

	case "archive":
		if !ctx.Repo.IsOwner() {
			ctx.Error(http.StatusForbidden)
			return
		}

		if repo.IsMirror {
			ctx.Flash.Error(ctx.Tr("repo.settings.archive.error_ismirror"))
			ctx.Redirect(ctx.Repo.RepoLink + "/settings")
			return
		}

		if err := repo_model.SetArchiveRepoState(repo, true); err != nil {
			log.Error("Tried to archive a repo: %s", err)
			ctx.Flash.Error(ctx.Tr("repo.settings.archive.error"))
			ctx.Redirect(ctx.Repo.RepoLink + "/settings")
			return
		}

		ctx.Flash.Success(ctx.Tr("repo.settings.archive.success"))

		log.Trace("Repository was archived: %s/%s", ctx.Repo.Owner.Name, repo.Name)
		ctx.Redirect(ctx.Repo.RepoLink + "/settings")

	case "unarchive":
		if !ctx.Repo.IsOwner() {
			ctx.Error(http.StatusForbidden)
			return
		}

		if err := repo_model.SetArchiveRepoState(repo, false); err != nil {
			log.Error("Tried to unarchive a repo: %s", err)
			ctx.Flash.Error(ctx.Tr("repo.settings.unarchive.error"))
			ctx.Redirect(ctx.Repo.RepoLink + "/settings")
			return
		}

		ctx.Flash.Success(ctx.Tr("repo.settings.unarchive.success"))

		log.Trace("Repository was un-archived: %s/%s", ctx.Repo.Owner.Name, repo.Name)
		ctx.Redirect(ctx.Repo.RepoLink + "/settings")

	default:
		ctx.NotFound("", nil)
	}
}

func handleSettingRemoteAddrError(ctx *context.Context, err error, form *forms.RepoSettingForm) {
	if models.IsErrInvalidCloneAddr(err) {
		addrErr := err.(*models.ErrInvalidCloneAddr)
		switch {
		case addrErr.IsProtocolInvalid:
			ctx.RenderWithErr(ctx.Tr("repo.mirror_address_protocol_invalid"), tplSettingsOptions, form)
		case addrErr.IsURLError:
			ctx.RenderWithErr(ctx.Tr("form.url_error"), tplSettingsOptions, form)
		case addrErr.IsPermissionDenied:
			if addrErr.LocalPath {
				ctx.RenderWithErr(ctx.Tr("repo.migrate.permission_denied"), tplSettingsOptions, form)
			} else {
				ctx.RenderWithErr(ctx.Tr("repo.migrate.permission_denied_blocked"), tplSettingsOptions, form)
			}
		case addrErr.IsInvalidPath:
			ctx.RenderWithErr(ctx.Tr("repo.migrate.invalid_local_path"), tplSettingsOptions, form)
		default:
			ctx.ServerError("Unknown error", err)
		}
		return
	}
	ctx.RenderWithErr(ctx.Tr("repo.mirror_address_url_invalid"), tplSettingsOptions, form)
}

// Collaboration render a repository's collaboration page
func Collaboration(ctx *context.Context) {
	ctx.Data["Title"] = ctx.Tr("repo.settings")
	ctx.Data["PageIsSettingsCollaboration"] = true

	users, err := models.GetCollaborators(ctx.Repo.Repository.ID, db.ListOptions{})
	if err != nil {
		ctx.ServerError("GetCollaborators", err)
		return
	}
	ctx.Data["Collaborators"] = users

	teams, err := models.GetRepoTeams(ctx.Repo.Repository)
	if err != nil {
		ctx.ServerError("GetRepoTeams", err)
		return
	}
	ctx.Data["Teams"] = teams
	ctx.Data["Repo"] = ctx.Repo.Repository
	ctx.Data["OrgID"] = ctx.Repo.Repository.OwnerID
	ctx.Data["OrgName"] = ctx.Repo.Repository.OwnerName
	ctx.Data["Org"] = ctx.Repo.Repository.Owner
	ctx.Data["Units"] = unit_model.Units

	ctx.HTML(http.StatusOK, tplCollaboration)
}

// CollaborationPost response for actions for a collaboration of a repository
func CollaborationPost(ctx *context.Context) {
	name := utils.RemoveUsernameParameterSuffix(strings.ToLower(ctx.FormString("collaborator")))
	if len(name) == 0 || ctx.Repo.Owner.LowerName == name {
		ctx.Redirect(setting.AppSubURL + ctx.Req.URL.EscapedPath())
		return
	}

	u, err := user_model.GetUserByName(name)
	if err != nil {
		if user_model.IsErrUserNotExist(err) {
			ctx.Flash.Error(ctx.Tr("form.user_not_exist"))
			ctx.Redirect(setting.AppSubURL + ctx.Req.URL.EscapedPath())
		} else {
			ctx.ServerError("GetUserByName", err)
		}
		return
	}

	if !u.IsActive {
		ctx.Flash.Error(ctx.Tr("repo.settings.add_collaborator_inactive_user"))
		ctx.Redirect(setting.AppSubURL + ctx.Req.URL.EscapedPath())
		return
	}

	// Organization is not allowed to be added as a collaborator.
	if u.IsOrganization() {
		ctx.Flash.Error(ctx.Tr("repo.settings.org_not_allowed_to_be_collaborator"))
		ctx.Redirect(setting.AppSubURL + ctx.Req.URL.EscapedPath())
		return
	}

	if got, err := models.IsCollaborator(ctx.Repo.Repository.ID, u.ID); err == nil && got {
		ctx.Flash.Error(ctx.Tr("repo.settings.add_collaborator_duplicate"))
		ctx.Redirect(ctx.Repo.RepoLink + "/settings/collaboration")
		return
	}

	if err = models.AddCollaborator(ctx.Repo.Repository, u); err != nil {
		ctx.ServerError("AddCollaborator", err)
		return
	}

	if setting.Service.EnableNotifyMail {
		mailer.SendCollaboratorMail(u, ctx.User, ctx.Repo.Repository)
	}

	ctx.Flash.Success(ctx.Tr("repo.settings.add_collaborator_success"))
	ctx.Redirect(setting.AppSubURL + ctx.Req.URL.EscapedPath())
}

// ChangeCollaborationAccessMode response for changing access of a collaboration
func ChangeCollaborationAccessMode(ctx *context.Context) {
	if err := models.ChangeCollaborationAccessMode(
		ctx.Repo.Repository,
		ctx.FormInt64("uid"),
		perm.AccessMode(ctx.FormInt("mode"))); err != nil {
		log.Error("ChangeCollaborationAccessMode: %v", err)
	}
}

// DeleteCollaboration delete a collaboration for a repository
func DeleteCollaboration(ctx *context.Context) {
	if err := models.DeleteCollaboration(ctx.Repo.Repository, ctx.FormInt64("id")); err != nil {
		ctx.Flash.Error("DeleteCollaboration: " + err.Error())
	} else {
		ctx.Flash.Success(ctx.Tr("repo.settings.remove_collaborator_success"))
	}

	ctx.JSON(http.StatusOK, map[string]interface{}{
		"redirect": ctx.Repo.RepoLink + "/settings/collaboration",
	})
}

// AddTeamPost response for adding a team to a repository
func AddTeamPost(ctx *context.Context) {
	if !ctx.Repo.Owner.RepoAdminChangeTeamAccess && !ctx.Repo.IsOwner() {
		ctx.Flash.Error(ctx.Tr("repo.settings.change_team_access_not_allowed"))
		ctx.Redirect(ctx.Repo.RepoLink + "/settings/collaboration")
		return
	}

	name := utils.RemoveUsernameParameterSuffix(strings.ToLower(ctx.FormString("team")))
	if len(name) == 0 {
		ctx.Redirect(ctx.Repo.RepoLink + "/settings/collaboration")
		return
	}

	team, err := models.OrgFromUser(ctx.Repo.Owner).GetTeam(name)
	if err != nil {
		if models.IsErrTeamNotExist(err) {
			ctx.Flash.Error(ctx.Tr("form.team_not_exist"))
			ctx.Redirect(ctx.Repo.RepoLink + "/settings/collaboration")
		} else {
			ctx.ServerError("GetTeam", err)
		}
		return
	}

	if team.OrgID != ctx.Repo.Repository.OwnerID {
		ctx.Flash.Error(ctx.Tr("repo.settings.team_not_in_organization"))
		ctx.Redirect(ctx.Repo.RepoLink + "/settings/collaboration")
		return
	}

	if models.HasTeamRepo(ctx.Repo.Repository.OwnerID, team.ID, ctx.Repo.Repository.ID) {
		ctx.Flash.Error(ctx.Tr("repo.settings.add_team_duplicate"))
		ctx.Redirect(ctx.Repo.RepoLink + "/settings/collaboration")
		return
	}

	if err = team.AddRepository(ctx.Repo.Repository); err != nil {
		ctx.ServerError("team.AddRepository", err)
		return
	}

	ctx.Flash.Success(ctx.Tr("repo.settings.add_team_success"))
	ctx.Redirect(ctx.Repo.RepoLink + "/settings/collaboration")
}

// DeleteTeam response for deleting a team from a repository
func DeleteTeam(ctx *context.Context) {
	if !ctx.Repo.Owner.RepoAdminChangeTeamAccess && !ctx.Repo.IsOwner() {
		ctx.Flash.Error(ctx.Tr("repo.settings.change_team_access_not_allowed"))
		ctx.Redirect(ctx.Repo.RepoLink + "/settings/collaboration")
		return
	}

	team, err := models.GetTeamByID(ctx.FormInt64("id"))
	if err != nil {
		ctx.ServerError("GetTeamByID", err)
		return
	}

	if err = team.RemoveRepository(ctx.Repo.Repository.ID); err != nil {
		ctx.ServerError("team.RemoveRepositorys", err)
		return
	}

	ctx.Flash.Success(ctx.Tr("repo.settings.remove_team_success"))
	ctx.JSON(http.StatusOK, map[string]interface{}{
		"redirect": ctx.Repo.RepoLink + "/settings/collaboration",
	})
}

// parseOwnerAndRepo get repos by owner
func parseOwnerAndRepo(ctx *context.Context) (*user_model.User, *repo_model.Repository) {
	owner, err := user_model.GetUserByName(ctx.Params(":username"))
	if err != nil {
		if user_model.IsErrUserNotExist(err) {
			ctx.NotFound("GetUserByName", err)
		} else {
			ctx.ServerError("GetUserByName", err)
		}
		return nil, nil
	}

	repo, err := repo_model.GetRepositoryByName(owner.ID, ctx.Params(":reponame"))
	if err != nil {
		if repo_model.IsErrRepoNotExist(err) {
			ctx.NotFound("GetRepositoryByName", err)
		} else {
			ctx.ServerError("GetRepositoryByName", err)
		}
		return nil, nil
	}

	return owner, repo
}

// GitHooks hooks of a repository
func GitHooks(ctx *context.Context) {
	ctx.Data["Title"] = ctx.Tr("repo.settings.githooks")
	ctx.Data["PageIsSettingsGitHooks"] = true

	hooks, err := ctx.Repo.GitRepo.Hooks()
	if err != nil {
		ctx.ServerError("Hooks", err)
		return
	}
	ctx.Data["Hooks"] = hooks

	ctx.HTML(http.StatusOK, tplGithooks)
}

// GitHooksEdit render for editing a hook of repository page
func GitHooksEdit(ctx *context.Context) {
	ctx.Data["Title"] = ctx.Tr("repo.settings.githooks")
	ctx.Data["PageIsSettingsGitHooks"] = true

	name := ctx.Params(":name")
	hook, err := ctx.Repo.GitRepo.GetHook(name)
	if err != nil {
		if err == git.ErrNotValidHook {
			ctx.NotFound("GetHook", err)
		} else {
			ctx.ServerError("GetHook", err)
		}
		return
	}
	ctx.Data["Hook"] = hook
	ctx.HTML(http.StatusOK, tplGithookEdit)
}

// GitHooksEditPost response for editing a git hook of a repository
func GitHooksEditPost(ctx *context.Context) {
	name := ctx.Params(":name")
	hook, err := ctx.Repo.GitRepo.GetHook(name)
	if err != nil {
		if err == git.ErrNotValidHook {
			ctx.NotFound("GetHook", err)
		} else {
			ctx.ServerError("GetHook", err)
		}
		return
	}
	hook.Content = ctx.FormString("content")
	if err = hook.Update(); err != nil {
		ctx.ServerError("hook.Update", err)
		return
	}
	ctx.Redirect(ctx.Repo.RepoLink + "/settings/hooks/git")
}

// DeployKeys render the deploy keys list of a repository page
func DeployKeys(ctx *context.Context) {
	ctx.Data["Title"] = ctx.Tr("repo.settings.deploy_keys")
	ctx.Data["PageIsSettingsKeys"] = true
	ctx.Data["DisableSSH"] = setting.SSH.Disabled

	keys, err := asymkey_model.ListDeployKeys(db.DefaultContext, &asymkey_model.ListDeployKeysOptions{RepoID: ctx.Repo.Repository.ID})
	if err != nil {
		ctx.ServerError("ListDeployKeys", err)
		return
	}
	ctx.Data["Deploykeys"] = keys

	ctx.HTML(http.StatusOK, tplDeployKeys)
}

// DeployKeysPost response for adding a deploy key of a repository
func DeployKeysPost(ctx *context.Context) {
	form := web.GetForm(ctx).(*forms.AddKeyForm)
	ctx.Data["Title"] = ctx.Tr("repo.settings.deploy_keys")
	ctx.Data["PageIsSettingsKeys"] = true

	keys, err := asymkey_model.ListDeployKeys(db.DefaultContext, &asymkey_model.ListDeployKeysOptions{RepoID: ctx.Repo.Repository.ID})
	if err != nil {
		ctx.ServerError("ListDeployKeys", err)
		return
	}
	ctx.Data["Deploykeys"] = keys

	if ctx.HasError() {
		ctx.HTML(http.StatusOK, tplDeployKeys)
		return
	}

	content, err := asymkey_model.CheckPublicKeyString(form.Content)
	if err != nil {
		if db.IsErrSSHDisabled(err) {
			ctx.Flash.Info(ctx.Tr("settings.ssh_disabled"))
		} else if asymkey_model.IsErrKeyUnableVerify(err) {
			ctx.Flash.Info(ctx.Tr("form.unable_verify_ssh_key"))
		} else {
			ctx.Data["HasError"] = true
			ctx.Data["Err_Content"] = true
			ctx.Flash.Error(ctx.Tr("form.invalid_ssh_key", err.Error()))
		}
		ctx.Redirect(ctx.Repo.RepoLink + "/settings/keys")
		return
	}

	key, err := asymkey_model.AddDeployKey(ctx.Repo.Repository.ID, form.Title, content, !form.IsWritable)
	if err != nil {
		ctx.Data["HasError"] = true
		switch {
		case asymkey_model.IsErrDeployKeyAlreadyExist(err):
			ctx.Data["Err_Content"] = true
			ctx.RenderWithErr(ctx.Tr("repo.settings.key_been_used"), tplDeployKeys, &form)
		case asymkey_model.IsErrKeyAlreadyExist(err):
			ctx.Data["Err_Content"] = true
			ctx.RenderWithErr(ctx.Tr("settings.ssh_key_been_used"), tplDeployKeys, &form)
		case asymkey_model.IsErrKeyNameAlreadyUsed(err):
			ctx.Data["Err_Title"] = true
			ctx.RenderWithErr(ctx.Tr("repo.settings.key_name_used"), tplDeployKeys, &form)
		case asymkey_model.IsErrDeployKeyNameAlreadyUsed(err):
			ctx.Data["Err_Title"] = true
			ctx.RenderWithErr(ctx.Tr("repo.settings.key_name_used"), tplDeployKeys, &form)
		default:
			ctx.ServerError("AddDeployKey", err)
		}
		return
	}

	log.Trace("Deploy key added: %d", ctx.Repo.Repository.ID)
	ctx.Flash.Success(ctx.Tr("repo.settings.add_key_success", key.Name))
	ctx.Redirect(ctx.Repo.RepoLink + "/settings/keys")
}

// DeleteDeployKey response for deleting a deploy key
func DeleteDeployKey(ctx *context.Context) {
	if err := asymkey_service.DeleteDeployKey(ctx.User, ctx.FormInt64("id")); err != nil {
		ctx.Flash.Error("DeleteDeployKey: " + err.Error())
	} else {
		ctx.Flash.Success(ctx.Tr("repo.settings.deploy_key_deletion_success"))
	}

	ctx.JSON(http.StatusOK, map[string]interface{}{
		"redirect": ctx.Repo.RepoLink + "/settings/keys",
	})
}

// UpdateAvatarSetting update repo's avatar
func UpdateAvatarSetting(ctx *context.Context, form forms.AvatarForm) error {
	ctxRepo := ctx.Repo.Repository

	if form.Avatar == nil {
		// No avatar is uploaded and we not removing it here.
		// No random avatar generated here.
		// Just exit, no action.
		if ctxRepo.CustomAvatarRelativePath() == "" {
			log.Trace("No avatar was uploaded for repo: %d. Default icon will appear instead.", ctxRepo.ID)
		}
		return nil
	}

	r, err := form.Avatar.Open()
	if err != nil {
		return fmt.Errorf("Avatar.Open: %v", err)
	}
	defer r.Close()

	if form.Avatar.Size > setting.Avatar.MaxFileSize {
		return errors.New(ctx.Tr("settings.uploaded_avatar_is_too_big"))
	}

	data, err := io.ReadAll(r)
	if err != nil {
		return fmt.Errorf("io.ReadAll: %v", err)
	}
	st := typesniffer.DetectContentType(data)
	if !(st.IsImage() && !st.IsSvgImage()) {
		return errors.New(ctx.Tr("settings.uploaded_avatar_not_a_image"))
	}
	if err = repo_service.UploadAvatar(ctxRepo, data); err != nil {
		return fmt.Errorf("UploadAvatar: %v", err)
	}
	return nil
}

// SettingsAvatar save new POSTed repository avatar
func SettingsAvatar(ctx *context.Context) {
	form := web.GetForm(ctx).(*forms.AvatarForm)
	form.Source = forms.AvatarLocal
	if err := UpdateAvatarSetting(ctx, *form); err != nil {
		ctx.Flash.Error(err.Error())
	} else {
		ctx.Flash.Success(ctx.Tr("repo.settings.update_avatar_success"))
	}
	ctx.Redirect(ctx.Repo.RepoLink + "/settings")
}

// SettingsDeleteAvatar delete repository avatar
func SettingsDeleteAvatar(ctx *context.Context) {
	if err := repo_service.DeleteAvatar(ctx.Repo.Repository); err != nil {
		ctx.Flash.Error(fmt.Sprintf("DeleteAvatar: %v", err))
	}
	ctx.Redirect(ctx.Repo.RepoLink + "/settings")
}

func selectPushMirrorByForm(form *forms.RepoSettingForm, repo *repo_model.Repository) (*repo_model.PushMirror, error) {
	id, err := strconv.ParseInt(form.PushMirrorID, 10, 64)
	if err != nil {
		return nil, err
	}

	pushMirrors, err := repo_model.GetPushMirrorsByRepoID(repo.ID)
	if err != nil {
		return nil, err
	}

	for _, m := range pushMirrors {
		if m.ID == id {
			return m, nil
		}
	}

	return nil, fmt.Errorf("PushMirror[%v] not associated to repository %v", id, repo)
}<|MERGE_RESOLUTION|>--- conflicted
+++ resolved
@@ -69,33 +69,29 @@
 	signing, _ := asymkey_service.SigningKey(ctx.Repo.Repository.RepoPath())
 	ctx.Data["SigningKeyAvailable"] = len(signing) > 0
 	ctx.Data["SigningSettings"] = setting.Repository.Signing
-<<<<<<< HEAD
 	ctx.Data["CodeIndexerEnabled"] = setting.Indexer.RepoIndexerEnabled
-
-	if ctx.Repo.IsAdmin() {
+	if ctx.User.IsAdmin {
 		if setting.Indexer.RepoIndexerEnabled {
-			status, err := ctx.Repo.Repository.GetIndexerStatus(models.RepoIndexerTypeCode)
+			status, err := repo_model.GetIndexerStatus(ctx.Repo.Repository, repo_model.RepoIndexerTypeCode)
 			if err != nil {
 				ctx.ServerError("repo.indexer_status", err)
 				return
 			}
 			ctx.Data["CodeIndexerStatus"] = status
 		}
-		status, err := ctx.Repo.Repository.GetIndexerStatus(models.RepoIndexerTypeStats)
+		status, err := repo_model.GetIndexerStatus(ctx.Repo.Repository, repo_model.RepoIndexerTypeStats)
 		if err != nil {
 			ctx.ServerError("repo.indexer_status", err)
 			return
 		}
 		ctx.Data["StatsIndexerStatus"] = status
 	}
-=======
 	pushMirrors, err := repo_model.GetPushMirrorsByRepoID(ctx.Repo.Repository.ID)
 	if err != nil {
 		ctx.ServerError("GetPushMirrorsByRepoID", err)
 		return
 	}
 	ctx.Data["PushMirrors"] = pushMirrors
->>>>>>> f58e687a
 
 	ctx.HTML(http.StatusOK, tplSettingsOptions)
 }
@@ -544,7 +540,7 @@
 			return
 		}
 
-		switch form.Index {
+		switch form.RequestReindexType {
 		case "stats":
 			if err := stats.UpdateRepoIndexer(ctx.Repo.Repository); err != nil {
 				ctx.ServerError("UpdateStatsRepondexer", err)
@@ -561,7 +557,7 @@
 			return
 		}
 
-		log.Trace("Repository reindex for %s requested: %s/%s", form.Index, ctx.Repo.Owner.Name, repo.Name)
+		log.Trace("Repository reindex for %s requested: %s/%s", form.RequestReindexType, ctx.Repo.Owner.Name, repo.Name)
 
 		ctx.Flash.Success(ctx.Tr("repo.settings.reindex_requested"))
 		ctx.Redirect(ctx.Repo.RepoLink + "/settings")
