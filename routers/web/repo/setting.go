--- conflicted
+++ resolved
@@ -371,7 +371,7 @@
 			SyncOnCommit: form.PushMirrorSyncOnCommit,
 			Interval:     interval,
 		}
-<<<<<<< HEAD
+
 		if form.PushMirrorUsePublicKey {
 			publicKey, privateKey, err := crypto.GenerateEd25519Keypair()
 			if err != nil {
@@ -382,10 +382,7 @@
 			m.PublicKey = string(publicKey)
 		}
 
-		if err := repo_model.InsertPushMirror(m); err != nil {
-=======
 		if err := repo_model.InsertPushMirror(ctx, m); err != nil {
->>>>>>> 8cceee40
 			ctx.ServerError("InsertPushMirror", err)
 			return
 		}
