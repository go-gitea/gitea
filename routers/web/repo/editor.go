--- conflicted
+++ resolved
@@ -145,16 +145,12 @@
 		}
 
 		blob := entry.Blob()
-<<<<<<< HEAD
-		dataRc, err := blob.DataAsync()
-=======
 		if blob.Size() >= setting.UI.MaxDisplayFileSize {
 			ctx.NotFound(err)
 			return
 		}
 
 		buf, dataRc, fInfo, err := getFileReader(ctx, ctx.Repo.Repository.ID, blob)
->>>>>>> 62f73491
 		if err != nil {
 			if git.IsErrNotExist(err) {
 				ctx.NotFound(err)
@@ -169,16 +165,7 @@
 		ctx.Data["FileSize"] = blob.Size()
 
 		// Only some file types are editable online as text.
-<<<<<<< HEAD
-		ctx.Data["IsFileEditable"] = typesniffer.DetectContentType(buf).IsRepresentableAsText()
-=======
-		if !fInfo.isTextFile || fInfo.isLFSFile {
-			ctx.NotFound(nil)
-			return
-		}
-
-		d, _ := io.ReadAll(dataRc)
->>>>>>> 62f73491
+		ctx.Data["IsFileEditable"] = fInfo.isTextFile && !fInfo.isLFSFile
 
 		if blob.Size() >= setting.UI.MaxDisplayFileSize {
 			ctx.Data["IsFileTooLarge"] = true
