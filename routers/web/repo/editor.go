--- conflicted
+++ resolved
@@ -173,14 +173,7 @@
 		ctx.Data["FileSize"] = blob.Size()
 
 		// Only some file types are editable online as text.
-<<<<<<< HEAD
-		ctx.Data["IsFileEditable"] = fInfo.isTextFile && !fInfo.isLFSFile && blob.Size() < setting.UI.MaxDisplayFileSize
-=======
-		if !fInfo.st.IsRepresentableAsText() || fInfo.isLFSFile {
-			ctx.NotFound(nil)
-			return
-		}
->>>>>>> 12bf0b8e
+		ctx.Data["IsFileEditable"] = fInfo.st.IsRepresentableAsText() && !fInfo.isLFSFile && blob.Size() < setting.UI.MaxDisplayFileSize
 
 		if fInfo.isLFSFile {
 			ctx.Data["NotEditableReason"] = ctx.Tr("repo.editor.cannot_edit_lfs_files")
