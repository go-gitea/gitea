--- conflicted
+++ resolved
@@ -82,12 +82,7 @@
 		ctx.ServerError("CommitsByRange", err)
 		return
 	}
-<<<<<<< HEAD
-=======
 	ctx.Data["Commits"] = processGitCommits(ctx, commits)
->>>>>>> 36232b69
-
-	ctx.Data["Commits"] = git_model.ConvertFromGitCommit(ctx, commits, ctx.Repo.Repository)
 	commitIDs := make([]string, 0, len(commits))
 	for _, c := range commits {
 		commitIDs = append(commitIDs, c.ID.String())
