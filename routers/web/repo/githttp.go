// Copyright 2014 The Gogs Authors. All rights reserved.
// Copyright 2019 The Gitea Authors. All rights reserved.
// SPDX-License-Identifier: MIT

package repo

import (
	"compress/gzip"
	"fmt"
	"net/http"
	"os"
	"regexp"
	"slices"
	"strconv"
	"strings"
	"sync"
	"time"

	actions_model "code.gitea.io/gitea/models/actions"
	auth_model "code.gitea.io/gitea/models/auth"
	"code.gitea.io/gitea/models/perm"
	access_model "code.gitea.io/gitea/models/perm/access"
	repo_model "code.gitea.io/gitea/models/repo"
	"code.gitea.io/gitea/models/unit"
	"code.gitea.io/gitea/modules/git"
<<<<<<< HEAD
	"code.gitea.io/gitea/modules/gitrepo"
=======
	"code.gitea.io/gitea/modules/git/gitcmd"
>>>>>>> 6033c47f
	"code.gitea.io/gitea/modules/log"
	repo_module "code.gitea.io/gitea/modules/repository"
	"code.gitea.io/gitea/modules/setting"
	"code.gitea.io/gitea/modules/structs"
	"code.gitea.io/gitea/services/context"
	repo_service "code.gitea.io/gitea/services/repository"

	"github.com/go-chi/cors"
)

func HTTPGitEnabledHandler(ctx *context.Context) {
	if setting.Repository.DisableHTTPGit {
		ctx.Resp.WriteHeader(http.StatusForbidden)
		_, _ = ctx.Resp.Write([]byte("Interacting with repositories by HTTP protocol is not allowed"))
	}
}

func CorsHandler() func(next http.Handler) http.Handler {
	if setting.Repository.AccessControlAllowOrigin != "" {
		return cors.Handler(cors.Options{
			AllowedOrigins: []string{setting.Repository.AccessControlAllowOrigin},
			AllowedHeaders: []string{"Content-Type", "Authorization", "User-Agent"},
		})
	}
	return func(next http.Handler) http.Handler {
		return next
	}
}

// httpBase implementation git smart HTTP protocol
func httpBase(ctx *context.Context) *serviceHandler {
	username := ctx.PathParam("username")
	reponame := strings.TrimSuffix(ctx.PathParam("reponame"), ".git")

	if ctx.FormString("go-get") == "1" {
		context.EarlyResponseForGoGetMeta(ctx)
		return nil
	}

	var isPull, receivePack bool
	service := ctx.FormString("service")
	if service == "git-receive-pack" ||
		strings.HasSuffix(ctx.Req.URL.Path, "git-receive-pack") {
		isPull = false
		receivePack = true
	} else if service == "git-upload-pack" ||
		strings.HasSuffix(ctx.Req.URL.Path, "git-upload-pack") {
		isPull = true
	} else if service == "git-upload-archive" ||
		strings.HasSuffix(ctx.Req.URL.Path, "git-upload-archive") {
		isPull = true
	} else {
		isPull = ctx.Req.Method == http.MethodHead || ctx.Req.Method == http.MethodGet
	}

	var accessMode perm.AccessMode
	if isPull {
		accessMode = perm.AccessModeRead
	} else {
		accessMode = perm.AccessModeWrite
	}

	isWiki := false
	unitType := unit.TypeCode

	if strings.HasSuffix(reponame, ".wiki") {
		isWiki = true
		unitType = unit.TypeWiki
		reponame = reponame[:len(reponame)-5]
	}

	owner := ctx.ContextUser
	if !owner.IsOrganization() && !owner.IsActive {
		ctx.PlainText(http.StatusForbidden, "Repository cannot be accessed. You cannot push or open issues/pull-requests.")
		return nil
	}

	repoExist := true
	repo, err := repo_model.GetRepositoryByName(ctx, owner.ID, reponame)
	if err != nil {
		if !repo_model.IsErrRepoNotExist(err) {
			ctx.ServerError("GetRepositoryByName", err)
			return nil
		}

		if redirectRepoID, err := repo_model.LookupRedirect(ctx, owner.ID, reponame); err == nil {
			context.RedirectToRepo(ctx.Base, redirectRepoID)
			return nil
		}
		repoExist = false
	}

	// Don't allow pushing if the repo is archived
	if repoExist && repo.IsArchived && !isPull {
		ctx.PlainText(http.StatusForbidden, "This repo is archived. You can view files and clone it, but cannot push or open issues/pull-requests.")
		return nil
	}

	// Only public pull don't need auth.
	isPublicPull := repoExist && !repo.IsPrivate && isPull
	var (
		askAuth = !isPublicPull || setting.Service.RequireSignInViewStrict
		environ []string
	)

	// don't allow anonymous pulls if organization is not public
	if isPublicPull {
		if err := repo.LoadOwner(ctx); err != nil {
			ctx.ServerError("LoadOwner", err)
			return nil
		}

		askAuth = askAuth || (repo.Owner.Visibility != structs.VisibleTypePublic)
	}

	// check access
	if askAuth {
		// rely on the results of Contexter
		if !ctx.IsSigned {
			// TODO: support digit auth - which would be Authorization header with digit
			ctx.Resp.Header().Set("WWW-Authenticate", `Basic realm="Gitea"`)
			ctx.HTTPError(http.StatusUnauthorized)
			return nil
		}

		context.CheckRepoScopedToken(ctx, repo, auth_model.GetScopeLevelFromAccessMode(accessMode))
		if ctx.Written() {
			return nil
		}

		if ctx.IsBasicAuth && ctx.Data["IsApiToken"] != true && ctx.Data["IsActionsToken"] != true {
			_, err = auth_model.GetTwoFactorByUID(ctx, ctx.Doer.ID)
			if err == nil {
				// TODO: This response should be changed to "invalid credentials" for security reasons once the expectation behind it (creating an app token to authenticate) is properly documented
				ctx.PlainText(http.StatusUnauthorized, "Users with two-factor authentication enabled cannot perform HTTP/HTTPS operations via plain username and password. Please create and use a personal access token on the user settings page")
				return nil
			} else if !auth_model.IsErrTwoFactorNotEnrolled(err) {
				ctx.ServerError("IsErrTwoFactorNotEnrolled", err)
				return nil
			}
		}

		if !ctx.Doer.IsActive || ctx.Doer.ProhibitLogin {
			ctx.PlainText(http.StatusForbidden, "Your account is disabled.")
			return nil
		}

		environ = []string{
			repo_module.EnvRepoUsername + "=" + username,
			repo_module.EnvRepoName + "=" + reponame,
			repo_module.EnvPusherName + "=" + ctx.Doer.Name,
			repo_module.EnvPusherID + fmt.Sprintf("=%d", ctx.Doer.ID),
			repo_module.EnvAppURL + "=" + setting.AppURL,
		}

		if repoExist {
			// Because of special ref "refs/for" .. , need delay write permission check
			if git.DefaultFeatures().SupportProcReceive {
				accessMode = perm.AccessModeRead
			}

			if ctx.Data["IsActionsToken"] == true {
				taskID := ctx.Data["ActionsTaskID"].(int64)
				task, err := actions_model.GetTaskByID(ctx, taskID)
				if err != nil {
					ctx.ServerError("GetTaskByID", err)
					return nil
				}
				if task.RepoID != repo.ID {
					ctx.PlainText(http.StatusForbidden, "User permission denied")
					return nil
				}

				if task.IsForkPullRequest {
					if accessMode > perm.AccessModeRead {
						ctx.PlainText(http.StatusForbidden, "User permission denied")
						return nil
					}
					environ = append(environ, fmt.Sprintf("%s=%d", repo_module.EnvActionPerm, perm.AccessModeRead))
				} else {
					if accessMode > perm.AccessModeWrite {
						ctx.PlainText(http.StatusForbidden, "User permission denied")
						return nil
					}
					environ = append(environ, fmt.Sprintf("%s=%d", repo_module.EnvActionPerm, perm.AccessModeWrite))
				}
			} else {
				p, err := access_model.GetUserRepoPermission(ctx, repo, ctx.Doer)
				if err != nil {
					ctx.ServerError("GetUserRepoPermission", err)
					return nil
				}

				if !p.CanAccess(accessMode, unitType) {
					ctx.PlainText(http.StatusNotFound, "Repository not found")
					return nil
				}
			}

			if !isPull && repo.IsMirror {
				ctx.PlainText(http.StatusForbidden, "mirror repository is read-only")
				return nil
			}
		}

		if !ctx.Doer.KeepEmailPrivate {
			environ = append(environ, repo_module.EnvPusherEmail+"="+ctx.Doer.Email)
		}

		if isWiki {
			environ = append(environ, repo_module.EnvRepoIsWiki+"=true")
		} else {
			environ = append(environ, repo_module.EnvRepoIsWiki+"=false")
		}
	}

	if !repoExist {
		if !receivePack {
			ctx.PlainText(http.StatusNotFound, "Repository not found")
			return nil
		}

		if isWiki { // you cannot send wiki operation before create the repository
			ctx.PlainText(http.StatusNotFound, "Repository not found")
			return nil
		}

		if owner.IsOrganization() && !setting.Repository.EnablePushCreateOrg {
			ctx.PlainText(http.StatusForbidden, "Push to create is not enabled for organizations.")
			return nil
		}
		if !owner.IsOrganization() && !setting.Repository.EnablePushCreateUser {
			ctx.PlainText(http.StatusForbidden, "Push to create is not enabled for users.")
			return nil
		}

		// Return dummy payload if GET receive-pack
		if ctx.Req.Method == http.MethodGet {
			dummyInfoRefs(ctx)
			return nil
		}

		repo, err = repo_service.PushCreateRepo(ctx, ctx.Doer, owner, reponame)
		if err != nil {
			log.Error("pushCreateRepo: %v", err)
			ctx.Status(http.StatusNotFound)
			return nil
		}
	}

	if isWiki {
		// Ensure the wiki is enabled before we allow access to it
		if _, err := repo.GetUnit(ctx, unit.TypeWiki); err != nil {
			if repo_model.IsErrUnitTypeNotExist(err) {
				ctx.PlainText(http.StatusForbidden, "repository wiki is disabled")
				return nil
			}
			log.Error("Failed to get the wiki unit in %-v Error: %v", repo, err)
			ctx.ServerError("GetUnit(UnitTypeWiki) for "+repo.FullName(), err)
			return nil
		}
	}

	environ = append(environ, repo_module.EnvRepoID+fmt.Sprintf("=%d", repo.ID))

	ctx.Req.URL.Path = strings.ToLower(ctx.Req.URL.Path) // blue: In case some repo name has upper case name

	return &serviceHandler{repo, isWiki, environ}
}

var (
	infoRefsCache []byte
	infoRefsOnce  sync.Once
)

func dummyInfoRefs(ctx *context.Context) {
	infoRefsOnce.Do(func() {
		tmpDir, cleanup, err := setting.AppDataTempDir("git-repo-content").MkdirTempRandom("gitea-info-refs-cache")
		if err != nil {
			log.Error("Failed to create temp dir for git-receive-pack cache: %v", err)
			return
		}
		defer cleanup()

		if err := git.InitRepository(ctx, tmpDir, true, git.Sha1ObjectFormat.Name()); err != nil {
			log.Error("Failed to init bare repo for git-receive-pack cache: %v", err)
			return
		}

		refs, _, err := gitcmd.NewCommand("receive-pack", "--stateless-rpc", "--advertise-refs", ".").RunStdBytes(ctx, &gitcmd.RunOpts{Dir: tmpDir})
		if err != nil {
			log.Error(fmt.Sprintf("%v - %s", err, string(refs)))
		}

		log.Debug("populating infoRefsCache: \n%s", string(refs))
		infoRefsCache = refs
	})

	ctx.RespHeader().Set("Expires", "Fri, 01 Jan 1980 00:00:00 GMT")
	ctx.RespHeader().Set("Pragma", "no-cache")
	ctx.RespHeader().Set("Cache-Control", "no-cache, max-age=0, must-revalidate")
	ctx.RespHeader().Set("Content-Type", "application/x-git-receive-pack-advertisement")
	_, _ = ctx.Write(packetWrite("# service=git-receive-pack\n"))
	_, _ = ctx.Write([]byte("0000"))
	_, _ = ctx.Write(infoRefsCache)
}

type serviceHandler struct {
	repo    *repo_model.Repository
	isWiki  bool
	environ []string
}

func (h *serviceHandler) getStorageRepo() gitrepo.Repository {
	if h.isWiki {
		return h.repo.WikiStorageRepo()
	}
	return h.repo
}

func setHeaderNoCache(ctx *context.Context) {
	ctx.Resp.Header().Set("Expires", "Fri, 01 Jan 1980 00:00:00 GMT")
	ctx.Resp.Header().Set("Pragma", "no-cache")
	ctx.Resp.Header().Set("Cache-Control", "no-cache, max-age=0, must-revalidate")
}

func setHeaderCacheForever(ctx *context.Context) {
	now := time.Now().Unix()
	expires := now + 31536000
	ctx.Resp.Header().Set("Date", strconv.FormatInt(now, 10))
	ctx.Resp.Header().Set("Expires", strconv.FormatInt(expires, 10))
	ctx.Resp.Header().Set("Cache-Control", "public, max-age=31536000")
}

func containsParentDirectorySeparator(v string) bool {
	if !strings.Contains(v, "..") {
		return false
	}
	return slices.Contains(strings.FieldsFunc(v, isSlashRune), "..")
}

func isSlashRune(r rune) bool { return r == '/' || r == '\\' }

func (h *serviceHandler) sendFile(ctx *context.Context, contentType, file string) {
	if containsParentDirectorySeparator(file) {
		log.Error("request file path contains invalid path: %v", file)
		ctx.Resp.WriteHeader(http.StatusBadRequest)
		return
	}

	fs := gitrepo.GetRepoFS(h.getStorageRepo())
	f, err := fs.Open(file)
	if err != nil {
		if os.IsNotExist(err) {
			ctx.Resp.WriteHeader(http.StatusNotFound)
		} else {
			log.Error("Unable to open file %s: %v", file, err)
			ctx.Resp.WriteHeader(http.StatusInternalServerError)
		}
		return
	}

	fi, err := f.Stat()
	f.Close()
	if err != nil {
		log.Error("Unable to stat file %s: %v", file, err)
		ctx.Resp.WriteHeader(http.StatusInternalServerError)
		return
	}

	ctx.Resp.Header().Set("Content-Type", contentType)
	ctx.Resp.Header().Set("Content-Length", strconv.FormatInt(fi.Size(), 10))
	// http.TimeFormat required a UTC time, refer to https://pkg.go.dev/net/http#TimeFormat
	ctx.Resp.Header().Set("Last-Modified", fi.ModTime().UTC().Format(http.TimeFormat))
	http.ServeFileFS(ctx.Resp, ctx.Req, fs, file)
}

// one or more key=value pairs separated by colons
var safeGitProtocolHeader = regexp.MustCompile(`^[0-9a-zA-Z]+=[0-9a-zA-Z]+(:[0-9a-zA-Z]+=[0-9a-zA-Z]+)*$`)

<<<<<<< HEAD
=======
func prepareGitCmdWithAllowedService(service string) (*gitcmd.Command, error) {
	if service == "receive-pack" {
		return gitcmd.NewCommand("receive-pack"), nil
	}
	if service == "upload-pack" {
		return gitcmd.NewCommand("upload-pack"), nil
	}

	return nil, fmt.Errorf("service %q is not allowed", service)
}

>>>>>>> 6033c47f
func serviceRPC(ctx *context.Context, h *serviceHandler, service string) {
	defer func() {
		if err := ctx.Req.Body.Close(); err != nil {
			log.Error("serviceRPC: Close: %v", err)
		}
	}()

	expectedContentType := fmt.Sprintf("application/x-git-%s-request", service)
	if ctx.Req.Header.Get("Content-Type") != expectedContentType {
		log.Error("Content-Type (%q) doesn't match expected: %q", ctx.Req.Header.Get("Content-Type"), expectedContentType)
		ctx.Resp.WriteHeader(http.StatusUnauthorized)
		return
	}

	if service != "upload-pack" && service != "receive-pack" {
		log.Error("Invalid service: %q", service)
		ctx.Resp.WriteHeader(http.StatusUnauthorized)
		return
	}

	ctx.Resp.Header().Set("Content-Type", fmt.Sprintf("application/x-git-%s-result", service))

	reqBody := ctx.Req.Body
	var err error
	// Handle GZIP.
	if ctx.Req.Header.Get("Content-Encoding") == "gzip" {
		reqBody, err = gzip.NewReader(reqBody)
		if err != nil {
			log.Error("Fail to create gzip reader: %v", err)
			ctx.Resp.WriteHeader(http.StatusInternalServerError)
			return
		}
	}

	// set this for allow pre-receive and post-receive execute
	h.environ = append(h.environ, "SSH_ORIGINAL_COMMAND="+service)

	if protocol := ctx.Req.Header.Get("Git-Protocol"); protocol != "" && safeGitProtocolHeader.MatchString(protocol) {
		h.environ = append(h.environ, "GIT_PROTOCOL="+protocol)
	}

<<<<<<< HEAD
	if stderr, err := gitrepo.StatelessRPC(ctx, h.getStorageRepo(), service, h.environ, reqBody, ctx.Resp); err != nil {
=======
	var stderr bytes.Buffer
	cmd.AddArguments("--stateless-rpc").AddDynamicArguments(h.getRepoDir())
	if err := cmd.Run(ctx, &gitcmd.RunOpts{
		Dir:               h.getRepoDir(),
		Env:               append(os.Environ(), h.environ...),
		Stdout:            ctx.Resp,
		Stdin:             reqBody,
		Stderr:            &stderr,
		UseContextTimeout: true,
	}); err != nil {
>>>>>>> 6033c47f
		if !git.IsErrCanceledOrKilled(err) {
			log.Error("Fail to serve RPC(%s) in %s: %v - %s", service, h.getStorageRepo().RelativePath(), err, stderr)
		}
		return
	}
}

// ServiceUploadPack implements Git Smart HTTP protocol
func ServiceUploadPack(ctx *context.Context) {
	h := httpBase(ctx)
	if h != nil {
		serviceRPC(ctx, h, "upload-pack")
	}
}

// ServiceReceivePack implements Git Smart HTTP protocol
func ServiceReceivePack(ctx *context.Context) {
	h := httpBase(ctx)
	if h != nil {
		serviceRPC(ctx, h, "receive-pack")
	}
}

func getServiceType(ctx *context.Context) string {
	serviceType := ctx.Req.FormValue("service")
	if !strings.HasPrefix(serviceType, "git-") {
		return ""
	}
	return strings.TrimPrefix(serviceType, "git-")
}

<<<<<<< HEAD
=======
func updateServerInfo(ctx gocontext.Context, dir string) []byte {
	out, _, err := gitcmd.NewCommand("update-server-info").RunStdBytes(ctx, &gitcmd.RunOpts{Dir: dir})
	if err != nil {
		log.Error(fmt.Sprintf("%v - %s", err, string(out)))
	}
	return out
}

>>>>>>> 6033c47f
func packetWrite(str string) []byte {
	s := strconv.FormatInt(int64(len(str)+4), 16)
	if len(s)%4 != 0 {
		s = strings.Repeat("0", 4-len(s)%4) + s
	}
	return []byte(s + str)
}

// GetInfoRefs implements Git dumb HTTP
func GetInfoRefs(ctx *context.Context) {
	h := httpBase(ctx)
	if h == nil {
		return
	}
	setHeaderNoCache(ctx)
	service := getServiceType(ctx)
	if service == "upload-pack" || service == "receive-pack" {
		if protocol := ctx.Req.Header.Get("Git-Protocol"); protocol != "" && safeGitProtocolHeader.MatchString(protocol) {
			h.environ = append(h.environ, "GIT_PROTOCOL="+protocol)
		}

<<<<<<< HEAD
		refs, err := gitrepo.StatelessRPCAdvertiseRefs(ctx, h.getStorageRepo(), service, h.environ)
=======
		refs, _, err := cmd.AddArguments("--stateless-rpc", "--advertise-refs", ".").RunStdBytes(ctx, &gitcmd.RunOpts{Env: h.environ, Dir: h.getRepoDir()})
>>>>>>> 6033c47f
		if err != nil {
			log.Error(fmt.Sprintf("%v - %s", err, string(refs)))
		}

		ctx.Resp.Header().Set("Content-Type", fmt.Sprintf("application/x-git-%s-advertisement", service))
		ctx.Resp.WriteHeader(http.StatusOK)
		_, _ = ctx.Resp.Write(packetWrite("# service=git-" + service + "\n"))
		_, _ = ctx.Resp.Write([]byte("0000"))
		_, _ = ctx.Resp.Write(refs)
	} else {
		if err := gitrepo.UpdateServerInfo(ctx, h.getStorageRepo()); err != nil {
			log.Error("Failed to update server info: %v", err)
		}
		h.sendFile(ctx, "text/plain; charset=utf-8", "info/refs")
	}
}

// GetTextFile implements Git dumb HTTP
func GetTextFile(p string) func(*context.Context) {
	return func(ctx *context.Context) {
		h := httpBase(ctx)
		if h != nil {
			setHeaderNoCache(ctx)
			file := ctx.PathParam("file")
			if file != "" {
				h.sendFile(ctx, "text/plain", "objects/info/"+file)
			} else {
				h.sendFile(ctx, "text/plain", p)
			}
		}
	}
}

// GetInfoPacks implements Git dumb HTTP
func GetInfoPacks(ctx *context.Context) {
	h := httpBase(ctx)
	if h != nil {
		setHeaderCacheForever(ctx)
		h.sendFile(ctx, "text/plain; charset=utf-8", "objects/info/packs")
	}
}

// GetLooseObject implements Git dumb HTTP
func GetLooseObject(ctx *context.Context) {
	h := httpBase(ctx)
	if h != nil {
		setHeaderCacheForever(ctx)
		h.sendFile(ctx, "application/x-git-loose-object", fmt.Sprintf("objects/%s/%s",
			ctx.PathParam("head"), ctx.PathParam("hash")))
	}
}

// GetPackFile implements Git dumb HTTP
func GetPackFile(ctx *context.Context) {
	h := httpBase(ctx)
	if h != nil {
		setHeaderCacheForever(ctx)
		h.sendFile(ctx, "application/x-git-packed-objects", "objects/pack/pack-"+ctx.PathParam("file")+".pack")
	}
}

// GetIdxFile implements Git dumb HTTP
func GetIdxFile(ctx *context.Context) {
	h := httpBase(ctx)
	if h != nil {
		setHeaderCacheForever(ctx)
		h.sendFile(ctx, "application/x-git-packed-objects-toc", "objects/pack/pack-"+ctx.PathParam("file")+".idx")
	}
}<|MERGE_RESOLUTION|>--- conflicted
+++ resolved
@@ -23,11 +23,8 @@
 	repo_model "code.gitea.io/gitea/models/repo"
 	"code.gitea.io/gitea/models/unit"
 	"code.gitea.io/gitea/modules/git"
-<<<<<<< HEAD
+	"code.gitea.io/gitea/modules/git/gitcmd"
 	"code.gitea.io/gitea/modules/gitrepo"
-=======
-	"code.gitea.io/gitea/modules/git/gitcmd"
->>>>>>> 6033c47f
 	"code.gitea.io/gitea/modules/log"
 	repo_module "code.gitea.io/gitea/modules/repository"
 	"code.gitea.io/gitea/modules/setting"
@@ -408,20 +405,6 @@
 // one or more key=value pairs separated by colons
 var safeGitProtocolHeader = regexp.MustCompile(`^[0-9a-zA-Z]+=[0-9a-zA-Z]+(:[0-9a-zA-Z]+=[0-9a-zA-Z]+)*$`)
 
-<<<<<<< HEAD
-=======
-func prepareGitCmdWithAllowedService(service string) (*gitcmd.Command, error) {
-	if service == "receive-pack" {
-		return gitcmd.NewCommand("receive-pack"), nil
-	}
-	if service == "upload-pack" {
-		return gitcmd.NewCommand("upload-pack"), nil
-	}
-
-	return nil, fmt.Errorf("service %q is not allowed", service)
-}
-
->>>>>>> 6033c47f
 func serviceRPC(ctx *context.Context, h *serviceHandler, service string) {
 	defer func() {
 		if err := ctx.Req.Body.Close(); err != nil {
@@ -463,20 +446,7 @@
 		h.environ = append(h.environ, "GIT_PROTOCOL="+protocol)
 	}
 
-<<<<<<< HEAD
 	if stderr, err := gitrepo.StatelessRPC(ctx, h.getStorageRepo(), service, h.environ, reqBody, ctx.Resp); err != nil {
-=======
-	var stderr bytes.Buffer
-	cmd.AddArguments("--stateless-rpc").AddDynamicArguments(h.getRepoDir())
-	if err := cmd.Run(ctx, &gitcmd.RunOpts{
-		Dir:               h.getRepoDir(),
-		Env:               append(os.Environ(), h.environ...),
-		Stdout:            ctx.Resp,
-		Stdin:             reqBody,
-		Stderr:            &stderr,
-		UseContextTimeout: true,
-	}); err != nil {
->>>>>>> 6033c47f
 		if !git.IsErrCanceledOrKilled(err) {
 			log.Error("Fail to serve RPC(%s) in %s: %v - %s", service, h.getStorageRepo().RelativePath(), err, stderr)
 		}
@@ -508,17 +478,6 @@
 	return strings.TrimPrefix(serviceType, "git-")
 }
 
-<<<<<<< HEAD
-=======
-func updateServerInfo(ctx gocontext.Context, dir string) []byte {
-	out, _, err := gitcmd.NewCommand("update-server-info").RunStdBytes(ctx, &gitcmd.RunOpts{Dir: dir})
-	if err != nil {
-		log.Error(fmt.Sprintf("%v - %s", err, string(out)))
-	}
-	return out
-}
-
->>>>>>> 6033c47f
 func packetWrite(str string) []byte {
 	s := strconv.FormatInt(int64(len(str)+4), 16)
 	if len(s)%4 != 0 {
@@ -540,11 +499,7 @@
 			h.environ = append(h.environ, "GIT_PROTOCOL="+protocol)
 		}
 
-<<<<<<< HEAD
 		refs, err := gitrepo.StatelessRPCAdvertiseRefs(ctx, h.getStorageRepo(), service, h.environ)
-=======
-		refs, _, err := cmd.AddArguments("--stateless-rpc", "--advertise-refs", ".").RunStdBytes(ctx, &gitcmd.RunOpts{Env: h.environ, Dir: h.getRepoDir()})
->>>>>>> 6033c47f
 		if err != nil {
 			log.Error(fmt.Sprintf("%v - %s", err, string(refs)))
 		}
