// Copyright 2014 The Gogs Authors. All rights reserved.
// Copyright 2019 The Gitea Authors. All rights reserved.
// SPDX-License-Identifier: MIT

package repo

import (
	"compress/gzip"
	"fmt"
	"net/http"
	"os"
	"regexp"
	"slices"
	"strconv"
	"strings"
	"sync"
	"time"

	actions_model "code.gitea.io/gitea/models/actions"
	auth_model "code.gitea.io/gitea/models/auth"
	"code.gitea.io/gitea/models/perm"
	access_model "code.gitea.io/gitea/models/perm/access"
	repo_model "code.gitea.io/gitea/models/repo"
	"code.gitea.io/gitea/models/unit"
	"code.gitea.io/gitea/modules/git"
	"code.gitea.io/gitea/modules/git/gitcmd"
	"code.gitea.io/gitea/modules/gitrepo"
	"code.gitea.io/gitea/modules/log"
	repo_module "code.gitea.io/gitea/modules/repository"
	"code.gitea.io/gitea/modules/setting"
	"code.gitea.io/gitea/modules/structs"
	"code.gitea.io/gitea/services/context"
	repo_service "code.gitea.io/gitea/services/repository"

	"github.com/go-chi/cors"
)

func HTTPGitEnabledHandler(ctx *context.Context) {
	if setting.Repository.DisableHTTPGit {
		ctx.Resp.WriteHeader(http.StatusForbidden)
		_, _ = ctx.Resp.Write([]byte("Interacting with repositories by HTTP protocol is not allowed"))
	}
}

func CorsHandler() func(next http.Handler) http.Handler {
	if setting.Repository.AccessControlAllowOrigin != "" {
		return cors.Handler(cors.Options{
			AllowedOrigins: []string{setting.Repository.AccessControlAllowOrigin},
			AllowedHeaders: []string{"Content-Type", "Authorization", "User-Agent"},
		})
	}
	return func(next http.Handler) http.Handler {
		return next
	}
}

// httpBase implementation git smart HTTP protocol
func httpBase(ctx *context.Context) *serviceHandler {
	username := ctx.PathParam("username")
	reponame := strings.TrimSuffix(ctx.PathParam("reponame"), ".git")

	if ctx.FormString("go-get") == "1" {
		context.EarlyResponseForGoGetMeta(ctx)
		return nil
	}

	var isPull, receivePack bool
	service := ctx.FormString("service")
	if service == "git-receive-pack" ||
		strings.HasSuffix(ctx.Req.URL.Path, "git-receive-pack") {
		isPull = false
		receivePack = true
	} else if service == "git-upload-pack" ||
		strings.HasSuffix(ctx.Req.URL.Path, "git-upload-pack") {
		isPull = true
	} else if service == "git-upload-archive" ||
		strings.HasSuffix(ctx.Req.URL.Path, "git-upload-archive") {
		isPull = true
	} else {
		isPull = ctx.Req.Method == http.MethodHead || ctx.Req.Method == http.MethodGet
	}

	var accessMode perm.AccessMode
	if isPull {
		accessMode = perm.AccessModeRead
	} else {
		accessMode = perm.AccessModeWrite
	}

	isWiki := false
	unitType := unit.TypeCode

	if strings.HasSuffix(reponame, ".wiki") {
		isWiki = true
		unitType = unit.TypeWiki
		reponame = reponame[:len(reponame)-5]
	}

	owner := ctx.ContextUser
	if !owner.IsOrganization() && !owner.IsActive {
		ctx.PlainText(http.StatusForbidden, "Repository cannot be accessed. You cannot push or open issues/pull-requests.")
		return nil
	}

	repoExist := true
	repo, err := repo_model.GetRepositoryByName(ctx, owner.ID, reponame)
	if err != nil {
		if !repo_model.IsErrRepoNotExist(err) {
			ctx.ServerError("GetRepositoryByName", err)
			return nil
		}

		if redirectRepoID, err := repo_model.LookupRedirect(ctx, owner.ID, reponame); err == nil {
			context.RedirectToRepo(ctx.Base, redirectRepoID)
			return nil
		}
		repoExist = false
	}

	// Don't allow pushing if the repo is archived
	if repoExist && repo.IsArchived && !isPull {
		ctx.PlainText(http.StatusForbidden, "This repo is archived. You can view files and clone it, but cannot push or open issues/pull-requests.")
		return nil
	}

	// Only public pull don't need auth.
	isPublicPull := repoExist && !repo.IsPrivate && isPull
	var (
		askAuth = !isPublicPull || setting.Service.RequireSignInViewStrict
		environ []string
	)

	// don't allow anonymous pulls if organization is not public
	if isPublicPull {
		if err := repo.LoadOwner(ctx); err != nil {
			ctx.ServerError("LoadOwner", err)
			return nil
		}

		askAuth = askAuth || (repo.Owner.Visibility != structs.VisibleTypePublic)
	}

	// check access
	if askAuth {
		// rely on the results of Contexter
		if !ctx.IsSigned {
			// TODO: support digit auth - which would be Authorization header with digit
			ctx.Resp.Header().Set("WWW-Authenticate", `Basic realm="Gitea"`)
			ctx.HTTPError(http.StatusUnauthorized)
			return nil
		}

		context.CheckRepoScopedToken(ctx, repo, auth_model.GetScopeLevelFromAccessMode(accessMode))
		if ctx.Written() {
			return nil
		}

		if ctx.IsBasicAuth && ctx.Data["IsApiToken"] != true && ctx.Data["IsActionsToken"] != true {
			_, err = auth_model.GetTwoFactorByUID(ctx, ctx.Doer.ID)
			if err == nil {
				// TODO: This response should be changed to "invalid credentials" for security reasons once the expectation behind it (creating an app token to authenticate) is properly documented
				ctx.PlainText(http.StatusUnauthorized, "Users with two-factor authentication enabled cannot perform HTTP/HTTPS operations via plain username and password. Please create and use a personal access token on the user settings page")
				return nil
			} else if !auth_model.IsErrTwoFactorNotEnrolled(err) {
				ctx.ServerError("IsErrTwoFactorNotEnrolled", err)
				return nil
			}
		}

		if !ctx.Doer.IsActive || ctx.Doer.ProhibitLogin {
			ctx.PlainText(http.StatusForbidden, "Your account is disabled.")
			return nil
		}

		environ = []string{
			repo_module.EnvRepoUsername + "=" + username,
			repo_module.EnvRepoName + "=" + reponame,
			repo_module.EnvPusherName + "=" + ctx.Doer.Name,
			repo_module.EnvPusherID + fmt.Sprintf("=%d", ctx.Doer.ID),
			repo_module.EnvAppURL + "=" + setting.AppURL,
		}

		if repoExist {
			// Because of special ref "refs/for" .. , need delay write permission check
			if git.DefaultFeatures().SupportProcReceive {
				accessMode = perm.AccessModeRead
			}

			if ctx.Data["IsActionsToken"] == true {
				taskID := ctx.Data["ActionsTaskID"].(int64)
				task, err := actions_model.GetTaskByID(ctx, taskID)
				if err != nil {
					ctx.ServerError("GetTaskByID", err)
					return nil
				}
				if task.RepoID != repo.ID {
					ctx.PlainText(http.StatusForbidden, "User permission denied")
					return nil
				}

				if task.IsForkPullRequest {
					if accessMode > perm.AccessModeRead {
						ctx.PlainText(http.StatusForbidden, "User permission denied")
						return nil
					}
					environ = append(environ, fmt.Sprintf("%s=%d", repo_module.EnvActionPerm, perm.AccessModeRead))
				} else {
					if accessMode > perm.AccessModeWrite {
						ctx.PlainText(http.StatusForbidden, "User permission denied")
						return nil
					}
					environ = append(environ, fmt.Sprintf("%s=%d", repo_module.EnvActionPerm, perm.AccessModeWrite))
				}
			} else {
				p, err := access_model.GetUserRepoPermission(ctx, repo, ctx.Doer)
				if err != nil {
					ctx.ServerError("GetUserRepoPermission", err)
					return nil
				}

				if !p.CanAccess(accessMode, unitType) {
					ctx.PlainText(http.StatusNotFound, "Repository not found")
					return nil
				}
			}

			if !isPull && repo.IsMirror {
				ctx.PlainText(http.StatusForbidden, "mirror repository is read-only")
				return nil
			}
		}

		if !ctx.Doer.KeepEmailPrivate {
			environ = append(environ, repo_module.EnvPusherEmail+"="+ctx.Doer.Email)
		}

		if isWiki {
			environ = append(environ, repo_module.EnvRepoIsWiki+"=true")
		} else {
			environ = append(environ, repo_module.EnvRepoIsWiki+"=false")
		}
	}

	if !repoExist {
		if !receivePack {
			ctx.PlainText(http.StatusNotFound, "Repository not found")
			return nil
		}

		if isWiki { // you cannot send wiki operation before create the repository
			ctx.PlainText(http.StatusNotFound, "Repository not found")
			return nil
		}

		if owner.IsOrganization() && !setting.Repository.EnablePushCreateOrg {
			ctx.PlainText(http.StatusForbidden, "Push to create is not enabled for organizations.")
			return nil
		}
		if !owner.IsOrganization() && !setting.Repository.EnablePushCreateUser {
			ctx.PlainText(http.StatusForbidden, "Push to create is not enabled for users.")
			return nil
		}

		// Return dummy payload if GET receive-pack
		if ctx.Req.Method == http.MethodGet {
			dummyInfoRefs(ctx)
			return nil
		}

		repo, err = repo_service.PushCreateRepo(ctx, ctx.Doer, owner, reponame)
		if err != nil {
			log.Error("pushCreateRepo: %v", err)
			ctx.Status(http.StatusNotFound)
			return nil
		}
	}

	if isWiki {
		// Ensure the wiki is enabled before we allow access to it
		if _, err := repo.GetUnit(ctx, unit.TypeWiki); err != nil {
			if repo_model.IsErrUnitTypeNotExist(err) {
				ctx.PlainText(http.StatusForbidden, "repository wiki is disabled")
				return nil
			}
			log.Error("Failed to get the wiki unit in %-v Error: %v", repo, err)
			ctx.ServerError("GetUnit(UnitTypeWiki) for "+repo.FullName(), err)
			return nil
		}
	}

	environ = append(environ, repo_module.EnvRepoID+fmt.Sprintf("=%d", repo.ID))

	ctx.Req.URL.Path = strings.ToLower(ctx.Req.URL.Path) // blue: In case some repo name has upper case name

	return &serviceHandler{repo, isWiki, environ}
}

var (
	infoRefsCache []byte
	infoRefsOnce  sync.Once
)

func dummyInfoRefs(ctx *context.Context) {
	infoRefsOnce.Do(func() {
		tmpDir, cleanup, err := setting.AppDataTempDir("git-repo-content").MkdirTempRandom("gitea-info-refs-cache")
		if err != nil {
			log.Error("Failed to create temp dir for git-receive-pack cache: %v", err)
			return
		}
		defer cleanup()

		if err := git.InitRepository(ctx, tmpDir, true, git.Sha1ObjectFormat.Name()); err != nil {
			log.Error("Failed to init bare repo for git-receive-pack cache: %v", err)
			return
		}

		refs, _, err := gitcmd.NewCommand("receive-pack", "--stateless-rpc", "--advertise-refs", ".").
			WithDir(tmpDir).
			RunStdBytes(ctx)
		if err != nil {
			log.Error(fmt.Sprintf("%v - %s", err, string(refs)))
		}

		log.Debug("populating infoRefsCache: \n%s", string(refs))
		infoRefsCache = refs
	})

	ctx.RespHeader().Set("Expires", "Fri, 01 Jan 1980 00:00:00 GMT")
	ctx.RespHeader().Set("Pragma", "no-cache")
	ctx.RespHeader().Set("Cache-Control", "no-cache, max-age=0, must-revalidate")
	ctx.RespHeader().Set("Content-Type", "application/x-git-receive-pack-advertisement")
	_, _ = ctx.Write(packetWrite("# service=git-receive-pack\n"))
	_, _ = ctx.Write([]byte("0000"))
	_, _ = ctx.Write(infoRefsCache)
}

type serviceHandler struct {
	repo    *repo_model.Repository
	isWiki  bool
	environ []string
}

func (h *serviceHandler) getStorageRepo() gitrepo.Repository {
	if h.isWiki {
		return h.repo.WikiStorageRepo()
	}
	return h.repo
}

func setHeaderNoCache(ctx *context.Context) {
	ctx.Resp.Header().Set("Expires", "Fri, 01 Jan 1980 00:00:00 GMT")
	ctx.Resp.Header().Set("Pragma", "no-cache")
	ctx.Resp.Header().Set("Cache-Control", "no-cache, max-age=0, must-revalidate")
}

func setHeaderCacheForever(ctx *context.Context) {
	now := time.Now().Unix()
	expires := now + 31536000
	ctx.Resp.Header().Set("Date", strconv.FormatInt(now, 10))
	ctx.Resp.Header().Set("Expires", strconv.FormatInt(expires, 10))
	ctx.Resp.Header().Set("Cache-Control", "public, max-age=31536000")
}

func containsParentDirectorySeparator(v string) bool {
	if !strings.Contains(v, "..") {
		return false
	}
	return slices.Contains(strings.FieldsFunc(v, isSlashRune), "..")
}

func isSlashRune(r rune) bool { return r == '/' || r == '\\' }

func (h *serviceHandler) sendFile(ctx *context.Context, contentType, file string) {
	if containsParentDirectorySeparator(file) {
		log.Error("request file path contains invalid path: %v", file)
		ctx.Resp.WriteHeader(http.StatusBadRequest)
		return
	}

	fs := gitrepo.GetRepoFS(h.getStorageRepo())
	f, err := fs.Open(file)
	if err != nil {
		if os.IsNotExist(err) {
			ctx.Resp.WriteHeader(http.StatusNotFound)
		} else {
			log.Error("Unable to open file %s: %v", file, err)
			ctx.Resp.WriteHeader(http.StatusInternalServerError)
		}
		return
	}

	fi, err := f.Stat()
	f.Close()
	if err != nil {
		log.Error("Unable to stat file %s: %v", file, err)
		ctx.Resp.WriteHeader(http.StatusInternalServerError)
		return
	}

	ctx.Resp.Header().Set("Content-Type", contentType)
	ctx.Resp.Header().Set("Content-Length", strconv.FormatInt(fi.Size(), 10))
	// http.TimeFormat required a UTC time, refer to https://pkg.go.dev/net/http#TimeFormat
	ctx.Resp.Header().Set("Last-Modified", fi.ModTime().UTC().Format(http.TimeFormat))
	http.ServeFileFS(ctx.Resp, ctx.Req, fs, file)
}

// one or more key=value pairs separated by colons
var safeGitProtocolHeader = regexp.MustCompile(`^[0-9a-zA-Z]+=[0-9a-zA-Z]+(:[0-9a-zA-Z]+=[0-9a-zA-Z]+)*$`)

func serviceRPC(ctx *context.Context, h *serviceHandler, service string) {
	defer func() {
		if err := ctx.Req.Body.Close(); err != nil {
			log.Error("serviceRPC: Close: %v", err)
		}
	}()

	expectedContentType := fmt.Sprintf("application/x-git-%s-request", service)
	if ctx.Req.Header.Get("Content-Type") != expectedContentType {
		log.Error("Content-Type (%q) doesn't match expected: %q", ctx.Req.Header.Get("Content-Type"), expectedContentType)
		ctx.Resp.WriteHeader(http.StatusUnauthorized)
		return
	}

	if service != "upload-pack" && service != "receive-pack" {
		log.Error("Invalid service: %q", service)
		ctx.Resp.WriteHeader(http.StatusUnauthorized)
		return
	}

	ctx.Resp.Header().Set("Content-Type", fmt.Sprintf("application/x-git-%s-result", service))

	reqBody := ctx.Req.Body
	var err error
	// Handle GZIP.
	if ctx.Req.Header.Get("Content-Encoding") == "gzip" {
		reqBody, err = gzip.NewReader(reqBody)
		if err != nil {
			log.Error("Fail to create gzip reader: %v", err)
			ctx.Resp.WriteHeader(http.StatusInternalServerError)
			return
		}
	}

	// set this for allow pre-receive and post-receive execute
	h.environ = append(h.environ, "SSH_ORIGINAL_COMMAND="+service)

	if protocol := ctx.Req.Header.Get("Git-Protocol"); protocol != "" && safeGitProtocolHeader.MatchString(protocol) {
		h.environ = append(h.environ, "GIT_PROTOCOL="+protocol)
	}

<<<<<<< HEAD
	if stderr, err := gitrepo.StatelessRPC(ctx, h.getStorageRepo(), service, h.environ, reqBody, ctx.Resp); err != nil {
=======
	var stderr bytes.Buffer
	if err := cmd.AddArguments("--stateless-rpc").
		AddDynamicArguments(h.getRepoDir()).
		WithDir(h.getRepoDir()).
		WithEnv(append(os.Environ(), h.environ...)).
		WithStderr(&stderr).
		WithStdin(reqBody).
		WithStdout(ctx.Resp).
		WithUseContextTimeout(true).
		Run(ctx); err != nil {
>>>>>>> 69f5ee97
		if !git.IsErrCanceledOrKilled(err) {
			log.Error("Fail to serve RPC(%s) in %s: %v - %s", service, h.getStorageRepo().RelativePath(), err, stderr)
		}
		return
	}
}

const (
	ServiceTypeUploadPack  = "upload-pack"
	ServiceTypeReceivePack = "receive-pack"
)

// ServiceUploadPack implements Git Smart HTTP protocol
func ServiceUploadPack(ctx *context.Context) {
	h := httpBase(ctx)
	if h != nil {
		serviceRPC(ctx, h, ServiceTypeUploadPack)
	}
}

// ServiceReceivePack implements Git Smart HTTP protocol
func ServiceReceivePack(ctx *context.Context) {
	h := httpBase(ctx)
	if h != nil {
		serviceRPC(ctx, h, ServiceTypeReceivePack)
	}
}

func getServiceType(ctx *context.Context) string {
	switch ctx.Req.FormValue("service") {
	case "git-" + ServiceTypeUploadPack:
		return ServiceTypeUploadPack
	case "git-" + ServiceTypeReceivePack:
		return ServiceTypeReceivePack
	}
	return ""
}

<<<<<<< HEAD
=======
func updateServerInfo(ctx gocontext.Context, dir string) []byte {
	out, _, err := gitcmd.NewCommand("update-server-info").WithDir(dir).RunStdBytes(ctx)
	if err != nil {
		log.Error(fmt.Sprintf("%v - %s", err, string(out)))
	}
	return out
}

>>>>>>> 69f5ee97
func packetWrite(str string) []byte {
	s := strconv.FormatInt(int64(len(str)+4), 16)
	if len(s)%4 != 0 {
		s = strings.Repeat("0", 4-len(s)%4) + s
	}
	return []byte(s + str)
}

// GetInfoRefs implements Git dumb HTTP
func GetInfoRefs(ctx *context.Context) {
	h := httpBase(ctx)
	if h == nil {
		return
	}
	setHeaderNoCache(ctx)
	service := getServiceType(ctx)
	if service == "upload-pack" || service == "receive-pack" {
		if protocol := ctx.Req.Header.Get("Git-Protocol"); protocol != "" && safeGitProtocolHeader.MatchString(protocol) {
			h.environ = append(h.environ, "GIT_PROTOCOL="+protocol)
		}

<<<<<<< HEAD
		refs, err := gitrepo.StatelessRPCAdvertiseRefs(ctx, h.getStorageRepo(), service, h.environ)
=======
		refs, _, err := cmd.AddArguments("--stateless-rpc", "--advertise-refs", ".").
			WithEnv(h.environ).
			WithDir(h.getRepoDir()).
			RunStdBytes(ctx)
>>>>>>> 69f5ee97
		if err != nil {
			log.Error(fmt.Sprintf("%v - %s", err, string(refs)))
		}

		ctx.Resp.Header().Set("Content-Type", fmt.Sprintf("application/x-git-%s-advertisement", service))
		ctx.Resp.WriteHeader(http.StatusOK)
		_, _ = ctx.Resp.Write(packetWrite("# service=git-" + service + "\n"))
		_, _ = ctx.Resp.Write([]byte("0000"))
		_, _ = ctx.Resp.Write(refs)
	} else {
		if err := gitrepo.UpdateServerInfo(ctx, h.getStorageRepo()); err != nil {
			log.Error("Failed to update server info: %v", err)
		}
		h.sendFile(ctx, "text/plain; charset=utf-8", "info/refs")
	}
}

// GetTextFile implements Git dumb HTTP
func GetTextFile(p string) func(*context.Context) {
	return func(ctx *context.Context) {
		h := httpBase(ctx)
		if h != nil {
			setHeaderNoCache(ctx)
			file := ctx.PathParam("file")
			if file != "" {
				h.sendFile(ctx, "text/plain", "objects/info/"+file)
			} else {
				h.sendFile(ctx, "text/plain", p)
			}
		}
	}
}

// GetInfoPacks implements Git dumb HTTP
func GetInfoPacks(ctx *context.Context) {
	h := httpBase(ctx)
	if h != nil {
		setHeaderCacheForever(ctx)
		h.sendFile(ctx, "text/plain; charset=utf-8", "objects/info/packs")
	}
}

// GetLooseObject implements Git dumb HTTP
func GetLooseObject(ctx *context.Context) {
	h := httpBase(ctx)
	if h != nil {
		setHeaderCacheForever(ctx)
		h.sendFile(ctx, "application/x-git-loose-object", fmt.Sprintf("objects/%s/%s",
			ctx.PathParam("head"), ctx.PathParam("hash")))
	}
}

// GetPackFile implements Git dumb HTTP
func GetPackFile(ctx *context.Context) {
	h := httpBase(ctx)
	if h != nil {
		setHeaderCacheForever(ctx)
		h.sendFile(ctx, "application/x-git-packed-objects", "objects/pack/pack-"+ctx.PathParam("file")+".pack")
	}
}

// GetIdxFile implements Git dumb HTTP
func GetIdxFile(ctx *context.Context) {
	h := httpBase(ctx)
	if h != nil {
		setHeaderCacheForever(ctx)
		h.sendFile(ctx, "application/x-git-packed-objects-toc", "objects/pack/pack-"+ctx.PathParam("file")+".idx")
	}
}<|MERGE_RESOLUTION|>--- conflicted
+++ resolved
@@ -448,20 +448,7 @@
 		h.environ = append(h.environ, "GIT_PROTOCOL="+protocol)
 	}
 
-<<<<<<< HEAD
 	if stderr, err := gitrepo.StatelessRPC(ctx, h.getStorageRepo(), service, h.environ, reqBody, ctx.Resp); err != nil {
-=======
-	var stderr bytes.Buffer
-	if err := cmd.AddArguments("--stateless-rpc").
-		AddDynamicArguments(h.getRepoDir()).
-		WithDir(h.getRepoDir()).
-		WithEnv(append(os.Environ(), h.environ...)).
-		WithStderr(&stderr).
-		WithStdin(reqBody).
-		WithStdout(ctx.Resp).
-		WithUseContextTimeout(true).
-		Run(ctx); err != nil {
->>>>>>> 69f5ee97
 		if !git.IsErrCanceledOrKilled(err) {
 			log.Error("Fail to serve RPC(%s) in %s: %v - %s", service, h.getStorageRepo().RelativePath(), err, stderr)
 		}
@@ -500,17 +487,6 @@
 	return ""
 }
 
-<<<<<<< HEAD
-=======
-func updateServerInfo(ctx gocontext.Context, dir string) []byte {
-	out, _, err := gitcmd.NewCommand("update-server-info").WithDir(dir).RunStdBytes(ctx)
-	if err != nil {
-		log.Error(fmt.Sprintf("%v - %s", err, string(out)))
-	}
-	return out
-}
-
->>>>>>> 69f5ee97
 func packetWrite(str string) []byte {
 	s := strconv.FormatInt(int64(len(str)+4), 16)
 	if len(s)%4 != 0 {
@@ -532,14 +508,7 @@
 			h.environ = append(h.environ, "GIT_PROTOCOL="+protocol)
 		}
 
-<<<<<<< HEAD
 		refs, err := gitrepo.StatelessRPCAdvertiseRefs(ctx, h.getStorageRepo(), service, h.environ)
-=======
-		refs, _, err := cmd.AddArguments("--stateless-rpc", "--advertise-refs", ".").
-			WithEnv(h.environ).
-			WithDir(h.getRepoDir()).
-			RunStdBytes(ctx)
->>>>>>> 69f5ee97
 		if err != nil {
 			log.Error(fmt.Sprintf("%v - %s", err, string(refs)))
 		}
