// Copyright 2014 The Gogs Authors. All rights reserved.
// Copyright 2019 The Gitea Authors. All rights reserved.
// SPDX-License-Identifier: MIT

package repo

import (
	"bytes"
	"compress/gzip"
	"errors"
	"fmt"
	"net/http"
	"os"
	"path"
	"regexp"
	"slices"
	"strconv"
	"strings"
	"sync"
	"time"

	auth_model "code.gitea.io/gitea/models/auth"
	"code.gitea.io/gitea/models/db"
	"code.gitea.io/gitea/models/perm"
	access_model "code.gitea.io/gitea/models/perm/access"
	repo_model "code.gitea.io/gitea/models/repo"
	"code.gitea.io/gitea/models/unit"
	"code.gitea.io/gitea/modules/git"
	"code.gitea.io/gitea/modules/git/gitcmd"
	"code.gitea.io/gitea/modules/gitrepo"
	"code.gitea.io/gitea/modules/log"
	repo_module "code.gitea.io/gitea/modules/repository"
	"code.gitea.io/gitea/modules/setting"
	"code.gitea.io/gitea/modules/structs"
	"code.gitea.io/gitea/services/context"
	repo_service "code.gitea.io/gitea/services/repository"

	"github.com/go-chi/cors"
)

func HTTPGitEnabledHandler(ctx *context.Context) {
	if setting.Repository.DisableHTTPGit {
		ctx.Resp.WriteHeader(http.StatusForbidden)
		_, _ = ctx.Resp.Write([]byte("Interacting with repositories by HTTP protocol is not allowed"))
	}
}

func CorsHandler() func(next http.Handler) http.Handler {
	if setting.Repository.AccessControlAllowOrigin != "" {
		return cors.Handler(cors.Options{
			AllowedOrigins: []string{setting.Repository.AccessControlAllowOrigin},
			AllowedHeaders: []string{"Content-Type", "Authorization", "User-Agent"},
		})
	}
	return func(next http.Handler) http.Handler {
		return next
	}
}

// httpBase implementation git smart HTTP protocol
func httpBase(ctx *context.Context) *serviceHandler {
	username := ctx.PathParam("username")
	reponame := strings.TrimSuffix(ctx.PathParam("reponame"), ".git")

	if ctx.FormString("go-get") == "1" {
		context.EarlyResponseForGoGetMeta(ctx)
		return nil
	}

	var isPull, receivePack bool
	service := ctx.FormString("service")
	if service == "git-receive-pack" ||
		strings.HasSuffix(ctx.Req.URL.Path, "git-receive-pack") {
		isPull = false
		receivePack = true
	} else if service == "git-upload-pack" ||
		strings.HasSuffix(ctx.Req.URL.Path, "git-upload-pack") {
		isPull = true
	} else if service == "git-upload-archive" ||
		strings.HasSuffix(ctx.Req.URL.Path, "git-upload-archive") {
		isPull = true
	} else {
		isPull = ctx.Req.Method == http.MethodHead || ctx.Req.Method == http.MethodGet
	}

	var accessMode perm.AccessMode
	if isPull {
		accessMode = perm.AccessModeRead
	} else {
		accessMode = perm.AccessModeWrite
	}

	isWiki := false
	unitType := unit.TypeCode

	if strings.HasSuffix(reponame, ".wiki") {
		isWiki = true
		unitType = unit.TypeWiki
		reponame = reponame[:len(reponame)-5]
	}

	owner := ctx.ContextUser
	if !owner.IsOrganization() && !owner.IsActive {
		ctx.PlainText(http.StatusForbidden, "Repository cannot be accessed. You cannot push or open issues/pull-requests.")
		return nil
	}

	repoExist := true
	repo, err := repo_model.GetRepositoryByName(ctx, owner.ID, reponame)
	if err != nil {
		if !repo_model.IsErrRepoNotExist(err) {
			ctx.ServerError("GetRepositoryByName", err)
			return nil
		}

		if redirectRepoID, err := repo_model.LookupRedirect(ctx, owner.ID, reponame); err == nil {
			context.RedirectToRepo(ctx.Base, redirectRepoID)
			return nil
		}
		repoExist = false
	}

	// Don't allow pushing if the repo is archived
	if repoExist && repo.IsArchived && !isPull {
		ctx.PlainText(http.StatusForbidden, "This repo is archived. You can view files and clone it, but cannot push or open issues/pull-requests.")
		return nil
	}

	// Only public pull don't need auth.
	isPublicPull := repoExist && !repo.IsPrivate && isPull
	var (
		askAuth = !isPublicPull || setting.Service.RequireSignInViewStrict
		environ []string
	)

	// don't allow anonymous pulls if organization is not public
	if isPublicPull {
		if err := repo.LoadOwner(ctx); err != nil {
			ctx.ServerError("LoadOwner", err)
			return nil
		}

		askAuth = askAuth || (repo.Owner.Visibility != structs.VisibleTypePublic)
	}

	// check access
	if askAuth {
		// rely on the results of Contexter
		if !ctx.IsSigned {
			// TODO: support digit auth - which would be Authorization header with digit
			ctx.Resp.Header().Set("WWW-Authenticate", `Basic realm="Gitea"`)
			ctx.HTTPError(http.StatusUnauthorized)
			return nil
		}

		context.CheckRepoScopedToken(ctx, repo, auth_model.GetScopeLevelFromAccessMode(accessMode))
		if ctx.Written() {
			return nil
		}

		if ctx.IsBasicAuth && ctx.Data["IsApiToken"] != true && ctx.Data["IsActionsToken"] != true {
			_, err = auth_model.GetTwoFactorByUID(ctx, ctx.Doer.ID)
			if err == nil {
				// TODO: This response should be changed to "invalid credentials" for security reasons once the expectation behind it (creating an app token to authenticate) is properly documented
				ctx.PlainText(http.StatusUnauthorized, "Users with two-factor authentication enabled cannot perform HTTP/HTTPS operations via plain username and password. Please create and use a personal access token on the user settings page")
				return nil
			} else if !auth_model.IsErrTwoFactorNotEnrolled(err) {
				ctx.ServerError("IsErrTwoFactorNotEnrolled", err)
				return nil
			}
		}

		if !ctx.Doer.IsActive || ctx.Doer.ProhibitLogin {
			ctx.PlainText(http.StatusForbidden, "Your account is disabled.")
			return nil
		}

		environ = []string{
			repo_module.EnvRepoUsername + "=" + username,
			repo_module.EnvRepoName + "=" + reponame,
			repo_module.EnvPusherName + "=" + ctx.Doer.Name,
			repo_module.EnvPusherID + fmt.Sprintf("=%d", ctx.Doer.ID),
			repo_module.EnvAppURL + "=" + setting.AppURL,
		}

		if repoExist {
			// Because of special ref "refs/for" .. , need delay write permission check
			if git.DefaultFeatures().SupportProcReceive {
				accessMode = perm.AccessModeRead
			}

			if ctx.Data["IsActionsToken"] == true {
				taskID := ctx.Data["ActionsTaskID"].(int64)
				p, err := access_model.GetActionsUserRepoPermission(ctx, repo, ctx.Doer, taskID)
				if err != nil {
<<<<<<< HEAD
					ctx.ServerError("GetTaskByID", err)
					return nil
				}
				if task.RepoID != repo.ID {
					if accessMode > perm.AccessModeRead {
						ctx.PlainText(http.StatusForbidden, "User permission denied")
						return nil
					}
					taskRepo, exist, err := db.GetByID[repo_model.Repository](ctx, task.RepoID)
					if err != nil {
						ctx.ServerError("Load task repository", err)
						return nil
					}
					if !exist {
						ctx.NotFound(errors.New("task repo not found"))
						return nil
					}
					actionsCfg := repo.MustGetUnit(ctx, unit.TypeActions).ActionsConfig()
					if !actionsCfg.IsCollaborativeOwner(taskRepo.OwnerID) || !taskRepo.IsPrivate {
						// The task repo can access the current repo only if the task repo is private and
						// the owner of the task repo is a collaborative owner of the current repo.
						ctx.PlainText(http.StatusForbidden, "User permission denied")
						return nil
					}
=======
					ctx.ServerError("GetUserRepoPermission", err)
					return nil
>>>>>>> 08b97769
				}

				if !p.CanAccess(accessMode, unitType) {
					ctx.PlainText(http.StatusNotFound, "Repository not found")
					return nil
				}
				environ = append(environ, fmt.Sprintf("%s=%d", repo_module.EnvActionPerm, p.UnitAccessMode(unitType)))
			} else {
				p, err := access_model.GetUserRepoPermission(ctx, repo, ctx.Doer)
				if err != nil {
					ctx.ServerError("GetUserRepoPermission", err)
					return nil
				}

				if !p.CanAccess(accessMode, unitType) {
					ctx.PlainText(http.StatusNotFound, "Repository not found")
					return nil
				}
			}

			if !isPull && repo.IsMirror {
				ctx.PlainText(http.StatusForbidden, "mirror repository is read-only")
				return nil
			}
		}

		if !ctx.Doer.KeepEmailPrivate {
			environ = append(environ, repo_module.EnvPusherEmail+"="+ctx.Doer.Email)
		}

		if isWiki {
			environ = append(environ, repo_module.EnvRepoIsWiki+"=true")
		} else {
			environ = append(environ, repo_module.EnvRepoIsWiki+"=false")
		}
	}

	if !repoExist {
		if !receivePack {
			ctx.PlainText(http.StatusNotFound, "Repository not found")
			return nil
		}

		if isWiki { // you cannot send wiki operation before create the repository
			ctx.PlainText(http.StatusNotFound, "Repository not found")
			return nil
		}

		if owner.IsOrganization() && !setting.Repository.EnablePushCreateOrg {
			ctx.PlainText(http.StatusForbidden, "Push to create is not enabled for organizations.")
			return nil
		}
		if !owner.IsOrganization() && !setting.Repository.EnablePushCreateUser {
			ctx.PlainText(http.StatusForbidden, "Push to create is not enabled for users.")
			return nil
		}

		// Return dummy payload if GET receive-pack
		if ctx.Req.Method == http.MethodGet {
			dummyInfoRefs(ctx)
			return nil
		}

		repo, err = repo_service.PushCreateRepo(ctx, ctx.Doer, owner, reponame)
		if err != nil {
			log.Error("pushCreateRepo: %v", err)
			ctx.Status(http.StatusNotFound)
			return nil
		}
	}

	if isWiki {
		// Ensure the wiki is enabled before we allow access to it
		if _, err := repo.GetUnit(ctx, unit.TypeWiki); err != nil {
			if repo_model.IsErrUnitTypeNotExist(err) {
				ctx.PlainText(http.StatusForbidden, "repository wiki is disabled")
				return nil
			}
			log.Error("Failed to get the wiki unit in %-v Error: %v", repo, err)
			ctx.ServerError("GetUnit(UnitTypeWiki) for "+repo.FullName(), err)
			return nil
		}
	}

	environ = append(environ, repo_module.EnvRepoID+fmt.Sprintf("=%d", repo.ID))

	ctx.Req.URL.Path = strings.ToLower(ctx.Req.URL.Path) // blue: In case some repo name has upper case name

	return &serviceHandler{repo, isWiki, environ}
}

var (
	infoRefsCache []byte
	infoRefsOnce  sync.Once
)

func dummyInfoRefs(ctx *context.Context) {
	infoRefsOnce.Do(func() {
		tmpDir, cleanup, err := setting.AppDataTempDir("git-repo-content").MkdirTempRandom("gitea-info-refs-cache")
		if err != nil {
			log.Error("Failed to create temp dir for git-receive-pack cache: %v", err)
			return
		}
		defer cleanup()

		if err := git.InitRepository(ctx, tmpDir, true, git.Sha1ObjectFormat.Name()); err != nil {
			log.Error("Failed to init bare repo for git-receive-pack cache: %v", err)
			return
		}

		refs, _, err := gitcmd.NewCommand("receive-pack", "--stateless-rpc", "--advertise-refs", ".").
			WithDir(tmpDir).
			RunStdBytes(ctx)
		if err != nil {
			log.Error(fmt.Sprintf("%v - %s", err, string(refs)))
		}

		log.Debug("populating infoRefsCache: \n%s", string(refs))
		infoRefsCache = refs
	})

	ctx.RespHeader().Set("Expires", "Fri, 01 Jan 1980 00:00:00 GMT")
	ctx.RespHeader().Set("Pragma", "no-cache")
	ctx.RespHeader().Set("Cache-Control", "no-cache, max-age=0, must-revalidate")
	ctx.RespHeader().Set("Content-Type", "application/x-git-receive-pack-advertisement")
	_, _ = ctx.Write(packetWrite("# service=git-receive-pack\n"))
	_, _ = ctx.Write([]byte("0000"))
	_, _ = ctx.Write(infoRefsCache)
}

type serviceHandler struct {
	repo    *repo_model.Repository
	isWiki  bool
	environ []string
}

func (h *serviceHandler) getStorageRepo() gitrepo.Repository {
	if h.isWiki {
		return h.repo.WikiStorageRepo()
	}
	return h.repo
}

func setHeaderNoCache(ctx *context.Context) {
	ctx.Resp.Header().Set("Expires", "Fri, 01 Jan 1980 00:00:00 GMT")
	ctx.Resp.Header().Set("Pragma", "no-cache")
	ctx.Resp.Header().Set("Cache-Control", "no-cache, max-age=0, must-revalidate")
}

func setHeaderCacheForever(ctx *context.Context) {
	now := time.Now().Unix()
	expires := now + 31536000
	ctx.Resp.Header().Set("Date", strconv.FormatInt(now, 10))
	ctx.Resp.Header().Set("Expires", strconv.FormatInt(expires, 10))
	ctx.Resp.Header().Set("Cache-Control", "public, max-age=31536000")
}

func containsParentDirectorySeparator(v string) bool {
	if !strings.Contains(v, "..") {
		return false
	}
	return slices.Contains(strings.FieldsFunc(v, isSlashRune), "..")
}

func isSlashRune(r rune) bool { return r == '/' || r == '\\' }

func (h *serviceHandler) sendFile(ctx *context.Context, contentType, file string) {
	if containsParentDirectorySeparator(file) {
		log.Error("request file path contains invalid path: %v", file)
		ctx.Resp.WriteHeader(http.StatusBadRequest)
		return
	}

	fs := gitrepo.GetRepoFS(h.getStorageRepo())
	ctx.Resp.Header().Set("Content-Type", contentType)
	http.ServeFileFS(ctx.Resp, ctx.Req, fs, path.Clean(file))
}

// one or more key=value pairs separated by colons
var safeGitProtocolHeader = regexp.MustCompile(`^[0-9a-zA-Z]+=[0-9a-zA-Z]+(:[0-9a-zA-Z]+=[0-9a-zA-Z]+)*$`)

func prepareGitCmdWithAllowedService(service string) (*gitcmd.Command, error) {
	if service == ServiceTypeReceivePack {
		return gitcmd.NewCommand(ServiceTypeReceivePack), nil
	}
	if service == ServiceTypeUploadPack {
		return gitcmd.NewCommand(ServiceTypeUploadPack), nil
	}
	return nil, fmt.Errorf("service %q is not allowed", service)
}

func serviceRPC(ctx *context.Context, h *serviceHandler, service string) {
	defer func() {
		if err := ctx.Req.Body.Close(); err != nil {
			log.Error("serviceRPC: Close: %v", err)
		}
	}()

	expectedContentType := fmt.Sprintf("application/x-git-%s-request", service)
	if ctx.Req.Header.Get("Content-Type") != expectedContentType {
		log.Error("Content-Type (%q) doesn't match expected: %q", ctx.Req.Header.Get("Content-Type"), expectedContentType)
		// FIXME: why it's 401 if the content type is unexpected?
		ctx.Resp.WriteHeader(http.StatusUnauthorized)
		return
	}

	cmd, err := prepareGitCmdWithAllowedService(service)
	if err != nil {
		log.Error("Failed to prepareGitCmdWithService: %v", err)
		// FIXME: why it's 401 if the service type doesn't supported?
		ctx.Resp.WriteHeader(http.StatusUnauthorized)
		return
	}

	ctx.Resp.Header().Set("Content-Type", fmt.Sprintf("application/x-git-%s-result", service))

	reqBody := ctx.Req.Body

	// Handle GZIP.
	if ctx.Req.Header.Get("Content-Encoding") == "gzip" {
		reqBody, err = gzip.NewReader(reqBody)
		if err != nil {
			log.Error("Fail to create gzip reader: %v", err)
			ctx.Resp.WriteHeader(http.StatusInternalServerError)
			return
		}
	}

	// set this for allow pre-receive and post-receive execute
	h.environ = append(h.environ, "SSH_ORIGINAL_COMMAND="+service)

	if protocol := ctx.Req.Header.Get("Git-Protocol"); protocol != "" && safeGitProtocolHeader.MatchString(protocol) {
		h.environ = append(h.environ, "GIT_PROTOCOL="+protocol)
	}

	var stderr bytes.Buffer
	if err := gitrepo.RunCmd(ctx, h.getStorageRepo(), cmd.AddArguments("--stateless-rpc", ".").
		WithEnv(append(os.Environ(), h.environ...)).
		WithStderr(&stderr).
		WithStdin(reqBody).
		WithStdout(ctx.Resp).
		WithUseContextTimeout(true)); err != nil {
		if !git.IsErrCanceledOrKilled(err) {
			log.Error("Fail to serve RPC(%s) in %s: %v - %s", service, h.getStorageRepo().RelativePath(), err, stderr.String())
		}
		return
	}
}

const (
	ServiceTypeUploadPack  = "upload-pack"
	ServiceTypeReceivePack = "receive-pack"
)

// ServiceUploadPack implements Git Smart HTTP protocol
func ServiceUploadPack(ctx *context.Context) {
	h := httpBase(ctx)
	if h != nil {
		serviceRPC(ctx, h, ServiceTypeUploadPack)
	}
}

// ServiceReceivePack implements Git Smart HTTP protocol
func ServiceReceivePack(ctx *context.Context) {
	h := httpBase(ctx)
	if h != nil {
		serviceRPC(ctx, h, ServiceTypeReceivePack)
	}
}

func getServiceType(ctx *context.Context) string {
	switch ctx.Req.FormValue("service") {
	case "git-" + ServiceTypeUploadPack:
		return ServiceTypeUploadPack
	case "git-" + ServiceTypeReceivePack:
		return ServiceTypeReceivePack
	}
	return ""
}

func packetWrite(str string) []byte {
	s := strconv.FormatInt(int64(len(str)+4), 16)
	if len(s)%4 != 0 {
		s = strings.Repeat("0", 4-len(s)%4) + s
	}
	return []byte(s + str)
}

// GetInfoRefs implements Git dumb HTTP
func GetInfoRefs(ctx *context.Context) {
	h := httpBase(ctx)
	if h == nil {
		return
	}
	setHeaderNoCache(ctx)
	service := getServiceType(ctx)
	cmd, err := prepareGitCmdWithAllowedService(service)
	if err == nil {
		if protocol := ctx.Req.Header.Get("Git-Protocol"); protocol != "" && safeGitProtocolHeader.MatchString(protocol) {
			h.environ = append(h.environ, "GIT_PROTOCOL="+protocol)
		}
		h.environ = append(os.Environ(), h.environ...)

		refs, _, err := gitrepo.RunCmdBytes(ctx, h.getStorageRepo(), cmd.AddArguments("--stateless-rpc", "--advertise-refs", ".").
			WithEnv(h.environ))
		if err != nil {
			log.Error(fmt.Sprintf("%v - %s", err, string(refs)))
		}

		ctx.Resp.Header().Set("Content-Type", fmt.Sprintf("application/x-git-%s-advertisement", service))
		ctx.Resp.WriteHeader(http.StatusOK)
		_, _ = ctx.Resp.Write(packetWrite("# service=git-" + service + "\n"))
		_, _ = ctx.Resp.Write([]byte("0000"))
		_, _ = ctx.Resp.Write(refs)
	} else {
		if err := gitrepo.UpdateServerInfo(ctx, h.getStorageRepo()); err != nil {
			log.Error("Failed to update server info: %v", err)
		}
		h.sendFile(ctx, "text/plain; charset=utf-8", "info/refs")
	}
}

// GetTextFile implements Git dumb HTTP
func GetTextFile(p string) func(*context.Context) {
	return func(ctx *context.Context) {
		h := httpBase(ctx)
		if h != nil {
			setHeaderNoCache(ctx)
			file := ctx.PathParam("file")
			if file != "" {
				h.sendFile(ctx, "text/plain", "objects/info/"+file)
			} else {
				h.sendFile(ctx, "text/plain", p)
			}
		}
	}
}

// GetInfoPacks implements Git dumb HTTP
func GetInfoPacks(ctx *context.Context) {
	h := httpBase(ctx)
	if h != nil {
		setHeaderCacheForever(ctx)
		h.sendFile(ctx, "text/plain; charset=utf-8", "objects/info/packs")
	}
}

// GetLooseObject implements Git dumb HTTP
func GetLooseObject(ctx *context.Context) {
	h := httpBase(ctx)
	if h != nil {
		setHeaderCacheForever(ctx)
		h.sendFile(ctx, "application/x-git-loose-object", fmt.Sprintf("objects/%s/%s",
			ctx.PathParam("head"), ctx.PathParam("hash")))
	}
}

// GetPackFile implements Git dumb HTTP
func GetPackFile(ctx *context.Context) {
	h := httpBase(ctx)
	if h != nil {
		setHeaderCacheForever(ctx)
		h.sendFile(ctx, "application/x-git-packed-objects", "objects/pack/pack-"+ctx.PathParam("file")+".pack")
	}
}

// GetIdxFile implements Git dumb HTTP
func GetIdxFile(ctx *context.Context) {
	h := httpBase(ctx)
	if h != nil {
		setHeaderCacheForever(ctx)
		h.sendFile(ctx, "application/x-git-packed-objects-toc", "objects/pack/pack-"+ctx.PathParam("file")+".idx")
	}
}<|MERGE_RESOLUTION|>--- conflicted
+++ resolved
@@ -7,7 +7,6 @@
 import (
 	"bytes"
 	"compress/gzip"
-	"errors"
 	"fmt"
 	"net/http"
 	"os"
@@ -20,7 +19,6 @@
 	"time"
 
 	auth_model "code.gitea.io/gitea/models/auth"
-	"code.gitea.io/gitea/models/db"
 	"code.gitea.io/gitea/models/perm"
 	access_model "code.gitea.io/gitea/models/perm/access"
 	repo_model "code.gitea.io/gitea/models/repo"
@@ -193,35 +191,8 @@
 				taskID := ctx.Data["ActionsTaskID"].(int64)
 				p, err := access_model.GetActionsUserRepoPermission(ctx, repo, ctx.Doer, taskID)
 				if err != nil {
-<<<<<<< HEAD
 					ctx.ServerError("GetTaskByID", err)
 					return nil
-				}
-				if task.RepoID != repo.ID {
-					if accessMode > perm.AccessModeRead {
-						ctx.PlainText(http.StatusForbidden, "User permission denied")
-						return nil
-					}
-					taskRepo, exist, err := db.GetByID[repo_model.Repository](ctx, task.RepoID)
-					if err != nil {
-						ctx.ServerError("Load task repository", err)
-						return nil
-					}
-					if !exist {
-						ctx.NotFound(errors.New("task repo not found"))
-						return nil
-					}
-					actionsCfg := repo.MustGetUnit(ctx, unit.TypeActions).ActionsConfig()
-					if !actionsCfg.IsCollaborativeOwner(taskRepo.OwnerID) || !taskRepo.IsPrivate {
-						// The task repo can access the current repo only if the task repo is private and
-						// the owner of the task repo is a collaborative owner of the current repo.
-						ctx.PlainText(http.StatusForbidden, "User permission denied")
-						return nil
-					}
-=======
-					ctx.ServerError("GetUserRepoPermission", err)
-					return nil
->>>>>>> 08b97769
 				}
 
 				if !p.CanAccess(accessMode, unitType) {
