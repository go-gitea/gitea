--- conflicted
+++ resolved
@@ -7,11 +7,7 @@
 import (
 	"bytes"
 	"compress/gzip"
-<<<<<<< HEAD
-	gocontext "context"
 	"errors"
-=======
->>>>>>> b2ee5be5
 	"fmt"
 	"net/http"
 	"os"
