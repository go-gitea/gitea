--- conflicted
+++ resolved
@@ -91,10 +91,6 @@
 
 	isWiki := false
 	unitType := unit.TypeCode
-<<<<<<< HEAD
-=======
-
->>>>>>> 5c0fc908
 	if strings.HasSuffix(reponame, ".wiki") {
 		isWiki = true
 		unitType = unit.TypeWiki
@@ -297,11 +293,7 @@
 
 	ctx.Req.URL.Path = strings.ToLower(ctx.Req.URL.Path) // blue: In case some repo name has upper case name
 
-<<<<<<< HEAD
-	return &serviceHandler{cfg, w, r, repo, isWiki, cfg.Env}
-=======
 	return &serviceHandler{repo, isWiki, environ}
->>>>>>> 5c0fc908
 }
 
 var (
@@ -347,12 +339,6 @@
 }
 
 type serviceHandler struct {
-<<<<<<< HEAD
-	cfg     *serviceConfig
-	w       http.ResponseWriter
-	r       *http.Request
-=======
->>>>>>> 5c0fc908
 	repo    *repo_model.Repository
 	isWiki  bool
 	environ []string
@@ -399,11 +385,7 @@
 		ctx.Resp.WriteHeader(http.StatusBadRequest)
 		return
 	}
-<<<<<<< HEAD
-	reqFile := filepath.Join(h.repo.RepoPath(), file)
-=======
 	reqFile := filepath.Join(h.getRepoDir(), file)
->>>>>>> 5c0fc908
 
 	fi, err := os.Stat(reqFile)
 	if os.IsNotExist(err) {
@@ -474,34 +456,19 @@
 	}
 
 	var stderr bytes.Buffer
-<<<<<<< HEAD
-	cmd.AddArguments("--stateless-rpc").AddDynamicArguments(h.repo.RepoPath())
-	cmd.SetDescription(fmt.Sprintf("%s %s %s [repo_path: %s]", git.GitExecutable, service, "--stateless-rpc", h.repo.RepoPath()))
+	cmd.AddArguments("--stateless-rpc").AddDynamicArguments(h.getRepoDir())
+	cmd.SetDescription(fmt.Sprintf("%s %s %s [repo_path: %s]", git.GitExecutable, service, "--stateless-rpc", h.getRepoDir()))
 	if err := gitrepo.RunGitCmd(h.repo, cmd, &gitrepo.RunOpts{
 		RunOpts: git.RunOpts{
 			Env:               append(os.Environ(), h.environ...),
-			Stdout:            h.w,
+			Stdout:            ctx.Resp,
 			Stdin:             reqBody,
 			Stderr:            &stderr,
 			UseContextTimeout: true,
 		},
 	}); err != nil {
 		if err.Error() != "signal: killed" {
-			log.Error("Fail to serve RPC(%s) in %s: %v - %s", service, gitrepo.RepoGitURL(h.repo), err, stderr.String())
-=======
-	cmd.AddArguments("--stateless-rpc").AddDynamicArguments(h.getRepoDir())
-	cmd.SetDescription(fmt.Sprintf("%s %s %s [repo_path: %s]", git.GitExecutable, service, "--stateless-rpc", h.getRepoDir()))
-	if err := cmd.Run(&git.RunOpts{
-		Dir:               h.getRepoDir(),
-		Env:               append(os.Environ(), h.environ...),
-		Stdout:            ctx.Resp,
-		Stdin:             reqBody,
-		Stderr:            &stderr,
-		UseContextTimeout: true,
-	}); err != nil {
-		if err.Error() != "signal: killed" {
 			log.Error("Fail to serve RPC(%s) in %s: %v - %s", service, h.getRepoDir(), err, stderr.String())
->>>>>>> 5c0fc908
 		}
 		return
 	}
@@ -563,14 +530,10 @@
 		}
 		h.environ = append(os.Environ(), h.environ...)
 
-<<<<<<< HEAD
 		cmd.AddArguments("--stateless-rpc", "--advertise-refs", ".")
 		refs, _, err := gitrepo.RunGitCmdStdBytes(h.repo, cmd, &gitrepo.RunOpts{
 			RunOpts: git.RunOpts{Env: h.environ},
 		})
-=======
-		refs, _, err := cmd.AddArguments("--stateless-rpc", "--advertise-refs", ".").RunStdBytes(&git.RunOpts{Env: h.environ, Dir: h.getRepoDir()})
->>>>>>> 5c0fc908
 		if err != nil {
 			log.Error(fmt.Sprintf("%v - %s", err, string(refs)))
 		}
@@ -581,13 +544,8 @@
 		_, _ = ctx.Resp.Write([]byte("0000"))
 		_, _ = ctx.Resp.Write(refs)
 	} else {
-<<<<<<< HEAD
 		updateServerInfo(ctx, h.repo)
-		h.sendFile("text/plain; charset=utf-8", "info/refs")
-=======
-		updateServerInfo(ctx, h.getRepoDir())
 		h.sendFile(ctx, "text/plain; charset=utf-8", "info/refs")
->>>>>>> 5c0fc908
 	}
 }
 
