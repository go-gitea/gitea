// Copyright 2023 The Gitea Authors. All rights reserved.
// SPDX-License-Identifier: MIT

package setting

import (
	"net/http"
	"strings"

	"code.gitea.io/gitea/models/db"
	"code.gitea.io/gitea/models/organization"
	"code.gitea.io/gitea/models/perm"
	repo_model "code.gitea.io/gitea/models/repo"
	unit_model "code.gitea.io/gitea/models/unit"
	user_model "code.gitea.io/gitea/models/user"
	"code.gitea.io/gitea/modules/context"
	"code.gitea.io/gitea/modules/log"
	repo_module "code.gitea.io/gitea/modules/repository"
	"code.gitea.io/gitea/modules/setting"
	"code.gitea.io/gitea/routers/utils"
	"code.gitea.io/gitea/services/audit"
	"code.gitea.io/gitea/services/mailer"
	org_service "code.gitea.io/gitea/services/org"
	repo_service "code.gitea.io/gitea/services/repository"
)

// Collaboration render a repository's collaboration page
func Collaboration(ctx *context.Context) {
	ctx.Data["Title"] = ctx.Tr("repo.settings.collaboration")
	ctx.Data["PageIsSettingsCollaboration"] = true

	users, err := repo_model.GetCollaborators(ctx, ctx.Repo.Repository.ID, db.ListOptions{})
	if err != nil {
		ctx.ServerError("GetCollaborators", err)
		return
	}
	ctx.Data["Collaborators"] = users

	teams, err := organization.GetRepoTeams(ctx, ctx.Repo.Repository)
	if err != nil {
		ctx.ServerError("GetRepoTeams", err)
		return
	}
	ctx.Data["Teams"] = teams
	ctx.Data["Repo"] = ctx.Repo.Repository
	ctx.Data["OrgID"] = ctx.Repo.Repository.OwnerID
	ctx.Data["OrgName"] = ctx.Repo.Repository.OwnerName
	ctx.Data["Org"] = ctx.Repo.Repository.Owner
	ctx.Data["Units"] = unit_model.Units

	ctx.HTML(http.StatusOK, tplCollaboration)
}

// CollaborationPost response for actions for a collaboration of a repository
func CollaborationPost(ctx *context.Context) {
	name := utils.RemoveUsernameParameterSuffix(strings.ToLower(ctx.FormString("collaborator")))
	if len(name) == 0 || ctx.Repo.Owner.LowerName == name {
		ctx.Redirect(setting.AppSubURL + ctx.Req.URL.EscapedPath())
		return
	}

	u, err := user_model.GetUserByName(ctx, name)
	if err != nil {
		if user_model.IsErrUserNotExist(err) {
			ctx.Flash.Error(ctx.Tr("form.user_not_exist"))
			ctx.Redirect(setting.AppSubURL + ctx.Req.URL.EscapedPath())
		} else {
			ctx.ServerError("GetUserByName", err)
		}
		return
	}

	if !u.IsActive {
		ctx.Flash.Error(ctx.Tr("repo.settings.add_collaborator_inactive_user"))
		ctx.Redirect(setting.AppSubURL + ctx.Req.URL.EscapedPath())
		return
	}

	// Organization is not allowed to be added as a collaborator.
	if u.IsOrganization() {
		ctx.Flash.Error(ctx.Tr("repo.settings.org_not_allowed_to_be_collaborator"))
		ctx.Redirect(setting.AppSubURL + ctx.Req.URL.EscapedPath())
		return
	}

	if got, err := repo_model.IsCollaborator(ctx, ctx.Repo.Repository.ID, u.ID); err == nil && got {
		ctx.Flash.Error(ctx.Tr("repo.settings.add_collaborator_duplicate"))
		ctx.Redirect(ctx.Repo.RepoLink + "/settings/collaboration")
		return
	}

	// find the owner team of the organization the repo belongs too and
	// check if the user we're trying to add is an owner.
	if ctx.Repo.Repository.Owner.IsOrganization() {
		if isOwner, err := organization.IsOrganizationOwner(ctx, ctx.Repo.Repository.Owner.ID, u.ID); err != nil {
			ctx.ServerError("IsOrganizationOwner", err)
			return
		} else if isOwner {
			ctx.Flash.Error(ctx.Tr("repo.settings.add_collaborator_owner"))
			ctx.Redirect(setting.AppSubURL + ctx.Req.URL.EscapedPath())
			return
		}
	}

	if err = repo_module.AddCollaborator(ctx, ctx.Repo.Repository, u); err != nil {
		ctx.ServerError("AddCollaborator", err)
		return
	}

	if setting.Service.EnableNotifyMail {
		mailer.SendCollaboratorMail(u, ctx.Doer, ctx.Repo.Repository)
	}

	audit.Record(audit.RepositoryCollaboratorAdd, ctx.Doer, ctx.Repo.Repository, u, "Added user %s as collaborator for repository %s.", u.Name, ctx.Repo.Repository.FullName())

	ctx.Flash.Success(ctx.Tr("repo.settings.add_collaborator_success"))
	ctx.Redirect(setting.AppSubURL + ctx.Req.URL.EscapedPath())
}

// ChangeCollaborationAccessMode response for changing access of a collaboration
func ChangeCollaborationAccessMode(ctx *context.Context) {
	u, err := user_model.GetUserByID(ctx, ctx.FormInt64("uid"))
	if err != nil {
		log.Error("GetUserByID: %v", err)
		return
	}

	if err := repo_model.ChangeCollaborationAccessMode(
		ctx,
		ctx.Repo.Repository,
		u.ID,
		perm.AccessMode(ctx.FormInt("mode"))); err != nil {
		log.Error("ChangeCollaborationAccessMode: %v", err)
		return
	}

	audit.Record(audit.RepositoryCollaboratorAccess, ctx.Doer, ctx.Repo.Repository, u, "Changed access mode of collaborator %s to %s.", u.Name, perm.AccessMode(ctx.FormInt("mode")).String())
}

// DeleteCollaboration delete a collaboration for a repository
func DeleteCollaboration(ctx *context.Context) {
<<<<<<< HEAD
	defer ctx.JSONRedirect(ctx.Repo.RepoLink + "/settings/collaboration")

	u, err := user_model.GetUserByID(ctx, ctx.FormInt64("id"))
	if err != nil {
		ctx.Flash.Error("GetUserByID: " + err.Error())
		return
	}

	if err := repo_service.DeleteCollaboration(ctx.Repo.Repository, u.ID); err != nil {
=======
	if err := repo_service.DeleteCollaboration(ctx, ctx.Repo.Repository, ctx.FormInt64("id")); err != nil {
>>>>>>> c766140d
		ctx.Flash.Error("DeleteCollaboration: " + err.Error())
	} else {
		audit.Record(audit.RepositoryCollaboratorRemove, ctx.Doer, ctx.Repo.Repository, u, "Removed user %s as collaborator.", u.Name)

		ctx.Flash.Success(ctx.Tr("repo.settings.remove_collaborator_success"))
	}
}

// AddTeamPost response for adding a team to a repository
func AddTeamPost(ctx *context.Context) {
	if !ctx.Repo.Owner.RepoAdminChangeTeamAccess && !ctx.Repo.IsOwner() {
		ctx.Flash.Error(ctx.Tr("repo.settings.change_team_access_not_allowed"))
		ctx.Redirect(ctx.Repo.RepoLink + "/settings/collaboration")
		return
	}

	name := utils.RemoveUsernameParameterSuffix(strings.ToLower(ctx.FormString("team")))
	if len(name) == 0 {
		ctx.Redirect(ctx.Repo.RepoLink + "/settings/collaboration")
		return
	}

	team, err := organization.OrgFromUser(ctx.Repo.Owner).GetTeam(ctx, name)
	if err != nil {
		if organization.IsErrTeamNotExist(err) {
			ctx.Flash.Error(ctx.Tr("form.team_not_exist"))
			ctx.Redirect(ctx.Repo.RepoLink + "/settings/collaboration")
		} else {
			ctx.ServerError("GetTeam", err)
		}
		return
	}

	if team.OrgID != ctx.Repo.Repository.OwnerID {
		ctx.Flash.Error(ctx.Tr("repo.settings.team_not_in_organization"))
		ctx.Redirect(ctx.Repo.RepoLink + "/settings/collaboration")
		return
	}

	if organization.HasTeamRepo(ctx, ctx.Repo.Repository.OwnerID, team.ID, ctx.Repo.Repository.ID) {
		ctx.Flash.Error(ctx.Tr("repo.settings.add_team_duplicate"))
		ctx.Redirect(ctx.Repo.RepoLink + "/settings/collaboration")
		return
	}

	if err = org_service.TeamAddRepository(ctx, ctx.Doer, team, ctx.Repo.Repository); err != nil {
		ctx.ServerError("TeamAddRepository", err)
		return
	}

	ctx.Flash.Success(ctx.Tr("repo.settings.add_team_success"))
	ctx.Redirect(ctx.Repo.RepoLink + "/settings/collaboration")
}

// DeleteTeam response for deleting a team from a repository
func DeleteTeam(ctx *context.Context) {
	if !ctx.Repo.Owner.RepoAdminChangeTeamAccess && !ctx.Repo.IsOwner() {
		ctx.Flash.Error(ctx.Tr("repo.settings.change_team_access_not_allowed"))
		ctx.Redirect(ctx.Repo.RepoLink + "/settings/collaboration")
		return
	}

	team, err := organization.GetTeamByID(ctx, ctx.FormInt64("id"))
	if err != nil {
		ctx.ServerError("GetTeamByID", err)
		return
	}

	if err = repo_service.RemoveRepositoryFromTeam(ctx, ctx.Doer, team, ctx.Repo.Repository); err != nil {
		ctx.ServerError("team.RemoveRepositorys", err)
		return
	}

	audit.Record(audit.RepositoryCollaboratorTeamRemove, ctx.Doer, ctx.Repo.Repository, team, "Removed team %s as collaborator from %s.", team.Name, ctx.Repo.Repository.FullName())

	ctx.Flash.Success(ctx.Tr("repo.settings.remove_team_success"))
	ctx.JSONRedirect(ctx.Repo.RepoLink + "/settings/collaboration")
}<|MERGE_RESOLUTION|>--- conflicted
+++ resolved
@@ -139,7 +139,6 @@
 
 // DeleteCollaboration delete a collaboration for a repository
 func DeleteCollaboration(ctx *context.Context) {
-<<<<<<< HEAD
 	defer ctx.JSONRedirect(ctx.Repo.RepoLink + "/settings/collaboration")
 
 	u, err := user_model.GetUserByID(ctx, ctx.FormInt64("id"))
@@ -148,10 +147,7 @@
 		return
 	}
 
-	if err := repo_service.DeleteCollaboration(ctx.Repo.Repository, u.ID); err != nil {
-=======
-	if err := repo_service.DeleteCollaboration(ctx, ctx.Repo.Repository, ctx.FormInt64("id")); err != nil {
->>>>>>> c766140d
+	if err := repo_service.DeleteCollaboration(ctx, ctx.Repo.Repository, u.ID); err != nil {
 		ctx.Flash.Error("DeleteCollaboration: " + err.Error())
 	} else {
 		audit.Record(audit.RepositoryCollaboratorRemove, ctx.Doer, ctx.Repo.Repository, u, "Removed user %s as collaborator.", u.Name)
