// Copyright 2015 The Gogs Authors. All rights reserved.
// Copyright 2017 The Gitea Authors. All rights reserved.
// SPDX-License-Identifier: MIT

package setting

import (
	"errors"
	"fmt"
	"net/http"
	"net/url"
	"path"
	"strings"

	"code.gitea.io/gitea/models/db"
	"code.gitea.io/gitea/models/perm"
	access_model "code.gitea.io/gitea/models/perm/access"
	repo_model "code.gitea.io/gitea/models/repo"
	user_model "code.gitea.io/gitea/models/user"
	"code.gitea.io/gitea/models/webhook"
	"code.gitea.io/gitea/modules/base"
	"code.gitea.io/gitea/modules/git"
	"code.gitea.io/gitea/modules/json"
	"code.gitea.io/gitea/modules/setting"
	api "code.gitea.io/gitea/modules/structs"
	"code.gitea.io/gitea/modules/util"
	"code.gitea.io/gitea/modules/web"
	webhook_module "code.gitea.io/gitea/modules/webhook"
	"code.gitea.io/gitea/services/audit"
	"code.gitea.io/gitea/services/context"
	"code.gitea.io/gitea/services/convert"
	"code.gitea.io/gitea/services/forms"
	webhook_service "code.gitea.io/gitea/services/webhook"
)

const (
	tplHooks        base.TplName = "repo/settings/webhook/base"
	tplHookNew      base.TplName = "repo/settings/webhook/new"
	tplOrgHookNew   base.TplName = "org/settings/hook_new"
	tplUserHookNew  base.TplName = "user/settings/hook_new"
	tplAdminHookNew base.TplName = "admin/hook_new"
)

// Webhooks render web hooks list page
func Webhooks(ctx *context.Context) {
	ctx.Data["Title"] = ctx.Tr("repo.settings.hooks")
	ctx.Data["PageIsSettingsHooks"] = true
	ctx.Data["BaseLink"] = ctx.Repo.RepoLink + "/settings/hooks"
	ctx.Data["BaseLinkNew"] = ctx.Repo.RepoLink + "/settings/hooks"
	ctx.Data["Description"] = ctx.Tr("repo.settings.hooks_desc", "https://docs.gitea.com/usage/webhooks")

	ws, err := db.Find[webhook.Webhook](ctx, webhook.ListWebhookOptions{RepoID: ctx.Repo.Repository.ID})
	if err != nil {
		ctx.ServerError("GetWebhooksByRepoID", err)
		return
	}
	ctx.Data["Webhooks"] = ws

	ctx.HTML(http.StatusOK, tplHooks)
}

type ownerRepoCtx struct {
	Owner           *user_model.User
	Repo            *repo_model.Repository
	IsAdmin         bool
	IsSystemWebhook bool
	Link            string
	LinkNew         string
	NewTemplate     base.TplName
}

// getOwnerRepoCtx determines whether this is a repo, owner, or admin (both default and system) context.
func getOwnerRepoCtx(ctx *context.Context) (*ownerRepoCtx, error) {
	if ctx.Data["PageIsRepoSettings"] == true {
		return &ownerRepoCtx{
			Repo:        ctx.Repo.Repository,
			Link:        path.Join(ctx.Repo.RepoLink, "settings/hooks"),
			LinkNew:     path.Join(ctx.Repo.RepoLink, "settings/hooks"),
			NewTemplate: tplHookNew,
		}, nil
	}

	if ctx.Data["PageIsOrgSettings"] == true {
		return &ownerRepoCtx{
			Owner:       ctx.ContextUser,
			Link:        path.Join(ctx.Org.OrgLink, "settings/hooks"),
			LinkNew:     path.Join(ctx.Org.OrgLink, "settings/hooks"),
			NewTemplate: tplOrgHookNew,
		}, nil
	}

	if ctx.Data["PageIsUserSettings"] == true {
		return &ownerRepoCtx{
			Owner:       ctx.Doer,
			Link:        path.Join(setting.AppSubURL, "/user/settings/hooks"),
			LinkNew:     path.Join(setting.AppSubURL, "/user/settings/hooks"),
			NewTemplate: tplUserHookNew,
		}, nil
	}

	if ctx.Data["PageIsAdmin"] == true {
		return &ownerRepoCtx{
			IsAdmin:         true,
			IsSystemWebhook: ctx.PathParam(":configType") == "system-hooks",
			Link:            path.Join(setting.AppSubURL, "/admin/hooks"),
			LinkNew:         path.Join(setting.AppSubURL, "/admin/", ctx.PathParam(":configType")),
			NewTemplate:     tplAdminHookNew,
		}, nil
	}

	return nil, errors.New("unable to set OwnerRepo context")
}

func checkHookType(ctx *context.Context) string {
	hookType := strings.ToLower(ctx.PathParam(":type"))
	if !util.SliceContainsString(setting.Webhook.Types, hookType, true) {
		ctx.NotFound("checkHookType", nil)
		return ""
	}
	return hookType
}

// WebhooksNew render creating webhook page
func WebhooksNew(ctx *context.Context) {
	ctx.Data["Title"] = ctx.Tr("repo.settings.add_webhook")
	ctx.Data["Webhook"] = webhook.Webhook{HookEvent: &webhook_module.HookEvent{}}

	orCtx, err := getOwnerRepoCtx(ctx)
	if err != nil {
		ctx.ServerError("getOwnerRepoCtx", err)
		return
	}

	if orCtx.IsAdmin && orCtx.IsSystemWebhook {
		ctx.Data["PageIsAdminSystemHooks"] = true
		ctx.Data["PageIsAdminSystemHooksNew"] = true
	} else if orCtx.IsAdmin {
		ctx.Data["PageIsAdminDefaultHooks"] = true
		ctx.Data["PageIsAdminDefaultHooksNew"] = true
	} else {
		ctx.Data["PageIsSettingsHooks"] = true
		ctx.Data["PageIsSettingsHooksNew"] = true
	}

	hookType := checkHookType(ctx)
	ctx.Data["HookType"] = hookType
	if ctx.Written() {
		return
	}
	if hookType == "discord" {
		ctx.Data["DiscordHook"] = map[string]any{
			"Username": "Gitea",
		}
	}
	ctx.Data["BaseLink"] = orCtx.LinkNew
	ctx.Data["BaseLinkNew"] = orCtx.LinkNew

	ctx.HTML(http.StatusOK, orCtx.NewTemplate)
}

// ParseHookEvent convert web form content to webhook.HookEvent
func ParseHookEvent(form forms.WebhookForm) *webhook_module.HookEvent {
	return &webhook_module.HookEvent{
		PushOnly:       form.PushOnly(),
		SendEverything: form.SendEverything(),
		ChooseEvents:   form.ChooseEvents(),
		HookEvents: webhook_module.HookEvents{
			Create:                   form.Create,
			Delete:                   form.Delete,
			Fork:                     form.Fork,
			Issues:                   form.Issues,
			IssueAssign:              form.IssueAssign,
			IssueLabel:               form.IssueLabel,
			IssueMilestone:           form.IssueMilestone,
			IssueComment:             form.IssueComment,
			Release:                  form.Release,
			Push:                     form.Push,
			PullRequest:              form.PullRequest,
			PullRequestAssign:        form.PullRequestAssign,
			PullRequestLabel:         form.PullRequestLabel,
			PullRequestMilestone:     form.PullRequestMilestone,
			PullRequestComment:       form.PullRequestComment,
			PullRequestReview:        form.PullRequestReview,
			PullRequestSync:          form.PullRequestSync,
			PullRequestReviewRequest: form.PullRequestReviewRequest,
			Wiki:                     form.Wiki,
			Repository:               form.Repository,
			Package:                  form.Package,
		},
		BranchFilter: form.BranchFilter,
	}
}

type webhookParams struct {
	// Type should be imported from webhook package (webhook.XXX)
	Type string

	URL         string
	ContentType webhook.HookContentType
	Secret      string
	HTTPMethod  string
	WebhookForm forms.WebhookForm
	Meta        any
}

func createWebhook(ctx *context.Context, params webhookParams) {
	ctx.Data["Title"] = ctx.Tr("repo.settings.add_webhook")
	ctx.Data["PageIsSettingsHooks"] = true
	ctx.Data["PageIsSettingsHooksNew"] = true
	ctx.Data["Webhook"] = webhook.Webhook{HookEvent: &webhook_module.HookEvent{}}
	ctx.Data["HookType"] = params.Type

	orCtx, err := getOwnerRepoCtx(ctx)
	if err != nil {
		ctx.ServerError("getOwnerRepoCtx", err)
		return
	}
	ctx.Data["BaseLink"] = orCtx.LinkNew

	if ctx.HasError() {
		ctx.HTML(http.StatusOK, orCtx.NewTemplate)
		return
	}

	var meta []byte
	if params.Meta != nil {
		meta, err = json.Marshal(params.Meta)
		if err != nil {
			ctx.ServerError("Marshal", err)
			return
		}
	}

	repoID := int64(0)
	if orCtx.Repo != nil {
		repoID = orCtx.Repo.ID
	}
	ownerID := int64(0)
	if orCtx.Owner != nil {
		ownerID = orCtx.Owner.ID
	}

	w := &webhook.Webhook{
		RepoID:          repoID,
		URL:             params.URL,
		HTTPMethod:      params.HTTPMethod,
		ContentType:     params.ContentType,
		Secret:          params.Secret,
		HookEvent:       ParseHookEvent(params.WebhookForm),
		IsActive:        params.WebhookForm.Active,
		Type:            params.Type,
		Meta:            string(meta),
		OwnerID:         ownerID,
		IsSystemWebhook: orCtx.IsSystemWebhook,
	}
	err = w.SetHeaderAuthorization(params.WebhookForm.AuthorizationHeader)
	if err != nil {
		ctx.ServerError("SetHeaderAuthorization", err)
		return
	}
	if err := w.UpdateEvent(); err != nil {
		ctx.ServerError("UpdateEvent", err)
		return
	} else if err := webhook.CreateWebhook(ctx, w); err != nil {
		ctx.ServerError("CreateWebhook", err)
		return
	}

	audit.RecordWebhookAdd(ctx, ctx.Doer, orCtx.Owner, orCtx.Repo, w)

	ctx.Flash.Success(ctx.Tr("repo.settings.add_hook_success"))
	ctx.Redirect(orCtx.Link)
}

func editWebhook(ctx *context.Context, params webhookParams) {
	ctx.Data["Title"] = ctx.Tr("repo.settings.update_webhook")
	ctx.Data["PageIsSettingsHooks"] = true
	ctx.Data["PageIsSettingsHooksEdit"] = true

	orCtx, w := checkWebhook(ctx)
	if ctx.Written() {
		return
	}
	ctx.Data["Webhook"] = w

	if ctx.HasError() {
		ctx.HTML(http.StatusOK, orCtx.NewTemplate)
		return
	}

	var meta []byte
	var err error
	if params.Meta != nil {
		meta, err = json.Marshal(params.Meta)
		if err != nil {
			ctx.ServerError("Marshal", err)
			return
		}
	}

	w.URL = params.URL
	w.ContentType = params.ContentType
	w.Secret = params.Secret
	w.HookEvent = ParseHookEvent(params.WebhookForm)
	w.IsActive = params.WebhookForm.Active
	w.HTTPMethod = params.HTTPMethod
	w.Meta = string(meta)

	err = w.SetHeaderAuthorization(params.WebhookForm.AuthorizationHeader)
	if err != nil {
		ctx.ServerError("SetHeaderAuthorization", err)
		return
	}

	if err := w.UpdateEvent(); err != nil {
		ctx.ServerError("UpdateEvent", err)
		return
	} else if err := webhook.UpdateWebhook(ctx, w); err != nil {
		ctx.ServerError("UpdateWebhook", err)
		return
	}

	audit.RecordWebhookUpdate(ctx, ctx.Doer, orCtx.Owner, orCtx.Repo, w)

	ctx.Flash.Success(ctx.Tr("repo.settings.update_hook_success"))
	ctx.Redirect(fmt.Sprintf("%s/%d", orCtx.Link, w.ID))
}

// GiteaHooksNewPost response for creating Gitea webhook
func GiteaHooksNewPost(ctx *context.Context) {
	createWebhook(ctx, giteaHookParams(ctx))
}

// GiteaHooksEditPost response for editing Gitea webhook
func GiteaHooksEditPost(ctx *context.Context) {
	editWebhook(ctx, giteaHookParams(ctx))
}

func giteaHookParams(ctx *context.Context) webhookParams {
	form := web.GetForm(ctx).(*forms.NewWebhookForm)

	contentType := webhook.ContentTypeJSON
	if webhook.HookContentType(form.ContentType) == webhook.ContentTypeForm {
		contentType = webhook.ContentTypeForm
	}

	return webhookParams{
		Type:        webhook_module.GITEA,
		URL:         form.PayloadURL,
		ContentType: contentType,
		Secret:      form.Secret,
		HTTPMethod:  form.HTTPMethod,
		WebhookForm: form.WebhookForm,
	}
}

// GogsHooksNewPost response for creating Gogs webhook
func GogsHooksNewPost(ctx *context.Context) {
	createWebhook(ctx, gogsHookParams(ctx))
}

// GogsHooksEditPost response for editing Gogs webhook
func GogsHooksEditPost(ctx *context.Context) {
	editWebhook(ctx, gogsHookParams(ctx))
}

func gogsHookParams(ctx *context.Context) webhookParams {
	form := web.GetForm(ctx).(*forms.NewGogshookForm)

	contentType := webhook.ContentTypeJSON
	if webhook.HookContentType(form.ContentType) == webhook.ContentTypeForm {
		contentType = webhook.ContentTypeForm
	}

	return webhookParams{
		Type:        webhook_module.GOGS,
		URL:         form.PayloadURL,
		ContentType: contentType,
		Secret:      form.Secret,
		WebhookForm: form.WebhookForm,
	}
}

// DiscordHooksNewPost response for creating Discord webhook
func DiscordHooksNewPost(ctx *context.Context) {
	createWebhook(ctx, discordHookParams(ctx))
}

// DiscordHooksEditPost response for editing Discord webhook
func DiscordHooksEditPost(ctx *context.Context) {
	editWebhook(ctx, discordHookParams(ctx))
}

func discordHookParams(ctx *context.Context) webhookParams {
	form := web.GetForm(ctx).(*forms.NewDiscordHookForm)

	return webhookParams{
		Type:        webhook_module.DISCORD,
		URL:         form.PayloadURL,
		ContentType: webhook.ContentTypeJSON,
		WebhookForm: form.WebhookForm,
		Meta: &webhook_service.DiscordMeta{
			Username: form.Username,
			IconURL:  form.IconURL,
		},
	}
}

// DingtalkHooksNewPost response for creating Dingtalk webhook
func DingtalkHooksNewPost(ctx *context.Context) {
	createWebhook(ctx, dingtalkHookParams(ctx))
}

// DingtalkHooksEditPost response for editing Dingtalk webhook
func DingtalkHooksEditPost(ctx *context.Context) {
	editWebhook(ctx, dingtalkHookParams(ctx))
}

func dingtalkHookParams(ctx *context.Context) webhookParams {
	form := web.GetForm(ctx).(*forms.NewDingtalkHookForm)

	return webhookParams{
		Type:        webhook_module.DINGTALK,
		URL:         form.PayloadURL,
		ContentType: webhook.ContentTypeJSON,
		WebhookForm: form.WebhookForm,
	}
}

// TelegramHooksNewPost response for creating Telegram webhook
func TelegramHooksNewPost(ctx *context.Context) {
	createWebhook(ctx, telegramHookParams(ctx))
}

// TelegramHooksEditPost response for editing Telegram webhook
func TelegramHooksEditPost(ctx *context.Context) {
	editWebhook(ctx, telegramHookParams(ctx))
}

func telegramHookParams(ctx *context.Context) webhookParams {
	form := web.GetForm(ctx).(*forms.NewTelegramHookForm)

	return webhookParams{
		Type:        webhook_module.TELEGRAM,
		URL:         fmt.Sprintf("https://api.telegram.org/bot%s/sendMessage?chat_id=%s&message_thread_id=%s", url.PathEscape(form.BotToken), url.QueryEscape(form.ChatID), url.QueryEscape(form.ThreadID)),
		ContentType: webhook.ContentTypeJSON,
		WebhookForm: form.WebhookForm,
		Meta: &webhook_service.TelegramMeta{
			BotToken: form.BotToken,
			ChatID:   form.ChatID,
			ThreadID: form.ThreadID,
		},
	}
}

// MatrixHooksNewPost response for creating Matrix webhook
func MatrixHooksNewPost(ctx *context.Context) {
	createWebhook(ctx, matrixHookParams(ctx))
}

// MatrixHooksEditPost response for editing Matrix webhook
func MatrixHooksEditPost(ctx *context.Context) {
	editWebhook(ctx, matrixHookParams(ctx))
}

func matrixHookParams(ctx *context.Context) webhookParams {
	form := web.GetForm(ctx).(*forms.NewMatrixHookForm)

	return webhookParams{
		Type:        webhook_module.MATRIX,
		URL:         fmt.Sprintf("%s/_matrix/client/r0/rooms/%s/send/m.room.message", form.HomeserverURL, url.PathEscape(form.RoomID)),
		ContentType: webhook.ContentTypeJSON,
		HTTPMethod:  http.MethodPut,
		WebhookForm: form.WebhookForm,
		Meta: &webhook_service.MatrixMeta{
			HomeserverURL: form.HomeserverURL,
			Room:          form.RoomID,
			MessageType:   form.MessageType,
		},
	}
}

// MSTeamsHooksNewPost response for creating MSTeams webhook
func MSTeamsHooksNewPost(ctx *context.Context) {
	createWebhook(ctx, mSTeamsHookParams(ctx))
}

// MSTeamsHooksEditPost response for editing MSTeams webhook
func MSTeamsHooksEditPost(ctx *context.Context) {
	editWebhook(ctx, mSTeamsHookParams(ctx))
}

func mSTeamsHookParams(ctx *context.Context) webhookParams {
	form := web.GetForm(ctx).(*forms.NewMSTeamsHookForm)

	return webhookParams{
		Type:        webhook_module.MSTEAMS,
		URL:         form.PayloadURL,
		ContentType: webhook.ContentTypeJSON,
		WebhookForm: form.WebhookForm,
	}
}

// SlackHooksNewPost response for creating Slack webhook
func SlackHooksNewPost(ctx *context.Context) {
	createWebhook(ctx, slackHookParams(ctx))
}

// SlackHooksEditPost response for editing Slack webhook
func SlackHooksEditPost(ctx *context.Context) {
	editWebhook(ctx, slackHookParams(ctx))
}

func slackHookParams(ctx *context.Context) webhookParams {
	form := web.GetForm(ctx).(*forms.NewSlackHookForm)

	return webhookParams{
		Type:        webhook_module.SLACK,
		URL:         form.PayloadURL,
		ContentType: webhook.ContentTypeJSON,
		WebhookForm: form.WebhookForm,
		Meta: &webhook_service.SlackMeta{
			Channel:  strings.TrimSpace(form.Channel),
			Username: form.Username,
			IconURL:  form.IconURL,
			Color:    form.Color,
		},
	}
}

// FeishuHooksNewPost response for creating Feishu webhook
func FeishuHooksNewPost(ctx *context.Context) {
	createWebhook(ctx, feishuHookParams(ctx))
}

// FeishuHooksEditPost response for editing Feishu webhook
func FeishuHooksEditPost(ctx *context.Context) {
	editWebhook(ctx, feishuHookParams(ctx))
}

func feishuHookParams(ctx *context.Context) webhookParams {
	form := web.GetForm(ctx).(*forms.NewFeishuHookForm)

	return webhookParams{
		Type:        webhook_module.FEISHU,
		URL:         form.PayloadURL,
		ContentType: webhook.ContentTypeJSON,
		WebhookForm: form.WebhookForm,
	}
}

// WechatworkHooksNewPost response for creating Wechatwork webhook
func WechatworkHooksNewPost(ctx *context.Context) {
	createWebhook(ctx, wechatworkHookParams(ctx))
}

// WechatworkHooksEditPost response for editing Wechatwork webhook
func WechatworkHooksEditPost(ctx *context.Context) {
	editWebhook(ctx, wechatworkHookParams(ctx))
}

func wechatworkHookParams(ctx *context.Context) webhookParams {
	form := web.GetForm(ctx).(*forms.NewWechatWorkHookForm)

	return webhookParams{
		Type:        webhook_module.WECHATWORK,
		URL:         form.PayloadURL,
		ContentType: webhook.ContentTypeJSON,
		WebhookForm: form.WebhookForm,
	}
}

// PackagistHooksNewPost response for creating Packagist webhook
func PackagistHooksNewPost(ctx *context.Context) {
	createWebhook(ctx, packagistHookParams(ctx))
}

// PackagistHooksEditPost response for editing Packagist webhook
func PackagistHooksEditPost(ctx *context.Context) {
	editWebhook(ctx, packagistHookParams(ctx))
}

func packagistHookParams(ctx *context.Context) webhookParams {
	form := web.GetForm(ctx).(*forms.NewPackagistHookForm)

	return webhookParams{
		Type:        webhook_module.PACKAGIST,
		URL:         fmt.Sprintf("https://packagist.org/api/update-package?username=%s&apiToken=%s", url.QueryEscape(form.Username), url.QueryEscape(form.APIToken)),
		ContentType: webhook.ContentTypeJSON,
		WebhookForm: form.WebhookForm,
		Meta: &webhook_service.PackagistMeta{
			Username:   form.Username,
			APIToken:   form.APIToken,
			PackageURL: form.PackageURL,
		},
	}
}

func checkWebhook(ctx *context.Context) (*ownerRepoCtx, *webhook.Webhook) {
	orCtx, err := getOwnerRepoCtx(ctx)
	if err != nil {
		ctx.ServerError("getOwnerRepoCtx", err)
		return nil, nil
	}
	ctx.Data["BaseLink"] = orCtx.Link
	ctx.Data["BaseLinkNew"] = orCtx.LinkNew

	var w *webhook.Webhook
<<<<<<< HEAD
	if orCtx.Repo != nil {
		w, err = webhook.GetWebhookByRepoID(ctx, orCtx.Repo.ID, ctx.ParamsInt64(":id"))
	} else if orCtx.Owner != nil {
		w, err = webhook.GetWebhookByOwnerID(ctx, orCtx.Owner.ID, ctx.ParamsInt64(":id"))
=======
	if orCtx.RepoID > 0 {
		w, err = webhook.GetWebhookByRepoID(ctx, orCtx.RepoID, ctx.PathParamInt64(":id"))
	} else if orCtx.OwnerID > 0 {
		w, err = webhook.GetWebhookByOwnerID(ctx, orCtx.OwnerID, ctx.PathParamInt64(":id"))
>>>>>>> b5326a43
	} else if orCtx.IsAdmin {
		w, err = webhook.GetSystemOrDefaultWebhook(ctx, ctx.PathParamInt64(":id"))
	}
	if err != nil || w == nil {
		if webhook.IsErrWebhookNotExist(err) {
			ctx.NotFound("GetWebhookByID", nil)
		} else {
			ctx.ServerError("GetWebhookByID", err)
		}
		return nil, nil
	}

	ctx.Data["HookType"] = w.Type
	switch w.Type {
	case webhook_module.SLACK:
		ctx.Data["SlackHook"] = webhook_service.GetSlackHook(w)
	case webhook_module.DISCORD:
		ctx.Data["DiscordHook"] = webhook_service.GetDiscordHook(w)
	case webhook_module.TELEGRAM:
		ctx.Data["TelegramHook"] = webhook_service.GetTelegramHook(w)
	case webhook_module.MATRIX:
		ctx.Data["MatrixHook"] = webhook_service.GetMatrixHook(w)
	case webhook_module.PACKAGIST:
		ctx.Data["PackagistHook"] = webhook_service.GetPackagistHook(w)
	}

	ctx.Data["History"], err = w.History(ctx, 1)
	if err != nil {
		ctx.ServerError("History", err)
	}
	return orCtx, w
}

// WebHooksEdit render editing web hook page
func WebHooksEdit(ctx *context.Context) {
	ctx.Data["Title"] = ctx.Tr("repo.settings.update_webhook")
	ctx.Data["PageIsSettingsHooks"] = true
	ctx.Data["PageIsSettingsHooksEdit"] = true

	orCtx, w := checkWebhook(ctx)
	if ctx.Written() {
		return
	}
	ctx.Data["Webhook"] = w

	ctx.HTML(http.StatusOK, orCtx.NewTemplate)
}

// TestWebhook test if web hook is work fine
func TestWebhook(ctx *context.Context) {
	hookID := ctx.PathParamInt64(":id")
	w, err := webhook.GetWebhookByRepoID(ctx, ctx.Repo.Repository.ID, hookID)
	if err != nil {
		ctx.Flash.Error("GetWebhookByRepoID: " + err.Error())
		ctx.Status(http.StatusInternalServerError)
		return
	}

	// Grab latest commit or fake one if it's empty repository.
	commit := ctx.Repo.Commit
	if commit == nil {
		ghost := user_model.NewGhostUser()
		objectFormat := git.ObjectFormatFromName(ctx.Repo.Repository.ObjectFormatName)
		commit = &git.Commit{
			ID:            objectFormat.EmptyObjectID(),
			Author:        ghost.NewGitSig(),
			Committer:     ghost.NewGitSig(),
			CommitMessage: "This is a fake commit",
		}
	}

	apiUser := convert.ToUserWithAccessMode(ctx, ctx.Doer, perm.AccessModeNone)

	apiCommit := &api.PayloadCommit{
		ID:      commit.ID.String(),
		Message: commit.Message(),
		URL:     ctx.Repo.Repository.HTMLURL() + "/commit/" + url.PathEscape(commit.ID.String()),
		Author: &api.PayloadUser{
			Name:  commit.Author.Name,
			Email: commit.Author.Email,
		},
		Committer: &api.PayloadUser{
			Name:  commit.Committer.Name,
			Email: commit.Committer.Email,
		},
	}

	commitID := commit.ID.String()
	p := &api.PushPayload{
		Ref:          git.BranchPrefix + ctx.Repo.Repository.DefaultBranch,
		Before:       commitID,
		After:        commitID,
		CompareURL:   setting.AppURL + ctx.Repo.Repository.ComposeCompareURL(commitID, commitID),
		Commits:      []*api.PayloadCommit{apiCommit},
		TotalCommits: 1,
		HeadCommit:   apiCommit,
		Repo:         convert.ToRepo(ctx, ctx.Repo.Repository, access_model.Permission{AccessMode: perm.AccessModeNone}),
		Pusher:       apiUser,
		Sender:       apiUser,
	}
	if err := webhook_service.PrepareWebhook(ctx, w, webhook_module.HookEventPush, p); err != nil {
		ctx.Flash.Error("PrepareWebhook: " + err.Error())
		ctx.Status(http.StatusInternalServerError)
	} else {
		ctx.Flash.Info(ctx.Tr("repo.settings.webhook.delivery.success"))
		ctx.Status(http.StatusOK)
	}
}

// ReplayWebhook replays a webhook
func ReplayWebhook(ctx *context.Context) {
	hookTaskUUID := ctx.PathParam(":uuid")

	orCtx, w := checkWebhook(ctx)
	if ctx.Written() {
		return
	}

	if err := webhook_service.ReplayHookTask(ctx, w, hookTaskUUID); err != nil {
		if webhook.IsErrHookTaskNotExist(err) {
			ctx.NotFound("ReplayHookTask", nil)
		} else {
			ctx.ServerError("ReplayHookTask", err)
		}
		return
	}

	ctx.Flash.Success(ctx.Tr("repo.settings.webhook.delivery.success"))
	ctx.Redirect(fmt.Sprintf("%s/%d", orCtx.Link, w.ID))
}

// DeleteWebhook delete a webhook
func DeleteWebhook(ctx *context.Context) {
	hook, err := webhook.GetWebhookByRepoID(ctx, ctx.Repo.Repository.ID, ctx.FormInt64("id"))
	if err != nil {
		ctx.ServerError("GetWebhookByRepoID", err)
		return
	}

	if err := webhook.DeleteWebhookByRepoID(ctx, ctx.Repo.Repository.ID, ctx.FormInt64("id")); err != nil {
		ctx.Flash.Error("DeleteWebhookByRepoID: " + err.Error())
	} else {
		audit.RecordWebhookRemove(ctx, ctx.Doer, nil, ctx.Repo.Repository, hook)

		ctx.Flash.Success(ctx.Tr("repo.settings.webhook_deletion_success"))
	}

	ctx.JSONRedirect(ctx.Repo.RepoLink + "/settings/hooks")
}<|MERGE_RESOLUTION|>--- conflicted
+++ resolved
@@ -606,17 +606,10 @@
 	ctx.Data["BaseLinkNew"] = orCtx.LinkNew
 
 	var w *webhook.Webhook
-<<<<<<< HEAD
 	if orCtx.Repo != nil {
-		w, err = webhook.GetWebhookByRepoID(ctx, orCtx.Repo.ID, ctx.ParamsInt64(":id"))
+		w, err = webhook.GetWebhookByRepoID(ctx, orCtx.Repo.ID, ctx.PathParamInt64(":id"))
 	} else if orCtx.Owner != nil {
-		w, err = webhook.GetWebhookByOwnerID(ctx, orCtx.Owner.ID, ctx.ParamsInt64(":id"))
-=======
-	if orCtx.RepoID > 0 {
-		w, err = webhook.GetWebhookByRepoID(ctx, orCtx.RepoID, ctx.PathParamInt64(":id"))
-	} else if orCtx.OwnerID > 0 {
-		w, err = webhook.GetWebhookByOwnerID(ctx, orCtx.OwnerID, ctx.PathParamInt64(":id"))
->>>>>>> b5326a43
+		w, err = webhook.GetWebhookByOwnerID(ctx, orCtx.Owner.ID, ctx.PathParamInt64(":id"))
 	} else if orCtx.IsAdmin {
 		w, err = webhook.GetSystemOrDefaultWebhook(ctx, ctx.PathParamInt64(":id"))
 	}
