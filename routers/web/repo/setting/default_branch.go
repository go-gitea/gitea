--- conflicted
+++ resolved
@@ -35,28 +35,6 @@
 		}
 
 		branch := ctx.FormString("branch")
-<<<<<<< HEAD
-		if !ctx.Repo.GitRepo.IsBranchExist(branch) {
-			ctx.Status(http.StatusNotFound)
-			return
-		} else if repo.DefaultBranch != branch {
-			repo.DefaultBranch = branch
-			if err := ctx.Repo.GitRepo.SetDefaultBranch(branch); err != nil {
-				if !git.IsErrUnsupportedVersion(err) {
-					ctx.ServerError("SetDefaultBranch", err)
-					return
-				}
-			}
-			if err := repo_model.UpdateDefaultBranch(ctx, repo); err != nil {
-				ctx.ServerError("UpdateDefaultBranch", err)
-				return
-			}
-			notify_service.ChangeDefaultBranch(ctx, repo)
-			if err := repo_module.UpdateRepoLicenses(ctx, repo, ctx.Repo.Commit); err != nil {
-				ctx.ServerError("UpdateRepoLicenses", err)
-				return
-			}
-=======
 		if err := repo_service.SetRepoDefaultBranch(ctx, ctx.Repo.Repository, ctx.Repo.GitRepo, branch); err != nil {
 			switch {
 			case git_model.IsErrBranchNotExist(err):
@@ -65,7 +43,6 @@
 				ctx.ServerError("SetDefaultBranch", err)
 			}
 			return
->>>>>>> ad98ea63
 		}
 
 		log.Trace("Repository basic settings updated: %s/%s", ctx.Repo.Owner.Name, repo.Name)
