// Copyright 2017 The Gitea Authors. All rights reserved.
// Copyright 2014 The Gogs Authors. All rights reserved.
// SPDX-License-Identifier: MIT

package repo

import (
	"bytes"
	gocontext "context"
	"encoding/base64"
	"fmt"
	"image"
	"io"
	"net/http"
	"net/url"
	"path"
	"strings"
	"time"

	_ "image/gif"  // for processing gif images
	_ "image/jpeg" // for processing jpeg images
	_ "image/png"  // for processing png images

	activities_model "code.gitea.io/gitea/models/activities"
	admin_model "code.gitea.io/gitea/models/admin"
	asymkey_model "code.gitea.io/gitea/models/asymkey"
	"code.gitea.io/gitea/models/db"
	git_model "code.gitea.io/gitea/models/git"
	issue_model "code.gitea.io/gitea/models/issues"
	repo_model "code.gitea.io/gitea/models/repo"
	unit_model "code.gitea.io/gitea/models/unit"
	user_model "code.gitea.io/gitea/models/user"
	"code.gitea.io/gitea/modules/actions"
	"code.gitea.io/gitea/modules/base"
	"code.gitea.io/gitea/modules/charset"
	"code.gitea.io/gitea/modules/container"
	"code.gitea.io/gitea/modules/context"
	"code.gitea.io/gitea/modules/git"
	"code.gitea.io/gitea/modules/highlight"
	"code.gitea.io/gitea/modules/lfs"
	"code.gitea.io/gitea/modules/log"
	"code.gitea.io/gitea/modules/markup"
	repo_module "code.gitea.io/gitea/modules/repository"
	"code.gitea.io/gitea/modules/setting"
	"code.gitea.io/gitea/modules/structs"
	"code.gitea.io/gitea/modules/typesniffer"
	"code.gitea.io/gitea/modules/util"
	"code.gitea.io/gitea/routers/web/feed"
	issue_service "code.gitea.io/gitea/services/issue"

	"github.com/nektos/act/pkg/model"

	_ "golang.org/x/image/bmp"  // for processing bmp images
	_ "golang.org/x/image/webp" // for processing webp images
)

const (
	tplRepoEMPTY    base.TplName = "repo/empty"
	tplRepoHome     base.TplName = "repo/home"
	tplRepoViewList base.TplName = "repo/view_list"
	tplWatchers     base.TplName = "repo/watchers"
	tplForks        base.TplName = "repo/forks"
	tplMigrating    base.TplName = "repo/migrate/migrating"
)

// locate a README for a tree in one of the supported paths.
//
// entries is passed to reduce calls to ListEntries(), so
// this has precondition:
//
//	entries == ctx.Repo.Commit.SubTree(ctx.Repo.TreePath).ListEntries()
//
// FIXME: There has to be a more efficient way of doing this
func findReadmeFileInEntries(ctx *context.Context, entries []*git.TreeEntry, tryWellKnownDirs bool) (string, *git.TreeEntry, error) {
	// Create a list of extensions in priority order
	// 1. Markdown files - with and without localisation - e.g. README.en-us.md or README.md
	// 2. Txt files - e.g. README.txt
	// 3. No extension - e.g. README
	exts := append(localizedExtensions(".md", ctx.Locale.Language()), ".txt", "") // sorted by priority
	extCount := len(exts)
	readmeFiles := make([]*git.TreeEntry, extCount+1)

	docsEntries := make([]*git.TreeEntry, 3) // (one of docs/, .gitea/ or .github/)
	for _, entry := range entries {
		if tryWellKnownDirs && entry.IsDir() {
			// as a special case for the top-level repo introduction README,
			// fall back to subfolders, looking for e.g. docs/README.md, .gitea/README.zh-CN.txt, .github/README.txt, ...
			// (note that docsEntries is ignored unless we are at the root)
			lowerName := strings.ToLower(entry.Name())
			switch lowerName {
			case "docs":
				if entry.Name() == "docs" || docsEntries[0] == nil {
					docsEntries[0] = entry
				}
			case ".gitea":
				if entry.Name() == ".gitea" || docsEntries[1] == nil {
					docsEntries[1] = entry
				}
			case ".github":
				if entry.Name() == ".github" || docsEntries[2] == nil {
					docsEntries[2] = entry
				}
			}
			continue
		}
		if i, ok := util.IsReadmeFileExtension(entry.Name(), exts...); ok {
			log.Debug("Potential readme file: %s", entry.Name())
			if readmeFiles[i] == nil || base.NaturalSortLess(readmeFiles[i].Name(), entry.Blob().Name()) {
				if entry.IsLink() {
					target, err := entry.FollowLinks()
					if err != nil && !git.IsErrBadLink(err) {
						return "", nil, err
					} else if target != nil && (target.IsExecutable() || target.IsRegular()) {
						readmeFiles[i] = entry
					}
				} else {
					readmeFiles[i] = entry
				}
			}
		}
	}
	var readmeFile *git.TreeEntry
	for _, f := range readmeFiles {
		if f != nil {
			readmeFile = f
			break
		}
	}

	if ctx.Repo.TreePath == "" && readmeFile == nil {
		for _, subTreeEntry := range docsEntries {
			if subTreeEntry == nil {
				continue
			}
			subTree := subTreeEntry.Tree()
			if subTree == nil {
				// this should be impossible; if subTreeEntry exists so should this.
				continue
			}
			var err error
			childEntries, err := subTree.ListEntries()
			if err != nil {
				return "", nil, err
			}

			subfolder, readmeFile, err := findReadmeFileInEntries(ctx, childEntries, false)
			if err != nil && !git.IsErrNotExist(err) {
				return "", nil, err
			}
			if readmeFile != nil {
				return path.Join(subTreeEntry.Name(), subfolder), readmeFile, nil
			}
		}
	}

	return "", readmeFile, nil
}

func renderDirectory(ctx *context.Context, treeLink string) {
	entries := renderDirectoryFiles(ctx, 1*time.Second)
	if ctx.Written() {
		return
	}

	if ctx.Repo.TreePath != "" {
		ctx.Data["HideRepoInfo"] = true
		ctx.Data["Title"] = ctx.Tr("repo.file.title", ctx.Repo.Repository.Name+"/"+path.Base(ctx.Repo.TreePath), ctx.Repo.RefName)
	}

	subfolder, readmeFile, err := findReadmeFileInEntries(ctx, entries, true)
	if err != nil {
		ctx.ServerError("findReadmeFileInEntries", err)
		return
	}

	renderReadmeFile(ctx, subfolder, readmeFile, treeLink)
}

// localizedExtensions prepends the provided language code with and without a
// regional identifier to the provided extension.
// Note: the language code will always be lower-cased, if a region is present it must be separated with a `-`
// Note: ext should be prefixed with a `.`
func localizedExtensions(ext, languageCode string) (localizedExts []string) {
	if len(languageCode) < 1 {
		return []string{ext}
	}

	lowerLangCode := "." + strings.ToLower(languageCode)

	if strings.Contains(lowerLangCode, "-") {
		underscoreLangCode := strings.ReplaceAll(lowerLangCode, "-", "_")
		indexOfDash := strings.Index(lowerLangCode, "-")
		// e.g. [.zh-cn.md, .zh_cn.md, .zh.md, _zh.md, .md]
		return []string{lowerLangCode + ext, underscoreLangCode + ext, lowerLangCode[:indexOfDash] + ext, "_" + lowerLangCode[1:indexOfDash] + ext, ext}
	}

	// e.g. [.en.md, .md]
	return []string{lowerLangCode + ext, ext}
}

type fileInfo struct {
	isTextFile bool
	isLFSFile  bool
	fileSize   int64
	lfsMeta    *lfs.Pointer
	st         typesniffer.SniffedType
}

func getFileReader(ctx gocontext.Context, repoID int64, blob *git.Blob) ([]byte, io.ReadCloser, *fileInfo, error) {
	dataRc, err := blob.DataAsync()
	if err != nil {
		return nil, nil, nil, err
	}

	buf := make([]byte, 1024)
	n, _ := util.ReadAtMost(dataRc, buf)
	buf = buf[:n]

	st := typesniffer.DetectContentType(buf)
	isTextFile := st.IsText()

	// FIXME: what happens when README file is an image?
	if !isTextFile || !setting.LFS.StartServer {
		return buf, dataRc, &fileInfo{isTextFile, false, blob.Size(), nil, st}, nil
	}

	pointer, _ := lfs.ReadPointerFromBuffer(buf)
	if !pointer.IsValid() { // fallback to plain file
		return buf, dataRc, &fileInfo{isTextFile, false, blob.Size(), nil, st}, nil
	}

	meta, err := git_model.GetLFSMetaObjectByOid(ctx, repoID, pointer.Oid)
	if err != nil && err != git_model.ErrLFSObjectNotExist { // fallback to plain file
		return buf, dataRc, &fileInfo{isTextFile, false, blob.Size(), nil, st}, nil
	}

	dataRc.Close()
	if err != nil {
		return nil, nil, nil, err
	}

	dataRc, err = lfs.ReadMetaObject(pointer)
	if err != nil {
		return nil, nil, nil, err
	}

	buf = make([]byte, 1024)
	n, err = util.ReadAtMost(dataRc, buf)
	if err != nil {
		dataRc.Close()
		return nil, nil, nil, err
	}
	buf = buf[:n]

	st = typesniffer.DetectContentType(buf)

	return buf, dataRc, &fileInfo{st.IsText(), true, meta.Size, &meta.Pointer, st}, nil
}

func renderReadmeFile(ctx *context.Context, subfolder string, readmeFile *git.TreeEntry, readmeTreelink string) {
	target := readmeFile
	if readmeFile != nil && readmeFile.IsLink() {
		target, _ = readmeFile.FollowLinks()
	}
	if target == nil {
		// if findReadmeFile() failed and/or gave us a broken symlink (which it shouldn't)
		// simply skip rendering the README
		return
	}

	ctx.Data["RawFileLink"] = ""
	ctx.Data["ReadmeInList"] = true
	ctx.Data["ReadmeExist"] = true
	ctx.Data["FileIsSymlink"] = readmeFile.IsLink()

	buf, dataRc, fInfo, err := getFileReader(ctx, ctx.Repo.Repository.ID, target.Blob())
	if err != nil {
		ctx.ServerError("getFileReader", err)
		return
	}
	defer dataRc.Close()

	ctx.Data["FileIsText"] = fInfo.isTextFile
	ctx.Data["FileName"] = path.Join(subfolder, readmeFile.Name())
	ctx.Data["IsLFSFile"] = fInfo.isLFSFile

	if fInfo.isLFSFile {
		filenameBase64 := base64.RawURLEncoding.EncodeToString([]byte(readmeFile.Name()))
		ctx.Data["RawFileLink"] = fmt.Sprintf("%s.git/info/lfs/objects/%s/%s", ctx.Repo.Repository.Link(), url.PathEscape(fInfo.lfsMeta.Oid), url.PathEscape(filenameBase64))
	}

	if !fInfo.isTextFile {
		return
	}

	if fInfo.fileSize >= setting.UI.MaxDisplayFileSize {
		// Pretend that this is a normal text file to display 'This file is too large to be shown'
		ctx.Data["IsFileTooLarge"] = true
		ctx.Data["IsTextFile"] = true
		ctx.Data["FileSize"] = fInfo.fileSize
		return
	}

	rd := charset.ToUTF8WithFallbackReader(io.MultiReader(bytes.NewReader(buf), dataRc))

	if markupType := markup.Type(readmeFile.Name()); markupType != "" {
		ctx.Data["IsMarkup"] = true
		ctx.Data["MarkupType"] = markupType

		ctx.Data["EscapeStatus"], ctx.Data["FileContent"], err = markupRender(ctx, &markup.RenderContext{
			Ctx:          ctx,
			RelativePath: path.Join(ctx.Repo.TreePath, readmeFile.Name()), // ctx.Repo.TreePath is the directory not the Readme so we must append the Readme filename (and path).
			URLPrefix:    path.Join(readmeTreelink, subfolder),
			Metas:        ctx.Repo.Repository.ComposeDocumentMetas(),
			GitRepo:      ctx.Repo.GitRepo,
		}, rd)
		if err != nil {
			log.Error("Render failed for %s in %-v: %v Falling back to rendering source", readmeFile.Name(), ctx.Repo.Repository, err)
			buf := &bytes.Buffer{}
			ctx.Data["EscapeStatus"], _ = charset.EscapeControlStringReader(rd, buf, ctx.Locale)
			ctx.Data["FileContent"] = buf.String()
		}
	} else {
		ctx.Data["IsPlainText"] = true
		buf := &bytes.Buffer{}
		ctx.Data["EscapeStatus"], err = charset.EscapeControlStringReader(rd, buf, ctx.Locale)
		if err != nil {
			log.Error("Read failed: %v", err)
		}

		ctx.Data["FileContent"] = buf.String()
	}
}

func renderFile(ctx *context.Context, entry *git.TreeEntry, treeLink, rawLink string) {
	ctx.Data["IsViewFile"] = true
	ctx.Data["HideRepoInfo"] = true
	blob := entry.Blob()
	buf, dataRc, fInfo, err := getFileReader(ctx, ctx.Repo.Repository.ID, blob)
	if err != nil {
		ctx.ServerError("getFileReader", err)
		return
	}
	defer dataRc.Close()

	ctx.Data["Title"] = ctx.Tr("repo.file.title", ctx.Repo.Repository.Name+"/"+path.Base(ctx.Repo.TreePath), ctx.Repo.RefName)
	ctx.Data["FileIsSymlink"] = entry.IsLink()
	ctx.Data["FileName"] = blob.Name()
	ctx.Data["RawFileLink"] = rawLink + "/" + util.PathEscapeSegments(ctx.Repo.TreePath)

	if ctx.Repo.TreePath == ".editorconfig" {
		_, editorconfigWarning, editorconfigErr := ctx.Repo.GetEditorconfig(ctx.Repo.Commit)
		if editorconfigWarning != nil {
			ctx.Data["FileWarning"] = strings.TrimSpace(editorconfigWarning.Error())
		}
		if editorconfigErr != nil {
			ctx.Data["FileError"] = strings.TrimSpace(editorconfigErr.Error())
		}
	} else if issue_service.IsTemplateConfig(ctx.Repo.TreePath) {
		_, issueConfigErr := issue_service.GetTemplateConfig(ctx.Repo.GitRepo, ctx.Repo.TreePath, ctx.Repo.Commit)
		if issueConfigErr != nil {
			ctx.Data["FileError"] = strings.TrimSpace(issueConfigErr.Error())
		}
	} else if actions.IsWorkflow(ctx.Repo.TreePath) {
		content, err := actions.GetContentFromEntry(entry)
		if err != nil {
			log.Error("actions.GetContentFromEntry: %v", err)
		}
		_, workFlowErr := model.ReadWorkflow(bytes.NewReader(content))
		if workFlowErr != nil {
			ctx.Data["FileError"] = ctx.Locale.Tr("actions.runs.invalid_workflow_helper", workFlowErr.Error())
		}
	} else if util.SliceContains([]string{"CODEOWNERS", "docs/CODEOWNERS", ".gitea/CODEOWNERS"}, ctx.Repo.TreePath) {
		if data, err := blob.GetBlobContent(setting.UI.MaxDisplayFileSize); err == nil {
			_, warnings := issue_model.GetCodeOwnersFromContent(ctx, data)
			if len(warnings) > 0 {
				ctx.Data["FileWarning"] = strings.Join(warnings, "\n")
			}
		}
	}

	isDisplayingSource := ctx.FormString("display") == "source"
	isDisplayingRendered := !isDisplayingSource

	if fInfo.isLFSFile {
		ctx.Data["RawFileLink"] = ctx.Repo.RepoLink + "/media/" + ctx.Repo.BranchNameSubURL() + "/" + util.PathEscapeSegments(ctx.Repo.TreePath)
	}

	isRepresentableAsText := fInfo.st.IsRepresentableAsText()
	if !isRepresentableAsText {
		// If we can't show plain text, always try to render.
		isDisplayingSource = false
		isDisplayingRendered = true
	}
	ctx.Data["IsLFSFile"] = fInfo.isLFSFile
	ctx.Data["FileSize"] = fInfo.fileSize
	ctx.Data["IsTextFile"] = fInfo.isTextFile
	ctx.Data["IsRepresentableAsText"] = isRepresentableAsText
	ctx.Data["IsDisplayingSource"] = isDisplayingSource
	ctx.Data["IsDisplayingRendered"] = isDisplayingRendered
	ctx.Data["IsExecutable"] = entry.IsExecutable()

	isTextSource := fInfo.isTextFile || isDisplayingSource
	ctx.Data["IsTextSource"] = isTextSource
	if isTextSource {
		ctx.Data["CanCopyContent"] = true
	}

	// Check LFS Lock
	lfsLock, err := git_model.GetTreePathLock(ctx, ctx.Repo.Repository.ID, ctx.Repo.TreePath)
	ctx.Data["LFSLock"] = lfsLock
	if err != nil {
		ctx.ServerError("GetTreePathLock", err)
		return
	}
	if lfsLock != nil {
		u, err := user_model.GetUserByID(ctx, lfsLock.OwnerID)
		if err != nil {
			ctx.ServerError("GetTreePathLock", err)
			return
		}
		ctx.Data["LFSLockOwner"] = u.Name
		ctx.Data["LFSLockOwnerHomeLink"] = u.HomeLink()
		ctx.Data["LFSLockHint"] = ctx.Tr("repo.editor.this_file_locked")
	}

	// Assume file is not editable first.
	if fInfo.isLFSFile {
		ctx.Data["EditFileTooltip"] = ctx.Tr("repo.editor.cannot_edit_lfs_files")
	} else if !isRepresentableAsText {
		ctx.Data["EditFileTooltip"] = ctx.Tr("repo.editor.cannot_edit_non_text_files")
	}

	switch {
	case isRepresentableAsText:
		if fInfo.st.IsSvgImage() {
			ctx.Data["IsImageFile"] = true
			ctx.Data["CanCopyContent"] = true
			ctx.Data["HasSourceRenderedToggle"] = true
		}

		if fInfo.fileSize >= setting.UI.MaxDisplayFileSize {
			ctx.Data["IsFileTooLarge"] = true
			break
		}

		rd := charset.ToUTF8WithFallbackReader(io.MultiReader(bytes.NewReader(buf), dataRc))

		shouldRenderSource := ctx.FormString("display") == "source"
		readmeExist := util.IsReadmeFileName(blob.Name())
		ctx.Data["ReadmeExist"] = readmeExist

		markupType := markup.Type(blob.Name())
		// If the markup is detected by custom markup renderer it should not be reset later on
		// to not pass it down to the render context.
		detected := false
		if markupType == "" {
			detected = true
			markupType = markup.DetectRendererType(blob.Name(), bytes.NewReader(buf))
		}
		if markupType != "" {
			ctx.Data["HasSourceRenderedToggle"] = true
		}

		if markupType != "" && !shouldRenderSource {
			ctx.Data["IsMarkup"] = true
			ctx.Data["MarkupType"] = markupType
			if !detected {
				markupType = ""
			}
			metas := ctx.Repo.Repository.ComposeDocumentMetas()
			metas["BranchNameSubURL"] = ctx.Repo.BranchNameSubURL()
			ctx.Data["EscapeStatus"], ctx.Data["FileContent"], err = markupRender(ctx, &markup.RenderContext{
				Ctx:          ctx,
				Type:         markupType,
				RelativePath: ctx.Repo.TreePath,
				URLPrefix:    path.Dir(treeLink),
				Metas:        metas,
				GitRepo:      ctx.Repo.GitRepo,
			}, rd)
			if err != nil {
				ctx.ServerError("Render", err)
				return
			}
			// to prevent iframe load third-party url
			ctx.Resp.Header().Add("Content-Security-Policy", "frame-src 'self'")
		} else {
			buf, _ := io.ReadAll(rd)

			// empty: 0 lines; "a": one line; "a\n": two lines; "a\nb": two lines;
			// the NumLines is only used for the display on the UI: "xxx lines"
			if len(buf) == 0 {
				ctx.Data["NumLines"] = 0
			} else {
				ctx.Data["NumLines"] = bytes.Count(buf, []byte{'\n'}) + 1
			}
			ctx.Data["NumLinesSet"] = true

			language := ""

			indexFilename, worktree, deleteTemporaryFile, err := ctx.Repo.GitRepo.ReadTreeToTemporaryIndex(ctx.Repo.CommitID)
			if err == nil {
				defer deleteTemporaryFile()

				filename2attribute2info, err := ctx.Repo.GitRepo.CheckAttribute(git.CheckAttributeOpts{
					CachedOnly: true,
					Attributes: []string{"linguist-language", "gitlab-language"},
					Filenames:  []string{ctx.Repo.TreePath},
					IndexFile:  indexFilename,
					WorkTree:   worktree,
				})
				if err != nil {
					log.Error("Unable to load attributes for %-v:%s. Error: %v", ctx.Repo.Repository, ctx.Repo.TreePath, err)
				}

				language = filename2attribute2info[ctx.Repo.TreePath]["linguist-language"]
				if language == "" || language == "unspecified" {
					language = filename2attribute2info[ctx.Repo.TreePath]["gitlab-language"]
				}
				if language == "unspecified" {
					language = ""
				}
			}
			fileContent, lexerName, err := highlight.File(blob.Name(), language, buf)
			ctx.Data["LexerName"] = lexerName
			if err != nil {
				log.Error("highlight.File failed, fallback to plain text: %v", err)
				fileContent = highlight.PlainText(buf)
			}
			status := &charset.EscapeStatus{}
			statuses := make([]*charset.EscapeStatus, len(fileContent))
			for i, line := range fileContent {
				statuses[i], fileContent[i] = charset.EscapeControlHTML(line, ctx.Locale)
				status = status.Or(statuses[i])
			}
			ctx.Data["EscapeStatus"] = status
			ctx.Data["FileContent"] = fileContent
			ctx.Data["LineEscapeStatus"] = statuses
		}
		if !fInfo.isLFSFile {
			if ctx.Repo.CanEnableEditor(ctx, ctx.Doer) {
				if lfsLock != nil && lfsLock.OwnerID != ctx.Doer.ID {
					ctx.Data["CanEditFile"] = false
					ctx.Data["EditFileTooltip"] = ctx.Tr("repo.editor.this_file_locked")
				} else {
					ctx.Data["CanEditFile"] = true
					ctx.Data["EditFileTooltip"] = ctx.Tr("repo.editor.edit_this_file")
				}
			} else if !ctx.Repo.IsViewBranch {
				ctx.Data["EditFileTooltip"] = ctx.Tr("repo.editor.must_be_on_a_branch")
			} else if !ctx.Repo.CanWriteToBranch(ctx, ctx.Doer, ctx.Repo.BranchName) {
				ctx.Data["EditFileTooltip"] = ctx.Tr("repo.editor.fork_before_edit")
			}
		}

	case fInfo.st.IsPDF():
		ctx.Data["IsPDFFile"] = true
	case fInfo.st.IsVideo():
		ctx.Data["IsVideoFile"] = true
	case fInfo.st.IsAudio():
		ctx.Data["IsAudioFile"] = true
	case fInfo.st.IsImage() && (setting.UI.SVG.Enabled || !fInfo.st.IsSvgImage()):
		ctx.Data["IsImageFile"] = true
		ctx.Data["CanCopyContent"] = true
	default:
		if fInfo.fileSize >= setting.UI.MaxDisplayFileSize {
			ctx.Data["IsFileTooLarge"] = true
			break
		}

		if markupType := markup.Type(blob.Name()); markupType != "" {
			rd := io.MultiReader(bytes.NewReader(buf), dataRc)
			ctx.Data["IsMarkup"] = true
			ctx.Data["MarkupType"] = markupType
			ctx.Data["EscapeStatus"], ctx.Data["FileContent"], err = markupRender(ctx, &markup.RenderContext{
				Ctx:          ctx,
				RelativePath: ctx.Repo.TreePath,
				URLPrefix:    path.Dir(treeLink),
				Metas:        ctx.Repo.Repository.ComposeDocumentMetas(),
				GitRepo:      ctx.Repo.GitRepo,
			}, rd)
			if err != nil {
				ctx.ServerError("Render", err)
				return
			}
		}
	}

<<<<<<< HEAD
	if fInfo.st.IsImage() && !fInfo.st.IsSvgImage() {
		img, _, err := image.DecodeConfig(bytes.NewReader(buf))
		if err == nil {
			// There are Image formats go can't decode
			// Instead of throwing an error in that case, we show the size only when we can decode
			ctx.Data["ImageSize"] = fmt.Sprintf("%dx%d", img.Width, img.Height)
		}
	}

	if ctx.Repo.CanEnableEditor(ctx.Doer) {
=======
	if ctx.Repo.CanEnableEditor(ctx, ctx.Doer) {
>>>>>>> 4211efe8
		if lfsLock != nil && lfsLock.OwnerID != ctx.Doer.ID {
			ctx.Data["CanDeleteFile"] = false
			ctx.Data["DeleteFileTooltip"] = ctx.Tr("repo.editor.this_file_locked")
		} else {
			ctx.Data["CanDeleteFile"] = true
			ctx.Data["DeleteFileTooltip"] = ctx.Tr("repo.editor.delete_this_file")
		}
	} else if !ctx.Repo.IsViewBranch {
		ctx.Data["DeleteFileTooltip"] = ctx.Tr("repo.editor.must_be_on_a_branch")
	} else if !ctx.Repo.CanWriteToBranch(ctx, ctx.Doer, ctx.Repo.BranchName) {
		ctx.Data["DeleteFileTooltip"] = ctx.Tr("repo.editor.must_have_write_access")
	}
}

func markupRender(ctx *context.Context, renderCtx *markup.RenderContext, input io.Reader) (escaped *charset.EscapeStatus, output string, err error) {
	markupRd, markupWr := io.Pipe()
	defer markupWr.Close()
	done := make(chan struct{})
	go func() {
		sb := &strings.Builder{}
		// We allow NBSP here this is rendered
		escaped, _ = charset.EscapeControlReader(markupRd, sb, ctx.Locale, charset.RuneNBSP)
		output = sb.String()
		close(done)
	}()
	err = markup.Render(renderCtx, input, markupWr)
	_ = markupWr.CloseWithError(err)
	<-done
	return escaped, output, err
}

func safeURL(address string) string {
	u, err := url.Parse(address)
	if err != nil {
		return address
	}
	u.User = nil
	return u.String()
}

func checkHomeCodeViewable(ctx *context.Context) {
	if len(ctx.Repo.Units) > 0 {
		if ctx.Repo.Repository.IsBeingCreated() {
			task, err := admin_model.GetMigratingTask(ctx.Repo.Repository.ID)
			if err != nil {
				if admin_model.IsErrTaskDoesNotExist(err) {
					ctx.Data["Repo"] = ctx.Repo
					ctx.Data["CloneAddr"] = ""
					ctx.Data["Failed"] = true
					ctx.HTML(http.StatusOK, tplMigrating)
					return
				}
				ctx.ServerError("models.GetMigratingTask", err)
				return
			}
			cfg, err := task.MigrateConfig()
			if err != nil {
				ctx.ServerError("task.MigrateConfig", err)
				return
			}

			ctx.Data["Repo"] = ctx.Repo
			ctx.Data["MigrateTask"] = task
			ctx.Data["CloneAddr"] = safeURL(cfg.CloneAddr)
			ctx.Data["Failed"] = task.Status == structs.TaskStatusFailed
			ctx.HTML(http.StatusOK, tplMigrating)
			return
		}

		if ctx.IsSigned {
			// Set repo notification-status read if unread
			if err := activities_model.SetRepoReadBy(ctx, ctx.Repo.Repository.ID, ctx.Doer.ID); err != nil {
				ctx.ServerError("ReadBy", err)
				return
			}
		}

		var firstUnit *unit_model.Unit
		for _, repoUnit := range ctx.Repo.Units {
			if repoUnit.Type == unit_model.TypeCode {
				return
			}

			unit, ok := unit_model.Units[repoUnit.Type]
			if ok && (firstUnit == nil || !firstUnit.IsLessThan(unit)) {
				firstUnit = &unit
			}
		}

		if firstUnit != nil {
			ctx.Redirect(fmt.Sprintf("%s%s", ctx.Repo.Repository.Link(), firstUnit.URI))
			return
		}
	}

	ctx.NotFound("Home", fmt.Errorf(ctx.Tr("units.error.no_unit_allowed_repo")))
}

func checkCitationFile(ctx *context.Context, entry *git.TreeEntry) {
	if entry.Name() != "" {
		return
	}
	tree, err := ctx.Repo.Commit.SubTree(ctx.Repo.TreePath)
	if err != nil {
		ctx.NotFoundOrServerError("Repo.Commit.SubTree", git.IsErrNotExist, err)
		return
	}
	allEntries, err := tree.ListEntries()
	if err != nil {
		ctx.ServerError("ListEntries", err)
		return
	}
	for _, entry := range allEntries {
		if entry.Name() == "CITATION.cff" || entry.Name() == "CITATION.bib" {
			ctx.Data["CitiationExist"] = true
			// Read Citation file contents
			blob := entry.Blob()
			dataRc, err := blob.DataAsync()
			if err != nil {
				ctx.ServerError("DataAsync", err)
				return
			}
			defer dataRc.Close()
			buf := make([]byte, 1024)
			n, err := util.ReadAtMost(dataRc, buf)
			if err != nil {
				ctx.ServerError("ReadAtMost", err)
				return
			}
			buf = buf[:n]
			ctx.PageData["citationFileContent"] = string(buf)
			break
		}
	}
}

// Home render repository home page
func Home(ctx *context.Context) {
	if setting.Other.EnableFeed {
		isFeed, _, showFeedType := feed.GetFeedType(ctx.Params(":reponame"), ctx.Req)
		if isFeed {
			switch {
			case ctx.Link == fmt.Sprintf("%s.%s", ctx.Repo.RepoLink, showFeedType):
				feed.ShowRepoFeed(ctx, ctx.Repo.Repository, showFeedType)
			case ctx.Repo.TreePath == "":
				feed.ShowBranchFeed(ctx, ctx.Repo.Repository, showFeedType)
			case ctx.Repo.TreePath != "":
				feed.ShowFileFeed(ctx, ctx.Repo.Repository, showFeedType)
			}
			return
		}
	}

	checkHomeCodeViewable(ctx)
	if ctx.Written() {
		return
	}

	renderCode(ctx)
}

// LastCommit returns lastCommit data for the provided branch/tag/commit and directory (in url) and filenames in body
func LastCommit(ctx *context.Context) {
	checkHomeCodeViewable(ctx)
	if ctx.Written() {
		return
	}

	renderDirectoryFiles(ctx, 0)
	if ctx.Written() {
		return
	}

	var treeNames []string
	paths := make([]string, 0, 5)
	if len(ctx.Repo.TreePath) > 0 {
		treeNames = strings.Split(ctx.Repo.TreePath, "/")
		for i := range treeNames {
			paths = append(paths, strings.Join(treeNames[:i+1], "/"))
		}

		ctx.Data["HasParentPath"] = true
		if len(paths)-2 >= 0 {
			ctx.Data["ParentPath"] = "/" + paths[len(paths)-2]
		}
	}
	branchLink := ctx.Repo.RepoLink + "/src/" + ctx.Repo.BranchNameSubURL()
	ctx.Data["BranchLink"] = branchLink

	ctx.HTML(http.StatusOK, tplRepoViewList)
}

func renderDirectoryFiles(ctx *context.Context, timeout time.Duration) git.Entries {
	tree, err := ctx.Repo.Commit.SubTree(ctx.Repo.TreePath)
	if err != nil {
		ctx.NotFoundOrServerError("Repo.Commit.SubTree", git.IsErrNotExist, err)
		return nil
	}

	ctx.Data["LastCommitLoaderURL"] = ctx.Repo.RepoLink + "/lastcommit/" + url.PathEscape(ctx.Repo.CommitID) + "/" + util.PathEscapeSegments(ctx.Repo.TreePath)

	// Get current entry user currently looking at.
	entry, err := ctx.Repo.Commit.GetTreeEntryByPath(ctx.Repo.TreePath)
	if err != nil {
		ctx.NotFoundOrServerError("Repo.Commit.GetTreeEntryByPath", git.IsErrNotExist, err)
		return nil
	}

	if !entry.IsDir() {
		ctx.NotFoundOrServerError("Repo.Commit.GetTreeEntryByPath", git.IsErrNotExist, err)
		return nil
	}

	allEntries, err := tree.ListEntries()
	if err != nil {
		ctx.ServerError("ListEntries", err)
		return nil
	}
	allEntries.CustomSort(base.NaturalSortLess)

	commitInfoCtx := gocontext.Context(ctx)
	if timeout > 0 {
		var cancel gocontext.CancelFunc
		commitInfoCtx, cancel = gocontext.WithTimeout(ctx, timeout)
		defer cancel()
	}

	selected := make(container.Set[string])
	selected.AddMultiple(ctx.FormStrings("f[]")...)

	entries := allEntries
	if len(selected) > 0 {
		entries = make(git.Entries, 0, len(selected))
		for _, entry := range allEntries {
			if selected.Contains(entry.Name()) {
				entries = append(entries, entry)
			}
		}
	}

	var latestCommit *git.Commit
	ctx.Data["Files"], latestCommit, err = entries.GetCommitsInfo(commitInfoCtx, ctx.Repo.Commit, ctx.Repo.TreePath)
	if err != nil {
		ctx.ServerError("GetCommitsInfo", err)
		return nil
	}

	// Show latest commit info of repository in table header,
	// or of directory if not in root directory.
	ctx.Data["LatestCommit"] = latestCommit
	if latestCommit != nil {

		verification := asymkey_model.ParseCommitWithSignature(ctx, latestCommit)

		if err := asymkey_model.CalculateTrustStatus(verification, ctx.Repo.Repository.GetTrustModel(), func(user *user_model.User) (bool, error) {
			return repo_model.IsOwnerMemberCollaborator(ctx.Repo.Repository, user.ID)
		}, nil); err != nil {
			ctx.ServerError("CalculateTrustStatus", err)
			return nil
		}
		ctx.Data["LatestCommitVerification"] = verification
		ctx.Data["LatestCommitUser"] = user_model.ValidateCommitWithEmail(ctx, latestCommit)

		statuses, _, err := git_model.GetLatestCommitStatus(ctx, ctx.Repo.Repository.ID, latestCommit.ID.String(), db.ListOptions{})
		if err != nil {
			log.Error("GetLatestCommitStatus: %v", err)
		}

		ctx.Data["LatestCommitStatus"] = git_model.CalcCommitStatus(statuses)
		ctx.Data["LatestCommitStatuses"] = statuses
	}

	branchLink := ctx.Repo.RepoLink + "/src/" + ctx.Repo.BranchNameSubURL()
	treeLink := branchLink

	if len(ctx.Repo.TreePath) > 0 {
		treeLink += "/" + util.PathEscapeSegments(ctx.Repo.TreePath)
	}

	ctx.Data["TreeLink"] = treeLink
	ctx.Data["SSHDomain"] = setting.SSH.Domain

	return allEntries
}

func renderLanguageStats(ctx *context.Context) {
	langs, err := repo_model.GetTopLanguageStats(ctx.Repo.Repository, 5)
	if err != nil {
		ctx.ServerError("Repo.GetTopLanguageStats", err)
		return
	}

	ctx.Data["LanguageStats"] = langs
}

func renderRepoTopics(ctx *context.Context) {
	topics, _, err := repo_model.FindTopics(&repo_model.FindTopicOptions{
		RepoID: ctx.Repo.Repository.ID,
	})
	if err != nil {
		ctx.ServerError("models.FindTopics", err)
		return
	}
	ctx.Data["Topics"] = topics
}

func renderCode(ctx *context.Context) {
	ctx.Data["PageIsViewCode"] = true
	ctx.Data["RepositoryUploadEnabled"] = setting.Repository.Upload.Enabled

	if ctx.Repo.Commit == nil || ctx.Repo.Repository.IsEmpty || ctx.Repo.Repository.IsBroken() {
		showEmpty := true
		var err error
		if ctx.Repo.GitRepo != nil {
			showEmpty, err = ctx.Repo.GitRepo.IsEmpty()
			if err != nil {
				log.Error("GitRepo.IsEmpty: %v", err)
				ctx.Repo.Repository.Status = repo_model.RepositoryBroken
				showEmpty = true
				ctx.Flash.Error(ctx.Tr("error.occurred"), true)
			}
		}
		if showEmpty {
			ctx.HTML(http.StatusOK, tplRepoEMPTY)
			return
		}

		// the repo is not really empty, so we should update the modal in database
		// such problem may be caused by:
		// 1) an error occurs during pushing/receiving.  2) the user replaces an empty git repo manually
		// and even more: the IsEmpty flag is deeply broken and should be removed with the UI changed to manage to cope with empty repos.
		// it's possible for a repository to be non-empty by that flag but still 500
		// because there are no branches - only tags -or the default branch is non-extant as it has been 0-pushed.
		ctx.Repo.Repository.IsEmpty = false
		if err = repo_model.UpdateRepositoryCols(ctx, ctx.Repo.Repository, "is_empty"); err != nil {
			ctx.ServerError("UpdateRepositoryCols", err)
			return
		}
		if err = repo_module.UpdateRepoSize(ctx, ctx.Repo.Repository); err != nil {
			ctx.ServerError("UpdateRepoSize", err)
			return
		}

		// the repo's IsEmpty has been updated, redirect to this page to make sure middlewares can get the correct values
		link := ctx.Link
		if ctx.Req.URL.RawQuery != "" {
			link += "?" + ctx.Req.URL.RawQuery
		}
		ctx.Redirect(link)
		return
	}

	title := ctx.Repo.Repository.Owner.Name + "/" + ctx.Repo.Repository.Name
	if len(ctx.Repo.Repository.Description) > 0 {
		title += ": " + ctx.Repo.Repository.Description
	}
	ctx.Data["Title"] = title

	branchLink := ctx.Repo.RepoLink + "/src/" + ctx.Repo.BranchNameSubURL()
	treeLink := branchLink
	rawLink := ctx.Repo.RepoLink + "/raw/" + ctx.Repo.BranchNameSubURL()

	if len(ctx.Repo.TreePath) > 0 {
		treeLink += "/" + util.PathEscapeSegments(ctx.Repo.TreePath)
	}

	// Get Topics of this repo
	renderRepoTopics(ctx)
	if ctx.Written() {
		return
	}

	// Get current entry user currently looking at.
	entry, err := ctx.Repo.Commit.GetTreeEntryByPath(ctx.Repo.TreePath)
	if err != nil {
		ctx.NotFoundOrServerError("Repo.Commit.GetTreeEntryByPath", git.IsErrNotExist, err)
		return
	}

	checkCitationFile(ctx, entry)
	if ctx.Written() {
		return
	}

	renderLanguageStats(ctx)
	if ctx.Written() {
		return
	}

	if entry.IsDir() {
		renderDirectory(ctx, treeLink)
	} else {
		renderFile(ctx, entry, treeLink, rawLink)
	}
	if ctx.Written() {
		return
	}

	if ctx.Doer != nil {
		if err := ctx.Repo.Repository.GetBaseRepo(ctx); err != nil {
			ctx.ServerError("GetBaseRepo", err)
			return
		}
		ctx.Data["RecentlyPushedNewBranches"], err = git_model.FindRecentlyPushedNewBranches(ctx, ctx.Repo.Repository.ID, ctx.Doer.ID, ctx.Repo.Repository.DefaultBranch)
		if err != nil {
			ctx.ServerError("GetRecentlyPushedBranches", err)
			return
		}
	}

	var treeNames []string
	paths := make([]string, 0, 5)
	if len(ctx.Repo.TreePath) > 0 {
		treeNames = strings.Split(ctx.Repo.TreePath, "/")
		for i := range treeNames {
			paths = append(paths, strings.Join(treeNames[:i+1], "/"))
		}

		ctx.Data["HasParentPath"] = true
		if len(paths)-2 >= 0 {
			ctx.Data["ParentPath"] = "/" + paths[len(paths)-2]
		}
	}

	ctx.Data["Paths"] = paths
	ctx.Data["TreeLink"] = treeLink
	ctx.Data["TreeNames"] = treeNames
	ctx.Data["BranchLink"] = branchLink
	ctx.HTML(http.StatusOK, tplRepoHome)
}

// RenderUserCards render a page show users according the input template
func RenderUserCards(ctx *context.Context, total int, getter func(opts db.ListOptions) ([]*user_model.User, error), tpl base.TplName) {
	page := ctx.FormInt("page")
	if page <= 0 {
		page = 1
	}
	pager := context.NewPagination(total, setting.ItemsPerPage, page, 5)
	ctx.Data["Page"] = pager

	items, err := getter(db.ListOptions{
		Page:     pager.Paginater.Current(),
		PageSize: setting.ItemsPerPage,
	})
	if err != nil {
		ctx.ServerError("getter", err)
		return
	}
	ctx.Data["Cards"] = items

	ctx.HTML(http.StatusOK, tpl)
}

// Watchers render repository's watch users
func Watchers(ctx *context.Context) {
	ctx.Data["Title"] = ctx.Tr("repo.watchers")
	ctx.Data["CardsTitle"] = ctx.Tr("repo.watchers")
	ctx.Data["PageIsWatchers"] = true

	RenderUserCards(ctx, ctx.Repo.Repository.NumWatches, func(opts db.ListOptions) ([]*user_model.User, error) {
		return repo_model.GetRepoWatchers(ctx.Repo.Repository.ID, opts)
	}, tplWatchers)
}

// Stars render repository's starred users
func Stars(ctx *context.Context) {
	ctx.Data["Title"] = ctx.Tr("repo.stargazers")
	ctx.Data["CardsTitle"] = ctx.Tr("repo.stargazers")
	ctx.Data["PageIsStargazers"] = true
	RenderUserCards(ctx, ctx.Repo.Repository.NumStars, func(opts db.ListOptions) ([]*user_model.User, error) {
		return repo_model.GetStargazers(ctx.Repo.Repository, opts)
	}, tplWatchers)
}

// Forks render repository's forked users
func Forks(ctx *context.Context) {
	ctx.Data["Title"] = ctx.Tr("repo.forks")

	page := ctx.FormInt("page")
	if page <= 0 {
		page = 1
	}

	pager := context.NewPagination(ctx.Repo.Repository.NumForks, setting.ItemsPerPage, page, 5)
	ctx.Data["Page"] = pager

	forks, err := repo_model.GetForks(ctx.Repo.Repository, db.ListOptions{
		Page:     pager.Paginater.Current(),
		PageSize: setting.ItemsPerPage,
	})
	if err != nil {
		ctx.ServerError("GetForks", err)
		return
	}

	for _, fork := range forks {
		if err = fork.LoadOwner(ctx); err != nil {
			ctx.ServerError("LoadOwner", err)
			return
		}
	}

	ctx.Data["Forks"] = forks

	ctx.HTML(http.StatusOK, tplForks)
}<|MERGE_RESOLUTION|>--- conflicted
+++ resolved
@@ -586,7 +586,6 @@
 		}
 	}
 
-<<<<<<< HEAD
 	if fInfo.st.IsImage() && !fInfo.st.IsSvgImage() {
 		img, _, err := image.DecodeConfig(bytes.NewReader(buf))
 		if err == nil {
@@ -596,10 +595,7 @@
 		}
 	}
 
-	if ctx.Repo.CanEnableEditor(ctx.Doer) {
-=======
 	if ctx.Repo.CanEnableEditor(ctx, ctx.Doer) {
->>>>>>> 4211efe8
 		if lfsLock != nil && lfsLock.OwnerID != ctx.Doer.ID {
 			ctx.Data["CanDeleteFile"] = false
 			ctx.Data["DeleteFileTooltip"] = ctx.Tr("repo.editor.this_file_locked")
