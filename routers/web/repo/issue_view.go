--- conflicted
+++ resolved
@@ -362,6 +362,7 @@
 		},
 		prepareIssueViewCommentsAndSidebarParticipants,
 		preparePullViewReviewAndMerge,
+		prepareIssueViewSidebarDevLinks,
 		prepareIssueViewSidebarWatch,
 		prepareIssueViewSidebarTimeTracker,
 		prepareIssueViewSidebarDependency,
@@ -944,45 +945,49 @@
 		ctx.ServerError("roleDescriptor", err)
 		return
 	}
-<<<<<<< HEAD
-
-	if ctx.IsSigned {
-		forkedRepos, err := repo_model.GetForksByUserAndOrgs(ctx, ctx.Doer, ctx.Repo.Repository)
+	ctx.Data["Issue"] = issue
+}
+
+func prepareIssueViewSidebarDevLinks(ctx *context.Context, issue *issues_model.Issue) {
+	if issue.IsPull {
+		return
+	}
+
+	devLinks, err := issue_service.FindIssueDevLinksByIssue(ctx, issue)
+	if err != nil {
+		ctx.ServerError("FindIssueDevLinksByIssue", err)
+		return
+	}
+	ctx.Data["DevLinks"] = devLinks
+	for _, link := range devLinks {
+		if link.LinkType == issues_model.IssueDevLinkTypePullRequest &&
+			!(link.PullRequest.Issue.IsClosed && !link.PullRequest.HasMerged) {
+			ctx.Data["MaybeFixed"] = link.PullRequest
+			break
+		}
+	}
+
+	if !ctx.IsSigned {
+		return
+	}
+
+	// Get all possible repositories for creating branch model dropdown list
+	forkedRepos, err := repo_model.GetForksByUserAndOrgs(ctx, ctx.Doer, ctx.Repo.Repository)
+	if err != nil {
+		ctx.ServerError("GetForksByUserAndOrgs", err)
+		return
+	}
+	allowedRepos := make([]*repo_model.Repository, 0, len(forkedRepos)+1)
+	for _, repo := range append(forkedRepos, ctx.Repo.Repository) {
+		perm, err := access_model.GetUserRepoPermission(ctx, repo, ctx.Doer)
 		if err != nil {
-			ctx.ServerError("GetForksByUserAndOrgs", err)
-			return
-		}
-		allowedRepos := make([]*repo_model.Repository, 0, len(forkedRepos)+1)
-		for _, repo := range append(forkedRepos, ctx.Repo.Repository) {
-			perm, err := access_model.GetUserRepoPermission(ctx, repo, ctx.Doer)
-			if err != nil {
-				ctx.ServerError("GetUserRepoPermission", err)
-				return
-			}
-			if perm.CanWrite(unit.TypeCode) {
-				allowedRepos = append(allowedRepos, repo)
-			}
-		}
-
-		ctx.Data["AllowedRepos"] = allowedRepos
-
-		devLinks, err := issue_service.FindIssueDevLinksByIssue(ctx, issue)
-		if err != nil {
-			ctx.ServerError("FindIssueDevLinksByIssue", err)
-			return
-		}
-		ctx.Data["DevLinks"] = devLinks
-		for _, link := range devLinks {
-			if link.LinkType == issues_model.IssueDevLinkTypePullRequest &&
-				!(link.PullRequest.Issue.IsClosed && !link.PullRequest.HasMerged) {
-				ctx.Data["MaybeFixed"] = link.PullRequest
-				break
-			}
-		}
-	}
-
-	ctx.HTML(http.StatusOK, tplIssueView)
-=======
-	ctx.Data["Issue"] = issue
->>>>>>> cd7bf77b
+			ctx.ServerError("GetUserRepoPermission", err)
+			return
+		}
+		if perm.CanWrite(unit.TypeCode) {
+			allowedRepos = append(allowedRepos, repo)
+		}
+	}
+
+	ctx.Data["AllowedRepos"] = allowedRepos
 }