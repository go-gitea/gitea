// Copyright 2024 The Gitea Authors. All rights reserved.
// SPDX-License-Identifier: MIT

package repo

import (
	"fmt"
	"math/big"
	"net/http"
	"net/url"
	"sort"
	"strconv"

	activities_model "code.gitea.io/gitea/models/activities"
	"code.gitea.io/gitea/models/db"
	git_model "code.gitea.io/gitea/models/git"
	issues_model "code.gitea.io/gitea/models/issues"
	"code.gitea.io/gitea/models/organization"
	access_model "code.gitea.io/gitea/models/perm/access"
	project_model "code.gitea.io/gitea/models/project"
	pull_model "code.gitea.io/gitea/models/pull"
	"code.gitea.io/gitea/models/renderhelper"
	repo_model "code.gitea.io/gitea/models/repo"
	"code.gitea.io/gitea/models/unit"
	user_model "code.gitea.io/gitea/models/user"
	"code.gitea.io/gitea/modules/emoji"
	"code.gitea.io/gitea/modules/git"
	"code.gitea.io/gitea/modules/gitrepo"
	"code.gitea.io/gitea/modules/log"
	"code.gitea.io/gitea/modules/markup"
	"code.gitea.io/gitea/modules/markup/markdown"
	"code.gitea.io/gitea/modules/setting"
	"code.gitea.io/gitea/modules/templates"
	"code.gitea.io/gitea/modules/templates/vars"
	"code.gitea.io/gitea/modules/util"
	asymkey_service "code.gitea.io/gitea/services/asymkey"
	"code.gitea.io/gitea/services/context"
	"code.gitea.io/gitea/services/context/upload"
	issue_service "code.gitea.io/gitea/services/issue"
	pull_service "code.gitea.io/gitea/services/pull"
	user_service "code.gitea.io/gitea/services/user"
)

// roleDescriptor returns the role descriptor for a comment in/with the given repo, poster and issue
func roleDescriptor(ctx *context.Context, repo *repo_model.Repository, poster *user_model.User, permsCache map[int64]access_model.Permission, issue *issues_model.Issue, hasOriginalAuthor bool) (roleDesc issues_model.RoleDescriptor, err error) {
	if hasOriginalAuthor {
		// the poster is a migrated user, so no need to detect the role
		return roleDesc, nil
	}

	if poster.IsGhost() || !poster.IsIndividual() {
		return roleDesc, nil
	}

	roleDesc.IsPoster = issue.IsPoster(poster.ID) // check whether the comment's poster is the issue's poster

	// Guess the role of the poster in the repo by permission
	perm, hasPermCache := permsCache[poster.ID]
	if !hasPermCache {
		perm, err = access_model.GetUserRepoPermission(ctx, repo, poster)
		if err != nil {
			return roleDesc, err
		}
	}
	if permsCache != nil {
		permsCache[poster.ID] = perm
	}

	// Check if the poster is owner of the repo.
	if perm.IsOwner() {
		// If the poster isn't a site admin, then is must be the repo's owner
		if !poster.IsAdmin {
			roleDesc.RoleInRepo = issues_model.RoleRepoOwner
			return roleDesc, nil
		}
		// Otherwise (poster is site admin), check if poster is the real repo admin.
		isRealRepoAdmin, err := access_model.IsUserRealRepoAdmin(ctx, repo, poster)
		if err != nil {
			return roleDesc, err
		}
		if isRealRepoAdmin {
			roleDesc.RoleInRepo = issues_model.RoleRepoOwner
			return roleDesc, nil
		}
	}

	// If repo is organization, check Member role
	if err = repo.LoadOwner(ctx); err != nil {
		return roleDesc, err
	}
	if repo.Owner.IsOrganization() {
		if isMember, err := organization.IsOrganizationMember(ctx, repo.Owner.ID, poster.ID); err != nil {
			return roleDesc, err
		} else if isMember {
			roleDesc.RoleInRepo = issues_model.RoleRepoMember
			return roleDesc, nil
		}
	}

	// If the poster is the collaborator of the repo
	if isCollaborator, err := repo_model.IsCollaborator(ctx, repo.ID, poster.ID); err != nil {
		return roleDesc, err
	} else if isCollaborator {
		roleDesc.RoleInRepo = issues_model.RoleRepoCollaborator
		return roleDesc, nil
	}

	hasMergedPR, err := issues_model.HasMergedPullRequestInRepo(ctx, repo.ID, poster.ID)
	if err != nil {
		return roleDesc, err
	} else if hasMergedPR {
		roleDesc.RoleInRepo = issues_model.RoleRepoContributor
	} else if issue.IsPull {
		// only display first time contributor in the first opening pull request
		roleDesc.RoleInRepo = issues_model.RoleRepoFirstTimeContributor
	}

	return roleDesc, nil
}

func getBranchData(ctx *context.Context, issue *issues_model.Issue) {
	ctx.Data["BaseBranch"] = nil
	ctx.Data["HeadBranch"] = nil
	ctx.Data["HeadUserName"] = nil
	ctx.Data["BaseName"] = ctx.Repo.Repository.OwnerName
	if issue.IsPull {
		pull := issue.PullRequest
		ctx.Data["BaseBranch"] = pull.BaseBranch
		ctx.Data["HeadBranch"] = pull.HeadBranch
		ctx.Data["HeadUserName"] = pull.MustHeadUserName(ctx)
	}
}

// checkBlockedByIssues return canRead and notPermitted
func checkBlockedByIssues(ctx *context.Context, blockers []*issues_model.DependencyInfo) (canRead, notPermitted []*issues_model.DependencyInfo) {
	repoPerms := make(map[int64]access_model.Permission)
	repoPerms[ctx.Repo.Repository.ID] = ctx.Repo.Permission
	for _, blocker := range blockers {
		// Get the permissions for this repository
		// If the repo ID exists in the map, return the exist permissions
		// else get the permission and add it to the map
		var perm access_model.Permission
		existPerm, ok := repoPerms[blocker.RepoID]
		if ok {
			perm = existPerm
		} else {
			var err error
			perm, err = access_model.GetUserRepoPermission(ctx, &blocker.Repository, ctx.Doer)
			if err != nil {
				ctx.ServerError("GetUserRepoPermission", err)
				return nil, nil
			}
			repoPerms[blocker.RepoID] = perm
		}
		if perm.CanReadIssuesOrPulls(blocker.Issue.IsPull) {
			canRead = append(canRead, blocker)
		} else {
			notPermitted = append(notPermitted, blocker)
		}
	}
	sortDependencyInfo(canRead)
	sortDependencyInfo(notPermitted)
	return canRead, notPermitted
}

func sortDependencyInfo(blockers []*issues_model.DependencyInfo) {
	sort.Slice(blockers, func(i, j int) bool {
		if blockers[i].RepoID == blockers[j].RepoID {
			return blockers[i].Issue.CreatedUnix < blockers[j].Issue.CreatedUnix
		}
		return blockers[i].RepoID < blockers[j].RepoID
	})
}

func addParticipant(poster *user_model.User, participants []*user_model.User) []*user_model.User {
	for _, part := range participants {
		if poster.ID == part.ID {
			return participants
		}
	}
	return append(participants, poster)
}

func filterXRefComments(ctx *context.Context, issue *issues_model.Issue) error {
	// Remove comments that the user has no permissions to see
	for i := 0; i < len(issue.Comments); {
		c := issue.Comments[i]
		if issues_model.CommentTypeIsRef(c.Type) && c.RefRepoID != issue.RepoID && c.RefRepoID != 0 {
			var err error
			// Set RefRepo for description in template
			c.RefRepo, err = repo_model.GetRepositoryByID(ctx, c.RefRepoID)
			if err != nil {
				return err
			}
			perm, err := access_model.GetUserRepoPermission(ctx, c.RefRepo, ctx.Doer)
			if err != nil {
				return err
			}
			if !perm.CanReadIssuesOrPulls(c.RefIsPull) {
				issue.Comments = append(issue.Comments[:i], issue.Comments[i+1:]...)
				continue
			}
		}
		i++
	}
	return nil
}

// combineLabelComments combine the nearby label comments as one.
func combineLabelComments(issue *issues_model.Issue) {
	var prev, cur *issues_model.Comment
	for i := 0; i < len(issue.Comments); i++ {
		cur = issue.Comments[i]
		if i > 0 {
			prev = issue.Comments[i-1]
		}
		if i == 0 || cur.Type != issues_model.CommentTypeLabel ||
			(prev != nil && prev.PosterID != cur.PosterID) ||
			(prev != nil && cur.CreatedUnix-prev.CreatedUnix >= 60) {
			if cur.Type == issues_model.CommentTypeLabel && cur.Label != nil {
				if cur.Content != "1" {
					cur.RemovedLabels = append(cur.RemovedLabels, cur.Label)
				} else {
					cur.AddedLabels = append(cur.AddedLabels, cur.Label)
				}
			}
			continue
		}

		if cur.Label != nil { // now cur MUST be label comment
			if prev.Type == issues_model.CommentTypeLabel { // we can combine them only prev is a label comment
				if cur.Content != "1" {
					// remove labels from the AddedLabels list if the label that was removed is already
					// in this list, and if it's not in this list, add the label to RemovedLabels
					addedAndRemoved := false
					for i, label := range prev.AddedLabels {
						if cur.Label.ID == label.ID {
							prev.AddedLabels = append(prev.AddedLabels[:i], prev.AddedLabels[i+1:]...)
							addedAndRemoved = true
							break
						}
					}
					if !addedAndRemoved {
						prev.RemovedLabels = append(prev.RemovedLabels, cur.Label)
					}
				} else {
					// remove labels from the RemovedLabels list if the label that was added is already
					// in this list, and if it's not in this list, add the label to AddedLabels
					removedAndAdded := false
					for i, label := range prev.RemovedLabels {
						if cur.Label.ID == label.ID {
							prev.RemovedLabels = append(prev.RemovedLabels[:i], prev.RemovedLabels[i+1:]...)
							removedAndAdded = true
							break
						}
					}
					if !removedAndAdded {
						prev.AddedLabels = append(prev.AddedLabels, cur.Label)
					}
				}
				prev.CreatedUnix = cur.CreatedUnix
				// remove the current comment since it has been combined to prev comment
				issue.Comments = append(issue.Comments[:i], issue.Comments[i+1:]...)
				i--
			} else { // if prev is not a label comment, start a new group
				if cur.Content != "1" {
					cur.RemovedLabels = append(cur.RemovedLabels, cur.Label)
				} else {
					cur.AddedLabels = append(cur.AddedLabels, cur.Label)
				}
			}
		}
	}
}

func prepareIssueViewLoad(ctx *context.Context) *issues_model.Issue {
	issue, err := issues_model.GetIssueByIndex(ctx, ctx.Repo.Repository.ID, ctx.PathParamInt64("index"))
	if err != nil {
		ctx.NotFoundOrServerError("GetIssueByIndex", issues_model.IsErrIssueNotExist, err)
		return nil
	}
	issue.Repo = ctx.Repo.Repository
	ctx.Data["Issue"] = issue

	if err = issue.LoadPullRequest(ctx); err != nil {
		ctx.ServerError("LoadPullRequest", err)
		return nil
	}
	return issue
}

func handleViewIssueRedirectExternal(ctx *context.Context) {
	if ctx.PathParam("type") == "issues" {
		// If issue was requested we check if repo has external tracker and redirect
		extIssueUnit, err := ctx.Repo.Repository.GetUnit(ctx, unit.TypeExternalTracker)
		if err == nil && extIssueUnit != nil {
			if extIssueUnit.ExternalTrackerConfig().ExternalTrackerStyle == markup.IssueNameStyleNumeric || extIssueUnit.ExternalTrackerConfig().ExternalTrackerStyle == "" {
				metas := ctx.Repo.Repository.ComposeCommentMetas(ctx)
				metas["index"] = ctx.PathParam("index")
				res, err := vars.Expand(extIssueUnit.ExternalTrackerConfig().ExternalTrackerFormat, metas)
				if err != nil {
					log.Error("unable to expand template vars for issue url. issue: %s, err: %v", metas["index"], err)
					ctx.ServerError("Expand", err)
					return
				}
				ctx.Redirect(res)
				return
			}
		} else if err != nil && !repo_model.IsErrUnitTypeNotExist(err) {
			ctx.ServerError("GetUnit", err)
			return
		}
	}
}

// ViewIssue render issue view page
func ViewIssue(ctx *context.Context) {
	handleViewIssueRedirectExternal(ctx)
	if ctx.Written() {
		return
	}

	issue := prepareIssueViewLoad(ctx)
	if ctx.Written() {
		return
	}

	// Make sure type and URL matches.
	if ctx.PathParam("type") == "issues" && issue.IsPull {
		ctx.Redirect(issue.Link())
		return
	} else if ctx.PathParam("type") == "pulls" && !issue.IsPull {
		ctx.Redirect(issue.Link())
		return
	}

	if issue.IsPull {
		MustAllowPulls(ctx)
		if ctx.Written() {
			return
		}
		ctx.Data["PageIsPullList"] = true
		ctx.Data["PageIsPullConversation"] = true
	} else {
		MustEnableIssues(ctx)
		if ctx.Written() {
			return
		}
		ctx.Data["PageIsIssueList"] = true
		ctx.Data["NewIssueChooseTemplate"] = issue_service.HasTemplatesOrContactLinks(ctx.Repo.Repository, ctx.Repo.GitRepo)
	}

	ctx.Data["IsProjectsEnabled"] = ctx.Repo.CanRead(unit.TypeProjects)
	ctx.Data["IsAttachmentEnabled"] = setting.Attachment.Enabled
	upload.AddUploadContext(ctx, "comment")

	if err := issue.LoadAttributes(ctx); err != nil {
		ctx.ServerError("LoadAttributes", err)
		return
	}

	if err := filterXRefComments(ctx, issue); err != nil {
		ctx.ServerError("filterXRefComments", err)
		return
	}

	ctx.Data["Title"] = fmt.Sprintf("#%d - %s", issue.Index, emoji.ReplaceAliases(issue.Title))

	if ctx.IsSigned {
		// Update issue-user.
		if err := activities_model.SetIssueReadBy(ctx, issue.ID, ctx.Doer.ID); err != nil {
			ctx.ServerError("ReadBy", err)
			return
		}
	}

	pageMetaData := retrieveRepoIssueMetaData(ctx, ctx.Repo.Repository, issue, issue.IsPull)
	if ctx.Written() {
		return
	}
	pageMetaData.LabelsData.SetSelectedLabels(issue.Labels)

	prepareFuncs := []func(*context.Context, *issues_model.Issue){
		prepareIssueViewContent,
		prepareIssueViewCommentsAndSidebarParticipants,
<<<<<<< HEAD
		preparePullViewReviewAndMerge,
		prepareIssueViewSidebarDevLinks,
=======
>>>>>>> 0082cb51
		prepareIssueViewSidebarWatch,
		prepareIssueViewSidebarTimeTracker,
		prepareIssueViewSidebarDependency,
		prepareIssueViewSidebarPin,
		func(ctx *context.Context, issue *issues_model.Issue) { preparePullViewPullInfo(ctx, issue) },
		preparePullViewReviewAndMerge,
	}

	for _, prepareFunc := range prepareFuncs {
		prepareFunc(ctx, issue)
		if ctx.Written() {
			return
		}
	}

	// Get more information if it's a pull request.
	if issue.IsPull {
		if issue.PullRequest.HasMerged {
			ctx.Data["DisableStatusChange"] = issue.PullRequest.HasMerged
		} else {
			ctx.Data["DisableStatusChange"] = ctx.Data["IsPullRequestBroken"] == true && issue.IsClosed
		}
	}

	ctx.Data["Reference"] = issue.Ref
	ctx.Data["SignInLink"] = setting.AppSubURL + "/user/login?redirect_to=" + url.QueryEscape(ctx.Data["Link"].(string))
	ctx.Data["IsIssuePoster"] = ctx.IsSigned && issue.IsPoster(ctx.Doer.ID)
	ctx.Data["HasIssuesOrPullsWritePermission"] = ctx.Repo.CanWriteIssuesOrPulls(issue.IsPull)
	ctx.Data["HasProjectsWritePermission"] = ctx.Repo.CanWrite(unit.TypeProjects)
	ctx.Data["IsRepoAdmin"] = ctx.IsSigned && (ctx.Repo.IsAdmin() || ctx.Doer.IsAdmin)
	ctx.Data["LockReasons"] = setting.Repository.Issue.LockReasons
	ctx.Data["RefEndName"] = git.RefName(issue.Ref).ShortName()

	tags, err := repo_model.GetTagNamesByRepoID(ctx, ctx.Repo.Repository.ID)
	if err != nil {
		ctx.ServerError("GetTagNamesByRepoID", err)
		return
	}
	ctx.Data["Tags"] = tags

	ctx.Data["CanBlockUser"] = func(blocker, blockee *user_model.User) bool {
		return user_service.CanBlockUser(ctx, ctx.Doer, blocker, blockee)
	}

	if issue.PullRequest != nil && !issue.PullRequest.IsChecking() && !setting.IsProd {
		ctx.Data["PullMergeBoxReloadingInterval"] = 1 // in dev env, force using the reloading logic to make sure it won't break
	}

	ctx.HTML(http.StatusOK, tplIssueView)
}

func ViewPullMergeBox(ctx *context.Context) {
	issue := prepareIssueViewLoad(ctx)
	if !issue.IsPull {
		ctx.NotFound(nil)
		return
	}
	preparePullViewPullInfo(ctx, issue)
	preparePullViewReviewAndMerge(ctx, issue)
	ctx.Data["PullMergeBoxReloading"] = issue.PullRequest.IsChecking()
	ctx.HTML(http.StatusOK, tplPullMergeBox)
}

func prepareIssueViewSidebarDependency(ctx *context.Context, issue *issues_model.Issue) {
	if issue.IsPull && !ctx.Repo.CanRead(unit.TypeIssues) {
		ctx.Data["IssueDependencySearchType"] = "pulls"
	} else if !issue.IsPull && !ctx.Repo.CanRead(unit.TypePullRequests) {
		ctx.Data["IssueDependencySearchType"] = "issues"
	} else {
		ctx.Data["IssueDependencySearchType"] = "all"
	}

	// Check if the user can use the dependencies
	ctx.Data["CanCreateIssueDependencies"] = ctx.Repo.CanCreateIssueDependencies(ctx, ctx.Doer, issue.IsPull)

	// check if dependencies can be created across repositories
	ctx.Data["AllowCrossRepositoryDependencies"] = setting.Service.AllowCrossRepositoryDependencies

	// Get Dependencies
	blockedBy, err := issue.BlockedByDependencies(ctx, db.ListOptions{})
	if err != nil {
		ctx.ServerError("BlockedByDependencies", err)
		return
	}
	ctx.Data["BlockedByDependencies"], ctx.Data["BlockedByDependenciesNotPermitted"] = checkBlockedByIssues(ctx, blockedBy)
	if ctx.Written() {
		return
	}

	blocking, err := issue.BlockingDependencies(ctx)
	if err != nil {
		ctx.ServerError("BlockingDependencies", err)
		return
	}

	ctx.Data["BlockingDependencies"], ctx.Data["BlockingDependenciesNotPermitted"] = checkBlockedByIssues(ctx, blocking)
}

func preparePullViewSigning(ctx *context.Context, issue *issues_model.Issue) {
	if !issue.IsPull {
		return
	}
	pull := issue.PullRequest
	ctx.Data["WillSign"] = false
	if ctx.Doer != nil {
		sign, key, _, err := asymkey_service.SignMerge(ctx, pull, ctx.Doer, pull.BaseRepo.RepoPath(), pull.BaseBranch, pull.GetGitRefName())
		ctx.Data["WillSign"] = sign
		ctx.Data["SigningKey"] = key
		if err != nil {
			if asymkey_service.IsErrWontSign(err) {
				ctx.Data["WontSignReason"] = err.(*asymkey_service.ErrWontSign).Reason
			} else {
				ctx.Data["WontSignReason"] = "error"
				log.Error("Error whilst checking if could sign pr %d in repo %s. Error: %v", pull.ID, pull.BaseRepo.FullName(), err)
			}
		}
	} else {
		ctx.Data["WontSignReason"] = "not_signed_in"
	}
}

func prepareIssueViewSidebarWatch(ctx *context.Context, issue *issues_model.Issue) {
	iw := new(issues_model.IssueWatch)
	if ctx.Doer != nil {
		iw.UserID = ctx.Doer.ID
		iw.IssueID = issue.ID
		var err error
		iw.IsWatching, err = issues_model.CheckIssueWatch(ctx, ctx.Doer, issue)
		if err != nil {
			ctx.ServerError("CheckIssueWatch", err)
			return
		}
	}
	ctx.Data["IssueWatch"] = iw
}

func prepareIssueViewSidebarTimeTracker(ctx *context.Context, issue *issues_model.Issue) {
	if !ctx.Repo.Repository.IsTimetrackerEnabled(ctx) {
		return
	}

	if ctx.IsSigned {
		// Deal with the stopwatch
		ctx.Data["IsStopwatchRunning"] = issues_model.StopwatchExists(ctx, ctx.Doer.ID, issue.ID)
		if !ctx.Data["IsStopwatchRunning"].(bool) {
			exists, _, swIssue, err := issues_model.HasUserStopwatch(ctx, ctx.Doer.ID)
			if err != nil {
				ctx.ServerError("HasUserStopwatch", err)
				return
			}
			ctx.Data["HasUserStopwatch"] = exists
			if exists {
				// Add warning if the user has already a stopwatch
				// Add link to the issue of the already running stopwatch
				ctx.Data["OtherStopwatchURL"] = swIssue.Link()
			}
		}
		ctx.Data["CanUseTimetracker"] = ctx.Repo.CanUseTimetracker(ctx, issue, ctx.Doer)
	} else {
		ctx.Data["CanUseTimetracker"] = false
	}
	var err error
	if ctx.Data["WorkingUsers"], err = issues_model.TotalTimesForEachUser(ctx, &issues_model.FindTrackedTimesOptions{IssueID: issue.ID}); err != nil {
		ctx.ServerError("TotalTimesForEachUser", err)
		return
	}
}

func preparePullViewDeleteBranch(ctx *context.Context, issue *issues_model.Issue, canDelete bool) {
	if !issue.IsPull {
		return
	}
	pull := issue.PullRequest
	isPullBranchDeletable := canDelete &&
		pull.HeadRepo != nil &&
		gitrepo.IsBranchExist(ctx, pull.HeadRepo, pull.HeadBranch) &&
		(!pull.HasMerged || ctx.Data["HeadBranchCommitID"] == ctx.Data["PullHeadCommitID"])

	if isPullBranchDeletable && pull.HasMerged {
		exist, err := issues_model.HasUnmergedPullRequestsByHeadInfo(ctx, pull.HeadRepoID, pull.HeadBranch)
		if err != nil {
			ctx.ServerError("HasUnmergedPullRequestsByHeadInfo", err)
			return
		}

		isPullBranchDeletable = !exist
	}
	ctx.Data["IsPullBranchDeletable"] = isPullBranchDeletable
}

func prepareIssueViewSidebarPin(ctx *context.Context, issue *issues_model.Issue) {
	var pinAllowed bool
	if err := issue.LoadPinOrder(ctx); err != nil {
		ctx.ServerError("LoadPinOrder", err)
		return
	}
	if issue.PinOrder == 0 {
		var err error
		pinAllowed, err = issues_model.IsNewPinAllowed(ctx, issue.RepoID, issue.IsPull)
		if err != nil {
			ctx.ServerError("IsNewPinAllowed", err)
			return
		}
	} else {
		pinAllowed = true
	}

	ctx.Data["NewPinAllowed"] = pinAllowed
	ctx.Data["PinEnabled"] = setting.Repository.Issue.MaxPinned != 0
}

func prepareIssueViewCommentsAndSidebarParticipants(ctx *context.Context, issue *issues_model.Issue) {
	var (
		role                 issues_model.RoleDescriptor
		ok                   bool
		marked               = make(map[int64]issues_model.RoleDescriptor)
		comment              *issues_model.Comment
		participants         = make([]*user_model.User, 1, 10)
		latestCloseCommentID int64
		err                  error
	)

	marked[issue.PosterID] = issue.ShowRole

	// Render comments and fetch participants.
	participants[0] = issue.Poster

	if err := issue.Comments.LoadAttachmentsByIssue(ctx); err != nil {
		ctx.ServerError("LoadAttachmentsByIssue", err)
		return
	}
	if err := issue.Comments.LoadPosters(ctx); err != nil {
		ctx.ServerError("LoadPosters", err)
		return
	}

	permCache := make(map[int64]access_model.Permission)

	for _, comment = range issue.Comments {
		comment.Issue = issue

		if comment.Type == issues_model.CommentTypeComment || comment.Type == issues_model.CommentTypeReview {
			rctx := renderhelper.NewRenderContextRepoComment(ctx, issue.Repo, renderhelper.RepoCommentOptions{
				FootnoteContextID: strconv.FormatInt(comment.ID, 10),
			})
			comment.RenderedContent, err = markdown.RenderString(rctx, comment.Content)
			if err != nil {
				ctx.ServerError("RenderString", err)
				return
			}
			// Check tag.
			role, ok = marked[comment.PosterID]
			if ok {
				comment.ShowRole = role
				continue
			}

			comment.ShowRole, err = roleDescriptor(ctx, issue.Repo, comment.Poster, permCache, issue, comment.HasOriginalAuthor())
			if err != nil {
				ctx.ServerError("roleDescriptor", err)
				return
			}
			marked[comment.PosterID] = comment.ShowRole
			participants = addParticipant(comment.Poster, participants)
		} else if comment.Type == issues_model.CommentTypeLabel {
			if err = comment.LoadLabel(ctx); err != nil {
				ctx.ServerError("LoadLabel", err)
				return
			}
		} else if comment.Type == issues_model.CommentTypeMilestone {
			if err = comment.LoadMilestone(ctx); err != nil {
				ctx.ServerError("LoadMilestone", err)
				return
			}
			ghostMilestone := &issues_model.Milestone{
				ID:   -1,
				Name: ctx.Locale.TrString("repo.issues.deleted_milestone"),
			}
			if comment.OldMilestoneID > 0 && comment.OldMilestone == nil {
				comment.OldMilestone = ghostMilestone
			}
			if comment.MilestoneID > 0 && comment.Milestone == nil {
				comment.Milestone = ghostMilestone
			}
		} else if comment.Type == issues_model.CommentTypeProject {
			if err = comment.LoadProject(ctx); err != nil {
				ctx.ServerError("LoadProject", err)
				return
			}

			ghostProject := &project_model.Project{
				ID:    project_model.GhostProjectID,
				Title: ctx.Locale.TrString("repo.issues.deleted_project"),
			}

			if comment.OldProjectID > 0 && comment.OldProject == nil {
				comment.OldProject = ghostProject
			}

			if comment.ProjectID > 0 && comment.Project == nil {
				comment.Project = ghostProject
			}
		} else if comment.Type == issues_model.CommentTypeProjectColumn {
			if err = comment.LoadProject(ctx); err != nil {
				ctx.ServerError("LoadProject", err)
				return
			}
		} else if comment.Type == issues_model.CommentTypeAssignees || comment.Type == issues_model.CommentTypeReviewRequest {
			if err = comment.LoadAssigneeUserAndTeam(ctx); err != nil {
				ctx.ServerError("LoadAssigneeUserAndTeam", err)
				return
			}
		} else if comment.Type == issues_model.CommentTypeRemoveDependency || comment.Type == issues_model.CommentTypeAddDependency {
			if err = comment.LoadDepIssueDetails(ctx); err != nil {
				if !issues_model.IsErrIssueNotExist(err) {
					ctx.ServerError("LoadDepIssueDetails", err)
					return
				}
			}
		} else if comment.Type.HasContentSupport() {
			rctx := renderhelper.NewRenderContextRepoComment(ctx, issue.Repo, renderhelper.RepoCommentOptions{
				FootnoteContextID: strconv.FormatInt(comment.ID, 10),
			})
			comment.RenderedContent, err = markdown.RenderString(rctx, comment.Content)
			if err != nil {
				ctx.ServerError("RenderString", err)
				return
			}
			if err = comment.LoadReview(ctx); err != nil && !issues_model.IsErrReviewNotExist(err) {
				ctx.ServerError("LoadReview", err)
				return
			}
			participants = addParticipant(comment.Poster, participants)
			if comment.Review == nil {
				continue
			}
			if err = comment.Review.LoadAttributes(ctx); err != nil {
				if !user_model.IsErrUserNotExist(err) {
					ctx.ServerError("Review.LoadAttributes", err)
					return
				}
				comment.Review.Reviewer = user_model.NewGhostUser()
			}
			if err = comment.Review.LoadCodeComments(ctx); err != nil {
				ctx.ServerError("Review.LoadCodeComments", err)
				return
			}
			for _, codeComments := range comment.Review.CodeComments {
				for _, lineComments := range codeComments {
					for _, c := range lineComments {
						// Check tag.
						role, ok = marked[c.PosterID]
						if ok {
							c.ShowRole = role
							continue
						}

						c.ShowRole, err = roleDescriptor(ctx, issue.Repo, c.Poster, permCache, issue, c.HasOriginalAuthor())
						if err != nil {
							ctx.ServerError("roleDescriptor", err)
							return
						}
						marked[c.PosterID] = c.ShowRole
						participants = addParticipant(c.Poster, participants)
					}
				}
			}
			if err = comment.LoadResolveDoer(ctx); err != nil {
				ctx.ServerError("LoadResolveDoer", err)
				return
			}
		} else if comment.Type == issues_model.CommentTypePullRequestPush {
			participants = addParticipant(comment.Poster, participants)
			if err = issue_service.LoadCommentPushCommits(ctx, comment); err != nil {
				ctx.ServerError("LoadCommentPushCommits", err)
				return
			}
			if !ctx.Repo.CanRead(unit.TypeActions) {
				for _, commit := range comment.Commits {
					if commit.Status == nil {
						continue
					}
					commit.Status.HideActionsURL(ctx)
					git_model.CommitStatusesHideActionsURL(ctx, commit.Statuses)
				}
			}
		} else if comment.Type == issues_model.CommentTypeAddTimeManual ||
			comment.Type == issues_model.CommentTypeStopTracking ||
			comment.Type == issues_model.CommentTypeDeleteTimeManual {
			// drop error since times could be pruned from DB..
			_ = comment.LoadTime(ctx)
			if comment.Content != "" {
				// Content before v1.21 did store the formatted string instead of seconds,
				// so "|" is used as delimiter to mark the new format
				if comment.Content[0] != '|' {
					// handle old time comments that have formatted text stored
					comment.RenderedContent = templates.SanitizeHTML(comment.Content)
					comment.Content = ""
				} else {
					// else it's just a duration in seconds to pass on to the frontend
					comment.Content = comment.Content[1:]
				}
			}
		}

		if comment.Type == issues_model.CommentTypeClose || comment.Type == issues_model.CommentTypeMergePull {
			// record ID of the latest closed/merged comment.
			// if PR is closed, the comments whose type is CommentTypePullRequestPush(29) after latestCloseCommentID won't be rendered.
			latestCloseCommentID = comment.ID
		}
	}

	ctx.Data["LatestCloseCommentID"] = latestCloseCommentID

	// Combine multiple label assignments into a single comment
	combineLabelComments(issue)

	var hiddenCommentTypes *big.Int
	if ctx.IsSigned {
		val, err := user_model.GetUserSetting(ctx, ctx.Doer.ID, user_model.SettingsKeyHiddenCommentTypes)
		if err != nil {
			ctx.ServerError("GetUserSetting", err)
			return
		}
		hiddenCommentTypes, _ = new(big.Int).SetString(val, 10) // we can safely ignore the failed conversion here
	}
	ctx.Data["ShouldShowCommentType"] = func(commentType issues_model.CommentType) bool {
		return hiddenCommentTypes == nil || hiddenCommentTypes.Bit(int(commentType)) == 0
	}

	// prepare for sidebar participants
	ctx.Data["Participants"] = participants
	ctx.Data["NumParticipants"] = len(participants)
}

func preparePullViewReviewAndMerge(ctx *context.Context, issue *issues_model.Issue) {
	getBranchData(ctx, issue)
	if !issue.IsPull {
		return
	}

	pull := issue.PullRequest
	pull.Issue = issue
	canDelete := false
	allowMerge := false
	canWriteToHeadRepo := false

	pull_service.StartPullRequestCheckOnView(ctx, pull)

	if ctx.IsSigned {
		if err := pull.LoadHeadRepo(ctx); err != nil {
			log.Error("LoadHeadRepo: %v", err)
		} else if pull.HeadRepo != nil {
			perm, err := access_model.GetUserRepoPermission(ctx, pull.HeadRepo, ctx.Doer)
			if err != nil {
				ctx.ServerError("GetUserRepoPermission", err)
				return
			}
			if perm.CanWrite(unit.TypeCode) {
				// Check if branch is not protected
				if pull.HeadBranch != pull.HeadRepo.DefaultBranch {
					if protected, err := git_model.IsBranchProtected(ctx, pull.HeadRepo.ID, pull.HeadBranch); err != nil {
						log.Error("IsProtectedBranch: %v", err)
					} else if !protected {
						canDelete = true
						ctx.Data["DeleteBranchLink"] = issue.Link() + "/cleanup"
					}
				}
				canWriteToHeadRepo = true
			}
		}

		if err := pull.LoadBaseRepo(ctx); err != nil {
			log.Error("LoadBaseRepo: %v", err)
		}
		perm, err := access_model.GetUserRepoPermission(ctx, pull.BaseRepo, ctx.Doer)
		if err != nil {
			ctx.ServerError("GetUserRepoPermission", err)
			return
		}
		if !canWriteToHeadRepo { // maintainers maybe allowed to push to head repo even if they can't write to it
			canWriteToHeadRepo = pull.AllowMaintainerEdit && perm.CanWrite(unit.TypeCode)
		}
		allowMerge, err = pull_service.IsUserAllowedToMerge(ctx, pull, perm, ctx.Doer)
		if err != nil {
			ctx.ServerError("IsUserAllowedToMerge", err)
			return
		}

		if ctx.Data["CanMarkConversation"], err = issues_model.CanMarkConversation(ctx, issue, ctx.Doer); err != nil {
			ctx.ServerError("CanMarkConversation", err)
			return
		}
	}

	ctx.Data["PullMergeBoxReloadingInterval"] = util.Iif(pull != nil && pull.IsChecking(), 2000, 0)
	ctx.Data["CanWriteToHeadRepo"] = canWriteToHeadRepo
	ctx.Data["ShowMergeInstructions"] = canWriteToHeadRepo
	ctx.Data["AllowMerge"] = allowMerge

	prUnit, err := issue.Repo.GetUnit(ctx, unit.TypePullRequests)
	if err != nil {
		ctx.ServerError("GetUnit", err)
		return
	}
	prConfig := prUnit.PullRequestsConfig()

	ctx.Data["AutodetectManualMerge"] = prConfig.AutodetectManualMerge

	var mergeStyle repo_model.MergeStyle
	// Check correct values and select default
	if ms, ok := ctx.Data["MergeStyle"].(repo_model.MergeStyle); !ok ||
		!prConfig.IsMergeStyleAllowed(ms) {
		defaultMergeStyle := prConfig.GetDefaultMergeStyle()
		if prConfig.IsMergeStyleAllowed(defaultMergeStyle) && !ok {
			mergeStyle = defaultMergeStyle
		} else if prConfig.AllowMerge {
			mergeStyle = repo_model.MergeStyleMerge
		} else if prConfig.AllowRebase {
			mergeStyle = repo_model.MergeStyleRebase
		} else if prConfig.AllowRebaseMerge {
			mergeStyle = repo_model.MergeStyleRebaseMerge
		} else if prConfig.AllowSquash {
			mergeStyle = repo_model.MergeStyleSquash
		} else if prConfig.AllowFastForwardOnly {
			mergeStyle = repo_model.MergeStyleFastForwardOnly
		} else if prConfig.AllowManualMerge {
			mergeStyle = repo_model.MergeStyleManuallyMerged
		}
	}

	ctx.Data["MergeStyle"] = mergeStyle

	defaultMergeMessage, defaultMergeBody, err := pull_service.GetDefaultMergeMessage(ctx, ctx.Repo.GitRepo, pull, mergeStyle)
	if err != nil {
		ctx.ServerError("GetDefaultMergeMessage", err)
		return
	}
	ctx.Data["DefaultMergeMessage"] = defaultMergeMessage
	ctx.Data["DefaultMergeBody"] = defaultMergeBody

	defaultSquashMergeMessage, defaultSquashMergeBody, err := pull_service.GetDefaultMergeMessage(ctx, ctx.Repo.GitRepo, pull, repo_model.MergeStyleSquash)
	if err != nil {
		ctx.ServerError("GetDefaultSquashMergeMessage", err)
		return
	}
	ctx.Data["DefaultSquashMergeMessage"] = defaultSquashMergeMessage
	ctx.Data["DefaultSquashMergeBody"] = defaultSquashMergeBody

	pb, err := git_model.GetFirstMatchProtectedBranchRule(ctx, pull.BaseRepoID, pull.BaseBranch)
	if err != nil {
		ctx.ServerError("LoadProtectedBranch", err)
		return
	}

	if pb != nil {
		pb.Repo = pull.BaseRepo
		ctx.Data["ProtectedBranch"] = pb
		ctx.Data["IsBlockedByApprovals"] = !issues_model.HasEnoughApprovals(ctx, pb, pull)
		ctx.Data["IsBlockedByRejection"] = issues_model.MergeBlockedByRejectedReview(ctx, pb, pull)
		ctx.Data["IsBlockedByOfficialReviewRequests"] = issues_model.MergeBlockedByOfficialReviewRequests(ctx, pb, pull)
		ctx.Data["IsBlockedByOutdatedBranch"] = issues_model.MergeBlockedByOutdatedBranch(pb, pull)
		ctx.Data["GrantedApprovals"] = issues_model.GetGrantedApprovalsCount(ctx, pb, pull)
		ctx.Data["RequireSigned"] = pb.RequireSignedCommits
		ctx.Data["ChangedProtectedFiles"] = pull.ChangedProtectedFiles
		ctx.Data["IsBlockedByChangedProtectedFiles"] = len(pull.ChangedProtectedFiles) != 0
		ctx.Data["ChangedProtectedFilesNum"] = len(pull.ChangedProtectedFiles)
		ctx.Data["RequireApprovalsWhitelist"] = pb.EnableApprovalsWhitelist
	}

	preparePullViewSigning(ctx, issue)
	if ctx.Written() {
		return
	}

	preparePullViewDeleteBranch(ctx, issue, canDelete)
	if ctx.Written() {
		return
	}

	stillCanManualMerge := func() bool {
		if pull.HasMerged || issue.IsClosed || !ctx.IsSigned {
			return false
		}
		if pull.CanAutoMerge() || pull.IsWorkInProgress(ctx) || pull.IsChecking() {
			return false
		}
		if allowMerge && prConfig.AllowManualMerge {
			return true
		}

		return false
	}

	ctx.Data["StillCanManualMerge"] = stillCanManualMerge()

	// Check if there is a pending pr merge
	ctx.Data["HasPendingPullRequestMerge"], ctx.Data["PendingPullRequestMerge"], err = pull_model.GetScheduledMergeByPullID(ctx, pull.ID)
	if err != nil {
		ctx.ServerError("GetScheduledMergeByPullID", err)
		return
	}
}

func prepareIssueViewContent(ctx *context.Context, issue *issues_model.Issue) {
	var err error
	rctx := renderhelper.NewRenderContextRepoComment(ctx, ctx.Repo.Repository, renderhelper.RepoCommentOptions{
		FootnoteContextID: "0", // Set footnote context ID to 0 for the issue content
	})
	issue.RenderedContent, err = markdown.RenderString(rctx, issue.Content)
	if err != nil {
		ctx.ServerError("RenderString", err)
		return
	}
	if issue.ShowRole, err = roleDescriptor(ctx, issue.Repo, issue.Poster, nil, issue, issue.HasOriginalAuthor()); err != nil {
		ctx.ServerError("roleDescriptor", err)
		return
	}
<<<<<<< HEAD
	ctx.Data["Issue"] = issue
}

func prepareIssueViewSidebarDevLinks(ctx *context.Context, issue *issues_model.Issue) {
	if issue.IsPull {
		return
	}

	devLinks, err := issue_service.FindIssueDevLinksByIssue(ctx, issue)
	if err != nil {
		ctx.ServerError("FindIssueDevLinksByIssue", err)
		return
	}
	ctx.Data["DevLinks"] = devLinks
	for _, link := range devLinks {
		if link.LinkType == issues_model.IssueDevLinkTypePullRequest &&
			!(link.PullRequest.Issue.IsClosed && !link.PullRequest.HasMerged) {
			ctx.Data["MaybeFixed"] = link.PullRequest
			break
		}
	}

	if !ctx.IsSigned {
		return
	}

	// Get all possible repositories for creating branch model dropdown list
	forkedRepos, err := repo_model.GetForksByUserAndOrgs(ctx, ctx.Doer, ctx.Repo.Repository)
	if err != nil {
		ctx.ServerError("GetForksByUserAndOrgs", err)
		return
	}
	allowedRepos := make([]*repo_model.Repository, 0, len(forkedRepos)+1)
	for _, repo := range append(forkedRepos, ctx.Repo.Repository) {
		perm, err := access_model.GetUserRepoPermission(ctx, repo, ctx.Doer)
		if err != nil {
			ctx.ServerError("GetUserRepoPermission", err)
			return
		}
		if perm.CanWrite(unit.TypeCode) {
			allowedRepos = append(allowedRepos, repo)
		}
	}

	ctx.Data["AllowedRepos"] = allowedRepos
	ctx.Data["ShowCreateBranchLink"] = !ctx.Repo.Repository.IsEmpty &&
		ctx.Repo.Repository.CanCreateBranch() &&
		len(allowedRepos) > 0 && !issue.IsClosed
=======
>>>>>>> 0082cb51
}<|MERGE_RESOLUTION|>--- conflicted
+++ resolved
@@ -383,11 +383,7 @@
 	prepareFuncs := []func(*context.Context, *issues_model.Issue){
 		prepareIssueViewContent,
 		prepareIssueViewCommentsAndSidebarParticipants,
-<<<<<<< HEAD
-		preparePullViewReviewAndMerge,
 		prepareIssueViewSidebarDevLinks,
-=======
->>>>>>> 0082cb51
 		prepareIssueViewSidebarWatch,
 		prepareIssueViewSidebarTimeTracker,
 		prepareIssueViewSidebarDependency,
@@ -1006,8 +1002,6 @@
 		ctx.ServerError("roleDescriptor", err)
 		return
 	}
-<<<<<<< HEAD
-	ctx.Data["Issue"] = issue
 }
 
 func prepareIssueViewSidebarDevLinks(ctx *context.Context, issue *issues_model.Issue) {
@@ -1055,6 +1049,4 @@
 	ctx.Data["ShowCreateBranchLink"] = !ctx.Repo.Repository.IsEmpty &&
 		ctx.Repo.Repository.CanCreateBranch() &&
 		len(allowedRepos) > 0 && !issue.IsClosed
-=======
->>>>>>> 0082cb51
 }