// Copyright 2024 The Gitea Authors. All rights reserved.
// SPDX-License-Identifier: MIT

package repo

import (
	"bytes"
	"fmt"
	"net/http"
	"strconv"
	"strings"

	"code.gitea.io/gitea/models/db"
	git_model "code.gitea.io/gitea/models/git"
	issues_model "code.gitea.io/gitea/models/issues"
	"code.gitea.io/gitea/models/organization"
	repo_model "code.gitea.io/gitea/models/repo"
	"code.gitea.io/gitea/models/unit"
	user_model "code.gitea.io/gitea/models/user"
	issue_indexer "code.gitea.io/gitea/modules/indexer/issues"
	"code.gitea.io/gitea/modules/log"
	"code.gitea.io/gitea/modules/optional"
	"code.gitea.io/gitea/modules/setting"
	"code.gitea.io/gitea/modules/util"
	"code.gitea.io/gitea/routers/web/shared/issue"
	shared_user "code.gitea.io/gitea/routers/web/shared/user"
	"code.gitea.io/gitea/services/context"
	"code.gitea.io/gitea/services/convert"
	issue_service "code.gitea.io/gitea/services/issue"
	pull_service "code.gitea.io/gitea/services/pull"
)

func issueIDsFromSearch(ctx *context.Context, keyword string, opts *issues_model.IssuesOptions) ([]int64, error) {
	ids, _, err := issue_indexer.SearchIssues(ctx, issue_indexer.ToSearchOptions(keyword, opts))
	if err != nil {
		return nil, fmt.Errorf("SearchIssues: %w", err)
	}
	return ids, nil
}

func retrieveProjectsForIssueList(ctx *context.Context, repo *repo_model.Repository) {
	ctx.Data["OpenProjects"], ctx.Data["ClosedProjects"] = retrieveProjectsInternal(ctx, repo)
}

// SearchIssues searches for issues across the repositories that the user has access to
func SearchIssues(ctx *context.Context) {
	before, since, err := context.GetQueryBeforeSince(ctx.Base)
	if err != nil {
		ctx.Error(http.StatusUnprocessableEntity, err.Error())
		return
	}

	var isClosed optional.Option[bool]
	switch ctx.FormString("state") {
	case "closed":
		isClosed = optional.Some(true)
	case "all":
		isClosed = optional.None[bool]()
	default:
		isClosed = optional.Some(false)
	}

	var (
		repoIDs   []int64
		allPublic bool
	)
	{
		// find repos user can access (for issue search)
		opts := &repo_model.SearchRepoOptions{
			Private:     false,
			AllPublic:   true,
			TopicOnly:   false,
			Collaborate: optional.None[bool](),
			// This needs to be a column that is not nil in fixtures or
			// MySQL will return different results when sorting by null in some cases
			OrderBy: db.SearchOrderByAlphabetically,
			Actor:   ctx.Doer,
		}
		if ctx.IsSigned {
			opts.Private = true
			opts.AllLimited = true
		}
		if ctx.FormString("owner") != "" {
			owner, err := user_model.GetUserByName(ctx, ctx.FormString("owner"))
			if err != nil {
				if user_model.IsErrUserNotExist(err) {
					ctx.Error(http.StatusBadRequest, "Owner not found", err.Error())
				} else {
					ctx.Error(http.StatusInternalServerError, "GetUserByName", err.Error())
				}
				return
			}
			opts.OwnerID = owner.ID
			opts.AllLimited = false
			opts.AllPublic = false
			opts.Collaborate = optional.Some(false)
		}
		if ctx.FormString("team") != "" {
			if ctx.FormString("owner") == "" {
				ctx.Error(http.StatusBadRequest, "", "Owner organisation is required for filtering on team")
				return
			}
			team, err := organization.GetTeam(ctx, opts.OwnerID, ctx.FormString("team"))
			if err != nil {
				if organization.IsErrTeamNotExist(err) {
					ctx.Error(http.StatusBadRequest, "Team not found", err.Error())
				} else {
					ctx.Error(http.StatusInternalServerError, "GetUserByName", err.Error())
				}
				return
			}
			opts.TeamID = team.ID
		}

		if opts.AllPublic {
			allPublic = true
			opts.AllPublic = false // set it false to avoid returning too many repos, we could filter by indexer
		}
		repoIDs, _, err = repo_model.SearchRepositoryIDs(ctx, opts)
		if err != nil {
			ctx.Error(http.StatusInternalServerError, "SearchRepositoryIDs", err.Error())
			return
		}
		if len(repoIDs) == 0 {
			// no repos found, don't let the indexer return all repos
			repoIDs = []int64{0}
		}
	}

	keyword := ctx.FormTrim("q")
	if strings.IndexByte(keyword, 0) >= 0 {
		keyword = ""
	}

	isPull := optional.None[bool]()
	switch ctx.FormString("type") {
	case "pulls":
		isPull = optional.Some(true)
	case "issues":
		isPull = optional.Some(false)
	}

	var includedAnyLabels []int64
	{
		labels := ctx.FormTrim("labels")
		var includedLabelNames []string
		if len(labels) > 0 {
			includedLabelNames = strings.Split(labels, ",")
		}
		includedAnyLabels, err = issues_model.GetLabelIDsByNames(ctx, includedLabelNames)
		if err != nil {
			ctx.Error(http.StatusInternalServerError, "GetLabelIDsByNames", err.Error())
			return
		}
	}

	var includedMilestones []int64
	{
		milestones := ctx.FormTrim("milestones")
		var includedMilestoneNames []string
		if len(milestones) > 0 {
			includedMilestoneNames = strings.Split(milestones, ",")
		}
		includedMilestones, err = issues_model.GetMilestoneIDsByNames(ctx, includedMilestoneNames)
		if err != nil {
			ctx.Error(http.StatusInternalServerError, "GetMilestoneIDsByNames", err.Error())
			return
		}
	}

	projectID := optional.None[int64]()
	if v := ctx.FormInt64("project"); v > 0 {
		projectID = optional.Some(v)
	}

	// this api is also used in UI,
	// so the default limit is set to fit UI needs
	limit := ctx.FormInt("limit")
	if limit == 0 {
		limit = setting.UI.IssuePagingNum
	} else if limit > setting.API.MaxResponseItems {
		limit = setting.API.MaxResponseItems
	}

	searchOpt := &issue_indexer.SearchOptions{
		Paginator: &db.ListOptions{
			Page:     ctx.FormInt("page"),
			PageSize: limit,
		},
		Keyword:             keyword,
		RepoIDs:             repoIDs,
		AllPublic:           allPublic,
		IsPull:              isPull,
		IsClosed:            isClosed,
		IncludedAnyLabelIDs: includedAnyLabels,
		MilestoneIDs:        includedMilestones,
		ProjectID:           projectID,
		SortBy:              issue_indexer.SortByCreatedDesc,
	}

	if since != 0 {
		searchOpt.UpdatedAfterUnix = optional.Some(since)
	}
	if before != 0 {
		searchOpt.UpdatedBeforeUnix = optional.Some(before)
	}

	if ctx.IsSigned {
		ctxUserID := ctx.Doer.ID
		if ctx.FormBool("created") {
			searchOpt.PosterID = optional.Some(ctxUserID)
		}
		if ctx.FormBool("assigned") {
			searchOpt.AssigneeID = optional.Some(ctxUserID)
		}
		if ctx.FormBool("mentioned") {
			searchOpt.MentionID = optional.Some(ctxUserID)
		}
		if ctx.FormBool("review_requested") {
			searchOpt.ReviewRequestedID = optional.Some(ctxUserID)
		}
		if ctx.FormBool("reviewed") {
			searchOpt.ReviewedID = optional.Some(ctxUserID)
		}
	}

	// FIXME: It's unsupported to sort by priority repo when searching by indexer,
	//        it's indeed an regression, but I think it is worth to support filtering by indexer first.
	_ = ctx.FormInt64("priority_repo_id")

	ids, total, err := issue_indexer.SearchIssues(ctx, searchOpt)
	if err != nil {
		ctx.Error(http.StatusInternalServerError, "SearchIssues", err.Error())
		return
	}
	issues, err := issues_model.GetIssuesByIDs(ctx, ids, true)
	if err != nil {
		ctx.Error(http.StatusInternalServerError, "FindIssuesByIDs", err.Error())
		return
	}

	ctx.SetTotalCountHeader(total)
	ctx.JSON(http.StatusOK, convert.ToIssueList(ctx, ctx.Doer, issues))
}

func getUserIDForFilter(ctx *context.Context, queryName string) int64 {
	userName := ctx.FormString(queryName)
	if len(userName) == 0 {
		return 0
	}

	user, err := user_model.GetUserByName(ctx, userName)
	if user_model.IsErrUserNotExist(err) {
		ctx.NotFound("", err)
		return 0
	}

	if err != nil {
		ctx.Error(http.StatusInternalServerError, err.Error())
		return 0
	}

	return user.ID
}

// SearchRepoIssuesJSON lists the issues of a repository
// This function was copied from API (decouple the web and API routes),
// it is only used by frontend to search some dependency or related issues
func SearchRepoIssuesJSON(ctx *context.Context) {
	before, since, err := context.GetQueryBeforeSince(ctx.Base)
	if err != nil {
		ctx.Error(http.StatusUnprocessableEntity, err.Error())
		return
	}

	var isClosed optional.Option[bool]
	switch ctx.FormString("state") {
	case "closed":
		isClosed = optional.Some(true)
	case "all":
		isClosed = optional.None[bool]()
	default:
		isClosed = optional.Some(false)
	}

	keyword := ctx.FormTrim("q")
	if strings.IndexByte(keyword, 0) >= 0 {
		keyword = ""
	}

	var mileIDs []int64
	if part := strings.Split(ctx.FormString("milestones"), ","); len(part) > 0 {
		for i := range part {
			// uses names and fall back to ids
			// non-existent milestones are discarded
			mile, err := issues_model.GetMilestoneByRepoIDANDName(ctx, ctx.Repo.Repository.ID, part[i])
			if err == nil {
				mileIDs = append(mileIDs, mile.ID)
				continue
			}
			if !issues_model.IsErrMilestoneNotExist(err) {
				ctx.Error(http.StatusInternalServerError, err.Error())
				return
			}
			id, err := strconv.ParseInt(part[i], 10, 64)
			if err != nil {
				continue
			}
			mile, err = issues_model.GetMilestoneByRepoID(ctx, ctx.Repo.Repository.ID, id)
			if err == nil {
				mileIDs = append(mileIDs, mile.ID)
				continue
			}
			if issues_model.IsErrMilestoneNotExist(err) {
				continue
			}
			ctx.Error(http.StatusInternalServerError, err.Error())
		}
	}

	projectID := optional.None[int64]()
	if v := ctx.FormInt64("project"); v > 0 {
		projectID = optional.Some(v)
	}

	isPull := optional.None[bool]()
	switch ctx.FormString("type") {
	case "pulls":
		isPull = optional.Some(true)
	case "issues":
		isPull = optional.Some(false)
	}

	// FIXME: we should be more efficient here
	createdByID := getUserIDForFilter(ctx, "created_by")
	if ctx.Written() {
		return
	}
	assignedByID := getUserIDForFilter(ctx, "assigned_by")
	if ctx.Written() {
		return
	}
	mentionedByID := getUserIDForFilter(ctx, "mentioned_by")
	if ctx.Written() {
		return
	}

	searchOpt := &issue_indexer.SearchOptions{
		Paginator: &db.ListOptions{
			Page:     ctx.FormInt("page"),
			PageSize: convert.ToCorrectPageSize(ctx.FormInt("limit")),
		},
		Keyword:   keyword,
		RepoIDs:   []int64{ctx.Repo.Repository.ID},
		IsPull:    isPull,
		IsClosed:  isClosed,
		ProjectID: projectID,
		SortBy:    issue_indexer.SortByCreatedDesc,
	}
	if since != 0 {
		searchOpt.UpdatedAfterUnix = optional.Some(since)
	}
	if before != 0 {
		searchOpt.UpdatedBeforeUnix = optional.Some(before)
	}

	// TODO: the "labels" query parameter is never used, so no need to handle it

	if len(mileIDs) == 1 && mileIDs[0] == db.NoConditionID {
		searchOpt.MilestoneIDs = []int64{0}
	} else {
		searchOpt.MilestoneIDs = mileIDs
	}

	if createdByID > 0 {
		searchOpt.PosterID = optional.Some(createdByID)
	}
	if assignedByID > 0 {
		searchOpt.AssigneeID = optional.Some(assignedByID)
	}
	if mentionedByID > 0 {
		searchOpt.MentionID = optional.Some(mentionedByID)
	}

	ids, total, err := issue_indexer.SearchIssues(ctx, searchOpt)
	if err != nil {
		ctx.Error(http.StatusInternalServerError, "SearchIssues", err.Error())
		return
	}
	issues, err := issues_model.GetIssuesByIDs(ctx, ids, true)
	if err != nil {
		ctx.Error(http.StatusInternalServerError, "FindIssuesByIDs", err.Error())
		return
	}

	ctx.SetTotalCountHeader(total)
	ctx.JSON(http.StatusOK, convert.ToIssueList(ctx, ctx.Doer, issues))
}

func BatchDeleteIssues(ctx *context.Context) {
	issues := getActionIssues(ctx)
	if ctx.Written() {
		return
	}
	for _, issue := range issues {
		if err := issue_service.DeleteIssue(ctx, ctx.Doer, ctx.Repo.GitRepo, issue); err != nil {
			ctx.ServerError("DeleteIssue", err)
			return
		}
	}
	ctx.JSONOK()
}

// UpdateIssueStatus change issue's status
func UpdateIssueStatus(ctx *context.Context) {
	issues := getActionIssues(ctx)
	if ctx.Written() {
		return
	}

<<<<<<< HEAD
	var closeOrReopen bool // true: close, false: reopen
	switch action := ctx.FormString("action"); action {
	case "open":
		closeOrReopen = false
	case "close":
		closeOrReopen = true
	default:
=======
	action := ctx.FormString("action")
	if action != "open" && action != "close" {
>>>>>>> 542eba64
		log.Warn("Unrecognized action: %s", action)
		ctx.JSONOK()
		return
	}

	if _, err := issues.LoadRepositories(ctx); err != nil {
		ctx.ServerError("LoadRepositories", err)
		return
	}
	if err := issues.LoadPullRequests(ctx); err != nil {
		ctx.ServerError("LoadPullRequests", err)
		return
	}

	for _, issue := range issues {
		if issue.IsPull && issue.PullRequest.HasMerged {
			continue
		}
<<<<<<< HEAD
		if closeOrReopen && !issue.IsClosed {
=======
		if action == "close" && !issue.IsClosed {
>>>>>>> 542eba64
			if err := issue_service.CloseIssue(ctx, issue, ctx.Doer, ""); err != nil {
				if issues_model.IsErrDependenciesLeft(err) {
					ctx.JSON(http.StatusPreconditionFailed, map[string]any{
						"error": ctx.Tr("repo.issues.dependency.issue_batch_close_blocked", issue.Index),
					})
					return
				}
				ctx.ServerError("CloseIssue", err)
				return
			}
		} else if action == "open" && issue.IsClosed {
			if err := issue_service.ReopenIssue(ctx, issue, ctx.Doer, ""); err != nil {
				ctx.ServerError("ReopenIssue", err)
				return
			}
		} else if !closeOrReopen && issue.IsClosed {
			if err := issue_service.ReopenIssue(ctx, issue, ctx.Doer, ""); err != nil {
				ctx.ServerError("ReopenIssue", err)
				return
			}
		}
	}
	ctx.JSONOK()
}

func renderMilestones(ctx *context.Context) {
	// Get milestones
	milestones, err := db.Find[issues_model.Milestone](ctx, issues_model.FindMilestoneOptions{
		RepoID: ctx.Repo.Repository.ID,
	})
	if err != nil {
		ctx.ServerError("GetAllRepoMilestones", err)
		return
	}

	openMilestones, closedMilestones := issues_model.MilestoneList{}, issues_model.MilestoneList{}
	for _, milestone := range milestones {
		if milestone.IsClosed {
			closedMilestones = append(closedMilestones, milestone)
		} else {
			openMilestones = append(openMilestones, milestone)
		}
	}
	ctx.Data["OpenMilestones"] = openMilestones
	ctx.Data["ClosedMilestones"] = closedMilestones
}

func issues(ctx *context.Context, milestoneID, projectID int64, isPullOption optional.Option[bool]) {
	var err error
	viewType := ctx.FormString("type")
	sortType := ctx.FormString("sort")
	types := []string{"all", "your_repositories", "assigned", "created_by", "mentioned", "review_requested", "reviewed_by"}
	if !util.SliceContainsString(types, viewType, true) {
		viewType = "all"
	}

	assigneeID := ctx.FormInt64("assignee") // TODO: use "optional" but not 0 in the future
	posterUsername := ctx.FormString("poster")
	posterUserID := shared_user.GetFilterUserIDByName(ctx, posterUsername)
	var mentionedID, reviewRequestedID, reviewedID int64

	if ctx.IsSigned {
		switch viewType {
		case "created_by":
			posterUserID = optional.Some(ctx.Doer.ID)
		case "mentioned":
			mentionedID = ctx.Doer.ID
		case "assigned":
			assigneeID = ctx.Doer.ID
		case "review_requested":
			reviewRequestedID = ctx.Doer.ID
		case "reviewed_by":
			reviewedID = ctx.Doer.ID
		}
	}

	repo := ctx.Repo.Repository
	keyword := strings.Trim(ctx.FormString("q"), " ")
	if bytes.Contains([]byte(keyword), []byte{0x00}) {
		keyword = ""
	}

	var mileIDs []int64
	if milestoneID > 0 || milestoneID == db.NoConditionID { // -1 to get those issues which have no any milestone assigned
		mileIDs = []int64{milestoneID}
	}

	labelIDs := issue.PrepareFilterIssueLabels(ctx, repo.ID, ctx.Repo.Owner)
	if ctx.Written() {
		return
	}

	var issueStats *issues_model.IssueStats
	statsOpts := &issues_model.IssuesOptions{
		RepoIDs:           []int64{repo.ID},
		LabelIDs:          labelIDs,
		MilestoneIDs:      mileIDs,
		ProjectID:         projectID,
		AssigneeID:        optional.Some(assigneeID),
		MentionedID:       mentionedID,
		PosterID:          posterUserID,
		ReviewRequestedID: reviewRequestedID,
		ReviewedID:        reviewedID,
		IsPull:            isPullOption,
		IssueIDs:          nil,
	}
	if keyword != "" {
		allIssueIDs, err := issueIDsFromSearch(ctx, keyword, statsOpts)
		if err != nil {
			if issue_indexer.IsAvailable(ctx) {
				ctx.ServerError("issueIDsFromSearch", err)
				return
			}
			ctx.Data["IssueIndexerUnavailable"] = true
			return
		}
		statsOpts.IssueIDs = allIssueIDs
	}
	if keyword != "" && len(statsOpts.IssueIDs) == 0 {
		// So it did search with the keyword, but no issue found.
		// Just set issueStats to empty.
		issueStats = &issues_model.IssueStats{}
	} else {
		// So it did search with the keyword, and found some issues. It needs to get issueStats of these issues.
		// Or the keyword is empty, so it doesn't need issueIDs as filter, just get issueStats with statsOpts.
		issueStats, err = issues_model.GetIssueStats(ctx, statsOpts)
		if err != nil {
			ctx.ServerError("GetIssueStats", err)
			return
		}
	}

	var isShowClosed optional.Option[bool]
	switch ctx.FormString("state") {
	case "closed":
		isShowClosed = optional.Some(true)
	case "all":
		isShowClosed = optional.None[bool]()
	default:
		isShowClosed = optional.Some(false)
	}
	// if there are closed issues and no open issues, default to showing all issues
	if len(ctx.FormString("state")) == 0 && issueStats.OpenCount == 0 && issueStats.ClosedCount != 0 {
		isShowClosed = optional.None[bool]()
	}

	if repo.IsTimetrackerEnabled(ctx) {
		totalTrackedTime, err := issues_model.GetIssueTotalTrackedTime(ctx, statsOpts, isShowClosed)
		if err != nil {
			ctx.ServerError("GetIssueTotalTrackedTime", err)
			return
		}
		ctx.Data["TotalTrackedTime"] = totalTrackedTime
	}

	page := ctx.FormInt("page")
	if page <= 1 {
		page = 1
	}

	var total int
	switch {
	case isShowClosed.Value():
		total = int(issueStats.ClosedCount)
	case !isShowClosed.Has():
		total = int(issueStats.OpenCount + issueStats.ClosedCount)
	default:
		total = int(issueStats.OpenCount)
	}
	pager := context.NewPagination(total, setting.UI.IssuePagingNum, page, 5)

	var issues issues_model.IssueList
	{
		ids, err := issueIDsFromSearch(ctx, keyword, &issues_model.IssuesOptions{
			Paginator: &db.ListOptions{
				Page:     pager.Paginater.Current(),
				PageSize: setting.UI.IssuePagingNum,
			},
			RepoIDs:           []int64{repo.ID},
			AssigneeID:        optional.Some(assigneeID),
			PosterID:          posterUserID,
			MentionedID:       mentionedID,
			ReviewRequestedID: reviewRequestedID,
			ReviewedID:        reviewedID,
			MilestoneIDs:      mileIDs,
			ProjectID:         projectID,
			IsClosed:          isShowClosed,
			IsPull:            isPullOption,
			LabelIDs:          labelIDs,
			SortType:          sortType,
		})
		if err != nil {
			if issue_indexer.IsAvailable(ctx) {
				ctx.ServerError("issueIDsFromSearch", err)
				return
			}
			ctx.Data["IssueIndexerUnavailable"] = true
			return
		}
		issues, err = issues_model.GetIssuesByIDs(ctx, ids, true)
		if err != nil {
			ctx.ServerError("GetIssuesByIDs", err)
			return
		}
	}

	approvalCounts, err := issues.GetApprovalCounts(ctx)
	if err != nil {
		ctx.ServerError("ApprovalCounts", err)
		return
	}

	if ctx.IsSigned {
		if err := issues.LoadIsRead(ctx, ctx.Doer.ID); err != nil {
			ctx.ServerError("LoadIsRead", err)
			return
		}
	} else {
		for i := range issues {
			issues[i].IsRead = true
		}
	}

	commitStatuses, lastStatus, err := pull_service.GetIssuesAllCommitStatus(ctx, issues)
	if err != nil {
		ctx.ServerError("GetIssuesAllCommitStatus", err)
		return
	}
	if !ctx.Repo.CanRead(unit.TypeActions) {
		for key := range commitStatuses {
			git_model.CommitStatusesHideActionsURL(ctx, commitStatuses[key])
		}
	}

	if err := issues.LoadAttributes(ctx); err != nil {
		ctx.ServerError("issues.LoadAttributes", err)
		return
	}

	ctx.Data["Issues"] = issues
	ctx.Data["CommitLastStatus"] = lastStatus
	ctx.Data["CommitStatuses"] = commitStatuses

	// Get assignees.
	assigneeUsers, err := repo_model.GetRepoAssignees(ctx, repo)
	if err != nil {
		ctx.ServerError("GetRepoAssignees", err)
		return
	}
	handleMentionableAssigneesAndTeams(ctx, shared_user.MakeSelfOnTop(ctx.Doer, assigneeUsers))
	if ctx.Written() {
		return
	}

	ctx.Data["IssueRefEndNames"], ctx.Data["IssueRefURLs"] = issue_service.GetRefEndNamesAndURLs(issues, ctx.Repo.RepoLink)

	ctx.Data["ApprovalCounts"] = func(issueID int64, typ string) int64 {
		counts, ok := approvalCounts[issueID]
		if !ok || len(counts) == 0 {
			return 0
		}
		reviewTyp := issues_model.ReviewTypeApprove
		if typ == "reject" {
			reviewTyp = issues_model.ReviewTypeReject
		} else if typ == "waiting" {
			reviewTyp = issues_model.ReviewTypeRequest
		}
		for _, count := range counts {
			if count.Type == reviewTyp {
				return count.Count
			}
		}
		return 0
	}

	retrieveProjectsForIssueList(ctx, repo)
	if ctx.Written() {
		return
	}

	pinned, err := issues_model.GetPinnedIssues(ctx, repo.ID, isPullOption.Value())
	if err != nil {
		ctx.ServerError("GetPinnedIssues", err)
		return
	}

	showArchivedLabels := ctx.FormBool("archived_labels")
	ctx.Data["ShowArchivedLabels"] = showArchivedLabels
	ctx.Data["PinnedIssues"] = pinned
	ctx.Data["IsRepoAdmin"] = ctx.IsSigned && (ctx.Repo.IsAdmin() || ctx.Doer.IsAdmin)
	ctx.Data["IssueStats"] = issueStats
	ctx.Data["OpenCount"] = issueStats.OpenCount
	ctx.Data["ClosedCount"] = issueStats.ClosedCount
	ctx.Data["SelLabelIDs"] = labelIDs
	ctx.Data["ViewType"] = viewType
	ctx.Data["SortType"] = sortType
	ctx.Data["MilestoneID"] = milestoneID
	ctx.Data["ProjectID"] = projectID
	ctx.Data["AssigneeID"] = assigneeID
	ctx.Data["PosterUsername"] = posterUsername
	ctx.Data["Keyword"] = keyword
	ctx.Data["IsShowClosed"] = isShowClosed
	switch {
	case isShowClosed.Value():
		ctx.Data["State"] = "closed"
	case !isShowClosed.Has():
		ctx.Data["State"] = "all"
	default:
		ctx.Data["State"] = "open"
	}
	pager.AddParamFromRequest(ctx.Req)
	ctx.Data["Page"] = pager
}

// Issues render issues page
func Issues(ctx *context.Context) {
	isPullList := ctx.PathParam(":type") == "pulls"
	if isPullList {
		MustAllowPulls(ctx)
		if ctx.Written() {
			return
		}
		ctx.Data["Title"] = ctx.Tr("repo.pulls")
		ctx.Data["PageIsPullList"] = true
	} else {
		MustEnableIssues(ctx)
		if ctx.Written() {
			return
		}
		ctx.Data["Title"] = ctx.Tr("repo.issues")
		ctx.Data["PageIsIssueList"] = true
		ctx.Data["NewIssueChooseTemplate"] = issue_service.HasTemplatesOrContactLinks(ctx.Repo.Repository, ctx.Repo.GitRepo)
	}

	issues(ctx, ctx.FormInt64("milestone"), ctx.FormInt64("project"), optional.Some(isPullList))
	if ctx.Written() {
		return
	}

	renderMilestones(ctx)
	if ctx.Written() {
		return
	}

	ctx.Data["CanWriteIssuesOrPulls"] = ctx.Repo.CanWriteIssuesOrPulls(isPullList)

	ctx.HTML(http.StatusOK, tplIssues)
}<|MERGE_RESOLUTION|>--- conflicted
+++ resolved
@@ -418,18 +418,8 @@
 		return
 	}
 
-<<<<<<< HEAD
-	var closeOrReopen bool // true: close, false: reopen
-	switch action := ctx.FormString("action"); action {
-	case "open":
-		closeOrReopen = false
-	case "close":
-		closeOrReopen = true
-	default:
-=======
 	action := ctx.FormString("action")
 	if action != "open" && action != "close" {
->>>>>>> 542eba64
 		log.Warn("Unrecognized action: %s", action)
 		ctx.JSONOK()
 		return
@@ -448,11 +438,7 @@
 		if issue.IsPull && issue.PullRequest.HasMerged {
 			continue
 		}
-<<<<<<< HEAD
-		if closeOrReopen && !issue.IsClosed {
-=======
 		if action == "close" && !issue.IsClosed {
->>>>>>> 542eba64
 			if err := issue_service.CloseIssue(ctx, issue, ctx.Doer, ""); err != nil {
 				if issues_model.IsErrDependenciesLeft(err) {
 					ctx.JSON(http.StatusPreconditionFailed, map[string]any{
@@ -464,11 +450,6 @@
 				return
 			}
 		} else if action == "open" && issue.IsClosed {
-			if err := issue_service.ReopenIssue(ctx, issue, ctx.Doer, ""); err != nil {
-				ctx.ServerError("ReopenIssue", err)
-				return
-			}
-		} else if !closeOrReopen && issue.IsClosed {
 			if err := issue_service.ReopenIssue(ctx, issue, ctx.Doer, ""); err != nil {
 				ctx.ServerError("ReopenIssue", err)
 				return
