--- conflicted
+++ resolved
@@ -262,15 +262,9 @@
 
 				var avatar string
 				if commit.User != nil {
-<<<<<<< HEAD
-					avatar = string(templates.Avatar(ctx, commit.User, 18, "mr-3"))
+					avatar = string(templates.Avatar(ctx, commit.User, 18, "gt-mr-3"))
 				} else {
-					avatar = string(templates.AvatarByEmail(ctx, commit.Author.Email, commit.Author.Name, 18, "mr-3"))
-=======
-					avatar = string(templates.Avatar(commit.User, 18, "gt-mr-3"))
-				} else {
-					avatar = string(templates.AvatarByEmail(commit.Author.Email, commit.Author.Name, 18, "gt-mr-3"))
->>>>>>> 7b5b739a
+					avatar = string(templates.AvatarByEmail(ctx, commit.Author.Email, commit.Author.Name, 18, "gt-mr-3"))
 				}
 
 				br.Avatar = gotemplate.HTML(avatar)
