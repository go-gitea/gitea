// Copyright 2024 The Gitea Authors. All rights reserved.
// SPDX-License-Identifier: MIT

package repo

import (
	"bytes"
	"encoding/base64"
	"fmt"
	"html/template"
	"io"
	"net/url"
	"path"
	"strings"

	"code.gitea.io/gitea/models/renderhelper"
	"code.gitea.io/gitea/modules/base"
	"code.gitea.io/gitea/modules/charset"
	"code.gitea.io/gitea/modules/git"
	"code.gitea.io/gitea/modules/log"
	"code.gitea.io/gitea/modules/markup"
	"code.gitea.io/gitea/modules/setting"
	"code.gitea.io/gitea/modules/util"
	"code.gitea.io/gitea/services/context"
)

// locate a README for a tree in one of the supported paths.
//
// entries is passed to reduce calls to ListEntries(), so
// this has precondition:
//
//	entries == ctx.Repo.Commit.SubTree(ctx.Repo.TreePath).ListEntries()
//
// FIXME: There has to be a more efficient way of doing this
func findReadmeFileInEntries(ctx *context.Context, parentDir string, entries []*git.TreeEntry, tryWellKnownDirs bool) (string, *git.TreeEntry, error) {
	docsEntries := make([]*git.TreeEntry, 3) // (one of docs/, .gitea/ or .github/)
	for _, entry := range entries {
		if tryWellKnownDirs && entry.IsDir() {
			// as a special case for the top-level repo introduction README,
			// fall back to subfolders, looking for e.g. docs/README.md, .gitea/README.zh-CN.txt, .github/README.txt, ...
			// (note that docsEntries is ignored unless we are at the root)
			lowerName := strings.ToLower(entry.Name())
			switch lowerName {
			case "docs":
				if entry.Name() == "docs" || docsEntries[0] == nil {
					docsEntries[0] = entry
				}
			case ".gitea":
				if entry.Name() == ".gitea" || docsEntries[1] == nil {
					docsEntries[1] = entry
				}
			case ".github":
				if entry.Name() == ".github" || docsEntries[2] == nil {
					docsEntries[2] = entry
				}
			}
		}
	}

	// Create a list of extensions in priority order
	// 1. Markdown files - with and without localisation - e.g. README.en-us.md or README.md
	// 2. Txt files - e.g. README.txt
	// 3. No extension - e.g. README
	exts := append(localizedExtensions(".md", ctx.Locale.Language()), ".txt", "") // sorted by priority
	extCount := len(exts)
	readmeFiles := make([]*git.TreeEntry, extCount+1)
	for _, entry := range entries {
		if i, ok := util.IsReadmeFileExtension(entry.Name(), exts...); ok {
			fullPath := path.Join(parentDir, entry.Name())
			if readmeFiles[i] == nil || base.NaturalSortLess(readmeFiles[i].Name(), entry.Blob().Name()) {
				if entry.IsLink() {
					res, err := git.EntryFollowLinks(ctx.Repo.Commit, fullPath, entry)
					if err == nil && (res.TargetEntry.IsExecutable() || res.TargetEntry.IsRegular()) {
						readmeFiles[i] = entry
					}
				} else {
					readmeFiles[i] = entry
				}
			}
		}
	}

	var readmeFile *git.TreeEntry
	for _, f := range readmeFiles {
		if f != nil {
			readmeFile = f
			break
		}
	}

	if ctx.Repo.TreePath == "" && readmeFile == nil {
		for _, subTreeEntry := range docsEntries {
			if subTreeEntry == nil {
				continue
			}
			subTree := subTreeEntry.Tree()
			if subTree == nil {
				// this should be impossible; if subTreeEntry exists so should this.
				continue
			}
			childEntries, err := subTree.ListEntries()
			if err != nil {
				return "", nil, err
			}

			subfolder, readmeFile, err := findReadmeFileInEntries(ctx, parentDir, childEntries, false)
			if err != nil && !git.IsErrNotExist(err) {
				return "", nil, err
			}
			if readmeFile != nil {
				return path.Join(subTreeEntry.Name(), subfolder), readmeFile, nil
			}
		}
	}

	return "", readmeFile, nil
}

// localizedExtensions prepends the provided language code with and without a
// regional identifier to the provided extension.
// Note: the language code will always be lower-cased, if a region is present it must be separated with a `-`
// Note: ext should be prefixed with a `.`
func localizedExtensions(ext, languageCode string) (localizedExts []string) {
	if len(languageCode) < 1 {
		return []string{ext}
	}

	lowerLangCode := "." + strings.ToLower(languageCode)

	if strings.Contains(lowerLangCode, "-") {
		underscoreLangCode := strings.ReplaceAll(lowerLangCode, "-", "_")
		indexOfDash := strings.Index(lowerLangCode, "-")
		// e.g. [.zh-cn.md, .zh_cn.md, .zh.md, _zh.md, .md]
		return []string{lowerLangCode + ext, underscoreLangCode + ext, lowerLangCode[:indexOfDash] + ext, "_" + lowerLangCode[1:indexOfDash] + ext, ext}
	}

	// e.g. [.en.md, .md]
	return []string{lowerLangCode + ext, ext}
}

func prepareToRenderReadmeFile(ctx *context.Context, subfolder string, readmeFile *git.TreeEntry) {
	if readmeFile == nil {
		return
	}

	readmeFullPath := path.Join(ctx.Repo.TreePath, subfolder, readmeFile.Name())
	readmeTargetEntry := readmeFile
	if readmeFile.IsLink() {
		if res, err := git.EntryFollowLinks(ctx.Repo.Commit, readmeFullPath, readmeFile); err == nil {
			readmeTargetEntry = res.TargetEntry
		} else {
			readmeTargetEntry = nil // if we cannot resolve the symlink, we cannot render the readme, ignore the error
		}
	}
	if readmeTargetEntry == nil {
		return // if no valid README entry found, skip rendering the README
	}

	ctx.Data["RawFileLink"] = ""
	ctx.Data["ReadmeInList"] = path.Join(subfolder, readmeFile.Name()) // the relative path to the readme file to the current tree path
	ctx.Data["ReadmeExist"] = true
	ctx.Data["FileIsSymlink"] = readmeFile.IsLink()

	buf, dataRc, fInfo, err := getFileReader(ctx, ctx.Repo.Repository.ID, readmeTargetEntry.Blob())
	if err != nil {
		ctx.ServerError("getFileReader", err)
		return
	}
	defer dataRc.Close()

<<<<<<< HEAD
	ctx.Data["FileIsText"] = fInfo.isTextFile
	ctx.Data["FileTreePath"] = readmeFullPath
=======
	ctx.Data["FileIsText"] = fInfo.st.IsText()
	ctx.Data["FileTreePath"] = path.Join(ctx.Repo.TreePath, subfolder, readmeFile.Name())
>>>>>>> a94e4727
	ctx.Data["FileSize"] = fInfo.fileSize
	ctx.Data["IsLFSFile"] = fInfo.isLFSFile()

	if fInfo.isLFSFile() {
		filenameBase64 := base64.RawURLEncoding.EncodeToString([]byte(readmeFile.Name()))
		ctx.Data["RawFileLink"] = fmt.Sprintf("%s.git/info/lfs/objects/%s/%s", ctx.Repo.Repository.Link(), url.PathEscape(fInfo.lfsMeta.Oid), url.PathEscape(filenameBase64))
	}

	if !fInfo.st.IsText() {
		return
	}

	if fInfo.fileSize >= setting.UI.MaxDisplayFileSize {
		// Pretend that this is a normal text file to display 'This file is too large to be shown'
		ctx.Data["IsFileTooLarge"] = true
		return
	}

	rd := charset.ToUTF8WithFallbackReader(io.MultiReader(bytes.NewReader(buf), dataRc), charset.ConvertOpts{})

	if markupType := markup.DetectMarkupTypeByFileName(readmeFile.Name()); markupType != "" {
		ctx.Data["IsMarkup"] = true
		ctx.Data["MarkupType"] = markupType

		rctx := renderhelper.NewRenderContextRepoFile(ctx, ctx.Repo.Repository, renderhelper.RepoFileOptions{
			CurrentRefPath:  ctx.Repo.RefTypeNameSubURL(),
			CurrentTreePath: path.Dir(readmeFullPath),
		}).
			WithMarkupType(markupType).
			WithRelativePath(readmeFullPath)

		ctx.Data["EscapeStatus"], ctx.Data["FileContent"], err = markupRender(ctx, rctx, rd)
		if err != nil {
			log.Error("Render failed for %s in %-v: %v Falling back to rendering source", readmeFile.Name(), ctx.Repo.Repository, err)
			delete(ctx.Data, "IsMarkup")
		}
	}

	if ctx.Data["IsMarkup"] != true {
		ctx.Data["IsPlainText"] = true
		content, err := io.ReadAll(rd)
		if err != nil {
			log.Error("Read readme content failed: %v", err)
		}
		contentEscaped := template.HTMLEscapeString(util.UnsafeBytesToString(content))
		ctx.Data["EscapeStatus"], ctx.Data["FileContent"] = charset.EscapeControlHTML(template.HTML(contentEscaped), ctx.Locale)
	}

	if !fInfo.isLFSFile() && ctx.Repo.Repository.CanEnableEditor() {
		ctx.Data["CanEditReadmeFile"] = true
	}
}<|MERGE_RESOLUTION|>--- conflicted
+++ resolved
@@ -168,13 +168,8 @@
 	}
 	defer dataRc.Close()
 
-<<<<<<< HEAD
-	ctx.Data["FileIsText"] = fInfo.isTextFile
+	ctx.Data["FileIsText"] = fInfo.st.IsText()
 	ctx.Data["FileTreePath"] = readmeFullPath
-=======
-	ctx.Data["FileIsText"] = fInfo.st.IsText()
-	ctx.Data["FileTreePath"] = path.Join(ctx.Repo.TreePath, subfolder, readmeFile.Name())
->>>>>>> a94e4727
 	ctx.Data["FileSize"] = fInfo.fileSize
 	ctx.Data["IsLFSFile"] = fInfo.isLFSFile()
 
