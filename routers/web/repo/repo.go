--- conflicted
+++ resolved
@@ -299,115 +299,6 @@
 	handleCreateError(ctx, ctxUser, err, "CreatePost", tplCreate, &form)
 }
 
-<<<<<<< HEAD
-const (
-	tplWatchUnwatch templates.TplName = "repo/watch_unwatch"
-	tplStarUnstar   templates.TplName = "repo/star_unstar"
-)
-
-// Action response for actions to a repository
-func Action(ctx *context.Context) {
-	var err error
-	switch ctx.PathParam("action") {
-	case "watch":
-		err = repo_model.WatchRepo(ctx, ctx.Doer, ctx.Repo.Repository, true)
-	case "unwatch":
-		err = repo_model.WatchRepo(ctx, ctx.Doer, ctx.Repo.Repository, false)
-	case "star":
-		err = repo_model.StarRepo(ctx, ctx.Doer, ctx.Repo.Repository, true)
-	case "unstar":
-		err = repo_model.StarRepo(ctx, ctx.Doer, ctx.Repo.Repository, false)
-	case "accept_transfer":
-		err = acceptOrRejectRepoTransfer(ctx, true)
-	case "reject_transfer":
-		err = acceptOrRejectRepoTransfer(ctx, false)
-	case "desc": // FIXME: this is not used
-		if !ctx.Repo.IsOwner() {
-			ctx.Error(http.StatusNotFound)
-			return
-		}
-
-		ctx.Repo.Repository.Description = ctx.FormString("desc")
-		ctx.Repo.Repository.Website = ctx.FormString("site")
-		err = repo_service.UpdateRepository(ctx, ctx.Repo.Repository, false)
-	}
-
-	if err != nil {
-		if errors.Is(err, user_model.ErrBlockedUser) {
-			ctx.Flash.Error(ctx.Tr("repo.action.blocked_user"))
-		} else {
-			ctx.ServerError(fmt.Sprintf("Action (%s)", ctx.PathParam("action")), err)
-			return
-		}
-	}
-
-	switch ctx.PathParam("action") {
-	case "watch", "unwatch":
-		ctx.Data["IsWatchingRepo"] = repo_model.IsWatching(ctx, ctx.Doer.ID, ctx.Repo.Repository.ID)
-	case "star", "unstar":
-		ctx.Data["IsStaringRepo"] = repo_model.IsStaring(ctx, ctx.Doer.ID, ctx.Repo.Repository.ID)
-	}
-
-	// see the `hx-trigger="refreshUserCards ..."` comments in tmpl
-	ctx.RespHeader().Add("hx-trigger", "refreshUserCards")
-
-	switch ctx.PathParam("action") {
-	case "watch", "unwatch", "star", "unstar":
-		// we have to reload the repository because NumStars or NumWatching (used in the templates) has just changed
-		ctx.Repo.Repository, err = repo_model.GetRepositoryByName(ctx, ctx.Repo.Repository.OwnerID, ctx.Repo.Repository.Name)
-		if err != nil {
-			ctx.ServerError(fmt.Sprintf("Action (%s)", ctx.PathParam("action")), err)
-			return
-		}
-		ctx.Data["Repository"] = ctx.Repo.Repository
-	}
-
-	switch ctx.PathParam("action") {
-	case "watch", "unwatch":
-		if err := ctx.Repo.Repository.LoadNumWatchers(ctx); err != nil {
-			ctx.ServerError("LoadNumWatchers", err)
-			return
-		}
-		ctx.HTML(http.StatusOK, tplWatchUnwatch)
-		return
-	case "star", "unstar":
-		ctx.HTML(http.StatusOK, tplStarUnstar)
-		return
-	}
-
-	ctx.RedirectToCurrentSite(ctx.FormString("redirect_to"), ctx.Repo.RepoLink)
-}
-
-func acceptOrRejectRepoTransfer(ctx *context.Context, accept bool) error {
-	repoTransfer, err := repo_model.GetPendingRepositoryTransfer(ctx, ctx.Repo.Repository)
-	if err != nil {
-		return err
-	}
-
-	if err := repoTransfer.LoadAttributes(ctx); err != nil {
-		return err
-	}
-
-	if !repoTransfer.CanUserAcceptTransfer(ctx, ctx.Doer) {
-		return errors.New("user does not have enough permissions")
-	}
-
-	if accept {
-		if ctx.Repo.GitRepo != nil {
-			ctx.Repo.GitRepo.Close()
-			ctx.Repo.GitRepo = nil
-		}
-
-		if err := repo_service.TransferOwnership(ctx, repoTransfer.Doer, repoTransfer.Recipient, ctx.Repo.Repository, repoTransfer.Teams); err != nil {
-			return err
-		}
-		ctx.Flash.Success(ctx.Tr("repo.settings.transfer.success"))
-	} else {
-		if err := repo_service.CancelRepositoryTransfer(ctx, ctx.Repo.Repository); err != nil {
-			return err
-		}
-		ctx.Flash.Success(ctx.Tr("repo.settings.transfer.rejected"))
-=======
 func handleActionError(ctx *context.Context, err error) {
 	switch {
 	case errors.Is(err, user_model.ErrBlockedUser):
@@ -419,7 +310,6 @@
 		ctx.HTTPError(http.StatusNotFound)
 	default:
 		ctx.ServerError(fmt.Sprintf("Action (%s)", ctx.PathParam("action")), err)
->>>>>>> 84b74d7c
 	}
 }
 
