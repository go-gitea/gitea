// Copyright 2019 The Gitea Authors. All rights reserved.
// SPDX-License-Identifier: MIT

package repo

import (
	"bufio"
	gocontext "context"
	"encoding/csv"
	"errors"
	"fmt"
	"html"
	"io"
	"net/http"
	"net/url"
	"path/filepath"
	"slices"
	"strings"

	"code.gitea.io/gitea/models/db"
	git_model "code.gitea.io/gitea/models/git"
	issues_model "code.gitea.io/gitea/models/issues"
	access_model "code.gitea.io/gitea/models/perm/access"
	repo_model "code.gitea.io/gitea/models/repo"
	"code.gitea.io/gitea/models/unit"
	user_model "code.gitea.io/gitea/models/user"
	"code.gitea.io/gitea/modules/base"
	"code.gitea.io/gitea/modules/charset"
	csv_module "code.gitea.io/gitea/modules/csv"
	"code.gitea.io/gitea/modules/git"
	"code.gitea.io/gitea/modules/gitrepo"
	"code.gitea.io/gitea/modules/log"
	"code.gitea.io/gitea/modules/markup"
	"code.gitea.io/gitea/modules/optional"
	"code.gitea.io/gitea/modules/setting"
	api "code.gitea.io/gitea/modules/structs"
	"code.gitea.io/gitea/modules/templates"
	"code.gitea.io/gitea/modules/typesniffer"
	"code.gitea.io/gitea/modules/util"
	"code.gitea.io/gitea/routers/common"
	"code.gitea.io/gitea/services/context"
	"code.gitea.io/gitea/services/context/upload"
	"code.gitea.io/gitea/services/gitdiff"
)

const (
	tplCompare     templates.TplName = "repo/diff/compare"
	tplBlobExcerpt templates.TplName = "repo/diff/blob_excerpt"
	tplDiffBox     templates.TplName = "repo/diff/box"
)

// setCompareContext sets context data.
func setCompareContext(ctx *context.Context, before, head *git.Commit, headOwner, headName string) {
	ctx.Data["BeforeCommit"] = before
	ctx.Data["HeadCommit"] = head

	ctx.Data["GetBlobByPathForCommit"] = func(commit *git.Commit, path string) *git.Blob {
		if commit == nil {
			return nil
		}

		blob, err := commit.GetBlobByPath(path)
		if err != nil {
			return nil
		}
		return blob
	}

	ctx.Data["GetSniffedTypeForBlob"] = func(blob *git.Blob) typesniffer.SniffedType {
		st := typesniffer.SniffedType{}

		if blob == nil {
			return st
		}

		st, err := blob.GuessContentType()
		if err != nil {
			log.Error("GuessContentType failed: %v", err)
			return st
		}
		return st
	}

	setPathsCompareContext(ctx, before, head, headOwner, headName)
	setImageCompareContext(ctx)
	setCsvCompareContext(ctx)
}

// SourceCommitURL creates a relative URL for a commit in the given repository
func SourceCommitURL(owner, name string, commit *git.Commit) string {
	return setting.AppSubURL + "/" + url.PathEscape(owner) + "/" + url.PathEscape(name) + "/src/commit/" + url.PathEscape(commit.ID.String())
}

// RawCommitURL creates a relative URL for the raw commit in the given repository
func RawCommitURL(owner, name string, commit *git.Commit) string {
	return setting.AppSubURL + "/" + url.PathEscape(owner) + "/" + url.PathEscape(name) + "/raw/commit/" + url.PathEscape(commit.ID.String())
}

// setPathsCompareContext sets context data for source and raw paths
func setPathsCompareContext(ctx *context.Context, base, head *git.Commit, headOwner, headName string) {
	ctx.Data["SourcePath"] = SourceCommitURL(headOwner, headName, head)
	ctx.Data["RawPath"] = RawCommitURL(headOwner, headName, head)
	if base != nil {
		ctx.Data["BeforeSourcePath"] = SourceCommitURL(headOwner, headName, base)
		ctx.Data["BeforeRawPath"] = RawCommitURL(headOwner, headName, base)
	}
}

// setImageCompareContext sets context data that is required by image compare template
func setImageCompareContext(ctx *context.Context) {
	ctx.Data["IsSniffedTypeAnImage"] = func(st typesniffer.SniffedType) bool {
		return st.IsImage() && (setting.UI.SVG.Enabled || !st.IsSvgImage())
	}
}

// setCsvCompareContext sets context data that is required by the CSV compare template
func setCsvCompareContext(ctx *context.Context) {
	ctx.Data["IsCsvFile"] = func(diffFile *gitdiff.DiffFile) bool {
		extension := strings.ToLower(filepath.Ext(diffFile.Name))
		return extension == ".csv" || extension == ".tsv"
	}

	type CsvDiffResult struct {
		Sections []*gitdiff.TableDiffSection
		Error    string
	}

	ctx.Data["CreateCsvDiff"] = func(diffFile *gitdiff.DiffFile, baseBlob, headBlob *git.Blob) CsvDiffResult {
		if diffFile == nil {
			return CsvDiffResult{nil, ""}
		}

		errTooLarge := errors.New(ctx.Locale.TrString("repo.error.csv.too_large"))

		csvReaderFromCommit := func(ctx *markup.RenderContext, blob *git.Blob) (*csv.Reader, io.Closer, error) {
			if blob == nil {
				// It's ok for blob to be nil (file added or deleted)
				return nil, nil, nil
			}

			if setting.UI.CSV.MaxFileSize != 0 && setting.UI.CSV.MaxFileSize < blob.Size() {
				return nil, nil, errTooLarge
			}

			reader, err := blob.DataAsync()
			if err != nil {
				return nil, nil, err
			}

			csvReader, err := csv_module.CreateReaderAndDetermineDelimiter(ctx, charset.ToUTF8WithFallbackReader(reader, charset.ConvertOpts{}))
			return csvReader, reader, err
		}

		baseReader, baseBlobCloser, err := csvReaderFromCommit(markup.NewRenderContext(ctx).WithRelativePath(diffFile.OldName), baseBlob)
		if baseBlobCloser != nil {
			defer baseBlobCloser.Close()
		}
		if err != nil {
			if err == errTooLarge {
				return CsvDiffResult{nil, err.Error()}
			}
			log.Error("error whilst creating csv.Reader from file %s in base commit %s in %s: %v", diffFile.Name, baseBlob.ID.String(), ctx.Repo.Repository.Name, err)
			return CsvDiffResult{nil, "unable to load file"}
		}

		headReader, headBlobCloser, err := csvReaderFromCommit(markup.NewRenderContext(ctx).WithRelativePath(diffFile.Name), headBlob)
		if headBlobCloser != nil {
			defer headBlobCloser.Close()
		}
		if err != nil {
			if err == errTooLarge {
				return CsvDiffResult{nil, err.Error()}
			}
			log.Error("error whilst creating csv.Reader from file %s in head commit %s in %s: %v", diffFile.Name, headBlob.ID.String(), ctx.Repo.Repository.Name, err)
			return CsvDiffResult{nil, "unable to load file"}
		}

		sections, err := gitdiff.CreateCsvDiff(diffFile, baseReader, headReader)
		if err != nil {
			errMessage, err := csv_module.FormatError(err, ctx.Locale)
			if err != nil {
				log.Error("CreateCsvDiff FormatError failed: %v", err)
				return CsvDiffResult{nil, "unknown csv diff error"}
			}
			return CsvDiffResult{nil, errMessage}
		}
		return CsvDiffResult{sections, ""}
	}
}

// ParseCompareInfo parse compare info between two commit for preparing comparing references
// Permission check for base repository's code read should be checked before invoking this function
func ParseCompareInfo(ctx *context.Context) *common.CompareInfo {
	fileOnly := ctx.FormBool("file-only")
	pathParam := ctx.PathParam("*")
	baseRepo := ctx.Repo.Repository

	ci, err := common.ParseComparePathParams(ctx, pathParam, baseRepo, ctx.Repo.GitRepo)
	if err != nil {
		switch {
		case user_model.IsErrUserNotExist(err):
			ctx.NotFound(nil)
		case repo_model.IsErrRepoNotExist(err):
			ctx.NotFound(nil)
		case errors.Is(err, util.ErrInvalidArgument):
			ctx.NotFound(nil)
		case git.IsErrNotExist(err):
			ctx.NotFound(nil)
		default:
			ctx.ServerError("ParseComparePathParams", err)
		}
		return nil
	}

	// remove the check when we support compare with carets
	if ci.CaretTimes > 0 {
		ctx.NotFound(nil)
		return nil
	}

	if ci.BaseOriRef == ctx.Repo.GetObjectFormat().EmptyObjectID().String() {
		if ci.IsSameRepo() {
			ctx.Redirect(ctx.Repo.RepoLink + "/compare/" + util.PathEscapeSegments(ci.HeadOriRef))
		} else {
			ctx.Redirect(ctx.Repo.RepoLink + "/compare/" + util.PathEscapeSegments(ci.HeadRepo.FullName()) + ":" + util.PathEscapeSegments(ci.HeadOriRef))
		}
		return nil
	}

	// If we're not merging from the same repo:
	if !ci.IsSameRepo() {
		// Assert ctx.Doer has permission to read headRepo's codes
		permHead, err := access_model.GetUserRepoPermission(ctx, ci.HeadRepo, ctx.Doer)
		if err != nil {
			ctx.ServerError("GetUserRepoPermission", err)
			return nil
		}
		if !permHead.CanRead(unit.TypeCode) {
			if log.IsTrace() {
				log.Trace("Permission Denied: User: %-v cannot read code in Repo: %-v\nUser in headRepo has Permissions: %-+v",
					ctx.Doer,
					ci.HeadRepo,
					permHead)
			}
			ctx.NotFound(nil)
			return nil
		}
		ctx.Data["CanWriteToHeadRepo"] = permHead.CanWrite(unit.TypeCode)
	}

	ctx.Data["PageIsComparePull"] = ci.IsPull() && ctx.Repo.CanReadIssuesOrPulls(true)
	ctx.Data["BaseName"] = baseRepo.OwnerName
	ctx.Data["BaseBranch"] = ci.BaseOriRef
	ctx.Data["HeadUser"] = ci.HeadUser
	ctx.Data["HeadBranch"] = ci.HeadOriRef
	ctx.Repo.PullRequest.SameRepo = ci.IsSameRepo()

	ctx.Data["BaseIsCommit"] = ci.IsBaseCommit
	ctx.Data["BaseIsBranch"] = ci.BaseFullRef.IsBranch()
	ctx.Data["BaseIsTag"] = ci.BaseFullRef.IsTag()
	ctx.Data["IsPull"] = true

	ctx.Data["HeadRepo"] = ci.HeadRepo
	ctx.Data["BaseCompareRepo"] = ctx.Repo.Repository
	ctx.Data["HeadIsCommit"] = ci.IsHeadCommit
	ctx.Data["HeadIsBranch"] = ci.HeadFullRef.IsBranch()
	ctx.Data["HeadIsTag"] = ci.HeadFullRef.IsTag()

	ci.CompareInfo, err = ci.HeadGitRepo.GetCompareInfo(baseRepo.RepoPath(), ci.BaseFullRef.String(), ci.HeadFullRef.String(), ci.DirectComparison(), fileOnly)
	if err != nil {
		ctx.ServerError("GetCompareInfo", err)
		return nil
	}
	if ci.DirectComparison() {
		ctx.Data["BeforeCommitID"] = ci.CompareInfo.BaseCommitID
	} else {
		ctx.Data["BeforeCommitID"] = ci.CompareInfo.MergeBase
	}

	return ci
}

// PrepareCompareDiff renders compare diff page
func PrepareCompareDiff(
	ctx *context.Context,
	ci *common.CompareInfo,
	whitespaceBehavior git.TrustedCmdArgs,
) (nothingToCompare bool) {
	repo := ctx.Repo.Repository
	headCommitID := ci.CompareInfo.HeadCommitID

	ctx.Data["CommitRepoLink"] = ci.HeadRepo.Link()
	ctx.Data["AfterCommitID"] = headCommitID
	ctx.Data["ExpandNewPrForm"] = ctx.FormBool("expand")

	if (headCommitID == ci.CompareInfo.MergeBase && !ci.DirectComparison()) ||
		headCommitID == ci.CompareInfo.BaseCommitID {
		ctx.Data["IsNothingToCompare"] = true
		if unit, err := repo.GetUnit(ctx, unit.TypePullRequests); err == nil {
			config := unit.PullRequestsConfig()

			if !config.AutodetectManualMerge {
				allowEmptyPr := !(ci.BaseOriRef == ci.HeadOriRef && ctx.Repo.Repository.Name == ci.HeadRepo.Name)
				ctx.Data["AllowEmptyPr"] = allowEmptyPr

				return !allowEmptyPr
			}

			ctx.Data["AllowEmptyPr"] = false
		}
		return true
	}

	beforeCommitID := ci.CompareInfo.MergeBase
	if ci.DirectComparison() {
		beforeCommitID = ci.CompareInfo.BaseCommitID
	}

	maxLines, maxFiles := setting.Git.MaxGitDiffLines, setting.Git.MaxGitDiffFiles
	files := ctx.FormStrings("files")
	if len(files) == 2 || len(files) == 1 {
		maxLines, maxFiles = -1, -1
	}

	fileOnly := ctx.FormBool("file-only")

	diff, err := gitdiff.GetDiffForRender(ctx, ci.HeadGitRepo,
		&gitdiff.DiffOptions{
			BeforeCommitID:     beforeCommitID,
			AfterCommitID:      headCommitID,
			SkipTo:             ctx.FormString("skip-to"),
			MaxLines:           maxLines,
			MaxLineCharacters:  setting.Git.MaxGitDiffLineCharacters,
			MaxFiles:           maxFiles,
			WhitespaceBehavior: whitespaceBehavior,
			DirectComparison:   ci.DirectComparison(),
		}, ctx.FormStrings("files")...)
	if err != nil {
		ctx.ServerError("GetDiff", err)
		return false
	}
	diffShortStat, err := gitdiff.GetDiffShortStat(ci.HeadGitRepo, beforeCommitID, headCommitID)
	if err != nil {
		ctx.ServerError("GetDiffShortStat", err)
		return false
	}
	ctx.Data["DiffShortStat"] = diffShortStat
	ctx.Data["Diff"] = diff
	ctx.Data["DiffNotAvailable"] = diffShortStat.NumFiles == 0

	if !fileOnly {
		diffTree, err := gitdiff.GetDiffTree(ctx, ci.HeadGitRepo, false, beforeCommitID, headCommitID)
		if err != nil {
			ctx.ServerError("GetDiffTree", err)
			return false
		}

		ctx.PageData["DiffFiles"] = transformDiffTreeForUI(diffTree, nil)
	}

	headCommit, err := ci.HeadGitRepo.GetCommit(headCommitID)
	if err != nil {
		ctx.ServerError("GetCommit", err)
		return false
	}

	baseGitRepo := ctx.Repo.GitRepo

	beforeCommit, err := baseGitRepo.GetCommit(beforeCommitID)
	if err != nil {
		ctx.ServerError("GetCommit", err)
		return false
	}

	commits, err := processGitCommits(ctx, ci.CompareInfo.Commits)
	if err != nil {
		ctx.ServerError("processGitCommits", err)
		return false
	}
	ctx.Data["Commits"] = commits
	ctx.Data["CommitCount"] = len(commits)

	title := ci.HeadBranch
	if len(commits) == 1 {
		c := commits[0]
		title = strings.TrimSpace(c.UserCommit.Summary())

		body := strings.Split(strings.TrimSpace(c.UserCommit.Message()), "\n")
		if len(body) > 1 {
			ctx.Data["content"] = strings.Join(body[1:], "\n")
		}
<<<<<<< HEAD
	} else {
		title = ci.HeadOriRef
=======
>>>>>>> 96e73695
	}

	if len(title) > 255 {
		var trailer string
		title, trailer = util.EllipsisDisplayStringX(title, 255)
		if len(trailer) > 0 {
			if ctx.Data["content"] != nil {
				ctx.Data["content"] = fmt.Sprintf("%s\n\n%s", trailer, ctx.Data["content"])
			} else {
				ctx.Data["content"] = trailer + "\n"
			}
		}
	}

	ctx.Data["title"] = title
	ctx.Data["Username"] = ci.HeadUser.Name
	ctx.Data["Reponame"] = ci.HeadRepo.Name

	setCompareContext(ctx, beforeCommit, headCommit, ci.HeadUser.Name, repo.Name)

	return false
}

func getBranchesAndTagsForRepo(ctx gocontext.Context, repo *repo_model.Repository) ([]string, []string, error) {
	branches, err := git_model.FindBranchNames(ctx, git_model.FindBranchOptions{
		RepoID:          repo.ID,
		ListOptions:     db.ListOptionsAll,
		IsDeletedBranch: optional.Some(false),
	})
	if err != nil {
		return nil, nil, err
	}
	// always put default branch on the top if it exists
	if slices.Contains(branches, repo.DefaultBranch) {
		branches = util.SliceRemoveAll(branches, repo.DefaultBranch)
		branches = append([]string{repo.DefaultBranch}, branches...)
	}

	tags, err := repo_model.GetTagNamesByRepoID(ctx, repo.ID)
	if err != nil {
		return nil, nil, err
	}

	return branches, tags, nil
}

func prepareCompareRepoBranchesTagsDropdowns(ctx *context.Context, ci *common.CompareInfo) {
	baseRepo := ctx.Repo.Repository
	// For compare repo branches
	baseBranches, baseTags, err := getBranchesAndTagsForRepo(ctx, baseRepo)
	if err != nil {
		ctx.ServerError("getBranchesAndTagsForRepo", err)
		return
	}

	ctx.Data["Branches"] = baseBranches
	ctx.Data["Tags"] = baseTags

	if ci.IsSameRepo() {
		ctx.Data["HeadBranches"] = baseBranches
		ctx.Data["HeadTags"] = baseTags
	} else {
		headBranches, headTags, err := getBranchesAndTagsForRepo(ctx, ci.HeadRepo)
		if err != nil {
			ctx.ServerError("getBranchesAndTagsForRepo", err)
			return
		}
		ctx.Data["HeadBranches"] = headBranches
		ctx.Data["HeadTags"] = headTags
	}

	rootRepo, ownForkRepo, err := ci.LoadRootRepoAndOwnForkRepo(ctx, baseRepo, ctx.Doer)
	if err != nil {
		ctx.ServerError("LoadRootRepoAndOwnForkRepo", err)
		return
	}

	if rootRepo != nil &&
		rootRepo.ID != ci.HeadRepo.ID &&
		rootRepo.ID != baseRepo.ID {
		canRead := access_model.CheckRepoUnitUser(ctx, rootRepo, ctx.Doer, unit.TypeCode)
		if canRead {
			ctx.Data["RootRepo"] = rootRepo
			branches, tags, err := getBranchesAndTagsForRepo(ctx, rootRepo)
			if err != nil {
				ctx.ServerError("GetBranchesForRepo", err)
				return
			}
			ctx.Data["RootRepoBranches"] = branches
			ctx.Data["RootRepoTags"] = tags
		}
	}

	if ownForkRepo != nil &&
		ownForkRepo.ID != ci.HeadRepo.ID &&
		ownForkRepo.ID != baseRepo.ID &&
		(rootRepo == nil || ownForkRepo.ID != rootRepo.ID) {
		ctx.Data["OwnForkRepo"] = ownForkRepo
		branches, tags, err := getBranchesAndTagsForRepo(ctx, ownForkRepo)
		if err != nil {
			ctx.ServerError("GetBranchesForRepo", err)
			return
		}
		ctx.Data["OwnForkRepoBranches"] = branches
		ctx.Data["OwnForkRepoTags"] = tags
	}
}

// CompareDiff show different from one commit to another commit
func CompareDiff(ctx *context.Context) {
	ci := ParseCompareInfo(ctx)
	defer func() {
		if ci != nil {
			ci.Close()
		}
	}()
	if ctx.Written() {
		return
	}

	ctx.Data["PullRequestWorkInProgressPrefixes"] = setting.Repository.PullRequest.WorkInProgressPrefixes
	ctx.Data["DirectComparison"] = ci.DirectComparison
	ctx.Data["OtherCompareSeparator"] = ".."
	ctx.Data["CompareSeparator"] = "..."
	if ci.DirectComparison() {
		ctx.Data["CompareSeparator"] = ".."
		ctx.Data["OtherCompareSeparator"] = "..."
	}

	nothingToCompare := PrepareCompareDiff(ctx, ci, gitdiff.GetWhitespaceFlag(ctx.Data["WhitespaceBehavior"].(string)))
	if ctx.Written() {
		return
	}

	fileOnly := ctx.FormBool("file-only")
	if fileOnly {
		ctx.HTML(http.StatusOK, tplDiffBox)
		return
	}

	prepareCompareRepoBranchesTagsDropdowns(ctx, ci)
	if ctx.Written() {
		return
	}

	if ctx.Data["PageIsComparePull"] == true {
		pr, err := issues_model.GetUnmergedPullRequest(ctx, ci.HeadRepo.ID, ctx.Repo.Repository.ID, ci.HeadOriRef, ci.BaseOriRef, issues_model.PullRequestFlowGithub)
		if err != nil {
			if !issues_model.IsErrPullRequestNotExist(err) {
				ctx.ServerError("GetUnmergedPullRequest", err)
				return
			}
		} else {
			ctx.Data["HasPullRequest"] = true
			if err := pr.LoadIssue(ctx); err != nil {
				ctx.ServerError("LoadIssue", err)
				return
			}
			ctx.Data["PullRequest"] = pr
			ctx.HTML(http.StatusOK, tplCompareDiff)
			return
		}

		if !nothingToCompare {
			// Setup information for new form.
			pageMetaData := retrieveRepoIssueMetaData(ctx, ctx.Repo.Repository, nil, true)
			if ctx.Written() {
				return
			}
			_, templateErrs := setTemplateIfExists(ctx, pullRequestTemplateKey, pullRequestTemplateCandidates, pageMetaData)
			if len(templateErrs) > 0 {
				ctx.Flash.Warning(renderErrorOfTemplates(ctx, templateErrs), true)
			}
		}
	}
	beforeCommitID := ctx.Data["BeforeCommitID"].(string)
	afterCommitID := ctx.Data["AfterCommitID"].(string)
	separator := ci.CompareDots()

	ctx.Data["Title"] = "Comparing " + base.ShortSha(beforeCommitID) + separator + base.ShortSha(afterCommitID)

	ctx.Data["IsDiffCompare"] = true

	if content, ok := ctx.Data["content"].(string); ok && content != "" {
		// If a template content is set, prepend the "content". In this case that's only
		// applicable if you have one commit to compare and that commit has a message.
		// In that case the commit message will be prepend to the template body.
		if templateContent, ok := ctx.Data[pullRequestTemplateKey].(string); ok && templateContent != "" {
			// Re-use the same key as that's prioritized over the "content" key.
			// Add two new lines between the content to ensure there's always at least
			// one empty line between them.
			ctx.Data[pullRequestTemplateKey] = content + "\n\n" + templateContent
		}

		// When using form fields, also add content to field with id "body".
		if fields, ok := ctx.Data["Fields"].([]*api.IssueFormField); ok {
			for _, field := range fields {
				if field.ID == "body" {
					if fieldValue, ok := field.Attributes["value"].(string); ok && fieldValue != "" {
						field.Attributes["value"] = content + "\n\n" + fieldValue
					} else {
						field.Attributes["value"] = content
					}
				}
			}
		}
	}

	ctx.Data["IsProjectsEnabled"] = ctx.Repo.CanWrite(unit.TypeProjects)
	ctx.Data["IsAttachmentEnabled"] = setting.Attachment.Enabled
	upload.AddUploadContext(ctx, "comment")

	ctx.Data["HasIssuesOrPullsWritePermission"] = ctx.Repo.CanWrite(unit.TypePullRequests)

	if unit, err := ctx.Repo.Repository.GetUnit(ctx, unit.TypePullRequests); err == nil {
		config := unit.PullRequestsConfig()
		ctx.Data["AllowMaintainerEdit"] = config.DefaultAllowMaintainerEdit
	} else {
		ctx.Data["AllowMaintainerEdit"] = false
	}

	ctx.HTML(http.StatusOK, tplCompare)
}

// ExcerptBlob render blob excerpt contents
func ExcerptBlob(ctx *context.Context) {
	commitID := ctx.PathParam("sha")
	lastLeft := ctx.FormInt("last_left")
	lastRight := ctx.FormInt("last_right")
	idxLeft := ctx.FormInt("left")
	idxRight := ctx.FormInt("right")
	leftHunkSize := ctx.FormInt("left_hunk_size")
	rightHunkSize := ctx.FormInt("right_hunk_size")
	anchor := ctx.FormString("anchor")
	direction := ctx.FormString("direction")
	filePath := ctx.FormString("path")
	gitRepo := ctx.Repo.GitRepo
	if ctx.Data["PageIsWiki"] == true {
		var err error
		gitRepo, err = gitrepo.OpenRepository(ctx, ctx.Repo.Repository.WikiStorageRepo())
		if err != nil {
			ctx.ServerError("OpenRepository", err)
			return
		}
		defer gitRepo.Close()
	}
	chunkSize := gitdiff.BlobExcerptChunkSize
	commit, err := gitRepo.GetCommit(commitID)
	if err != nil {
		ctx.HTTPError(http.StatusInternalServerError, "GetCommit")
		return
	}
	section := &gitdiff.DiffSection{
		FileName: filePath,
	}
	if direction == "up" && (idxLeft-lastLeft) > chunkSize {
		idxLeft -= chunkSize
		idxRight -= chunkSize
		leftHunkSize += chunkSize
		rightHunkSize += chunkSize
		section.Lines, err = getExcerptLines(commit, filePath, idxLeft-1, idxRight-1, chunkSize)
	} else if direction == "down" && (idxLeft-lastLeft) > chunkSize {
		section.Lines, err = getExcerptLines(commit, filePath, lastLeft, lastRight, chunkSize)
		lastLeft += chunkSize
		lastRight += chunkSize
	} else {
		offset := -1
		if direction == "down" {
			offset = 0
		}
		section.Lines, err = getExcerptLines(commit, filePath, lastLeft, lastRight, idxRight-lastRight+offset)
		leftHunkSize = 0
		rightHunkSize = 0
		idxLeft = lastLeft
		idxRight = lastRight
	}
	if err != nil {
		ctx.HTTPError(http.StatusInternalServerError, "getExcerptLines")
		return
	}
	if idxRight > lastRight {
		lineText := " "
		if rightHunkSize > 0 || leftHunkSize > 0 {
			lineText = fmt.Sprintf("@@ -%d,%d +%d,%d @@\n", idxLeft, leftHunkSize, idxRight, rightHunkSize)
		}
		lineText = html.EscapeString(lineText)
		lineSection := &gitdiff.DiffLine{
			Type:    gitdiff.DiffLineSection,
			Content: lineText,
			SectionInfo: &gitdiff.DiffLineSectionInfo{
				Path:          filePath,
				LastLeftIdx:   lastLeft,
				LastRightIdx:  lastRight,
				LeftIdx:       idxLeft,
				RightIdx:      idxRight,
				LeftHunkSize:  leftHunkSize,
				RightHunkSize: rightHunkSize,
			},
		}
		if direction == "up" {
			section.Lines = append([]*gitdiff.DiffLine{lineSection}, section.Lines...)
		} else if direction == "down" {
			section.Lines = append(section.Lines, lineSection)
		}
	}
	ctx.Data["section"] = section
	ctx.Data["FileNameHash"] = git.HashFilePathForWebUI(filePath)
	ctx.Data["AfterCommitID"] = commitID
	ctx.Data["Anchor"] = anchor
	ctx.HTML(http.StatusOK, tplBlobExcerpt)
}

func getExcerptLines(commit *git.Commit, filePath string, idxLeft, idxRight, chunkSize int) ([]*gitdiff.DiffLine, error) {
	blob, err := commit.Tree.GetBlobByPath(filePath)
	if err != nil {
		return nil, err
	}
	reader, err := blob.DataAsync()
	if err != nil {
		return nil, err
	}
	defer reader.Close()
	scanner := bufio.NewScanner(reader)
	var diffLines []*gitdiff.DiffLine
	for line := 0; line < idxRight+chunkSize; line++ {
		if ok := scanner.Scan(); !ok {
			break
		}
		if line < idxRight {
			continue
		}
		lineText := scanner.Text()
		diffLine := &gitdiff.DiffLine{
			LeftIdx:  idxLeft + (line - idxRight) + 1,
			RightIdx: line + 1,
			Type:     gitdiff.DiffLinePlain,
			Content:  " " + lineText,
		}
		diffLines = append(diffLines, diffLine)
	}
	if err = scanner.Err(); err != nil {
		return nil, fmt.Errorf("getExcerptLines scan: %w", err)
	}
	return diffLines, nil
}<|MERGE_RESOLUTION|>--- conflicted
+++ resolved
@@ -380,7 +380,7 @@
 	ctx.Data["Commits"] = commits
 	ctx.Data["CommitCount"] = len(commits)
 
-	title := ci.HeadBranch
+	title := ci.HeadOriRef
 	if len(commits) == 1 {
 		c := commits[0]
 		title = strings.TrimSpace(c.UserCommit.Summary())
@@ -389,11 +389,6 @@
 		if len(body) > 1 {
 			ctx.Data["content"] = strings.Join(body[1:], "\n")
 		}
-<<<<<<< HEAD
-	} else {
-		title = ci.HeadOriRef
-=======
->>>>>>> 96e73695
 	}
 
 	if len(title) > 255 {
