--- conflicted
+++ resolved
@@ -870,15 +870,11 @@
 	direction := ctx.FormString("direction")
 	filePath := ctx.FormString("path")
 	gitRepo := ctx.Repo.GitRepo
-<<<<<<< HEAD
 	if ctx.FormBool("pull") {
 		ctx.Data["PageIsPullFiles"] = true
 	}
 
-	if ctx.FormBool("wiki") {
-=======
 	if ctx.Data["PageIsWiki"] == true {
->>>>>>> f2fbb897
 		var err error
 		gitRepo, err = gitrepo.OpenWikiRepository(ctx, ctx.Repo.Repository)
 		if err != nil {
