--- conflicted
+++ resolved
@@ -899,11 +899,6 @@
 	}
 	section := &gitdiff.DiffSection{
 		FileName: filePath,
-<<<<<<< HEAD
-		Name:     filePath,
-		Lines:    []*gitdiff.DiffLine{},
-=======
->>>>>>> fd7c364c
 	}
 	if direction == "up" && (idxLeft-lastLeft) > chunkSize {
 		idxLeft -= chunkSize
