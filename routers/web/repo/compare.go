// Copyright 2019 The Gitea Authors. All rights reserved.
// SPDX-License-Identifier: MIT

package repo

import (
	"bufio"
	gocontext "context"
	"encoding/csv"
	"errors"
	"fmt"
	"html"
	"io"
	"net/http"
	"net/url"
	"path/filepath"
	"slices"
	"strings"

	"code.gitea.io/gitea/models/db"
	git_model "code.gitea.io/gitea/models/git"
	issues_model "code.gitea.io/gitea/models/issues"
	access_model "code.gitea.io/gitea/models/perm/access"
	repo_model "code.gitea.io/gitea/models/repo"
	"code.gitea.io/gitea/models/unit"
	user_model "code.gitea.io/gitea/models/user"
	"code.gitea.io/gitea/modules/base"
	"code.gitea.io/gitea/modules/charset"
	csv_module "code.gitea.io/gitea/modules/csv"
	"code.gitea.io/gitea/modules/git"
	"code.gitea.io/gitea/modules/gitrepo"
	"code.gitea.io/gitea/modules/log"
	"code.gitea.io/gitea/modules/markup"
	"code.gitea.io/gitea/modules/optional"
	"code.gitea.io/gitea/modules/setting"
	api "code.gitea.io/gitea/modules/structs"
	"code.gitea.io/gitea/modules/templates"
	"code.gitea.io/gitea/modules/typesniffer"
	"code.gitea.io/gitea/modules/util"
	"code.gitea.io/gitea/routers/common"
	"code.gitea.io/gitea/services/context"
	"code.gitea.io/gitea/services/context/upload"
	"code.gitea.io/gitea/services/gitdiff"
)

const (
	tplCompare     templates.TplName = "repo/diff/compare"
	tplBlobExcerpt templates.TplName = "repo/diff/blob_excerpt"
	tplDiffBox     templates.TplName = "repo/diff/box"
)

// setCompareContext sets context data.
func setCompareContext(ctx *context.Context, before, head *git.Commit, headOwner, headName string) {
	ctx.Data["BeforeCommit"] = before
	ctx.Data["HeadCommit"] = head

	ctx.Data["GetBlobByPathForCommit"] = func(commit *git.Commit, path string) *git.Blob {
		if commit == nil {
			return nil
		}

		blob, err := commit.GetBlobByPath(path)
		if err != nil {
			return nil
		}
		return blob
	}

	ctx.Data["GetSniffedTypeForBlob"] = func(blob *git.Blob) typesniffer.SniffedType {
		st := typesniffer.SniffedType{}

		if blob == nil {
			return st
		}

		st, err := blob.GuessContentType()
		if err != nil {
			log.Error("GuessContentType failed: %v", err)
			return st
		}
		return st
	}

	setPathsCompareContext(ctx, before, head, headOwner, headName)
	setImageCompareContext(ctx)
	setCsvCompareContext(ctx)
}

// SourceCommitURL creates a relative URL for a commit in the given repository
func SourceCommitURL(owner, name string, commit *git.Commit) string {
	return setting.AppSubURL + "/" + url.PathEscape(owner) + "/" + url.PathEscape(name) + "/src/commit/" + url.PathEscape(commit.ID.String())
}

// RawCommitURL creates a relative URL for the raw commit in the given repository
func RawCommitURL(owner, name string, commit *git.Commit) string {
	return setting.AppSubURL + "/" + url.PathEscape(owner) + "/" + url.PathEscape(name) + "/raw/commit/" + url.PathEscape(commit.ID.String())
}

// setPathsCompareContext sets context data for source and raw paths
func setPathsCompareContext(ctx *context.Context, base, head *git.Commit, headOwner, headName string) {
	ctx.Data["SourcePath"] = SourceCommitURL(headOwner, headName, head)
	ctx.Data["RawPath"] = RawCommitURL(headOwner, headName, head)
	if base != nil {
		ctx.Data["BeforeSourcePath"] = SourceCommitURL(headOwner, headName, base)
		ctx.Data["BeforeRawPath"] = RawCommitURL(headOwner, headName, base)
	}
}

// setImageCompareContext sets context data that is required by image compare template
func setImageCompareContext(ctx *context.Context) {
	ctx.Data["IsSniffedTypeAnImage"] = func(st typesniffer.SniffedType) bool {
		return st.IsImage() && (setting.UI.SVG.Enabled || !st.IsSvgImage())
	}
}

// setCsvCompareContext sets context data that is required by the CSV compare template
func setCsvCompareContext(ctx *context.Context) {
	ctx.Data["IsCsvFile"] = func(diffFile *gitdiff.DiffFile) bool {
		extension := strings.ToLower(filepath.Ext(diffFile.Name))
		return extension == ".csv" || extension == ".tsv"
	}

	type CsvDiffResult struct {
		Sections []*gitdiff.TableDiffSection
		Error    string
	}

	ctx.Data["CreateCsvDiff"] = func(diffFile *gitdiff.DiffFile, baseBlob, headBlob *git.Blob) CsvDiffResult {
		if diffFile == nil {
			return CsvDiffResult{nil, ""}
		}

		errTooLarge := errors.New(ctx.Locale.TrString("repo.error.csv.too_large"))

		csvReaderFromCommit := func(ctx *markup.RenderContext, blob *git.Blob) (*csv.Reader, io.Closer, error) {
			if blob == nil {
				// It's ok for blob to be nil (file added or deleted)
				return nil, nil, nil
			}

			if setting.UI.CSV.MaxFileSize != 0 && setting.UI.CSV.MaxFileSize < blob.Size() {
				return nil, nil, errTooLarge
			}

			reader, err := blob.DataAsync()
			if err != nil {
				return nil, nil, err
			}

			csvReader, err := csv_module.CreateReaderAndDetermineDelimiter(ctx, charset.ToUTF8WithFallbackReader(reader, charset.ConvertOpts{}))
			return csvReader, reader, err
		}

		baseReader, baseBlobCloser, err := csvReaderFromCommit(markup.NewRenderContext(ctx).WithRelativePath(diffFile.OldName), baseBlob)
		if baseBlobCloser != nil {
			defer baseBlobCloser.Close()
		}
		if err != nil {
			if err == errTooLarge {
				return CsvDiffResult{nil, err.Error()}
			}
			log.Error("error whilst creating csv.Reader from file %s in base commit %s in %s: %v", diffFile.Name, baseBlob.ID.String(), ctx.Repo.Repository.Name, err)
			return CsvDiffResult{nil, "unable to load file"}
		}

		headReader, headBlobCloser, err := csvReaderFromCommit(markup.NewRenderContext(ctx).WithRelativePath(diffFile.Name), headBlob)
		if headBlobCloser != nil {
			defer headBlobCloser.Close()
		}
		if err != nil {
			if err == errTooLarge {
				return CsvDiffResult{nil, err.Error()}
			}
			log.Error("error whilst creating csv.Reader from file %s in head commit %s in %s: %v", diffFile.Name, headBlob.ID.String(), ctx.Repo.Repository.Name, err)
			return CsvDiffResult{nil, "unable to load file"}
		}

		sections, err := gitdiff.CreateCsvDiff(diffFile, baseReader, headReader)
		if err != nil {
			errMessage, err := csv_module.FormatError(err, ctx.Locale)
			if err != nil {
				log.Error("CreateCsvDiff FormatError failed: %v", err)
				return CsvDiffResult{nil, "unknown csv diff error"}
			}
			return CsvDiffResult{nil, errMessage}
		}
		return CsvDiffResult{sections, ""}
	}
}

// ParseCompareInfo parse compare info between two commit for preparing comparing references
// Permission check for base repository's code read should be checked before invoking this function
func ParseCompareInfo(ctx *context.Context) *common.CompareInfo {
	fileOnly := ctx.FormBool("file-only")
	pathParam := ctx.PathParam("*")
	baseRepo := ctx.Repo.Repository

<<<<<<< HEAD
	ci, err := common.ParseComparePathParams(ctx, pathParam, baseRepo, ctx.Repo.GitRepo)
	if err != nil {
		switch {
		case user_model.IsErrUserNotExist(err):
			ctx.NotFound("GetUserByName", nil)
		case repo_model.IsErrRepoNotExist(err):
			ctx.NotFound("GetRepositoryByOwnerAndName", nil)
		case errors.Is(err, util.ErrInvalidArgument):
			ctx.NotFound("ParseComparePathParams", nil)
		case git.IsErrNotExist(err):
			ctx.NotFound("ParseComparePathParams", nil)
		default:
			ctx.ServerError("GetRepositoryByOwnerAndName", err)
		}
		return nil
	}

	// remove the check when we support compare with carets
	if ci.CaretTimes > 0 {
		ctx.NotFound("Unsupported compare", nil)
=======
	// Get compared branches information
	// A full compare url is of the form:
	//
	// 1. /{:baseOwner}/{:baseRepoName}/compare/{:baseBranch}...{:headBranch}
	// 2. /{:baseOwner}/{:baseRepoName}/compare/{:baseBranch}...{:headOwner}:{:headBranch}
	// 3. /{:baseOwner}/{:baseRepoName}/compare/{:baseBranch}...{:headOwner}/{:headRepoName}:{:headBranch}
	// 4. /{:baseOwner}/{:baseRepoName}/compare/{:headBranch}
	// 5. /{:baseOwner}/{:baseRepoName}/compare/{:headOwner}:{:headBranch}
	// 6. /{:baseOwner}/{:baseRepoName}/compare/{:headOwner}/{:headRepoName}:{:headBranch}
	//
	// Here we obtain the infoPath "{:baseBranch}...[{:headOwner}/{:headRepoName}:]{:headBranch}" as ctx.PathParam("*")
	// with the :baseRepo in ctx.Repo.
	//
	// Note: Generally :headRepoName is not provided here - we are only passed :headOwner.
	//
	// How do we determine the :headRepo?
	//
	// 1. If :headOwner is not set then the :headRepo = :baseRepo
	// 2. If :headOwner is set - then look for the fork of :baseRepo owned by :headOwner
	// 3. But... :baseRepo could be a fork of :headOwner's repo - so check that
	// 4. Now, :baseRepo and :headRepos could be forks of the same repo - so check that
	//
	// format: <base branch>...[<head repo>:]<head branch>
	// base<-head: master...head:feature
	// same repo: master...feature

	var (
		isSameRepo bool
		infoPath   string
		err        error
	)

	infoPath = ctx.PathParam("*")
	var infos []string
	if infoPath == "" {
		infos = []string{baseRepo.DefaultBranch, baseRepo.DefaultBranch}
	} else {
		infos = strings.SplitN(infoPath, "...", 2)
		if len(infos) != 2 {
			if infos = strings.SplitN(infoPath, "..", 2); len(infos) == 2 {
				ci.DirectComparison = true
				ctx.Data["PageIsComparePull"] = false
			} else {
				infos = []string{baseRepo.DefaultBranch, infoPath}
			}
		}
	}

	ctx.Data["BaseName"] = baseRepo.OwnerName
	ci.BaseBranch = infos[0]
	ctx.Data["BaseBranch"] = ci.BaseBranch

	// If there is no head repository, it means compare between same repository.
	headInfos := strings.Split(infos[1], ":")
	if len(headInfos) == 1 {
		isSameRepo = true
		ci.HeadUser = ctx.Repo.Owner
		ci.HeadBranch = headInfos[0]
	} else if len(headInfos) == 2 {
		headInfosSplit := strings.Split(headInfos[0], "/")
		if len(headInfosSplit) == 1 {
			ci.HeadUser, err = user_model.GetUserByName(ctx, headInfos[0])
			if err != nil {
				if user_model.IsErrUserNotExist(err) {
					ctx.NotFound(nil)
				} else {
					ctx.ServerError("GetUserByName", err)
				}
				return nil
			}
			ci.HeadBranch = headInfos[1]
			isSameRepo = ci.HeadUser.ID == ctx.Repo.Owner.ID
			if isSameRepo {
				ci.HeadRepo = baseRepo
			}
		} else {
			ci.HeadRepo, err = repo_model.GetRepositoryByOwnerAndName(ctx, headInfosSplit[0], headInfosSplit[1])
			if err != nil {
				if repo_model.IsErrRepoNotExist(err) {
					ctx.NotFound(nil)
				} else {
					ctx.ServerError("GetRepositoryByOwnerAndName", err)
				}
				return nil
			}
			if err := ci.HeadRepo.LoadOwner(ctx); err != nil {
				if user_model.IsErrUserNotExist(err) {
					ctx.NotFound(nil)
				} else {
					ctx.ServerError("GetUserByName", err)
				}
				return nil
			}
			ci.HeadBranch = headInfos[1]
			ci.HeadUser = ci.HeadRepo.Owner
			isSameRepo = ci.HeadRepo.ID == ctx.Repo.Repository.ID
		}
	} else {
		ctx.NotFound(nil)
		return nil
	}
	ctx.Data["HeadUser"] = ci.HeadUser
	ctx.Data["HeadBranch"] = ci.HeadBranch
	ctx.Repo.PullRequest.SameRepo = isSameRepo

	// Check if base branch is valid.
	baseIsCommit := ctx.Repo.GitRepo.IsCommitExist(ci.BaseBranch)
	baseIsBranch := ctx.Repo.GitRepo.IsBranchExist(ci.BaseBranch)
	baseIsTag := ctx.Repo.GitRepo.IsTagExist(ci.BaseBranch)

	if !baseIsCommit && !baseIsBranch && !baseIsTag {
		// Check if baseBranch is short sha commit hash
		if baseCommit, _ := ctx.Repo.GitRepo.GetCommit(ci.BaseBranch); baseCommit != nil {
			ci.BaseBranch = baseCommit.ID.String()
			ctx.Data["BaseBranch"] = ci.BaseBranch
			baseIsCommit = true
		} else if ci.BaseBranch == ctx.Repo.GetObjectFormat().EmptyObjectID().String() {
			if isSameRepo {
				ctx.Redirect(ctx.Repo.RepoLink + "/compare/" + util.PathEscapeSegments(ci.HeadBranch))
			} else {
				ctx.Redirect(ctx.Repo.RepoLink + "/compare/" + util.PathEscapeSegments(ci.HeadRepo.FullName()) + ":" + util.PathEscapeSegments(ci.HeadBranch))
			}
			return nil
		} else {
			ctx.NotFound(nil)
			return nil
		}
	}
	ctx.Data["BaseIsCommit"] = baseIsCommit
	ctx.Data["BaseIsBranch"] = baseIsBranch
	ctx.Data["BaseIsTag"] = baseIsTag
	ctx.Data["IsPull"] = true

	// Now we have the repository that represents the base

	// The current base and head repositories and branches may not
	// actually be the intended branches that the user wants to
	// create a pull-request from - but also determining the head
	// repo is difficult.

	// We will want therefore to offer a few repositories to set as
	// our base and head

	// 1. First if the baseRepo is a fork get the "RootRepo" it was
	// forked from
	var rootRepo *repo_model.Repository
	if baseRepo.IsFork {
		err = baseRepo.GetBaseRepo(ctx)
		if err != nil {
			if !repo_model.IsErrRepoNotExist(err) {
				ctx.ServerError("Unable to find root repo", err)
				return nil
			}
		} else {
			rootRepo = baseRepo.BaseRepo
		}
	}

	// 2. Now if the current user is not the owner of the baseRepo,
	// check if they have a fork of the base repo and offer that as
	// "OwnForkRepo"
	var ownForkRepo *repo_model.Repository
	if ctx.Doer != nil && baseRepo.OwnerID != ctx.Doer.ID {
		repo := repo_model.GetForkedRepo(ctx, ctx.Doer.ID, baseRepo.ID)
		if repo != nil {
			ownForkRepo = repo
			ctx.Data["OwnForkRepo"] = ownForkRepo
		}
	}

	has := ci.HeadRepo != nil
	// 3. If the base is a forked from "RootRepo" and the owner of
	// the "RootRepo" is the :headUser - set headRepo to that
	if !has && rootRepo != nil && rootRepo.OwnerID == ci.HeadUser.ID {
		ci.HeadRepo = rootRepo
		has = true
	}

	// 4. If the ctx.Doer has their own fork of the baseRepo and the headUser is the ctx.Doer
	// set the headRepo to the ownFork
	if !has && ownForkRepo != nil && ownForkRepo.OwnerID == ci.HeadUser.ID {
		ci.HeadRepo = ownForkRepo
		has = true
	}

	// 5. If the headOwner has a fork of the baseRepo - use that
	if !has {
		ci.HeadRepo = repo_model.GetForkedRepo(ctx, ci.HeadUser.ID, baseRepo.ID)
		has = ci.HeadRepo != nil
	}

	// 6. If the baseRepo is a fork and the headUser has a fork of that use that
	if !has && baseRepo.IsFork {
		ci.HeadRepo = repo_model.GetForkedRepo(ctx, ci.HeadUser.ID, baseRepo.ForkID)
		has = ci.HeadRepo != nil
	}

	// 7. Otherwise if we're not the same repo and haven't found a repo give up
	if !isSameRepo && !has {
		ctx.Data["PageIsComparePull"] = false
	}

	// 8. Finally open the git repo
	if isSameRepo {
		ci.HeadRepo = ctx.Repo.Repository
		ci.HeadGitRepo = ctx.Repo.GitRepo
	} else if has {
		ci.HeadGitRepo, err = gitrepo.OpenRepository(ctx, ci.HeadRepo)
		if err != nil {
			ctx.ServerError("OpenRepository", err)
			return nil
		}
		defer ci.HeadGitRepo.Close()
	} else {
		ctx.NotFound(nil)
>>>>>>> f35850f4
		return nil
	}

	if ci.BaseOriRef == ctx.Repo.GetObjectFormat().EmptyObjectID().String() {
		if ci.IsSameRepo() {
			ctx.Redirect(ctx.Repo.RepoLink + "/compare/" + util.PathEscapeSegments(ci.HeadOriRef))
		} else {
			ctx.Redirect(ctx.Repo.RepoLink + "/compare/" + util.PathEscapeSegments(ci.HeadRepo.FullName()) + ":" + util.PathEscapeSegments(ci.HeadOriRef))
		}
<<<<<<< HEAD
=======
		ctx.NotFound(nil)
>>>>>>> f35850f4
		return nil
	}

	// If we're not merging from the same repo:
	if !ci.IsSameRepo() {
		// Assert ctx.Doer has permission to read headRepo's codes
		permHead, err := access_model.GetUserRepoPermission(ctx, ci.HeadRepo, ctx.Doer)
		if err != nil {
			ctx.ServerError("GetUserRepoPermission", err)
			return nil
		}
		if !permHead.CanRead(unit.TypeCode) {
			if log.IsTrace() {
				log.Trace("Permission Denied: User: %-v cannot read code in Repo: %-v\nUser in headRepo has Permissions: %-+v",
					ctx.Doer,
					ci.HeadRepo,
					permHead)
			}
			ctx.NotFound(nil)
			return nil
		}
		ctx.Data["CanWriteToHeadRepo"] = permHead.CanWrite(unit.TypeCode)
	}

<<<<<<< HEAD
	ctx.Data["PageIsComparePull"] = ci.IsPull() && ctx.Repo.CanReadIssuesOrPulls(true)
	ctx.Data["BaseName"] = baseRepo.OwnerName
	ctx.Data["BaseBranch"] = ci.BaseOriRef
	ctx.Data["HeadUser"] = ci.HeadUser
	ctx.Data["HeadBranch"] = ci.HeadOriRef
	ctx.Repo.PullRequest.SameRepo = ci.IsSameRepo()

	ctx.Data["BaseIsCommit"] = ci.IsBaseCommit
	ctx.Data["BaseIsBranch"] = ci.BaseFullRef.IsBranch()
	ctx.Data["BaseIsTag"] = ci.BaseFullRef.IsTag()
	ctx.Data["IsPull"] = true
=======
	// If we have a rootRepo and it's different from:
	// 1. the computed base
	// 2. the computed head
	// then get the branches of it
	if rootRepo != nil &&
		rootRepo.ID != ci.HeadRepo.ID &&
		rootRepo.ID != baseRepo.ID {
		canRead := access_model.CheckRepoUnitUser(ctx, rootRepo, ctx.Doer, unit.TypeCode)
		if canRead {
			ctx.Data["RootRepo"] = rootRepo
			if !fileOnly {
				branches, tags, err := getBranchesAndTagsForRepo(ctx, rootRepo)
				if err != nil {
					ctx.ServerError("GetBranchesForRepo", err)
					return nil
				}

				ctx.Data["RootRepoBranches"] = branches
				ctx.Data["RootRepoTags"] = tags
			}
		}
	}

	// If we have a ownForkRepo and it's different from:
	// 1. The computed base
	// 2. The computed head
	// 3. The rootRepo (if we have one)
	// then get the branches from it.
	if ownForkRepo != nil &&
		ownForkRepo.ID != ci.HeadRepo.ID &&
		ownForkRepo.ID != baseRepo.ID &&
		(rootRepo == nil || ownForkRepo.ID != rootRepo.ID) {
		canRead := access_model.CheckRepoUnitUser(ctx, ownForkRepo, ctx.Doer, unit.TypeCode)
		if canRead {
			ctx.Data["OwnForkRepo"] = ownForkRepo
			if !fileOnly {
				branches, tags, err := getBranchesAndTagsForRepo(ctx, ownForkRepo)
				if err != nil {
					ctx.ServerError("GetBranchesForRepo", err)
					return nil
				}
				ctx.Data["OwnForkRepoBranches"] = branches
				ctx.Data["OwnForkRepoTags"] = tags
			}
		}
	}

	// Check if head branch is valid.
	headIsCommit := ci.HeadGitRepo.IsCommitExist(ci.HeadBranch)
	headIsBranch := ci.HeadGitRepo.IsBranchExist(ci.HeadBranch)
	headIsTag := ci.HeadGitRepo.IsTagExist(ci.HeadBranch)
	if !headIsCommit && !headIsBranch && !headIsTag {
		// Check if headBranch is short sha commit hash
		if headCommit, _ := ci.HeadGitRepo.GetCommit(ci.HeadBranch); headCommit != nil {
			ci.HeadBranch = headCommit.ID.String()
			ctx.Data["HeadBranch"] = ci.HeadBranch
			headIsCommit = true
		} else {
			ctx.NotFound(nil)
			return nil
		}
	}
	ctx.Data["HeadIsCommit"] = headIsCommit
	ctx.Data["HeadIsBranch"] = headIsBranch
	ctx.Data["HeadIsTag"] = headIsTag

	// Treat as pull request if both references are branches
	if ctx.Data["PageIsComparePull"] == nil {
		ctx.Data["PageIsComparePull"] = headIsBranch && baseIsBranch
	}

	if ctx.Data["PageIsComparePull"] == true && !permBase.CanReadIssuesOrPulls(true) {
		if log.IsTrace() {
			log.Trace("Permission Denied: User: %-v cannot create/read pull requests in Repo: %-v\nUser in baseRepo has Permissions: %-+v",
				ctx.Doer,
				baseRepo,
				permBase)
		}
		ctx.NotFound(nil)
		return nil
	}
>>>>>>> f35850f4

	ctx.Data["HeadRepo"] = ci.HeadRepo
	ctx.Data["BaseCompareRepo"] = ctx.Repo.Repository
	ctx.Data["HeadIsCommit"] = ci.IsHeadCommit
	ctx.Data["HeadIsBranch"] = ci.HeadFullRef.IsBranch()
	ctx.Data["HeadIsTag"] = ci.HeadFullRef.IsTag()

	ci.CompareInfo, err = ci.HeadGitRepo.GetCompareInfo(baseRepo.RepoPath(), ci.BaseFullRef.String(), ci.HeadFullRef.String(), ci.DirectComparison(), fileOnly)
	if err != nil {
		ctx.ServerError("GetCompareInfo", err)
		return nil
	}
	if ci.DirectComparison() {
		ctx.Data["BeforeCommitID"] = ci.CompareInfo.BaseCommitID
	} else {
		ctx.Data["BeforeCommitID"] = ci.CompareInfo.MergeBase
	}

	return ci
}

// PrepareCompareDiff renders compare diff page
func PrepareCompareDiff(
	ctx *context.Context,
	ci *common.CompareInfo,
	whitespaceBehavior git.TrustedCmdArgs,
) bool {
	var (
		repo  = ctx.Repo.Repository
		err   error
		title string
	)

	// Get diff information.
	ctx.Data["CommitRepoLink"] = ci.HeadRepo.Link()

	headCommitID := ci.CompareInfo.HeadCommitID

	ctx.Data["AfterCommitID"] = headCommitID

	if (headCommitID == ci.CompareInfo.MergeBase && !ci.DirectComparison()) ||
		headCommitID == ci.CompareInfo.BaseCommitID {
		ctx.Data["IsNothingToCompare"] = true
		if unit, err := repo.GetUnit(ctx, unit.TypePullRequests); err == nil {
			config := unit.PullRequestsConfig()

			if !config.AutodetectManualMerge {
				allowEmptyPr := !(ci.BaseOriRef == ci.HeadOriRef && ctx.Repo.Repository.Name == ci.HeadRepo.Name)
				ctx.Data["AllowEmptyPr"] = allowEmptyPr

				return !allowEmptyPr
			}

			ctx.Data["AllowEmptyPr"] = false
		}
		return true
	}

	beforeCommitID := ci.CompareInfo.MergeBase
	if ci.DirectComparison() {
		beforeCommitID = ci.CompareInfo.BaseCommitID
	}

	maxLines, maxFiles := setting.Git.MaxGitDiffLines, setting.Git.MaxGitDiffFiles
	files := ctx.FormStrings("files")
	if len(files) == 2 || len(files) == 1 {
		maxLines, maxFiles = -1, -1
	}

	fileOnly := ctx.FormBool("file-only")

	diff, err := gitdiff.GetDiff(ctx, ci.HeadGitRepo,
		&gitdiff.DiffOptions{
			BeforeCommitID:     beforeCommitID,
			AfterCommitID:      headCommitID,
			SkipTo:             ctx.FormString("skip-to"),
			MaxLines:           maxLines,
			MaxLineCharacters:  setting.Git.MaxGitDiffLineCharacters,
			MaxFiles:           maxFiles,
			WhitespaceBehavior: whitespaceBehavior,
			DirectComparison:   ci.DirectComparison(),
			FileOnly:           fileOnly,
		}, ctx.FormStrings("files")...)
	if err != nil {
		ctx.ServerError("GetDiffRangeWithWhitespaceBehavior", err)
		return false
	}
	ctx.Data["Diff"] = diff
	ctx.Data["DiffNotAvailable"] = diff.NumFiles == 0

	headCommit, err := ci.HeadGitRepo.GetCommit(headCommitID)
	if err != nil {
		ctx.ServerError("GetCommit", err)
		return false
	}

	baseGitRepo := ctx.Repo.GitRepo

	beforeCommit, err := baseGitRepo.GetCommit(beforeCommitID)
	if err != nil {
		ctx.ServerError("GetCommit", err)
		return false
	}

	commits, err := processGitCommits(ctx, ci.CompareInfo.Commits)
	if err != nil {
		ctx.ServerError("processGitCommits", err)
		return false
	}
	ctx.Data["Commits"] = commits
	ctx.Data["CommitCount"] = len(commits)

	if len(commits) == 1 {
		c := commits[0]
		title = strings.TrimSpace(c.UserCommit.Summary())

		body := strings.Split(strings.TrimSpace(c.UserCommit.Message()), "\n")
		if len(body) > 1 {
			ctx.Data["content"] = strings.Join(body[1:], "\n")
		}
	} else {
		title = ci.HeadOriRef
	}
	if len(title) > 255 {
		var trailer string
		title, trailer = util.EllipsisDisplayStringX(title, 255)
		if len(trailer) > 0 {
			if ctx.Data["content"] != nil {
				ctx.Data["content"] = fmt.Sprintf("%s\n\n%s", trailer, ctx.Data["content"])
			} else {
				ctx.Data["content"] = trailer + "\n"
			}
		}
	}

	ctx.Data["title"] = title
	ctx.Data["Username"] = ci.HeadUser.Name
	ctx.Data["Reponame"] = ci.HeadRepo.Name

	setCompareContext(ctx, beforeCommit, headCommit, ci.HeadUser.Name, repo.Name)

	return false
}

func getBranchesAndTagsForRepo(ctx gocontext.Context, repo *repo_model.Repository) ([]string, []string, error) {
	branches, err := git_model.FindBranchNames(ctx, git_model.FindBranchOptions{
		RepoID:          repo.ID,
		ListOptions:     db.ListOptionsAll,
		IsDeletedBranch: optional.Some(false),
	})
	if err != nil {
		return nil, nil, err
	}
	// always put default branch on the top if it exists
	if slices.Contains(branches, repo.DefaultBranch) {
		branches = util.SliceRemoveAll(branches, repo.DefaultBranch)
		branches = append([]string{repo.DefaultBranch}, branches...)
	}

	tags, err := repo_model.GetTagNamesByRepoID(ctx, repo.ID)
	if err != nil {
		return nil, nil, err
	}

	return branches, tags, nil
}

func prepareCompareRepoBranchesTagsDropdowns(ctx *context.Context, ci *common.CompareInfo) {
	baseRepo := ctx.Repo.Repository
	// For compare repo branches
	baseBranches, baseTags, err := getBranchesAndTagsForRepo(ctx, baseRepo)
	if err != nil {
		ctx.ServerError("getBranchesAndTagsForRepo", err)
		return
	}

	ctx.Data["Branches"] = baseBranches
	ctx.Data["Tags"] = baseTags

	if ci.IsSameRepo() {
		ctx.Data["HeadBranches"] = baseBranches
		ctx.Data["HeadTags"] = baseTags
	} else {
		headBranches, headTags, err := getBranchesAndTagsForRepo(ctx, ci.HeadRepo)
		if err != nil {
			ctx.ServerError("getBranchesAndTagsForRepo", err)
			return
		}
		ctx.Data["HeadBranches"] = headBranches
		ctx.Data["HeadTags"] = headTags
	}

	rootRepo, ownForkRepo, err := ci.LoadRootRepoAndOwnForkRepo(ctx, baseRepo, ctx.Doer)
	if err != nil {
		ctx.ServerError("LoadRootRepoAndOwnForkRepo", err)
		return
	}

	if rootRepo != nil &&
		rootRepo.ID != ci.HeadRepo.ID &&
		rootRepo.ID != baseRepo.ID {
		canRead := access_model.CheckRepoUnitUser(ctx, rootRepo, ctx.Doer, unit.TypeCode)
		if canRead {
			ctx.Data["RootRepo"] = rootRepo
			branches, tags, err := getBranchesAndTagsForRepo(ctx, rootRepo)
			if err != nil {
				ctx.ServerError("GetBranchesForRepo", err)
				return
			}
			ctx.Data["RootRepoBranches"] = branches
			ctx.Data["RootRepoTags"] = tags
		}
	}

	if ownForkRepo != nil &&
		ownForkRepo.ID != ci.HeadRepo.ID &&
		ownForkRepo.ID != baseRepo.ID &&
		(rootRepo == nil || ownForkRepo.ID != rootRepo.ID) {
		ctx.Data["OwnForkRepo"] = ownForkRepo
		branches, tags, err := getBranchesAndTagsForRepo(ctx, ownForkRepo)
		if err != nil {
			ctx.ServerError("GetBranchesForRepo", err)
			return
		}
		ctx.Data["OwnForkRepoBranches"] = branches
		ctx.Data["OwnForkRepoTags"] = tags
	}
}

// CompareDiff show different from one commit to another commit
func CompareDiff(ctx *context.Context) {
	ci := ParseCompareInfo(ctx)
	defer func() {
		if ci != nil {
			ci.Close()
		}
	}()
	if ctx.Written() {
		return
	}

	ctx.Data["PullRequestWorkInProgressPrefixes"] = setting.Repository.PullRequest.WorkInProgressPrefixes
	ctx.Data["DirectComparison"] = ci.DirectComparison
	ctx.Data["OtherCompareSeparator"] = ".."
	ctx.Data["CompareSeparator"] = "..."
	if ci.DirectComparison() {
		ctx.Data["CompareSeparator"] = ".."
		ctx.Data["OtherCompareSeparator"] = "..."
	}

	nothingToCompare := PrepareCompareDiff(ctx, ci,
		gitdiff.GetWhitespaceFlag(ctx.Data["WhitespaceBehavior"].(string)))
	if ctx.Written() {
		return
	}

	fileOnly := ctx.FormBool("file-only")
	if fileOnly {
		ctx.HTML(http.StatusOK, tplDiffBox)
		return
	}

	prepareCompareRepoBranchesTagsDropdowns(ctx, ci)
	if ctx.Written() {
		return
	}

	if ctx.Data["PageIsComparePull"] == true {
		pr, err := issues_model.GetUnmergedPullRequest(ctx, ci.HeadRepo.ID, ctx.Repo.Repository.ID, ci.HeadOriRef, ci.BaseOriRef, issues_model.PullRequestFlowGithub)
		if err != nil {
			if !issues_model.IsErrPullRequestNotExist(err) {
				ctx.ServerError("GetUnmergedPullRequest", err)
				return
			}
		} else {
			ctx.Data["HasPullRequest"] = true
			if err := pr.LoadIssue(ctx); err != nil {
				ctx.ServerError("LoadIssue", err)
				return
			}
			ctx.Data["PullRequest"] = pr
			ctx.HTML(http.StatusOK, tplCompareDiff)
			return
		}

		if !nothingToCompare {
			// Setup information for new form.
			pageMetaData := retrieveRepoIssueMetaData(ctx, ctx.Repo.Repository, nil, true)
			if ctx.Written() {
				return
			}
			_, templateErrs := setTemplateIfExists(ctx, pullRequestTemplateKey, pullRequestTemplateCandidates, pageMetaData)
			if len(templateErrs) > 0 {
				ctx.Flash.Warning(renderErrorOfTemplates(ctx, templateErrs), true)
			}
		}
	}
	beforeCommitID := ctx.Data["BeforeCommitID"].(string)
	afterCommitID := ctx.Data["AfterCommitID"].(string)
	separator := ci.CompareDots()

	ctx.Data["Title"] = "Comparing " + base.ShortSha(beforeCommitID) + separator + base.ShortSha(afterCommitID)

	ctx.Data["IsDiffCompare"] = true

	if content, ok := ctx.Data["content"].(string); ok && content != "" {
		// If a template content is set, prepend the "content". In this case that's only
		// applicable if you have one commit to compare and that commit has a message.
		// In that case the commit message will be prepend to the template body.
		if templateContent, ok := ctx.Data[pullRequestTemplateKey].(string); ok && templateContent != "" {
			// Re-use the same key as that's prioritized over the "content" key.
			// Add two new lines between the content to ensure there's always at least
			// one empty line between them.
			ctx.Data[pullRequestTemplateKey] = content + "\n\n" + templateContent
		}

		// When using form fields, also add content to field with id "body".
		if fields, ok := ctx.Data["Fields"].([]*api.IssueFormField); ok {
			for _, field := range fields {
				if field.ID == "body" {
					if fieldValue, ok := field.Attributes["value"].(string); ok && fieldValue != "" {
						field.Attributes["value"] = content + "\n\n" + fieldValue
					} else {
						field.Attributes["value"] = content
					}
				}
			}
		}
	}

	ctx.Data["IsProjectsEnabled"] = ctx.Repo.CanWrite(unit.TypeProjects)
	ctx.Data["IsAttachmentEnabled"] = setting.Attachment.Enabled
	upload.AddUploadContext(ctx, "comment")

	ctx.Data["HasIssuesOrPullsWritePermission"] = ctx.Repo.CanWrite(unit.TypePullRequests)

	if unit, err := ctx.Repo.Repository.GetUnit(ctx, unit.TypePullRequests); err == nil {
		config := unit.PullRequestsConfig()
		ctx.Data["AllowMaintainerEdit"] = config.DefaultAllowMaintainerEdit
	} else {
		ctx.Data["AllowMaintainerEdit"] = false
	}

	ctx.HTML(http.StatusOK, tplCompare)
}

// ExcerptBlob render blob excerpt contents
func ExcerptBlob(ctx *context.Context) {
	commitID := ctx.PathParam("sha")
	lastLeft := ctx.FormInt("last_left")
	lastRight := ctx.FormInt("last_right")
	idxLeft := ctx.FormInt("left")
	idxRight := ctx.FormInt("right")
	leftHunkSize := ctx.FormInt("left_hunk_size")
	rightHunkSize := ctx.FormInt("right_hunk_size")
	anchor := ctx.FormString("anchor")
	direction := ctx.FormString("direction")
	filePath := ctx.FormString("path")
	gitRepo := ctx.Repo.GitRepo
	if ctx.Data["PageIsWiki"] == true {
		var err error
		gitRepo, err = gitrepo.OpenWikiRepository(ctx, ctx.Repo.Repository)
		if err != nil {
			ctx.ServerError("OpenRepository", err)
			return
		}
		defer gitRepo.Close()
	}
	chunkSize := gitdiff.BlobExcerptChunkSize
	commit, err := gitRepo.GetCommit(commitID)
	if err != nil {
		ctx.HTTPError(http.StatusInternalServerError, "GetCommit")
		return
	}
	section := &gitdiff.DiffSection{
		FileName: filePath,
		Name:     filePath,
	}
	if direction == "up" && (idxLeft-lastLeft) > chunkSize {
		idxLeft -= chunkSize
		idxRight -= chunkSize
		leftHunkSize += chunkSize
		rightHunkSize += chunkSize
		section.Lines, err = getExcerptLines(commit, filePath, idxLeft-1, idxRight-1, chunkSize)
	} else if direction == "down" && (idxLeft-lastLeft) > chunkSize {
		section.Lines, err = getExcerptLines(commit, filePath, lastLeft, lastRight, chunkSize)
		lastLeft += chunkSize
		lastRight += chunkSize
	} else {
		offset := -1
		if direction == "down" {
			offset = 0
		}
		section.Lines, err = getExcerptLines(commit, filePath, lastLeft, lastRight, idxRight-lastRight+offset)
		leftHunkSize = 0
		rightHunkSize = 0
		idxLeft = lastLeft
		idxRight = lastRight
	}
	if err != nil {
		ctx.HTTPError(http.StatusInternalServerError, "getExcerptLines")
		return
	}
	if idxRight > lastRight {
		lineText := " "
		if rightHunkSize > 0 || leftHunkSize > 0 {
			lineText = fmt.Sprintf("@@ -%d,%d +%d,%d @@\n", idxLeft, leftHunkSize, idxRight, rightHunkSize)
		}
		lineText = html.EscapeString(lineText)
		lineSection := &gitdiff.DiffLine{
			Type:    gitdiff.DiffLineSection,
			Content: lineText,
			SectionInfo: &gitdiff.DiffLineSectionInfo{
				Path:          filePath,
				LastLeftIdx:   lastLeft,
				LastRightIdx:  lastRight,
				LeftIdx:       idxLeft,
				RightIdx:      idxRight,
				LeftHunkSize:  leftHunkSize,
				RightHunkSize: rightHunkSize,
			},
		}
		if direction == "up" {
			section.Lines = append([]*gitdiff.DiffLine{lineSection}, section.Lines...)
		} else if direction == "down" {
			section.Lines = append(section.Lines, lineSection)
		}
	}
	ctx.Data["section"] = section
	ctx.Data["FileNameHash"] = git.HashFilePathForWebUI(filePath)
	ctx.Data["AfterCommitID"] = commitID
	ctx.Data["Anchor"] = anchor
	ctx.HTML(http.StatusOK, tplBlobExcerpt)
}

func getExcerptLines(commit *git.Commit, filePath string, idxLeft, idxRight, chunkSize int) ([]*gitdiff.DiffLine, error) {
	blob, err := commit.Tree.GetBlobByPath(filePath)
	if err != nil {
		return nil, err
	}
	reader, err := blob.DataAsync()
	if err != nil {
		return nil, err
	}
	defer reader.Close()
	scanner := bufio.NewScanner(reader)
	var diffLines []*gitdiff.DiffLine
	for line := 0; line < idxRight+chunkSize; line++ {
		if ok := scanner.Scan(); !ok {
			break
		}
		if line < idxRight {
			continue
		}
		lineText := scanner.Text()
		diffLine := &gitdiff.DiffLine{
			LeftIdx:  idxLeft + (line - idxRight) + 1,
			RightIdx: line + 1,
			Type:     gitdiff.DiffLinePlain,
			Content:  " " + lineText,
		}
		diffLines = append(diffLines, diffLine)
	}
	if err = scanner.Err(); err != nil {
		return nil, fmt.Errorf("getExcerptLines scan: %w", err)
	}
	return diffLines, nil
}<|MERGE_RESOLUTION|>--- conflicted
+++ resolved
@@ -195,244 +195,26 @@
 	pathParam := ctx.PathParam("*")
 	baseRepo := ctx.Repo.Repository
 
-<<<<<<< HEAD
 	ci, err := common.ParseComparePathParams(ctx, pathParam, baseRepo, ctx.Repo.GitRepo)
 	if err != nil {
 		switch {
 		case user_model.IsErrUserNotExist(err):
-			ctx.NotFound("GetUserByName", nil)
+			ctx.NotFound(nil)
 		case repo_model.IsErrRepoNotExist(err):
-			ctx.NotFound("GetRepositoryByOwnerAndName", nil)
+			ctx.NotFound(nil)
 		case errors.Is(err, util.ErrInvalidArgument):
-			ctx.NotFound("ParseComparePathParams", nil)
+			ctx.NotFound(nil)
 		case git.IsErrNotExist(err):
-			ctx.NotFound("ParseComparePathParams", nil)
+			ctx.NotFound(nil)
 		default:
-			ctx.ServerError("GetRepositoryByOwnerAndName", err)
+			ctx.ServerError("ParseComparePathParams", err)
 		}
 		return nil
 	}
 
 	// remove the check when we support compare with carets
 	if ci.CaretTimes > 0 {
-		ctx.NotFound("Unsupported compare", nil)
-=======
-	// Get compared branches information
-	// A full compare url is of the form:
-	//
-	// 1. /{:baseOwner}/{:baseRepoName}/compare/{:baseBranch}...{:headBranch}
-	// 2. /{:baseOwner}/{:baseRepoName}/compare/{:baseBranch}...{:headOwner}:{:headBranch}
-	// 3. /{:baseOwner}/{:baseRepoName}/compare/{:baseBranch}...{:headOwner}/{:headRepoName}:{:headBranch}
-	// 4. /{:baseOwner}/{:baseRepoName}/compare/{:headBranch}
-	// 5. /{:baseOwner}/{:baseRepoName}/compare/{:headOwner}:{:headBranch}
-	// 6. /{:baseOwner}/{:baseRepoName}/compare/{:headOwner}/{:headRepoName}:{:headBranch}
-	//
-	// Here we obtain the infoPath "{:baseBranch}...[{:headOwner}/{:headRepoName}:]{:headBranch}" as ctx.PathParam("*")
-	// with the :baseRepo in ctx.Repo.
-	//
-	// Note: Generally :headRepoName is not provided here - we are only passed :headOwner.
-	//
-	// How do we determine the :headRepo?
-	//
-	// 1. If :headOwner is not set then the :headRepo = :baseRepo
-	// 2. If :headOwner is set - then look for the fork of :baseRepo owned by :headOwner
-	// 3. But... :baseRepo could be a fork of :headOwner's repo - so check that
-	// 4. Now, :baseRepo and :headRepos could be forks of the same repo - so check that
-	//
-	// format: <base branch>...[<head repo>:]<head branch>
-	// base<-head: master...head:feature
-	// same repo: master...feature
-
-	var (
-		isSameRepo bool
-		infoPath   string
-		err        error
-	)
-
-	infoPath = ctx.PathParam("*")
-	var infos []string
-	if infoPath == "" {
-		infos = []string{baseRepo.DefaultBranch, baseRepo.DefaultBranch}
-	} else {
-		infos = strings.SplitN(infoPath, "...", 2)
-		if len(infos) != 2 {
-			if infos = strings.SplitN(infoPath, "..", 2); len(infos) == 2 {
-				ci.DirectComparison = true
-				ctx.Data["PageIsComparePull"] = false
-			} else {
-				infos = []string{baseRepo.DefaultBranch, infoPath}
-			}
-		}
-	}
-
-	ctx.Data["BaseName"] = baseRepo.OwnerName
-	ci.BaseBranch = infos[0]
-	ctx.Data["BaseBranch"] = ci.BaseBranch
-
-	// If there is no head repository, it means compare between same repository.
-	headInfos := strings.Split(infos[1], ":")
-	if len(headInfos) == 1 {
-		isSameRepo = true
-		ci.HeadUser = ctx.Repo.Owner
-		ci.HeadBranch = headInfos[0]
-	} else if len(headInfos) == 2 {
-		headInfosSplit := strings.Split(headInfos[0], "/")
-		if len(headInfosSplit) == 1 {
-			ci.HeadUser, err = user_model.GetUserByName(ctx, headInfos[0])
-			if err != nil {
-				if user_model.IsErrUserNotExist(err) {
-					ctx.NotFound(nil)
-				} else {
-					ctx.ServerError("GetUserByName", err)
-				}
-				return nil
-			}
-			ci.HeadBranch = headInfos[1]
-			isSameRepo = ci.HeadUser.ID == ctx.Repo.Owner.ID
-			if isSameRepo {
-				ci.HeadRepo = baseRepo
-			}
-		} else {
-			ci.HeadRepo, err = repo_model.GetRepositoryByOwnerAndName(ctx, headInfosSplit[0], headInfosSplit[1])
-			if err != nil {
-				if repo_model.IsErrRepoNotExist(err) {
-					ctx.NotFound(nil)
-				} else {
-					ctx.ServerError("GetRepositoryByOwnerAndName", err)
-				}
-				return nil
-			}
-			if err := ci.HeadRepo.LoadOwner(ctx); err != nil {
-				if user_model.IsErrUserNotExist(err) {
-					ctx.NotFound(nil)
-				} else {
-					ctx.ServerError("GetUserByName", err)
-				}
-				return nil
-			}
-			ci.HeadBranch = headInfos[1]
-			ci.HeadUser = ci.HeadRepo.Owner
-			isSameRepo = ci.HeadRepo.ID == ctx.Repo.Repository.ID
-		}
-	} else {
 		ctx.NotFound(nil)
-		return nil
-	}
-	ctx.Data["HeadUser"] = ci.HeadUser
-	ctx.Data["HeadBranch"] = ci.HeadBranch
-	ctx.Repo.PullRequest.SameRepo = isSameRepo
-
-	// Check if base branch is valid.
-	baseIsCommit := ctx.Repo.GitRepo.IsCommitExist(ci.BaseBranch)
-	baseIsBranch := ctx.Repo.GitRepo.IsBranchExist(ci.BaseBranch)
-	baseIsTag := ctx.Repo.GitRepo.IsTagExist(ci.BaseBranch)
-
-	if !baseIsCommit && !baseIsBranch && !baseIsTag {
-		// Check if baseBranch is short sha commit hash
-		if baseCommit, _ := ctx.Repo.GitRepo.GetCommit(ci.BaseBranch); baseCommit != nil {
-			ci.BaseBranch = baseCommit.ID.String()
-			ctx.Data["BaseBranch"] = ci.BaseBranch
-			baseIsCommit = true
-		} else if ci.BaseBranch == ctx.Repo.GetObjectFormat().EmptyObjectID().String() {
-			if isSameRepo {
-				ctx.Redirect(ctx.Repo.RepoLink + "/compare/" + util.PathEscapeSegments(ci.HeadBranch))
-			} else {
-				ctx.Redirect(ctx.Repo.RepoLink + "/compare/" + util.PathEscapeSegments(ci.HeadRepo.FullName()) + ":" + util.PathEscapeSegments(ci.HeadBranch))
-			}
-			return nil
-		} else {
-			ctx.NotFound(nil)
-			return nil
-		}
-	}
-	ctx.Data["BaseIsCommit"] = baseIsCommit
-	ctx.Data["BaseIsBranch"] = baseIsBranch
-	ctx.Data["BaseIsTag"] = baseIsTag
-	ctx.Data["IsPull"] = true
-
-	// Now we have the repository that represents the base
-
-	// The current base and head repositories and branches may not
-	// actually be the intended branches that the user wants to
-	// create a pull-request from - but also determining the head
-	// repo is difficult.
-
-	// We will want therefore to offer a few repositories to set as
-	// our base and head
-
-	// 1. First if the baseRepo is a fork get the "RootRepo" it was
-	// forked from
-	var rootRepo *repo_model.Repository
-	if baseRepo.IsFork {
-		err = baseRepo.GetBaseRepo(ctx)
-		if err != nil {
-			if !repo_model.IsErrRepoNotExist(err) {
-				ctx.ServerError("Unable to find root repo", err)
-				return nil
-			}
-		} else {
-			rootRepo = baseRepo.BaseRepo
-		}
-	}
-
-	// 2. Now if the current user is not the owner of the baseRepo,
-	// check if they have a fork of the base repo and offer that as
-	// "OwnForkRepo"
-	var ownForkRepo *repo_model.Repository
-	if ctx.Doer != nil && baseRepo.OwnerID != ctx.Doer.ID {
-		repo := repo_model.GetForkedRepo(ctx, ctx.Doer.ID, baseRepo.ID)
-		if repo != nil {
-			ownForkRepo = repo
-			ctx.Data["OwnForkRepo"] = ownForkRepo
-		}
-	}
-
-	has := ci.HeadRepo != nil
-	// 3. If the base is a forked from "RootRepo" and the owner of
-	// the "RootRepo" is the :headUser - set headRepo to that
-	if !has && rootRepo != nil && rootRepo.OwnerID == ci.HeadUser.ID {
-		ci.HeadRepo = rootRepo
-		has = true
-	}
-
-	// 4. If the ctx.Doer has their own fork of the baseRepo and the headUser is the ctx.Doer
-	// set the headRepo to the ownFork
-	if !has && ownForkRepo != nil && ownForkRepo.OwnerID == ci.HeadUser.ID {
-		ci.HeadRepo = ownForkRepo
-		has = true
-	}
-
-	// 5. If the headOwner has a fork of the baseRepo - use that
-	if !has {
-		ci.HeadRepo = repo_model.GetForkedRepo(ctx, ci.HeadUser.ID, baseRepo.ID)
-		has = ci.HeadRepo != nil
-	}
-
-	// 6. If the baseRepo is a fork and the headUser has a fork of that use that
-	if !has && baseRepo.IsFork {
-		ci.HeadRepo = repo_model.GetForkedRepo(ctx, ci.HeadUser.ID, baseRepo.ForkID)
-		has = ci.HeadRepo != nil
-	}
-
-	// 7. Otherwise if we're not the same repo and haven't found a repo give up
-	if !isSameRepo && !has {
-		ctx.Data["PageIsComparePull"] = false
-	}
-
-	// 8. Finally open the git repo
-	if isSameRepo {
-		ci.HeadRepo = ctx.Repo.Repository
-		ci.HeadGitRepo = ctx.Repo.GitRepo
-	} else if has {
-		ci.HeadGitRepo, err = gitrepo.OpenRepository(ctx, ci.HeadRepo)
-		if err != nil {
-			ctx.ServerError("OpenRepository", err)
-			return nil
-		}
-		defer ci.HeadGitRepo.Close()
-	} else {
-		ctx.NotFound(nil)
->>>>>>> f35850f4
 		return nil
 	}
 
@@ -442,10 +224,6 @@
 		} else {
 			ctx.Redirect(ctx.Repo.RepoLink + "/compare/" + util.PathEscapeSegments(ci.HeadRepo.FullName()) + ":" + util.PathEscapeSegments(ci.HeadOriRef))
 		}
-<<<<<<< HEAD
-=======
-		ctx.NotFound(nil)
->>>>>>> f35850f4
 		return nil
 	}
 
@@ -470,7 +248,6 @@
 		ctx.Data["CanWriteToHeadRepo"] = permHead.CanWrite(unit.TypeCode)
 	}
 
-<<<<<<< HEAD
 	ctx.Data["PageIsComparePull"] = ci.IsPull() && ctx.Repo.CanReadIssuesOrPulls(true)
 	ctx.Data["BaseName"] = baseRepo.OwnerName
 	ctx.Data["BaseBranch"] = ci.BaseOriRef
@@ -482,89 +259,6 @@
 	ctx.Data["BaseIsBranch"] = ci.BaseFullRef.IsBranch()
 	ctx.Data["BaseIsTag"] = ci.BaseFullRef.IsTag()
 	ctx.Data["IsPull"] = true
-=======
-	// If we have a rootRepo and it's different from:
-	// 1. the computed base
-	// 2. the computed head
-	// then get the branches of it
-	if rootRepo != nil &&
-		rootRepo.ID != ci.HeadRepo.ID &&
-		rootRepo.ID != baseRepo.ID {
-		canRead := access_model.CheckRepoUnitUser(ctx, rootRepo, ctx.Doer, unit.TypeCode)
-		if canRead {
-			ctx.Data["RootRepo"] = rootRepo
-			if !fileOnly {
-				branches, tags, err := getBranchesAndTagsForRepo(ctx, rootRepo)
-				if err != nil {
-					ctx.ServerError("GetBranchesForRepo", err)
-					return nil
-				}
-
-				ctx.Data["RootRepoBranches"] = branches
-				ctx.Data["RootRepoTags"] = tags
-			}
-		}
-	}
-
-	// If we have a ownForkRepo and it's different from:
-	// 1. The computed base
-	// 2. The computed head
-	// 3. The rootRepo (if we have one)
-	// then get the branches from it.
-	if ownForkRepo != nil &&
-		ownForkRepo.ID != ci.HeadRepo.ID &&
-		ownForkRepo.ID != baseRepo.ID &&
-		(rootRepo == nil || ownForkRepo.ID != rootRepo.ID) {
-		canRead := access_model.CheckRepoUnitUser(ctx, ownForkRepo, ctx.Doer, unit.TypeCode)
-		if canRead {
-			ctx.Data["OwnForkRepo"] = ownForkRepo
-			if !fileOnly {
-				branches, tags, err := getBranchesAndTagsForRepo(ctx, ownForkRepo)
-				if err != nil {
-					ctx.ServerError("GetBranchesForRepo", err)
-					return nil
-				}
-				ctx.Data["OwnForkRepoBranches"] = branches
-				ctx.Data["OwnForkRepoTags"] = tags
-			}
-		}
-	}
-
-	// Check if head branch is valid.
-	headIsCommit := ci.HeadGitRepo.IsCommitExist(ci.HeadBranch)
-	headIsBranch := ci.HeadGitRepo.IsBranchExist(ci.HeadBranch)
-	headIsTag := ci.HeadGitRepo.IsTagExist(ci.HeadBranch)
-	if !headIsCommit && !headIsBranch && !headIsTag {
-		// Check if headBranch is short sha commit hash
-		if headCommit, _ := ci.HeadGitRepo.GetCommit(ci.HeadBranch); headCommit != nil {
-			ci.HeadBranch = headCommit.ID.String()
-			ctx.Data["HeadBranch"] = ci.HeadBranch
-			headIsCommit = true
-		} else {
-			ctx.NotFound(nil)
-			return nil
-		}
-	}
-	ctx.Data["HeadIsCommit"] = headIsCommit
-	ctx.Data["HeadIsBranch"] = headIsBranch
-	ctx.Data["HeadIsTag"] = headIsTag
-
-	// Treat as pull request if both references are branches
-	if ctx.Data["PageIsComparePull"] == nil {
-		ctx.Data["PageIsComparePull"] = headIsBranch && baseIsBranch
-	}
-
-	if ctx.Data["PageIsComparePull"] == true && !permBase.CanReadIssuesOrPulls(true) {
-		if log.IsTrace() {
-			log.Trace("Permission Denied: User: %-v cannot create/read pull requests in Repo: %-v\nUser in baseRepo has Permissions: %-+v",
-				ctx.Doer,
-				baseRepo,
-				permBase)
-		}
-		ctx.NotFound(nil)
-		return nil
-	}
->>>>>>> f35850f4
 
 	ctx.Data["HeadRepo"] = ci.HeadRepo
 	ctx.Data["BaseCompareRepo"] = ctx.Repo.Repository
