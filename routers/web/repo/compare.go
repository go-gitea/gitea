--- conflicted
+++ resolved
@@ -656,13 +656,8 @@
 	return false
 }
 
-<<<<<<< HEAD
-func getBranchesAndTagsForRepo(ctx gocontext.Context, repo *models.Repository) (branches, tags []string, err error) {
+func getBranchesAndTagsForRepo(ctx gocontext.Context, repo *repo_model.Repository) (branches, tags []string, err error) {
 	gitRepo, err := git.OpenRepositoryCtx(ctx, repo.RepoPath())
-=======
-func getBranchesAndTagsForRepo(repo *repo_model.Repository) (branches, tags []string, err error) {
-	gitRepo, err := git.OpenRepository(repo.RepoPath())
->>>>>>> 39eb8244
 	if err != nil {
 		return nil, nil, err
 	}
