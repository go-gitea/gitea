// Copyright 2019 The Gitea Authors. All rights reserved.
// Use of this source code is governed by a MIT-style
// license that can be found in the LICENSE file.

package repo

import (
	"bufio"
	"encoding/csv"
	"errors"
	"fmt"
	"html"
	"net/http"
	"path"
	"path/filepath"
	"strings"

	"code.gitea.io/gitea/models"
	"code.gitea.io/gitea/modules/base"
	"code.gitea.io/gitea/modules/charset"
	"code.gitea.io/gitea/modules/context"
	csv_module "code.gitea.io/gitea/modules/csv"
	"code.gitea.io/gitea/modules/git"
	"code.gitea.io/gitea/modules/log"
	"code.gitea.io/gitea/modules/setting"
	"code.gitea.io/gitea/modules/upload"
	"code.gitea.io/gitea/modules/util"
	"code.gitea.io/gitea/services/gitdiff"
)

const (
	tplCompare     base.TplName = "repo/diff/compare"
	tplBlobExcerpt base.TplName = "repo/diff/blob_excerpt"
)

// setCompareContext sets context data.
func setCompareContext(ctx *context.Context, base *git.Commit, head *git.Commit, headTarget string) {
	ctx.Data["BaseCommit"] = base
	ctx.Data["HeadCommit"] = head

	ctx.Data["GetBlobByPathForCommit"] = func(commit *git.Commit, path string) *git.Blob {
		if commit == nil {
			return nil
		}

		blob, err := commit.GetBlobByPath(path)
		if err != nil {
			return nil
		}
		return blob
	}

	setPathsCompareContext(ctx, base, head, headTarget)
	setImageCompareContext(ctx)
	setCsvCompareContext(ctx)
}

// setPathsCompareContext sets context data for source and raw paths
func setPathsCompareContext(ctx *context.Context, base *git.Commit, head *git.Commit, headTarget string) {
	sourcePath := setting.AppSubURL + "/%s/src/commit/%s"
	rawPath := setting.AppSubURL + "/%s/raw/commit/%s"

	ctx.Data["SourcePath"] = fmt.Sprintf(sourcePath, headTarget, head.ID)
	ctx.Data["RawPath"] = fmt.Sprintf(rawPath, headTarget, head.ID)
	if base != nil {
		baseTarget := path.Join(ctx.Repo.Owner.Name, ctx.Repo.Repository.Name)
		ctx.Data["BeforeSourcePath"] = fmt.Sprintf(sourcePath, baseTarget, base.ID)
		ctx.Data["BeforeRawPath"] = fmt.Sprintf(rawPath, baseTarget, base.ID)
	}
}

// setImageCompareContext sets context data that is required by image compare template
func setImageCompareContext(ctx *context.Context) {
	ctx.Data["IsBlobAnImage"] = func(blob *git.Blob) bool {
		if blob == nil {
			return false
		}

		st, err := blob.GuessContentType()
		if err != nil {
			log.Error("GuessContentType failed: %v", err)
			return false
		}
		return st.IsImage() && (setting.UI.SVG.Enabled || !st.IsSvgImage())
	}
}

// setCsvCompareContext sets context data that is required by the CSV compare template
func setCsvCompareContext(ctx *context.Context) {
	ctx.Data["IsCsvFile"] = func(diffFile *gitdiff.DiffFile) bool {
		extension := strings.ToLower(filepath.Ext(diffFile.Name))
		return extension == ".csv" || extension == ".tsv"
	}

	type CsvDiffResult struct {
		Sections []*gitdiff.TableDiffSection
		Error    string
	}

	ctx.Data["CreateCsvDiff"] = func(diffFile *gitdiff.DiffFile, baseCommit *git.Commit, headCommit *git.Commit) CsvDiffResult {
		if diffFile == nil || baseCommit == nil || headCommit == nil {
			return CsvDiffResult{nil, ""}
		}

		errTooLarge := errors.New(ctx.Locale.Tr("repo.error.csv.too_large"))

		csvReaderFromCommit := func(c *git.Commit) (*csv.Reader, error) {
			blob, err := c.GetBlobByPath(diffFile.Name)
			if err != nil {
				return nil, err
			}

			if setting.UI.CSV.MaxFileSize != 0 && setting.UI.CSV.MaxFileSize < blob.Size() {
				return nil, errTooLarge
			}

			reader, err := blob.DataAsync()
			if err != nil {
				return nil, err
			}
			defer reader.Close()

			return csv_module.CreateReaderAndGuessDelimiter(charset.ToUTF8WithFallbackReader(reader))
		}

		baseReader, err := csvReaderFromCommit(baseCommit)
		if err == errTooLarge {
			return CsvDiffResult{nil, err.Error()}
		}
		headReader, err := csvReaderFromCommit(headCommit)
		if err == errTooLarge {
			return CsvDiffResult{nil, err.Error()}
		}

		sections, err := gitdiff.CreateCsvDiff(diffFile, baseReader, headReader)
		if err != nil {
			errMessage, err := csv_module.FormatError(err, ctx.Locale)
			if err != nil {
				log.Error("RenderCsvDiff failed: %v", err)
				return CsvDiffResult{nil, ""}
			}
			return CsvDiffResult{nil, errMessage}
		}
		return CsvDiffResult{sections, ""}
	}
}

// ParseCompareInfo parse compare info between two commit for preparing comparing references
func ParseCompareInfo(ctx *context.Context) (*models.User, *models.Repository, *git.Repository, *git.CompareInfo, string, string) {
	baseRepo := ctx.Repo.Repository

	// Get compared branches information
	// A full compare url is of the form:
	//
	// 1. /{:baseOwner}/{:baseRepoName}/compare/{:baseBranch}...{:headBranch}
	// 2. /{:baseOwner}/{:baseRepoName}/compare/{:baseBranch}...{:headOwner}:{:headBranch}
	// 3. /{:baseOwner}/{:baseRepoName}/compare/{:baseBranch}...{:headOwner}/{:headRepoName}:{:headBranch}
	//
	// Here we obtain the infoPath "{:baseBranch}...[{:headOwner}/{:headRepoName}:]{:headBranch}" as ctx.Params("*")
	// with the :baseRepo in ctx.Repo.
	//
	// Note: Generally :headRepoName is not provided here - we are only passed :headOwner.
	//
	// How do we determine the :headRepo?
	//
	// 1. If :headOwner is not set then the :headRepo = :baseRepo
	// 2. If :headOwner is set - then look for the fork of :baseRepo owned by :headOwner
	// 3. But... :baseRepo could be a fork of :headOwner's repo - so check that
	// 4. Now, :baseRepo and :headRepos could be forks of the same repo - so check that
	//
	// format: <base branch>...[<head repo>:]<head branch>
	// base<-head: master...head:feature
	// same repo: master...feature

	var (
		headUser   *models.User
		headRepo   *models.Repository
		headBranch string
		isSameRepo bool
		infoPath   string
		err        error
	)
	infoPath = ctx.Params("*")
	infos := strings.SplitN(infoPath, "...", 2)
	if len(infos) != 2 {
		log.Trace("ParseCompareInfo[%d]: not enough compared branches information %s", baseRepo.ID, infos)
		ctx.NotFound("CompareAndPullRequest", nil)
		return nil, nil, nil, nil, "", ""
	}

	ctx.Data["BaseName"] = baseRepo.OwnerName
	baseBranch := infos[0]
	ctx.Data["BaseBranch"] = baseBranch

	// If there is no head repository, it means compare between same repository.
	headInfos := strings.Split(infos[1], ":")
	if len(headInfos) == 1 {
		isSameRepo = true
		headUser = ctx.Repo.Owner
		headBranch = headInfos[0]

	} else if len(headInfos) == 2 {
		headInfosSplit := strings.Split(headInfos[0], "/")
		if len(headInfosSplit) == 1 {
			headUser, err = models.GetUserByName(headInfos[0])
			if err != nil {
				if models.IsErrUserNotExist(err) {
					ctx.NotFound("GetUserByName", nil)
				} else {
					ctx.ServerError("GetUserByName", err)
				}
				return nil, nil, nil, nil, "", ""
			}
			headBranch = headInfos[1]
			isSameRepo = headUser.ID == ctx.Repo.Owner.ID
			if isSameRepo {
				headRepo = baseRepo
			}
		} else {
			headRepo, err = models.GetRepositoryByOwnerAndName(headInfosSplit[0], headInfosSplit[1])
			if err != nil {
				if models.IsErrRepoNotExist(err) {
					ctx.NotFound("GetRepositoryByOwnerAndName", nil)
				} else {
					ctx.ServerError("GetRepositoryByOwnerAndName", err)
				}
				return nil, nil, nil, nil, "", ""
			}
			if err := headRepo.GetOwner(); err != nil {
				if models.IsErrUserNotExist(err) {
					ctx.NotFound("GetUserByName", nil)
				} else {
					ctx.ServerError("GetUserByName", err)
				}
				return nil, nil, nil, nil, "", ""
			}
			headBranch = headInfos[1]
			headUser = headRepo.Owner
			isSameRepo = headRepo.ID == ctx.Repo.Repository.ID
		}
	} else {
		ctx.NotFound("CompareAndPullRequest", nil)
		return nil, nil, nil, nil, "", ""
	}
	ctx.Data["HeadUser"] = headUser
	ctx.Data["HeadBranch"] = headBranch
	ctx.Repo.PullRequest.SameRepo = isSameRepo

	// Check if base branch is valid.
	baseIsCommit := ctx.Repo.GitRepo.IsCommitExist(baseBranch)
	baseIsBranch := ctx.Repo.GitRepo.IsBranchExist(baseBranch)
	baseIsTag := ctx.Repo.GitRepo.IsTagExist(baseBranch)
	if !baseIsCommit && !baseIsBranch && !baseIsTag {
		// Check if baseBranch is short sha commit hash
		if baseCommit, _ := ctx.Repo.GitRepo.GetCommit(baseBranch); baseCommit != nil {
			baseBranch = baseCommit.ID.String()
			ctx.Data["BaseBranch"] = baseBranch
			baseIsCommit = true
		} else {
			ctx.NotFound("IsRefExist", nil)
			return nil, nil, nil, nil, "", ""
		}
	}
	ctx.Data["BaseIsCommit"] = baseIsCommit
	ctx.Data["BaseIsBranch"] = baseIsBranch
	ctx.Data["BaseIsTag"] = baseIsTag
	ctx.Data["IsPull"] = true

	// Now we have the repository that represents the base

	// The current base and head repositories and branches may not
	// actually be the intended branches that the user wants to
	// create a pull-request from - but also determining the head
	// repo is difficult.

	// We will want therefore to offer a few repositories to set as
	// our base and head

	// 1. First if the baseRepo is a fork get the "RootRepo" it was
	// forked from
	var rootRepo *models.Repository
	if baseRepo.IsFork {
		err = baseRepo.GetBaseRepo()
		if err != nil {
			if !models.IsErrRepoNotExist(err) {
				ctx.ServerError("Unable to find root repo", err)
				return nil, nil, nil, nil, "", ""
			}
		} else {
			rootRepo = baseRepo.BaseRepo
		}
	}

	// 2. Now if the current user is not the owner of the baseRepo,
	// check if they have a fork of the base repo and offer that as
	// "OwnForkRepo"
	var ownForkRepo *models.Repository
	if ctx.User != nil && baseRepo.OwnerID != ctx.User.ID {
		repo, has := models.HasForkedRepo(ctx.User.ID, baseRepo.ID)
		if has {
			ownForkRepo = repo
			ctx.Data["OwnForkRepo"] = ownForkRepo
		}
	}

	has := headRepo != nil
	// 3. If the base is a forked from "RootRepo" and the owner of
	// the "RootRepo" is the :headUser - set headRepo to that
	if !has && rootRepo != nil && rootRepo.OwnerID == headUser.ID {
		headRepo = rootRepo
		has = true
	}

	// 4. If the ctx.User has their own fork of the baseRepo and the headUser is the ctx.User
	// set the headRepo to the ownFork
	if !has && ownForkRepo != nil && ownForkRepo.OwnerID == headUser.ID {
		headRepo = ownForkRepo
		has = true
	}

	// 5. If the headOwner has a fork of the baseRepo - use that
	if !has {
		headRepo, has = models.HasForkedRepo(headUser.ID, baseRepo.ID)
	}

	// 6. If the baseRepo is a fork and the headUser has a fork of that use that
	if !has && baseRepo.IsFork {
		headRepo, has = models.HasForkedRepo(headUser.ID, baseRepo.ForkID)
	}

	// 7. Otherwise if we're not the same repo and haven't found a repo give up
	if !isSameRepo && !has {
		ctx.Data["PageIsComparePull"] = false
	}

	// 8. Finally open the git repo
	var headGitRepo *git.Repository
	if isSameRepo {
		headRepo = ctx.Repo.Repository
		headGitRepo = ctx.Repo.GitRepo
	} else if has {
		headGitRepo, err = git.OpenRepository(headRepo.RepoPath())
		if err != nil {
			ctx.ServerError("OpenRepository", err)
			return nil, nil, nil, nil, "", ""
		}
		defer headGitRepo.Close()
	}

	ctx.Data["HeadRepo"] = headRepo

	// Now we need to assert that the ctx.User has permission to read
	// the baseRepo's code and pulls
	// (NOT headRepo's)
	permBase, err := models.GetUserRepoPermission(baseRepo, ctx.User)
	if err != nil {
		ctx.ServerError("GetUserRepoPermission", err)
		return nil, nil, nil, nil, "", ""
	}
	if !permBase.CanRead(models.UnitTypeCode) {
		if log.IsTrace() {
			log.Trace("Permission Denied: User: %-v cannot read code in Repo: %-v\nUser in baseRepo has Permissions: %-+v",
				ctx.User,
				baseRepo,
				permBase)
		}
		ctx.NotFound("ParseCompareInfo", nil)
		return nil, nil, nil, nil, "", ""
	}

	// If we're not merging from the same repo:
	if !isSameRepo {
		// Assert ctx.User has permission to read headRepo's codes
		permHead, err := models.GetUserRepoPermission(headRepo, ctx.User)
		if err != nil {
			ctx.ServerError("GetUserRepoPermission", err)
			return nil, nil, nil, nil, "", ""
		}
		if !permHead.CanRead(models.UnitTypeCode) {
			if log.IsTrace() {
				log.Trace("Permission Denied: User: %-v cannot read code in Repo: %-v\nUser in headRepo has Permissions: %-+v",
					ctx.User,
					headRepo,
					permHead)
			}
			ctx.NotFound("ParseCompareInfo", nil)
			return nil, nil, nil, nil, "", ""
		}
	}

	// If we have a rootRepo and it's different from:
	// 1. the computed base
	// 2. the computed head
	// then get the branches of it
	if rootRepo != nil &&
		rootRepo.ID != headRepo.ID &&
		rootRepo.ID != baseRepo.ID {
		perm, branches, tags, err := getBranchesAndTagsForRepo(ctx.User, rootRepo)
		if err != nil {
			ctx.ServerError("GetBranchesForRepo", err)
			return nil, nil, nil, nil, "", ""
		}
		if perm {
			ctx.Data["RootRepo"] = rootRepo
			ctx.Data["RootRepoBranches"] = branches
			ctx.Data["RootRepoTags"] = tags
		}
	}

	// If we have a ownForkRepo and it's different from:
	// 1. The computed base
	// 2. The computed head
	// 3. The rootRepo (if we have one)
	// then get the branches from it.
	if ownForkRepo != nil &&
		ownForkRepo.ID != headRepo.ID &&
		ownForkRepo.ID != baseRepo.ID &&
		(rootRepo == nil || ownForkRepo.ID != rootRepo.ID) {
		perm, branches, tags, err := getBranchesAndTagsForRepo(ctx.User, ownForkRepo)
		if err != nil {
			ctx.ServerError("GetBranchesForRepo", err)
			return nil, nil, nil, nil, "", ""
		}
		if perm {
			ctx.Data["OwnForkRepo"] = ownForkRepo
			ctx.Data["OwnForkRepoBranches"] = branches
			ctx.Data["OwnForkRepoTags"] = tags
		}
	}

	// Check if head branch is valid.
	headIsCommit := headGitRepo.IsCommitExist(headBranch)
	headIsBranch := headGitRepo.IsBranchExist(headBranch)
	headIsTag := headGitRepo.IsTagExist(headBranch)
	if !headIsCommit && !headIsBranch && !headIsTag {
		// Check if headBranch is short sha commit hash
		if headCommit, _ := headGitRepo.GetCommit(headBranch); headCommit != nil {
			headBranch = headCommit.ID.String()
			ctx.Data["HeadBranch"] = headBranch
			headIsCommit = true
		} else {
			ctx.NotFound("IsRefExist", nil)
			return nil, nil, nil, nil, "", ""
		}
	}
	ctx.Data["HeadIsCommit"] = headIsCommit
	ctx.Data["HeadIsBranch"] = headIsBranch
	ctx.Data["HeadIsTag"] = headIsTag

	// Treat as pull request if both references are branches
	if ctx.Data["PageIsComparePull"] == nil {
		ctx.Data["PageIsComparePull"] = headIsBranch && baseIsBranch
	}

	if ctx.Data["PageIsComparePull"] == true && !permBase.CanReadIssuesOrPulls(true) {
		if log.IsTrace() {
			log.Trace("Permission Denied: User: %-v cannot create/read pull requests in Repo: %-v\nUser in baseRepo has Permissions: %-+v",
				ctx.User,
				baseRepo,
				permBase)
		}
		ctx.NotFound("ParseCompareInfo", nil)
		return nil, nil, nil, nil, "", ""
	}

	baseBranchRef := baseBranch
	if baseIsBranch {
		baseBranchRef = git.BranchPrefix + baseBranch
	} else if baseIsTag {
		baseBranchRef = git.TagPrefix + baseBranch
	}
	headBranchRef := headBranch
	if headIsBranch {
		headBranchRef = git.BranchPrefix + headBranch
	} else if headIsTag {
		headBranchRef = git.TagPrefix + headBranch
	}

	compareInfo, err := headGitRepo.GetCompareInfo(baseRepo.RepoPath(), baseBranchRef, headBranchRef)
	if err != nil {
		ctx.ServerError("GetCompareInfo", err)
		return nil, nil, nil, nil, "", ""
	}
	ctx.Data["BeforeCommitID"] = compareInfo.MergeBase

	return headUser, headRepo, headGitRepo, compareInfo, baseBranch, headBranch
}

// PrepareCompareDiff renders compare diff page
func PrepareCompareDiff(
	ctx *context.Context,
	headUser *models.User,
	headRepo *models.Repository,
	headGitRepo *git.Repository,
	compareInfo *git.CompareInfo,
	baseBranch, headBranch string,
	whitespaceBehavior string) bool {

	var (
		repo  = ctx.Repo.Repository
		err   error
		title string
	)

	// Get diff information.
	ctx.Data["CommitRepoLink"] = headRepo.Link()

	headCommitID := compareInfo.HeadCommitID

	ctx.Data["AfterCommitID"] = headCommitID

	if headCommitID == compareInfo.MergeBase {
		ctx.Data["IsNothingToCompare"] = true
		if unit, err := repo.GetUnit(models.UnitTypePullRequests); err == nil {
			config := unit.PullRequestsConfig()

			if !config.AutodetectManualMerge {
				allowEmptyPr := !(baseBranch == headBranch && ctx.Repo.Repository.Name == headRepo.Name)
				ctx.Data["AllowEmptyPr"] = allowEmptyPr

				return !allowEmptyPr
			}

			ctx.Data["AllowEmptyPr"] = false
		}
		return true
	}

	diff, err := gitdiff.GetDiffRangeWithWhitespaceBehavior(headGitRepo,
		compareInfo.MergeBase, headCommitID, setting.Git.MaxGitDiffLines,
		setting.Git.MaxGitDiffLineCharacters, setting.Git.MaxGitDiffFiles, whitespaceBehavior)
	if err != nil {
		ctx.ServerError("GetDiffRangeWithWhitespaceBehavior", err)
		return false
	}
	ctx.Data["Diff"] = diff
	ctx.Data["DiffNotAvailable"] = diff.NumFiles == 0

	headCommit, err := headGitRepo.GetCommit(headCommitID)
	if err != nil {
		ctx.ServerError("GetCommit", err)
		return false
	}

	baseGitRepo := ctx.Repo.GitRepo
	baseCommitID := compareInfo.BaseCommitID

	baseCommit, err := baseGitRepo.GetCommit(baseCommitID)
	if err != nil {
		ctx.ServerError("GetCommit", err)
		return false
	}

	compareInfo.Commits = models.ValidateCommitsWithEmails(compareInfo.Commits)
	compareInfo.Commits = models.ParseCommitsWithSignature(compareInfo.Commits, headRepo)
	compareInfo.Commits = models.ParseCommitsWithStatus(compareInfo.Commits, headRepo)
	ctx.Data["Commits"] = compareInfo.Commits
	ctx.Data["CommitCount"] = compareInfo.Commits.Len()

	if compareInfo.Commits.Len() == 1 {
		c := compareInfo.Commits.Front().Value.(models.SignCommitWithStatuses)
		title = strings.TrimSpace(c.UserCommit.Summary())

		body := strings.Split(strings.TrimSpace(c.UserCommit.Message()), "\n")
		if len(body) > 1 {
			ctx.Data["content"] = strings.Join(body[1:], "\n")
		}
	} else {
		title = headBranch
	}
	if len(title) > 255 {
		var trailer string
		title, trailer = util.SplitStringAtByteN(title, 255)
		if len(trailer) > 0 {
			if ctx.Data["content"] != nil {
				ctx.Data["content"] = fmt.Sprintf("%s\n\n%s", trailer, ctx.Data["content"])
			} else {
				ctx.Data["content"] = trailer + "\n"
			}
		}
	}

	ctx.Data["title"] = title
	ctx.Data["Username"] = headUser.Name
	ctx.Data["Reponame"] = headRepo.Name

	headTarget := path.Join(headUser.Name, repo.Name)
	setCompareContext(ctx, baseCommit, headCommit, headTarget)

	return false
}

func getBranchesAndTagsForRepo(user *models.User, repo *models.Repository) (bool, []string, []string, error) {
	perm, err := models.GetUserRepoPermission(repo, user)
	if err != nil {
		return false, nil, nil, err
	}
	if !perm.CanRead(models.UnitTypeCode) {
		return false, nil, nil, nil
	}
	gitRepo, err := git.OpenRepository(repo.RepoPath())
	if err != nil {
		return false, nil, nil, err
	}
	defer gitRepo.Close()

	branches, _, err := gitRepo.GetBranches(0, 0)
	if err != nil {
		return false, nil, nil, err
	}
	tags, err := gitRepo.GetTags()
	if err != nil {
		return false, nil, nil, err
	}
	return true, branches, tags, nil
}

// CompareDiff show different from one commit to another commit
func CompareDiff(ctx *context.Context) {
	headUser, headRepo, headGitRepo, compareInfo, baseBranch, headBranch := ParseCompareInfo(ctx)
	defer func() {
		if headGitRepo != nil {
			headGitRepo.Close()
		}
	}()
<<<<<<< HEAD
=======

>>>>>>> c54639b8
	if ctx.Written() {
		return
	}

	nothingToCompare := PrepareCompareDiff(ctx, headUser, headRepo, headGitRepo, compareInfo, baseBranch, headBranch,
		gitdiff.GetWhitespaceFlag(ctx.Data["WhitespaceBehavior"].(string)))
	if ctx.Written() {
		return
	}

	baseGitRepo := ctx.Repo.GitRepo
	baseTags, err := baseGitRepo.GetTags()
	if err != nil {
		ctx.ServerError("GetTags", err)
		return
	}
	ctx.Data["Tags"] = baseTags

	headBranches, _, err := headGitRepo.GetBranches(0, 0)
	if err != nil {
		ctx.ServerError("GetBranches", err)
		return
	}
	ctx.Data["HeadBranches"] = headBranches

	headTags, err := headGitRepo.GetTags()
	if err != nil {
		ctx.ServerError("GetTags", err)
		return
	}
	ctx.Data["HeadTags"] = headTags

	if ctx.Data["PageIsComparePull"] == true {
		pr, err := models.GetUnmergedPullRequest(headRepo.ID, ctx.Repo.Repository.ID, headBranch, baseBranch)
		if err != nil {
			if !models.IsErrPullRequestNotExist(err) {
				ctx.ServerError("GetUnmergedPullRequest", err)
				return
			}
		} else {
			ctx.Data["HasPullRequest"] = true
			ctx.Data["PullRequest"] = pr
			ctx.HTML(http.StatusOK, tplCompareDiff)
			return
		}

		if !nothingToCompare {
			// Setup information for new form.
			RetrieveRepoMetas(ctx, ctx.Repo.Repository, true)
			if ctx.Written() {
				return
			}
		}
	}
	beforeCommitID := ctx.Data["BeforeCommitID"].(string)
	afterCommitID := ctx.Data["AfterCommitID"].(string)

	ctx.Data["Title"] = "Comparing " + base.ShortSha(beforeCommitID) + "..." + base.ShortSha(afterCommitID)

	ctx.Data["IsRepoToolbarCommits"] = true
	ctx.Data["IsDiffCompare"] = true
	ctx.Data["RequireTribute"] = true
	ctx.Data["RequireSimpleMDE"] = true
	ctx.Data["PullRequestWorkInProgressPrefixes"] = setting.Repository.PullRequest.WorkInProgressPrefixes
	setTemplateIfExists(ctx, pullRequestTemplateKey, nil, pullRequestTemplateCandidates)
	ctx.Data["IsAttachmentEnabled"] = setting.Attachment.Enabled
	upload.AddUploadContext(ctx, "comment")

	ctx.Data["HasIssuesOrPullsWritePermission"] = ctx.Repo.CanWrite(models.UnitTypePullRequests)

	ctx.HTML(http.StatusOK, tplCompare)
}

// ExcerptBlob render blob excerpt contents
func ExcerptBlob(ctx *context.Context) {
	commitID := ctx.Params("sha")
	lastLeft := ctx.QueryInt("last_left")
	lastRight := ctx.QueryInt("last_right")
	idxLeft := ctx.QueryInt("left")
	idxRight := ctx.QueryInt("right")
	leftHunkSize := ctx.QueryInt("left_hunk_size")
	rightHunkSize := ctx.QueryInt("right_hunk_size")
	anchor := ctx.Query("anchor")
	direction := ctx.Query("direction")
	filePath := ctx.Query("path")
	gitRepo := ctx.Repo.GitRepo
	chunkSize := gitdiff.BlobExcerptChunkSize
	commit, err := gitRepo.GetCommit(commitID)
	if err != nil {
		ctx.Error(http.StatusInternalServerError, "GetCommit")
		return
	}
	section := &gitdiff.DiffSection{
		FileName: filePath,
		Name:     filePath,
	}
	if direction == "up" && (idxLeft-lastLeft) > chunkSize {
		idxLeft -= chunkSize
		idxRight -= chunkSize
		leftHunkSize += chunkSize
		rightHunkSize += chunkSize
		section.Lines, err = getExcerptLines(commit, filePath, idxLeft-1, idxRight-1, chunkSize)
	} else if direction == "down" && (idxLeft-lastLeft) > chunkSize {
		section.Lines, err = getExcerptLines(commit, filePath, lastLeft, lastRight, chunkSize)
		lastLeft += chunkSize
		lastRight += chunkSize
	} else {
		offset := -1
		if direction == "down" {
			offset = 0
		}
		section.Lines, err = getExcerptLines(commit, filePath, lastLeft, lastRight, idxRight-lastRight+offset)
		leftHunkSize = 0
		rightHunkSize = 0
		idxLeft = lastLeft
		idxRight = lastRight
	}
	if err != nil {
		ctx.Error(http.StatusInternalServerError, "getExcerptLines")
		return
	}
	if idxRight > lastRight {
		lineText := " "
		if rightHunkSize > 0 || leftHunkSize > 0 {
			lineText = fmt.Sprintf("@@ -%d,%d +%d,%d @@\n", idxLeft, leftHunkSize, idxRight, rightHunkSize)
		}
		lineText = html.EscapeString(lineText)
		lineSection := &gitdiff.DiffLine{
			Type:    gitdiff.DiffLineSection,
			Content: lineText,
			SectionInfo: &gitdiff.DiffLineSectionInfo{
				Path:          filePath,
				LastLeftIdx:   lastLeft,
				LastRightIdx:  lastRight,
				LeftIdx:       idxLeft,
				RightIdx:      idxRight,
				LeftHunkSize:  leftHunkSize,
				RightHunkSize: rightHunkSize,
			}}
		if direction == "up" {
			section.Lines = append([]*gitdiff.DiffLine{lineSection}, section.Lines...)
		} else if direction == "down" {
			section.Lines = append(section.Lines, lineSection)
		}
	}
	ctx.Data["section"] = section
	ctx.Data["fileName"] = filePath
	ctx.Data["AfterCommitID"] = commitID
	ctx.Data["Anchor"] = anchor
	ctx.HTML(http.StatusOK, tplBlobExcerpt)
}

func getExcerptLines(commit *git.Commit, filePath string, idxLeft int, idxRight int, chunkSize int) ([]*gitdiff.DiffLine, error) {
	blob, err := commit.Tree.GetBlobByPath(filePath)
	if err != nil {
		return nil, err
	}
	reader, err := blob.DataAsync()
	if err != nil {
		return nil, err
	}
	defer reader.Close()
	scanner := bufio.NewScanner(reader)
	var diffLines []*gitdiff.DiffLine
	for line := 0; line < idxRight+chunkSize; line++ {
		if ok := scanner.Scan(); !ok {
			break
		}
		if line < idxRight {
			continue
		}
		lineText := scanner.Text()
		diffLine := &gitdiff.DiffLine{
			LeftIdx:  idxLeft + (line - idxRight) + 1,
			RightIdx: line + 1,
			Type:     gitdiff.DiffLinePlain,
			Content:  " " + lineText,
		}
		diffLines = append(diffLines, diffLine)
	}
	return diffLines, nil
}<|MERGE_RESOLUTION|>--- conflicted
+++ resolved
@@ -623,10 +623,6 @@
 			headGitRepo.Close()
 		}
 	}()
-<<<<<<< HEAD
-=======
-
->>>>>>> c54639b8
 	if ctx.Written() {
 		return
 	}
