// Copyright 2019 The Gitea Authors. All rights reserved.
// Use of this source code is governed by a MIT-style
// license that can be found in the LICENSE file.

package repo

import (
	"bufio"
	"encoding/csv"
	"errors"
	"fmt"
	"html"
	"net/http"
	"path"
	"path/filepath"
	"strings"

	"code.gitea.io/gitea/models"
	"code.gitea.io/gitea/modules/base"
	"code.gitea.io/gitea/modules/charset"
	"code.gitea.io/gitea/modules/context"
	csv_module "code.gitea.io/gitea/modules/csv"
	"code.gitea.io/gitea/modules/git"
	"code.gitea.io/gitea/modules/log"
	"code.gitea.io/gitea/modules/setting"
	"code.gitea.io/gitea/modules/upload"
	"code.gitea.io/gitea/modules/util"
	"code.gitea.io/gitea/services/gitdiff"
)

const (
	tplCompare     base.TplName = "repo/diff/compare"
	tplBlobExcerpt base.TplName = "repo/diff/blob_excerpt"
	tplDiffBox     base.TplName = "repo/diff/box"
)

// setCompareContext sets context data.
func setCompareContext(ctx *context.Context, base *git.Commit, head *git.Commit, headTarget string) {
	ctx.Data["BaseCommit"] = base
	ctx.Data["HeadCommit"] = head

	ctx.Data["GetBlobByPathForCommit"] = func(commit *git.Commit, path string) *git.Blob {
		if commit == nil {
			return nil
		}

		blob, err := commit.GetBlobByPath(path)
		if err != nil {
			return nil
		}
		return blob
	}

	setPathsCompareContext(ctx, base, head, headTarget)
	setImageCompareContext(ctx)
	setCsvCompareContext(ctx)
}

// setPathsCompareContext sets context data for source and raw paths
func setPathsCompareContext(ctx *context.Context, base *git.Commit, head *git.Commit, headTarget string) {
	sourcePath := setting.AppSubURL + "/%s/src/commit/%s"
	rawPath := setting.AppSubURL + "/%s/raw/commit/%s"

	ctx.Data["SourcePath"] = fmt.Sprintf(sourcePath, headTarget, head.ID)
	ctx.Data["RawPath"] = fmt.Sprintf(rawPath, headTarget, head.ID)
	if base != nil {
		baseTarget := path.Join(ctx.Repo.Owner.Name, ctx.Repo.Repository.Name)
		ctx.Data["BeforeSourcePath"] = fmt.Sprintf(sourcePath, baseTarget, base.ID)
		ctx.Data["BeforeRawPath"] = fmt.Sprintf(rawPath, baseTarget, base.ID)
	}
}

// setImageCompareContext sets context data that is required by image compare template
func setImageCompareContext(ctx *context.Context) {
	ctx.Data["IsBlobAnImage"] = func(blob *git.Blob) bool {
		if blob == nil {
			return false
		}

		st, err := blob.GuessContentType()
		if err != nil {
			log.Error("GuessContentType failed: %v", err)
			return false
		}
		return st.IsImage() && (setting.UI.SVG.Enabled || !st.IsSvgImage())
	}
}

// setCsvCompareContext sets context data that is required by the CSV compare template
func setCsvCompareContext(ctx *context.Context) {
	ctx.Data["IsCsvFile"] = func(diffFile *gitdiff.DiffFile) bool {
		extension := strings.ToLower(filepath.Ext(diffFile.Name))
		return extension == ".csv" || extension == ".tsv"
	}

	type CsvDiffResult struct {
		Sections []*gitdiff.TableDiffSection
		Error    string
	}

	ctx.Data["CreateCsvDiff"] = func(diffFile *gitdiff.DiffFile, baseCommit *git.Commit, headCommit *git.Commit) CsvDiffResult {
		if diffFile == nil || baseCommit == nil || headCommit == nil {
			return CsvDiffResult{nil, ""}
		}

		errTooLarge := errors.New(ctx.Locale.Tr("repo.error.csv.too_large"))

		csvReaderFromCommit := func(c *git.Commit) (*csv.Reader, error) {
			blob, err := c.GetBlobByPath(diffFile.Name)
			if err != nil {
				return nil, err
			}

			if setting.UI.CSV.MaxFileSize != 0 && setting.UI.CSV.MaxFileSize < blob.Size() {
				return nil, errTooLarge
			}

			reader, err := blob.DataAsync()
			if err != nil {
				return nil, err
			}
			defer reader.Close()

			return csv_module.CreateReaderAndGuessDelimiter(charset.ToUTF8WithFallbackReader(reader))
		}

		baseReader, err := csvReaderFromCommit(baseCommit)
		if err == errTooLarge {
			return CsvDiffResult{nil, err.Error()}
		}
		headReader, err := csvReaderFromCommit(headCommit)
		if err == errTooLarge {
			return CsvDiffResult{nil, err.Error()}
		}

		sections, err := gitdiff.CreateCsvDiff(diffFile, baseReader, headReader)
		if err != nil {
			errMessage, err := csv_module.FormatError(err, ctx.Locale)
			if err != nil {
				log.Error("RenderCsvDiff failed: %v", err)
				return CsvDiffResult{nil, ""}
			}
			return CsvDiffResult{nil, errMessage}
		}
		return CsvDiffResult{sections, ""}
	}
}

// CompareInfo represents the collected results from ParseCompareInfo
type CompareInfo struct {
	HeadUser         *models.User
	HeadRepo         *models.Repository
	HeadGitRepo      *git.Repository
	CompareInfo      *git.CompareInfo
	BaseBranch       string
	HeadBranch       string
	DirectComparison bool
}

// ParseCompareInfo parse compare info between two commit for preparing comparing references
func ParseCompareInfo(ctx *context.Context) *CompareInfo {
	baseRepo := ctx.Repo.Repository
	ci := &CompareInfo{}

	fileOnly := ctx.FormBool("file-only")

	// Get compared branches information
	// A full compare url is of the form:
	//
	// 1. /{:baseOwner}/{:baseRepoName}/compare/{:baseBranch}...{:headBranch}
	// 2. /{:baseOwner}/{:baseRepoName}/compare/{:baseBranch}...{:headOwner}:{:headBranch}
	// 3. /{:baseOwner}/{:baseRepoName}/compare/{:baseBranch}...{:headOwner}/{:headRepoName}:{:headBranch}
	//
	// Here we obtain the infoPath "{:baseBranch}...[{:headOwner}/{:headRepoName}:]{:headBranch}" as ctx.Params("*")
	// with the :baseRepo in ctx.Repo.
	//
	// Note: Generally :headRepoName is not provided here - we are only passed :headOwner.
	//
	// How do we determine the :headRepo?
	//
	// 1. If :headOwner is not set then the :headRepo = :baseRepo
	// 2. If :headOwner is set - then look for the fork of :baseRepo owned by :headOwner
	// 3. But... :baseRepo could be a fork of :headOwner's repo - so check that
	// 4. Now, :baseRepo and :headRepos could be forks of the same repo - so check that
	//
	// format: <base branch>...[<head repo>:]<head branch>
	// base<-head: master...head:feature
	// same repo: master...feature

	var (
		isSameRepo bool
		infoPath   string
		err        error
	)

	infoPath = ctx.Params("*")
	infos := strings.SplitN(infoPath, "...", 2)

	if len(infos) != 2 {
		infos = strings.SplitN(infoPath, "..", 2)
		ci.DirectComparison = true
		ctx.Data["PageIsComparePull"] = false
	}

	if len(infos) != 2 {
		log.Trace("ParseCompareInfo[%d]: not enough compared branches information %s", baseRepo.ID, infos)
		ctx.NotFound("CompareAndPullRequest", nil)
		return nil
	}

	ctx.Data["BaseName"] = baseRepo.OwnerName
	ci.BaseBranch = infos[0]
	ctx.Data["BaseBranch"] = ci.BaseBranch

	// If there is no head repository, it means compare between same repository.
	headInfos := strings.Split(infos[1], ":")
	if len(headInfos) == 1 {
		isSameRepo = true
		ci.HeadUser = ctx.Repo.Owner
		ci.HeadBranch = headInfos[0]

	} else if len(headInfos) == 2 {
		headInfosSplit := strings.Split(headInfos[0], "/")
		if len(headInfosSplit) == 1 {
			ci.HeadUser, err = models.GetUserByName(headInfos[0])
			if err != nil {
				if models.IsErrUserNotExist(err) {
					ctx.NotFound("GetUserByName", nil)
				} else {
					ctx.ServerError("GetUserByName", err)
				}
				return nil
			}
			ci.HeadBranch = headInfos[1]
			isSameRepo = ci.HeadUser.ID == ctx.Repo.Owner.ID
			if isSameRepo {
				ci.HeadRepo = baseRepo
			}
		} else {
			ci.HeadRepo, err = models.GetRepositoryByOwnerAndName(headInfosSplit[0], headInfosSplit[1])
			if err != nil {
				if models.IsErrRepoNotExist(err) {
					ctx.NotFound("GetRepositoryByOwnerAndName", nil)
				} else {
					ctx.ServerError("GetRepositoryByOwnerAndName", err)
				}
				return nil
			}
			if err := ci.HeadRepo.GetOwner(); err != nil {
				if models.IsErrUserNotExist(err) {
					ctx.NotFound("GetUserByName", nil)
				} else {
					ctx.ServerError("GetUserByName", err)
				}
				return nil
			}
			ci.HeadBranch = headInfos[1]
			ci.HeadUser = ci.HeadRepo.Owner
			isSameRepo = ci.HeadRepo.ID == ctx.Repo.Repository.ID
		}
	} else {
		ctx.NotFound("CompareAndPullRequest", nil)
		return nil
	}
	ctx.Data["HeadUser"] = ci.HeadUser
	ctx.Data["HeadBranch"] = ci.HeadBranch
	ctx.Repo.PullRequest.SameRepo = isSameRepo

	// Check if base branch is valid.
	baseIsCommit := ctx.Repo.GitRepo.IsCommitExist(ci.BaseBranch)
	baseIsBranch := ctx.Repo.GitRepo.IsBranchExist(ci.BaseBranch)
	baseIsTag := ctx.Repo.GitRepo.IsTagExist(ci.BaseBranch)
	if !baseIsCommit && !baseIsBranch && !baseIsTag {
		// Check if baseBranch is short sha commit hash
		if baseCommit, _ := ctx.Repo.GitRepo.GetCommit(ci.BaseBranch); baseCommit != nil {
			ci.BaseBranch = baseCommit.ID.String()
			ctx.Data["BaseBranch"] = ci.BaseBranch
			baseIsCommit = true
		} else {
			ctx.NotFound("IsRefExist", nil)
			return nil
		}
	}
	ctx.Data["BaseIsCommit"] = baseIsCommit
	ctx.Data["BaseIsBranch"] = baseIsBranch
	ctx.Data["BaseIsTag"] = baseIsTag
	ctx.Data["IsPull"] = true

	// Now we have the repository that represents the base

	// The current base and head repositories and branches may not
	// actually be the intended branches that the user wants to
	// create a pull-request from - but also determining the head
	// repo is difficult.

	// We will want therefore to offer a few repositories to set as
	// our base and head

	// 1. First if the baseRepo is a fork get the "RootRepo" it was
	// forked from
	var rootRepo *models.Repository
	if baseRepo.IsFork {
		err = baseRepo.GetBaseRepo()
		if err != nil {
			if !models.IsErrRepoNotExist(err) {
				ctx.ServerError("Unable to find root repo", err)
				return nil
			}
		} else {
			rootRepo = baseRepo.BaseRepo
		}
	}

	// 2. Now if the current user is not the owner of the baseRepo,
	// check if they have a fork of the base repo and offer that as
	// "OwnForkRepo"
	var ownForkRepo *models.Repository
	if ctx.User != nil && baseRepo.OwnerID != ctx.User.ID {
		repo, has := models.HasForkedRepo(ctx.User.ID, baseRepo.ID)
		if has {
			ownForkRepo = repo
			ctx.Data["OwnForkRepo"] = ownForkRepo
		}
	}

	has := ci.HeadRepo != nil
	// 3. If the base is a forked from "RootRepo" and the owner of
	// the "RootRepo" is the :headUser - set headRepo to that
	if !has && rootRepo != nil && rootRepo.OwnerID == ci.HeadUser.ID {
		ci.HeadRepo = rootRepo
		has = true
	}

	// 4. If the ctx.User has their own fork of the baseRepo and the headUser is the ctx.User
	// set the headRepo to the ownFork
	if !has && ownForkRepo != nil && ownForkRepo.OwnerID == ci.HeadUser.ID {
		ci.HeadRepo = ownForkRepo
		has = true
	}

	// 5. If the headOwner has a fork of the baseRepo - use that
	if !has {
		ci.HeadRepo, has = models.HasForkedRepo(ci.HeadUser.ID, baseRepo.ID)
	}

	// 6. If the baseRepo is a fork and the headUser has a fork of that use that
	if !has && baseRepo.IsFork {
		ci.HeadRepo, has = models.HasForkedRepo(ci.HeadUser.ID, baseRepo.ForkID)
	}

	// 7. Otherwise if we're not the same repo and haven't found a repo give up
	if !isSameRepo && !has {
		ctx.Data["PageIsComparePull"] = false
	}

	// 8. Finally open the git repo
	if isSameRepo {
		ci.HeadRepo = ctx.Repo.Repository
		ci.HeadGitRepo = ctx.Repo.GitRepo
	} else if has {
		ci.HeadGitRepo, err = git.OpenRepository(ci.HeadRepo.RepoPath())
		if err != nil {
			ctx.ServerError("OpenRepository", err)
			return nil
		}
		defer ci.HeadGitRepo.Close()
	}

	ctx.Data["HeadRepo"] = ci.HeadRepo

	// Now we need to assert that the ctx.User has permission to read
	// the baseRepo's code and pulls
	// (NOT headRepo's)
	permBase, err := models.GetUserRepoPermission(baseRepo, ctx.User)
	if err != nil {
		ctx.ServerError("GetUserRepoPermission", err)
		return nil
	}
	if !permBase.CanRead(models.UnitTypeCode) {
		if log.IsTrace() {
			log.Trace("Permission Denied: User: %-v cannot read code in Repo: %-v\nUser in baseRepo has Permissions: %-+v",
				ctx.User,
				baseRepo,
				permBase)
		}
		ctx.NotFound("ParseCompareInfo", nil)
		return nil
	}

	// If we're not merging from the same repo:
	if !isSameRepo {
		// Assert ctx.User has permission to read headRepo's codes
		permHead, err := models.GetUserRepoPermission(ci.HeadRepo, ctx.User)
		if err != nil {
			ctx.ServerError("GetUserRepoPermission", err)
			return nil
		}
		if !permHead.CanRead(models.UnitTypeCode) {
			if log.IsTrace() {
				log.Trace("Permission Denied: User: %-v cannot read code in Repo: %-v\nUser in headRepo has Permissions: %-+v",
					ctx.User,
					ci.HeadRepo,
					permHead)
			}
			ctx.NotFound("ParseCompareInfo", nil)
			return nil
		}
	}

	// If we have a rootRepo and it's different from:
	// 1. the computed base
	// 2. the computed head
	// then get the branches of it
	if rootRepo != nil &&
		rootRepo.ID != ci.HeadRepo.ID &&
		rootRepo.ID != baseRepo.ID {
<<<<<<< HEAD
		if !fileOnly {
			perm, branches, tags, err := getBranchesAndTagsForRepo(ctx.User, rootRepo)
			if err != nil {
				ctx.ServerError("GetBranchesForRepo", err)
				return nil, nil, nil, nil, "", ""
			}
			if perm {
				ctx.Data["RootRepo"] = rootRepo
				ctx.Data["RootRepoBranches"] = branches
				ctx.Data["RootRepoTags"] = tags
			}
		} else {
			perm, err := models.GetUserRepoPermission(rootRepo, ctx.User)
			if err != nil {
				ctx.ServerError("GetUserRepoPermission", err)
				return nil, nil, nil, nil, "", ""
			}
			if perm.CanRead(models.UnitTypeCode) {
				ctx.Data["RootRepo"] = rootRepo
			}
=======
		perm, branches, tags, err := getBranchesAndTagsForRepo(ctx.User, rootRepo)
		if err != nil {
			ctx.ServerError("GetBranchesForRepo", err)
			return nil
		}
		if perm {
			ctx.Data["RootRepo"] = rootRepo
			ctx.Data["RootRepoBranches"] = branches
			ctx.Data["RootRepoTags"] = tags
>>>>>>> 868e937a
		}
	}

	// If we have a ownForkRepo and it's different from:
	// 1. The computed base
	// 2. The computed head
	// 3. The rootRepo (if we have one)
	// then get the branches from it.
	if ownForkRepo != nil &&
		ownForkRepo.ID != ci.HeadRepo.ID &&
		ownForkRepo.ID != baseRepo.ID &&
		(rootRepo == nil || ownForkRepo.ID != rootRepo.ID) {
<<<<<<< HEAD
		if !fileOnly {
			perm, branches, tags, err := getBranchesAndTagsForRepo(ctx.User, ownForkRepo)
			if err != nil {
				ctx.ServerError("GetBranchesForRepo", err)
				return nil, nil, nil, nil, "", ""
			}
			if perm {
				ctx.Data["OwnForkRepo"] = ownForkRepo
				ctx.Data["OwnForkRepoBranches"] = branches
				ctx.Data["OwnForkRepoTags"] = tags
			}
		} else {
			perm, err := models.GetUserRepoPermission(rootRepo, ctx.User)
			if err != nil {
				ctx.ServerError("GetUserRepoPermission", err)
				return nil, nil, nil, nil, "", ""
			}
			if perm.CanRead(models.UnitTypeCode) {
				ctx.Data["RootRepo"] = rootRepo
			}
=======
		perm, branches, tags, err := getBranchesAndTagsForRepo(ctx.User, ownForkRepo)
		if err != nil {
			ctx.ServerError("GetBranchesForRepo", err)
			return nil
		}
		if perm {
			ctx.Data["OwnForkRepo"] = ownForkRepo
			ctx.Data["OwnForkRepoBranches"] = branches
			ctx.Data["OwnForkRepoTags"] = tags
>>>>>>> 868e937a
		}
	}

	// Check if head branch is valid.
	headIsCommit := ci.HeadGitRepo.IsCommitExist(ci.HeadBranch)
	headIsBranch := ci.HeadGitRepo.IsBranchExist(ci.HeadBranch)
	headIsTag := ci.HeadGitRepo.IsTagExist(ci.HeadBranch)
	if !headIsCommit && !headIsBranch && !headIsTag {
		// Check if headBranch is short sha commit hash
		if headCommit, _ := ci.HeadGitRepo.GetCommit(ci.HeadBranch); headCommit != nil {
			ci.HeadBranch = headCommit.ID.String()
			ctx.Data["HeadBranch"] = ci.HeadBranch
			headIsCommit = true
		} else {
			ctx.NotFound("IsRefExist", nil)
			return nil
		}
	}
	ctx.Data["HeadIsCommit"] = headIsCommit
	ctx.Data["HeadIsBranch"] = headIsBranch
	ctx.Data["HeadIsTag"] = headIsTag

	// Treat as pull request if both references are branches
	if ctx.Data["PageIsComparePull"] == nil {
		ctx.Data["PageIsComparePull"] = headIsBranch && baseIsBranch
	}

	if ctx.Data["PageIsComparePull"] == true && !permBase.CanReadIssuesOrPulls(true) {
		if log.IsTrace() {
			log.Trace("Permission Denied: User: %-v cannot create/read pull requests in Repo: %-v\nUser in baseRepo has Permissions: %-+v",
				ctx.User,
				baseRepo,
				permBase)
		}
		ctx.NotFound("ParseCompareInfo", nil)
		return nil
	}

	baseBranchRef := ci.BaseBranch
	if baseIsBranch {
		baseBranchRef = git.BranchPrefix + ci.BaseBranch
	} else if baseIsTag {
		baseBranchRef = git.TagPrefix + ci.BaseBranch
	}
	headBranchRef := ci.HeadBranch
	if headIsBranch {
		headBranchRef = git.BranchPrefix + ci.HeadBranch
	} else if headIsTag {
		headBranchRef = git.TagPrefix + ci.HeadBranch
	}

<<<<<<< HEAD
	compareInfo, err := headGitRepo.GetCompareInfo(baseRepo.RepoPath(), baseBranchRef, headBranchRef, fileOnly)
=======
	ci.CompareInfo, err = ci.HeadGitRepo.GetCompareInfo(baseRepo.RepoPath(), baseBranchRef, headBranchRef, ci.DirectComparison)
>>>>>>> 868e937a
	if err != nil {
		ctx.ServerError("GetCompareInfo", err)
		return nil
	}
	ctx.Data["BeforeCommitID"] = ci.CompareInfo.MergeBase

	return ci
}

// PrepareCompareDiff renders compare diff page
func PrepareCompareDiff(
	ctx *context.Context,
	ci *CompareInfo,
	whitespaceBehavior string) bool {

	var (
		repo  = ctx.Repo.Repository
		err   error
		title string
	)

	// Get diff information.
	ctx.Data["CommitRepoLink"] = ci.HeadRepo.Link()

	headCommitID := ci.CompareInfo.HeadCommitID

	ctx.Data["AfterCommitID"] = headCommitID

	if (headCommitID == ci.CompareInfo.MergeBase && !ci.DirectComparison) ||
		headCommitID == ci.CompareInfo.BaseCommitID {
		ctx.Data["IsNothingToCompare"] = true
		if unit, err := repo.GetUnit(models.UnitTypePullRequests); err == nil {
			config := unit.PullRequestsConfig()

			if !config.AutodetectManualMerge {
				allowEmptyPr := !(ci.BaseBranch == ci.HeadBranch && ctx.Repo.Repository.Name == ci.HeadRepo.Name)
				ctx.Data["AllowEmptyPr"] = allowEmptyPr

				return !allowEmptyPr
			}

			ctx.Data["AllowEmptyPr"] = false
		}
		return true
	}

<<<<<<< HEAD
	diff, err := gitdiff.GetDiffRangeWithWhitespaceBehavior(headGitRepo,
		compareInfo.MergeBase, headCommitID, ctx.FormString("skip-to"), setting.Git.MaxGitDiffLines,
		setting.Git.MaxGitDiffLineCharacters, setting.Git.MaxGitDiffFiles, whitespaceBehavior)
=======
	beforeCommitID := ci.CompareInfo.MergeBase
	if ci.DirectComparison {
		beforeCommitID = ci.CompareInfo.BaseCommitID
	}

	diff, err := gitdiff.GetDiffRangeWithWhitespaceBehavior(ci.HeadGitRepo,
		beforeCommitID, headCommitID, setting.Git.MaxGitDiffLines,
		setting.Git.MaxGitDiffLineCharacters, setting.Git.MaxGitDiffFiles, whitespaceBehavior, ci.DirectComparison)
>>>>>>> 868e937a
	if err != nil {
		ctx.ServerError("GetDiffRangeWithWhitespaceBehavior", err)
		return false
	}
	ctx.Data["Diff"] = diff
	ctx.Data["DiffNotAvailable"] = diff.NumFiles == 0

	headCommit, err := ci.HeadGitRepo.GetCommit(headCommitID)
	if err != nil {
		ctx.ServerError("GetCommit", err)
		return false
	}

	baseGitRepo := ctx.Repo.GitRepo
	baseCommitID := ci.CompareInfo.BaseCommitID

	baseCommit, err := baseGitRepo.GetCommit(baseCommitID)
	if err != nil {
		ctx.ServerError("GetCommit", err)
		return false
	}

	commits := models.ConvertFromGitCommit(ci.CompareInfo.Commits, ci.HeadRepo)
	ctx.Data["Commits"] = commits
	ctx.Data["CommitCount"] = len(commits)

	if len(commits) == 1 {
		c := commits[0]
		title = strings.TrimSpace(c.UserCommit.Summary())

		body := strings.Split(strings.TrimSpace(c.UserCommit.Message()), "\n")
		if len(body) > 1 {
			ctx.Data["content"] = strings.Join(body[1:], "\n")
		}
	} else {
		title = ci.HeadBranch
	}
	if len(title) > 255 {
		var trailer string
		title, trailer = util.SplitStringAtByteN(title, 255)
		if len(trailer) > 0 {
			if ctx.Data["content"] != nil {
				ctx.Data["content"] = fmt.Sprintf("%s\n\n%s", trailer, ctx.Data["content"])
			} else {
				ctx.Data["content"] = trailer + "\n"
			}
		}
	}

	ctx.Data["title"] = title
	ctx.Data["Username"] = ci.HeadUser.Name
	ctx.Data["Reponame"] = ci.HeadRepo.Name

	headTarget := path.Join(ci.HeadUser.Name, repo.Name)
	setCompareContext(ctx, baseCommit, headCommit, headTarget)

	return false
}

func getBranchesAndTagsForRepo(user *models.User, repo *models.Repository) (bool, []string, []string, error) {
	perm, err := models.GetUserRepoPermission(repo, user)
	if err != nil {
		return false, nil, nil, err
	}
	if !perm.CanRead(models.UnitTypeCode) {
		return false, nil, nil, nil
	}
	gitRepo, err := git.OpenRepository(repo.RepoPath())
	if err != nil {
		return false, nil, nil, err
	}
	defer gitRepo.Close()

	branches, _, err := gitRepo.GetBranches(0, 0)
	if err != nil {
		return false, nil, nil, err
	}
	tags, err := gitRepo.GetTags(0, 0)
	if err != nil {
		return false, nil, nil, err
	}
	return true, branches, tags, nil
}

// CompareDiff show different from one commit to another commit
func CompareDiff(ctx *context.Context) {
	ci := ParseCompareInfo(ctx)
	defer func() {
		if ci.HeadGitRepo != nil {
			ci.HeadGitRepo.Close()
		}
	}()
	if ctx.Written() {
		return
	}

	ctx.Data["DirectComparison"] = ci.DirectComparison
	ctx.Data["OtherCompareSeparator"] = ".."
	ctx.Data["CompareSeparator"] = "..."
	if ci.DirectComparison {
		ctx.Data["CompareSeparator"] = ".."
		ctx.Data["OtherCompareSeparator"] = "..."
	}

	nothingToCompare := PrepareCompareDiff(ctx, ci,
		gitdiff.GetWhitespaceFlag(ctx.Data["WhitespaceBehavior"].(string)))
	if ctx.Written() {
		return
	}

	baseGitRepo := ctx.Repo.GitRepo
	baseTags, err := baseGitRepo.GetTags(0, 0)
	if err != nil {
		ctx.ServerError("GetTags", err)
		return
	}
	ctx.Data["Tags"] = baseTags

<<<<<<< HEAD
	fileOnly := ctx.FormBool("file-only")
	if fileOnly {
		ctx.HTML(http.StatusOK, tplDiffBox)
		return
	}

	headBranches, _, err := headGitRepo.GetBranches(0, 0)
=======
	headBranches, _, err := ci.HeadGitRepo.GetBranches(0, 0)
>>>>>>> 868e937a
	if err != nil {
		ctx.ServerError("GetBranches", err)
		return
	}
	ctx.Data["HeadBranches"] = headBranches

	headTags, err := ci.HeadGitRepo.GetTags(0, 0)
	if err != nil {
		ctx.ServerError("GetTags", err)
		return
	}
	ctx.Data["HeadTags"] = headTags

	if ctx.Data["PageIsComparePull"] == true {
		pr, err := models.GetUnmergedPullRequest(ci.HeadRepo.ID, ctx.Repo.Repository.ID, ci.HeadBranch, ci.BaseBranch, models.PullRequestFlowGithub)
		if err != nil {
			if !models.IsErrPullRequestNotExist(err) {
				ctx.ServerError("GetUnmergedPullRequest", err)
				return
			}
		} else {
			ctx.Data["HasPullRequest"] = true
			ctx.Data["PullRequest"] = pr
			ctx.HTML(http.StatusOK, tplCompareDiff)
			return
		}

		if !nothingToCompare {
			// Setup information for new form.
			RetrieveRepoMetas(ctx, ctx.Repo.Repository, true)
			if ctx.Written() {
				return
			}
		}
	}
	beforeCommitID := ctx.Data["BeforeCommitID"].(string)
	afterCommitID := ctx.Data["AfterCommitID"].(string)

	separator := "..."
	if ci.DirectComparison {
		separator = ".."
	}
	ctx.Data["Title"] = "Comparing " + base.ShortSha(beforeCommitID) + separator + base.ShortSha(afterCommitID)

	ctx.Data["IsRepoToolbarCommits"] = true
	ctx.Data["IsDiffCompare"] = true
	ctx.Data["RequireTribute"] = true
	ctx.Data["RequireSimpleMDE"] = true
	ctx.Data["PullRequestWorkInProgressPrefixes"] = setting.Repository.PullRequest.WorkInProgressPrefixes
	setTemplateIfExists(ctx, pullRequestTemplateKey, nil, pullRequestTemplateCandidates)
	ctx.Data["IsAttachmentEnabled"] = setting.Attachment.Enabled
	upload.AddUploadContext(ctx, "comment")

	ctx.Data["HasIssuesOrPullsWritePermission"] = ctx.Repo.CanWrite(models.UnitTypePullRequests)

	ctx.HTML(http.StatusOK, tplCompare)
}

// ExcerptBlob render blob excerpt contents
func ExcerptBlob(ctx *context.Context) {
	commitID := ctx.Params("sha")
	lastLeft := ctx.FormInt("last_left")
	lastRight := ctx.FormInt("last_right")
	idxLeft := ctx.FormInt("left")
	idxRight := ctx.FormInt("right")
	leftHunkSize := ctx.FormInt("left_hunk_size")
	rightHunkSize := ctx.FormInt("right_hunk_size")
	anchor := ctx.FormString("anchor")
	direction := ctx.FormString("direction")
	filePath := ctx.FormString("path")
	gitRepo := ctx.Repo.GitRepo
	chunkSize := gitdiff.BlobExcerptChunkSize
	commit, err := gitRepo.GetCommit(commitID)
	if err != nil {
		ctx.Error(http.StatusInternalServerError, "GetCommit")
		return
	}
	section := &gitdiff.DiffSection{
		FileName: filePath,
		Name:     filePath,
	}
	if direction == "up" && (idxLeft-lastLeft) > chunkSize {
		idxLeft -= chunkSize
		idxRight -= chunkSize
		leftHunkSize += chunkSize
		rightHunkSize += chunkSize
		section.Lines, err = getExcerptLines(commit, filePath, idxLeft-1, idxRight-1, chunkSize)
	} else if direction == "down" && (idxLeft-lastLeft) > chunkSize {
		section.Lines, err = getExcerptLines(commit, filePath, lastLeft, lastRight, chunkSize)
		lastLeft += chunkSize
		lastRight += chunkSize
	} else {
		offset := -1
		if direction == "down" {
			offset = 0
		}
		section.Lines, err = getExcerptLines(commit, filePath, lastLeft, lastRight, idxRight-lastRight+offset)
		leftHunkSize = 0
		rightHunkSize = 0
		idxLeft = lastLeft
		idxRight = lastRight
	}
	if err != nil {
		ctx.Error(http.StatusInternalServerError, "getExcerptLines")
		return
	}
	if idxRight > lastRight {
		lineText := " "
		if rightHunkSize > 0 || leftHunkSize > 0 {
			lineText = fmt.Sprintf("@@ -%d,%d +%d,%d @@\n", idxLeft, leftHunkSize, idxRight, rightHunkSize)
		}
		lineText = html.EscapeString(lineText)
		lineSection := &gitdiff.DiffLine{
			Type:    gitdiff.DiffLineSection,
			Content: lineText,
			SectionInfo: &gitdiff.DiffLineSectionInfo{
				Path:          filePath,
				LastLeftIdx:   lastLeft,
				LastRightIdx:  lastRight,
				LeftIdx:       idxLeft,
				RightIdx:      idxRight,
				LeftHunkSize:  leftHunkSize,
				RightHunkSize: rightHunkSize,
			}}
		if direction == "up" {
			section.Lines = append([]*gitdiff.DiffLine{lineSection}, section.Lines...)
		} else if direction == "down" {
			section.Lines = append(section.Lines, lineSection)
		}
	}
	ctx.Data["section"] = section
	ctx.Data["fileName"] = filePath
	ctx.Data["AfterCommitID"] = commitID
	ctx.Data["Anchor"] = anchor
	ctx.HTML(http.StatusOK, tplBlobExcerpt)
}

func getExcerptLines(commit *git.Commit, filePath string, idxLeft int, idxRight int, chunkSize int) ([]*gitdiff.DiffLine, error) {
	blob, err := commit.Tree.GetBlobByPath(filePath)
	if err != nil {
		return nil, err
	}
	reader, err := blob.DataAsync()
	if err != nil {
		return nil, err
	}
	defer reader.Close()
	scanner := bufio.NewScanner(reader)
	var diffLines []*gitdiff.DiffLine
	for line := 0; line < idxRight+chunkSize; line++ {
		if ok := scanner.Scan(); !ok {
			break
		}
		if line < idxRight {
			continue
		}
		lineText := scanner.Text()
		diffLine := &gitdiff.DiffLine{
			LeftIdx:  idxLeft + (line - idxRight) + 1,
			RightIdx: line + 1,
			Type:     gitdiff.DiffLinePlain,
			Content:  " " + lineText,
		}
		diffLines = append(diffLines, diffLine)
	}
	return diffLines, nil
}<|MERGE_RESOLUTION|>--- conflicted
+++ resolved
@@ -414,12 +414,11 @@
 	if rootRepo != nil &&
 		rootRepo.ID != ci.HeadRepo.ID &&
 		rootRepo.ID != baseRepo.ID {
-<<<<<<< HEAD
 		if !fileOnly {
 			perm, branches, tags, err := getBranchesAndTagsForRepo(ctx.User, rootRepo)
 			if err != nil {
 				ctx.ServerError("GetBranchesForRepo", err)
-				return nil, nil, nil, nil, "", ""
+				return nil
 			}
 			if perm {
 				ctx.Data["RootRepo"] = rootRepo
@@ -430,22 +429,11 @@
 			perm, err := models.GetUserRepoPermission(rootRepo, ctx.User)
 			if err != nil {
 				ctx.ServerError("GetUserRepoPermission", err)
-				return nil, nil, nil, nil, "", ""
+				return nil
 			}
 			if perm.CanRead(models.UnitTypeCode) {
 				ctx.Data["RootRepo"] = rootRepo
 			}
-=======
-		perm, branches, tags, err := getBranchesAndTagsForRepo(ctx.User, rootRepo)
-		if err != nil {
-			ctx.ServerError("GetBranchesForRepo", err)
-			return nil
-		}
-		if perm {
-			ctx.Data["RootRepo"] = rootRepo
-			ctx.Data["RootRepoBranches"] = branches
-			ctx.Data["RootRepoTags"] = tags
->>>>>>> 868e937a
 		}
 	}
 
@@ -458,12 +446,11 @@
 		ownForkRepo.ID != ci.HeadRepo.ID &&
 		ownForkRepo.ID != baseRepo.ID &&
 		(rootRepo == nil || ownForkRepo.ID != rootRepo.ID) {
-<<<<<<< HEAD
 		if !fileOnly {
 			perm, branches, tags, err := getBranchesAndTagsForRepo(ctx.User, ownForkRepo)
 			if err != nil {
 				ctx.ServerError("GetBranchesForRepo", err)
-				return nil, nil, nil, nil, "", ""
+				return nil
 			}
 			if perm {
 				ctx.Data["OwnForkRepo"] = ownForkRepo
@@ -471,25 +458,14 @@
 				ctx.Data["OwnForkRepoTags"] = tags
 			}
 		} else {
-			perm, err := models.GetUserRepoPermission(rootRepo, ctx.User)
+			perm, err := models.GetUserRepoPermission(ownForkRepo, ctx.User)
 			if err != nil {
 				ctx.ServerError("GetUserRepoPermission", err)
-				return nil, nil, nil, nil, "", ""
+				return nil
 			}
 			if perm.CanRead(models.UnitTypeCode) {
-				ctx.Data["RootRepo"] = rootRepo
-			}
-=======
-		perm, branches, tags, err := getBranchesAndTagsForRepo(ctx.User, ownForkRepo)
-		if err != nil {
-			ctx.ServerError("GetBranchesForRepo", err)
-			return nil
-		}
-		if perm {
-			ctx.Data["OwnForkRepo"] = ownForkRepo
-			ctx.Data["OwnForkRepoBranches"] = branches
-			ctx.Data["OwnForkRepoTags"] = tags
->>>>>>> 868e937a
+				ctx.Data["OwnForkRepo"] = ownForkRepo
+			}
 		}
 	}
 
@@ -541,11 +517,7 @@
 		headBranchRef = git.TagPrefix + ci.HeadBranch
 	}
 
-<<<<<<< HEAD
-	compareInfo, err := headGitRepo.GetCompareInfo(baseRepo.RepoPath(), baseBranchRef, headBranchRef, fileOnly)
-=======
-	ci.CompareInfo, err = ci.HeadGitRepo.GetCompareInfo(baseRepo.RepoPath(), baseBranchRef, headBranchRef, ci.DirectComparison)
->>>>>>> 868e937a
+	ci.CompareInfo, err = ci.HeadGitRepo.GetCompareInfo(baseRepo.RepoPath(), baseBranchRef, headBranchRef, ci.DirectComparison, fileOnly)
 	if err != nil {
 		ctx.ServerError("GetCompareInfo", err)
 		return nil
@@ -592,20 +564,14 @@
 		return true
 	}
 
-<<<<<<< HEAD
-	diff, err := gitdiff.GetDiffRangeWithWhitespaceBehavior(headGitRepo,
-		compareInfo.MergeBase, headCommitID, ctx.FormString("skip-to"), setting.Git.MaxGitDiffLines,
-		setting.Git.MaxGitDiffLineCharacters, setting.Git.MaxGitDiffFiles, whitespaceBehavior)
-=======
 	beforeCommitID := ci.CompareInfo.MergeBase
 	if ci.DirectComparison {
 		beforeCommitID = ci.CompareInfo.BaseCommitID
 	}
 
 	diff, err := gitdiff.GetDiffRangeWithWhitespaceBehavior(ci.HeadGitRepo,
-		beforeCommitID, headCommitID, setting.Git.MaxGitDiffLines,
+		beforeCommitID, headCommitID, ctx.FormString("skip-to"), setting.Git.MaxGitDiffLines,
 		setting.Git.MaxGitDiffLineCharacters, setting.Git.MaxGitDiffFiles, whitespaceBehavior, ci.DirectComparison)
->>>>>>> 868e937a
 	if err != nil {
 		ctx.ServerError("GetDiffRangeWithWhitespaceBehavior", err)
 		return false
@@ -724,17 +690,13 @@
 	}
 	ctx.Data["Tags"] = baseTags
 
-<<<<<<< HEAD
 	fileOnly := ctx.FormBool("file-only")
 	if fileOnly {
 		ctx.HTML(http.StatusOK, tplDiffBox)
 		return
 	}
 
-	headBranches, _, err := headGitRepo.GetBranches(0, 0)
-=======
 	headBranches, _, err := ci.HeadGitRepo.GetBranches(0, 0)
->>>>>>> 868e937a
 	if err != nil {
 		ctx.ServerError("GetBranches", err)
 		return
