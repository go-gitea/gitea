// Copyright 2022 The Gitea Authors. All rights reserved.
// SPDX-License-Identifier: MIT

package actions

import (
	"archive/zip"
	"compress/gzip"
	"context"
	"errors"
	"fmt"
	"html/template"
	"io"
	"net/http"
	"net/url"
	"strconv"
	"time"

	actions_model "code.gitea.io/gitea/models/actions"
	"code.gitea.io/gitea/models/db"
	git_model "code.gitea.io/gitea/models/git"
	repo_model "code.gitea.io/gitea/models/repo"
	"code.gitea.io/gitea/models/unit"
	"code.gitea.io/gitea/modules/actions"
	"code.gitea.io/gitea/modules/base"
	"code.gitea.io/gitea/modules/git"
	"code.gitea.io/gitea/modules/log"
	"code.gitea.io/gitea/modules/storage"
	"code.gitea.io/gitea/modules/templates"
	"code.gitea.io/gitea/modules/util"
	"code.gitea.io/gitea/modules/web"
	"code.gitea.io/gitea/routers/common"
	actions_service "code.gitea.io/gitea/services/actions"
	context_module "code.gitea.io/gitea/services/context"
	notify_service "code.gitea.io/gitea/services/notify"

	"github.com/nektos/act/pkg/model"
	"gopkg.in/yaml.v3"
	"xorm.io/builder"
)

func getRunIndex(ctx *context_module.Context) int64 {
	// if run param is "latest", get the latest run index
	if ctx.PathParam("run") == "latest" {
		if run, _ := actions_model.GetLatestRun(ctx, ctx.Repo.Repository.ID); run != nil {
			return run.Index
		}
	}
	return ctx.PathParamInt64("run")
}

func View(ctx *context_module.Context) {
	ctx.Data["PageIsActions"] = true
	runIndex := getRunIndex(ctx)
	jobIndex := ctx.PathParamInt64("job")
	ctx.Data["RunIndex"] = runIndex
	ctx.Data["JobIndex"] = jobIndex
	ctx.Data["ActionsURL"] = ctx.Repo.RepoLink + "/actions"

	if getRunJobs(ctx, runIndex, jobIndex); ctx.Written() {
		return
	}

	ctx.HTML(http.StatusOK, tplViewActions)
}

func ViewWorkflowFile(ctx *context_module.Context) {
	runIndex := getRunIndex(ctx)
	run, err := actions_model.GetRunByIndex(ctx, ctx.Repo.Repository.ID, runIndex)
	if err != nil {
		ctx.NotFoundOrServerError("GetRunByIndex", func(err error) bool {
			return errors.Is(err, util.ErrNotExist)
		}, err)
		return
	}
	commit, err := ctx.Repo.GitRepo.GetCommit(run.CommitSHA)
	if err != nil {
		ctx.NotFoundOrServerError("GetCommit", func(err error) bool {
			return errors.Is(err, util.ErrNotExist)
		}, err)
		return
	}
	rpath, entries, err := actions.ListWorkflows(commit)
	if err != nil {
		ctx.ServerError("ListWorkflows", err)
		return
	}
	for _, entry := range entries {
		if entry.Name() == run.WorkflowID {
			ctx.Redirect(fmt.Sprintf("%s/src/commit/%s/%s/%s", ctx.Repo.RepoLink, url.PathEscape(run.CommitSHA), util.PathEscapeSegments(rpath), util.PathEscapeSegments(run.WorkflowID)))
			return
		}
	}
	ctx.NotFound(nil)
}

type LogCursor struct {
	Step     int   `json:"step"`
	Cursor   int64 `json:"cursor"`
	Expanded bool  `json:"expanded"`
}

type ViewRequest struct {
	LogCursors []LogCursor `json:"logCursors"`
}

type ArtifactsViewItem struct {
	Name   string `json:"name"`
	Size   int64  `json:"size"`
	Status string `json:"status"`
}

type ViewResponse struct {
	Artifacts []*ArtifactsViewItem `json:"artifacts"`

	State struct {
		Run struct {
			Link              string        `json:"link"`
			Title             string        `json:"title"`
			TitleHTML         template.HTML `json:"titleHTML"`
			Status            string        `json:"status"`
			CanCancel         bool          `json:"canCancel"`
			CanApprove        bool          `json:"canApprove"` // the run needs an approval and the doer has permission to approve
			CanRerun          bool          `json:"canRerun"`
			CanDeleteArtifact bool          `json:"canDeleteArtifact"`
			Done              bool          `json:"done"`
			WorkflowID        string        `json:"workflowID"`
			WorkflowLink      string        `json:"workflowLink"`
			IsSchedule        bool          `json:"isSchedule"`
			Jobs              []*ViewJob    `json:"jobs"`
			Commit            ViewCommit    `json:"commit"`
		} `json:"run"`
		CurrentJob struct {
			Title  string         `json:"title"`
			Detail string         `json:"detail"`
			Steps  []*ViewJobStep `json:"steps"`
		} `json:"currentJob"`
	} `json:"state"`
	Logs struct {
		StepsLog []*ViewStepLog `json:"stepsLog"`
	} `json:"logs"`
}

type ViewJob struct {
	ID       int64  `json:"id"`
	Name     string `json:"name"`
	Status   string `json:"status"`
	CanRerun bool   `json:"canRerun"`
	Duration string `json:"duration"`
}

type ViewCommit struct {
	ShortSha string     `json:"shortSHA"`
	Link     string     `json:"link"`
	Pusher   ViewUser   `json:"pusher"`
	Branch   ViewBranch `json:"branch"`
}

type ViewUser struct {
	DisplayName string `json:"displayName"`
	Link        string `json:"link"`
}

type ViewBranch struct {
	Name      string `json:"name"`
	Link      string `json:"link"`
	IsDeleted bool   `json:"isDeleted"`
}

type ViewJobStep struct {
	Summary  string `json:"summary"`
	Duration string `json:"duration"`
	Status   string `json:"status"`
}

type ViewStepLog struct {
	Step    int                `json:"step"`
	Cursor  int64              `json:"cursor"`
	Lines   []*ViewStepLogLine `json:"lines"`
	Started int64              `json:"started"`
}

type ViewStepLogLine struct {
	Index     int64   `json:"index"`
	Message   string  `json:"message"`
	Timestamp float64 `json:"timestamp"`
}

func getActionsViewArtifacts(ctx context.Context, repoID, runIndex int64) (artifactsViewItems []*ArtifactsViewItem, err error) {
	run, err := actions_model.GetRunByIndex(ctx, repoID, runIndex)
	if err != nil {
		return nil, err
	}
	artifacts, err := actions_model.ListUploadedArtifactsMeta(ctx, run.ID)
	if err != nil {
		return nil, err
	}
	for _, art := range artifacts {
		artifactsViewItems = append(artifactsViewItems, &ArtifactsViewItem{
			Name:   art.ArtifactName,
			Size:   art.FileSize,
			Status: util.Iif(art.Status == actions_model.ArtifactStatusExpired, "expired", "completed"),
		})
	}
	return artifactsViewItems, nil
}

func ViewPost(ctx *context_module.Context) {
	req := web.GetForm(ctx).(*ViewRequest)
	runIndex := getRunIndex(ctx)
	jobIndex := ctx.PathParamInt64("job")

	current, jobs := getRunJobs(ctx, runIndex, jobIndex)
	if ctx.Written() {
		return
	}
	run := current.Run
	if err := run.LoadAttributes(ctx); err != nil {
		ctx.ServerError("run.LoadAttributes", err)
		return
	}

	var err error
	resp := &ViewResponse{}
	resp.Artifacts, err = getActionsViewArtifacts(ctx, ctx.Repo.Repository.ID, runIndex)
	if err != nil {
		if !errors.Is(err, util.ErrNotExist) {
			ctx.ServerError("getActionsViewArtifacts", err)
			return
		}
	}

	// the title for the "run" is from the commit message
	resp.State.Run.Title = run.Title
	resp.State.Run.TitleHTML = templates.NewRenderUtils(ctx).RenderCommitMessage(run.Title, ctx.Repo.Repository)
	resp.State.Run.Link = run.Link()
	resp.State.Run.CanCancel = !run.Status.IsDone() && ctx.Repo.CanWrite(unit.TypeActions)
	resp.State.Run.CanApprove = run.NeedApproval && ctx.Repo.CanWrite(unit.TypeActions)
	resp.State.Run.CanRerun = run.Status.IsDone() && ctx.Repo.CanWrite(unit.TypeActions)
	resp.State.Run.CanDeleteArtifact = run.Status.IsDone() && ctx.Repo.CanWrite(unit.TypeActions)
	resp.State.Run.Done = run.Status.IsDone()
	resp.State.Run.WorkflowID = run.WorkflowID
	resp.State.Run.WorkflowLink = run.WorkflowLink()
	resp.State.Run.IsSchedule = run.IsSchedule()
	resp.State.Run.Jobs = make([]*ViewJob, 0, len(jobs)) // marshal to '[]' instead fo 'null' in json
	resp.State.Run.Status = run.Status.String()
	for _, v := range jobs {
		resp.State.Run.Jobs = append(resp.State.Run.Jobs, &ViewJob{
			ID:       v.ID,
			Name:     v.Name,
			Status:   v.Status.String(),
			CanRerun: resp.State.Run.CanRerun,
			Duration: v.Duration().String(),
		})
	}

	pusher := ViewUser{
		DisplayName: run.TriggerUser.GetDisplayName(),
		Link:        run.TriggerUser.HomeLink(),
	}
	branch := ViewBranch{
		Name: run.PrettyRef(),
		Link: run.RefLink(),
	}
	refName := git.RefName(run.Ref)
	if refName.IsBranch() {
		b, err := git_model.GetBranch(ctx, ctx.Repo.Repository.ID, refName.ShortName())
		if err != nil && !git_model.IsErrBranchNotExist(err) {
			log.Error("GetBranch: %v", err)
		} else if git_model.IsErrBranchNotExist(err) || (b != nil && b.IsDeleted) {
			branch.IsDeleted = true
		}
	}

	resp.State.Run.Commit = ViewCommit{
		ShortSha: base.ShortSha(run.CommitSHA),
		Link:     fmt.Sprintf("%s/commit/%s", run.Repo.Link(), run.CommitSHA),
		Pusher:   pusher,
		Branch:   branch,
	}

	var task *actions_model.ActionTask
	if current.TaskID > 0 {
		var err error
		task, err = actions_model.GetTaskByID(ctx, current.TaskID)
		if err != nil {
			ctx.ServerError("actions_model.GetTaskByID", err)
			return
		}
		task.Job = current
		if err := task.LoadAttributes(ctx); err != nil {
			ctx.ServerError("task.LoadAttributes", err)
			return
		}
	}

	resp.State.CurrentJob.Title = current.Name
	resp.State.CurrentJob.Detail = current.Status.LocaleString(ctx.Locale)
	if run.NeedApproval {
		resp.State.CurrentJob.Detail = ctx.Locale.TrString("actions.need_approval_desc")
	}
	resp.State.CurrentJob.Steps = make([]*ViewJobStep, 0) // marshal to '[]' instead fo 'null' in json
	resp.Logs.StepsLog = make([]*ViewStepLog, 0)          // marshal to '[]' instead fo 'null' in json
	if task != nil {
		steps, logs, err := convertToViewModel(ctx, req.LogCursors, task)
		if err != nil {
			ctx.ServerError("convertToViewModel", err)
			return
		}
		resp.State.CurrentJob.Steps = append(resp.State.CurrentJob.Steps, steps...)
		resp.Logs.StepsLog = append(resp.Logs.StepsLog, logs...)
	}

	ctx.JSON(http.StatusOK, resp)
}

func convertToViewModel(ctx *context_module.Context, cursors []LogCursor, task *actions_model.ActionTask) ([]*ViewJobStep, []*ViewStepLog, error) {
	var viewJobs []*ViewJobStep
	var logs []*ViewStepLog

	steps := actions.FullSteps(task)

	for _, v := range steps {
		viewJobs = append(viewJobs, &ViewJobStep{
			Summary:  v.Name,
			Duration: v.Duration().String(),
			Status:   v.Status.String(),
		})
	}

	for _, cursor := range cursors {
		if !cursor.Expanded {
			continue
		}

		step := steps[cursor.Step]

		// if task log is expired, return a consistent log line
		if task.LogExpired {
			if cursor.Cursor == 0 {
				logs = append(logs, &ViewStepLog{
					Step:   cursor.Step,
					Cursor: 1,
					Lines: []*ViewStepLogLine{
						{
							Index:   1,
							Message: ctx.Locale.TrString("actions.runs.expire_log_message"),
							// Timestamp doesn't mean anything when the log is expired.
							// Set it to the task's updated time since it's probably the time when the log has expired.
							Timestamp: float64(task.Updated.AsTime().UnixNano()) / float64(time.Second),
						},
					},
					Started: int64(step.Started),
				})
			}
			continue
		}

		logLines := make([]*ViewStepLogLine, 0) // marshal to '[]' instead fo 'null' in json

		index := step.LogIndex + cursor.Cursor
		validCursor := cursor.Cursor >= 0 &&
			// !(cursor.Cursor < step.LogLength) when the frontend tries to fetch next line before it's ready.
			// So return the same cursor and empty lines to let the frontend retry.
			cursor.Cursor < step.LogLength &&
			// !(index < task.LogIndexes[index]) when task data is older than step data.
			// It can be fixed by making sure write/read tasks and steps in the same transaction,
			// but it's easier to just treat it as fetching the next line before it's ready.
			index < int64(len(task.LogIndexes))

		if validCursor {
			length := step.LogLength - cursor.Cursor
			offset := task.LogIndexes[index]
			logRows, err := actions.ReadLogs(ctx, task.LogInStorage, task.LogFilename, offset, length)
			if err != nil {
				return nil, nil, fmt.Errorf("actions.ReadLogs: %w", err)
			}

			for i, row := range logRows {
				logLines = append(logLines, &ViewStepLogLine{
					Index:     cursor.Cursor + int64(i) + 1, // start at 1
					Message:   row.Content,
					Timestamp: float64(row.Time.AsTime().UnixNano()) / float64(time.Second),
				})
			}
		}

		logs = append(logs, &ViewStepLog{
			Step:    cursor.Step,
			Cursor:  cursor.Cursor + int64(len(logLines)),
			Lines:   logLines,
			Started: int64(step.Started),
		})
	}

	return viewJobs, logs, nil
}

// Rerun will rerun jobs in the given run
// If jobIndexStr is a blank string, it means rerun all jobs
func Rerun(ctx *context_module.Context) {
	runIndex := getRunIndex(ctx)
	jobIndexStr := ctx.PathParam("job")
	var jobIndex int64
	if jobIndexStr != "" {
		jobIndex, _ = strconv.ParseInt(jobIndexStr, 10, 64)
	}

	run, err := actions_model.GetRunByIndex(ctx, ctx.Repo.Repository.ID, runIndex)
	if err != nil {
		ctx.ServerError("GetRunByIndex", err)
		return
	}

	// can not rerun job when workflow is disabled
	cfgUnit := ctx.Repo.Repository.MustGetUnit(ctx, unit.TypeActions)
	cfg := cfgUnit.ActionsConfig()
	if cfg.IsWorkflowDisabled(run.WorkflowID) {
		ctx.JSONError(ctx.Locale.Tr("actions.workflow.disabled"))
		return
	}

	// check run (workflow-level) concurrency

	job, jobs := getRunJobs(ctx, runIndex, jobIndex)
	if ctx.Written() {
		return
	}

	var blockRunByConcurrency bool

	// reset run's start and stop time when it is done
	if run.Status.IsDone() {
		run.PreviousDuration = run.Duration()
		run.Started = 0
		run.Stopped = 0

		vars, err := actions_model.GetVariablesOfRun(ctx, run)
		if err != nil {
			ctx.ServerError("GetVariablesOfRun", fmt.Errorf("get run %d variables: %w", run.ID, err))
			return
		}
<<<<<<< HEAD
=======

		if err := run.LoadAttributes(ctx); err != nil {
			ctx.ServerError("run.LoadAttributes", err)
			return
		}
		notify_service.WorkflowRunStatusUpdate(ctx, run.Repo, run.TriggerUser, run)
	}
>>>>>>> efc48c36

		if run.RawConcurrency != "" {
			var rawConcurrency model.RawConcurrency
			if err := yaml.Unmarshal([]byte(run.RawConcurrency), &rawConcurrency); err != nil {
				ctx.ServerError("UnmarshalRawConcurrency", fmt.Errorf("unmarshal raw concurrency: %w", err))
				return
			}
			wfConcurrencyGroup, wfConcurrencyCancel, err := actions_service.EvaluateWorkflowConcurrency(ctx, run, &rawConcurrency, vars)
			if err != nil {
				ctx.ServerError("EvaluateWorkflowConcurrency", fmt.Errorf("evaluate workflow concurrency: %w", err))
				return
			}
			if wfConcurrencyGroup != "" {
				run.ConcurrencyGroup = wfConcurrencyGroup
				run.ConcurrencyCancel = wfConcurrencyCancel
			}

			blockRunByConcurrency, err = actions_model.ShouldBlockRunByConcurrency(ctx, run)
			if err != nil {
				ctx.ServerError("ShouldBlockRunByConcurrency", err)
				return
			}
			if blockRunByConcurrency {
				run.Status = actions_model.StatusBlocked
			} else {
				run.Status = actions_model.StatusRunning
			}
			if err := actions_service.CancelJobsByRunConcurrency(ctx, run); err != nil {
				ctx.ServerError("cancel jobs", err)
				return
			}
		}
		if err := actions_model.UpdateRun(ctx, run, "started", "stopped", "previous_duration", "status", "concurrency_group", "concurrency_cancel"); err != nil {
			ctx.ServerError("UpdateRun", err)
			return
		}
	}

	if jobIndexStr == "" { // rerun all jobs
		for _, j := range jobs {
			// if the job has needs, it should be set to "blocked" status to wait for other jobs
			shouldBlock := len(j.Needs) > 0 || blockRunByConcurrency
			if err := rerunJob(ctx, j, shouldBlock); err != nil {
				ctx.ServerError("RerunJob", err)
				return
			}
		}
		ctx.JSONOK()
		return
	}

	rerunJobs := actions_service.GetAllRerunJobs(job, jobs)

	for _, j := range rerunJobs {
		// jobs other than the specified one should be set to "blocked" status
		shouldBlock := j.JobID != job.JobID || blockRunByConcurrency
		if err := rerunJob(ctx, j, shouldBlock); err != nil {
			ctx.ServerError("RerunJob", err)
			return
		}
	}

	ctx.JSONOK()
}

func rerunJob(ctx *context_module.Context, job *actions_model.ActionRunJob, shouldBlock bool) error {
	status := job.Status
	if !status.IsDone() || !job.Run.Status.IsDone() {
		return nil
	}

	job.TaskID = 0
	job.Status = actions_model.StatusWaiting
	if shouldBlock {
		job.Status = actions_model.StatusBlocked
	}
	job.Started = 0
	job.Stopped = 0

	job.ConcurrencyGroup = ""
	job.ConcurrencyCancel = false
	job.IsConcurrencyEvaluated = false
	if err := job.LoadRun(ctx); err != nil {
		return err
	}
	vars, err := actions_model.GetVariablesOfRun(ctx, job.Run)
	if err != nil {
		return fmt.Errorf("get run %d variables: %w", job.Run.ID, err)
	}
	if job.RawConcurrency != "" && job.Status != actions_model.StatusBlocked {
		var err error
		job.ConcurrencyGroup, job.ConcurrencyCancel, err = actions_service.EvaluateJobConcurrency(ctx, job.Run, job, vars, nil)
		if err != nil {
			return fmt.Errorf("evaluate job concurrency: %w", err)
		}
		job.IsConcurrencyEvaluated = true
		blockByConcurrency, err := actions_model.ShouldBlockJobByConcurrency(ctx, job)
		if err != nil {
			return err
		}
		if blockByConcurrency {
			job.Status = actions_model.StatusBlocked
		}
		if err := actions_service.CancelJobsByJobConcurrency(ctx, job); err != nil {
			return fmt.Errorf("cancel jobs: %w", err)
		}
	}

	if err := db.WithTx(ctx, func(ctx context.Context) error {
		updateCols := []string{"task_id", "status", "started", "stopped", "concurrency_group", "concurrency_cancel", "is_concurrency_evaluated"}
		_, err := actions_model.UpdateRunJob(ctx, job, builder.Eq{"status": status}, updateCols...)
		return err
	}); err != nil {
		return err
	}

	actions_service.CreateCommitStatus(ctx, job)
	notify_service.WorkflowJobStatusUpdate(ctx, job.Run.Repo, job.Run.TriggerUser, job, nil)

	return nil
}

func Logs(ctx *context_module.Context) {
	runIndex := getRunIndex(ctx)
	jobIndex := ctx.PathParamInt64("job")

	run, err := actions_model.GetRunByIndex(ctx, ctx.Repo.Repository.ID, runIndex)
	if err != nil {
		ctx.NotFoundOrServerError("GetRunByIndex", func(err error) bool {
			return errors.Is(err, util.ErrNotExist)
		}, err)
		return
	}

	if err = common.DownloadActionsRunJobLogsWithIndex(ctx.Base, ctx.Repo.Repository, run.ID, jobIndex); err != nil {
		ctx.NotFoundOrServerError("DownloadActionsRunJobLogsWithIndex", func(err error) bool {
			return errors.Is(err, util.ErrNotExist)
		}, err)
	}
}

func Cancel(ctx *context_module.Context) {
	runIndex := getRunIndex(ctx)

	_, jobs := getRunJobs(ctx, runIndex, -1)
	if ctx.Written() {
		return
	}

	var updatedjobs []*actions_model.ActionRunJob

	if err := db.WithTx(ctx, func(ctx context.Context) error {
		cancelledJobs, err := actions_model.CancelJobs(ctx, jobs)
		if err != nil {
			return fmt.Errorf("cancel jobs: %w", err)
		}
		updatedjobs = append(updatedjobs, cancelledJobs...)
		return nil
	}); err != nil {
		ctx.ServerError("StopTask", err)
		return
	}

	actions_service.CreateCommitStatus(ctx, jobs...)
	actions_service.EmitJobsIfReadyByJobs(updatedjobs)

	for _, job := range updatedjobs {
		_ = job.LoadAttributes(ctx)
		notify_service.WorkflowJobStatusUpdate(ctx, job.Run.Repo, job.Run.TriggerUser, job, nil)
	}
	if len(updatedjobs) > 0 {
		job := updatedjobs[0]
		actions_service.NotifyWorkflowRunStatusUpdateWithReload(ctx, job)
	}
	ctx.JSONOK()
}

func Approve(ctx *context_module.Context) {
	runIndex := getRunIndex(ctx)

	current, jobs := getRunJobs(ctx, runIndex, -1)
	if ctx.Written() {
		return
	}
	run := current.Run
	doer := ctx.Doer

	var updatedjobs []*actions_model.ActionRunJob

	if err := db.WithTx(ctx, func(ctx context.Context) error {
		run.NeedApproval = false
		run.ApprovedBy = doer.ID
		if err := actions_model.UpdateRun(ctx, run, "need_approval", "approved_by"); err != nil {
			return err
		}
		for _, job := range jobs {
			blockJobByConcurrency, err := actions_model.ShouldBlockJobByConcurrency(ctx, job)
			if err != nil {
				if actions_model.IsErrUnevaluatedConcurrency(err) {
					continue
				}
				return err
			}
			if len(job.Needs) == 0 && job.Status.IsBlocked() && !blockJobByConcurrency {
				if err := actions_service.CancelJobsByJobConcurrency(ctx, job); err != nil {
					return fmt.Errorf("cancel jobs: %w", err)
				}
				job.Status = actions_model.StatusWaiting
				n, err := actions_model.UpdateRunJob(ctx, job, nil, "status")
				if err != nil {
					return err
				}
				if n > 0 {
					updatedjobs = append(updatedjobs, job)
				}
			}
		}
		return nil
	}); err != nil {
		ctx.ServerError("UpdateRunJob", err)
		return
	}

	actions_service.CreateCommitStatus(ctx, jobs...)

	if len(updatedjobs) > 0 {
		job := updatedjobs[0]
		actions_service.NotifyWorkflowRunStatusUpdateWithReload(ctx, job)
	}

	for _, job := range updatedjobs {
		_ = job.LoadAttributes(ctx)
		notify_service.WorkflowJobStatusUpdate(ctx, job.Run.Repo, job.Run.TriggerUser, job, nil)
	}

	ctx.JSONOK()
}

func Delete(ctx *context_module.Context) {
	runIndex := getRunIndex(ctx)
	repoID := ctx.Repo.Repository.ID

	run, err := actions_model.GetRunByIndex(ctx, repoID, runIndex)
	if err != nil {
		if errors.Is(err, util.ErrNotExist) {
			ctx.JSONErrorNotFound()
			return
		}
		ctx.ServerError("GetRunByIndex", err)
		return
	}

	if !run.Status.IsDone() {
		ctx.JSONError(ctx.Tr("actions.runs.not_done"))
		return
	}

	if err := actions_service.DeleteRun(ctx, run); err != nil {
		ctx.ServerError("DeleteRun", err)
		return
	}

	ctx.JSONOK()
}

// getRunJobs gets the jobs of runIndex, and returns jobs[jobIndex], jobs.
// Any error will be written to the ctx.
// It never returns a nil job of an empty jobs, if the jobIndex is out of range, it will be treated as 0.
func getRunJobs(ctx *context_module.Context, runIndex, jobIndex int64) (*actions_model.ActionRunJob, []*actions_model.ActionRunJob) {
	run, err := actions_model.GetRunByIndex(ctx, ctx.Repo.Repository.ID, runIndex)
	if err != nil {
		if errors.Is(err, util.ErrNotExist) {
			ctx.NotFound(nil)
			return nil, nil
		}
		ctx.ServerError("GetRunByIndex", err)
		return nil, nil
	}
	run.Repo = ctx.Repo.Repository
	jobs, err := actions_model.GetRunJobsByRunID(ctx, run.ID)
	if err != nil {
		ctx.ServerError("GetRunJobsByRunID", err)
		return nil, nil
	}
	if len(jobs) == 0 {
		ctx.NotFound(nil)
		return nil, nil
	}

	for _, v := range jobs {
		v.Run = run
	}

	if jobIndex >= 0 && jobIndex < int64(len(jobs)) {
		return jobs[jobIndex], jobs
	}
	return jobs[0], jobs
}

func ArtifactsDeleteView(ctx *context_module.Context) {
	runIndex := getRunIndex(ctx)
	artifactName := ctx.PathParam("artifact_name")

	run, err := actions_model.GetRunByIndex(ctx, ctx.Repo.Repository.ID, runIndex)
	if err != nil {
		ctx.NotFoundOrServerError("GetRunByIndex", func(err error) bool {
			return errors.Is(err, util.ErrNotExist)
		}, err)
		return
	}
	if err = actions_model.SetArtifactNeedDelete(ctx, run.ID, artifactName); err != nil {
		ctx.ServerError("SetArtifactNeedDelete", err)
		return
	}
	ctx.JSON(http.StatusOK, struct{}{})
}

func ArtifactsDownloadView(ctx *context_module.Context) {
	runIndex := getRunIndex(ctx)
	artifactName := ctx.PathParam("artifact_name")

	run, err := actions_model.GetRunByIndex(ctx, ctx.Repo.Repository.ID, runIndex)
	if err != nil {
		if errors.Is(err, util.ErrNotExist) {
			ctx.HTTPError(http.StatusNotFound, err.Error())
			return
		}
		ctx.ServerError("GetRunByIndex", err)
		return
	}

	artifacts, err := db.Find[actions_model.ActionArtifact](ctx, actions_model.FindArtifactsOptions{
		RunID:        run.ID,
		ArtifactName: artifactName,
	})
	if err != nil {
		ctx.ServerError("FindArtifacts", err)
		return
	}
	if len(artifacts) == 0 {
		ctx.HTTPError(http.StatusNotFound, "artifact not found")
		return
	}

	// if artifacts status is not uploaded-confirmed, treat it as not found
	for _, art := range artifacts {
		if art.Status != actions_model.ArtifactStatusUploadConfirmed {
			ctx.HTTPError(http.StatusNotFound, "artifact not found")
			return
		}
	}

	ctx.Resp.Header().Set("Content-Disposition", fmt.Sprintf("attachment; filename=%s.zip; filename*=UTF-8''%s.zip", url.PathEscape(artifactName), artifactName))

	if len(artifacts) == 1 && actions.IsArtifactV4(artifacts[0]) {
		err := actions.DownloadArtifactV4(ctx.Base, artifacts[0])
		if err != nil {
			ctx.ServerError("DownloadArtifactV4", err)
			return
		}
		return
	}

	// Artifacts using the v1-v3 backend are stored as multiple individual files per artifact on the backend
	// Those need to be zipped for download
	writer := zip.NewWriter(ctx.Resp)
	defer writer.Close()
	for _, art := range artifacts {
		f, err := storage.ActionsArtifacts.Open(art.StoragePath)
		if err != nil {
			ctx.ServerError("ActionsArtifacts.Open", err)
			return
		}

		var r io.ReadCloser
		if art.ContentEncoding == "gzip" {
			r, err = gzip.NewReader(f)
			if err != nil {
				ctx.ServerError("gzip.NewReader", err)
				return
			}
		} else {
			r = f
		}
		defer r.Close()

		w, err := writer.Create(art.ArtifactPath)
		if err != nil {
			ctx.ServerError("writer.Create", err)
			return
		}
		if _, err := io.Copy(w, r); err != nil {
			ctx.ServerError("io.Copy", err)
			return
		}
	}
}

func DisableWorkflowFile(ctx *context_module.Context) {
	disableOrEnableWorkflowFile(ctx, false)
}

func EnableWorkflowFile(ctx *context_module.Context) {
	disableOrEnableWorkflowFile(ctx, true)
}

func disableOrEnableWorkflowFile(ctx *context_module.Context, isEnable bool) {
	workflow := ctx.FormString("workflow")
	if len(workflow) == 0 {
		ctx.ServerError("workflow", nil)
		return
	}

	cfgUnit := ctx.Repo.Repository.MustGetUnit(ctx, unit.TypeActions)
	cfg := cfgUnit.ActionsConfig()

	if isEnable {
		cfg.EnableWorkflow(workflow)
	} else {
		cfg.DisableWorkflow(workflow)
	}

	if err := repo_model.UpdateRepoUnit(ctx, cfgUnit); err != nil {
		ctx.ServerError("UpdateRepoUnit", err)
		return
	}

	if isEnable {
		ctx.Flash.Success(ctx.Tr("actions.workflow.enable_success", workflow))
	} else {
		ctx.Flash.Success(ctx.Tr("actions.workflow.disable_success", workflow))
	}

	redirectURL := fmt.Sprintf("%s/actions?workflow=%s&actor=%s&status=%s", ctx.Repo.RepoLink, url.QueryEscape(workflow),
		url.QueryEscape(ctx.FormString("actor")), url.QueryEscape(ctx.FormString("status")))
	ctx.JSONRedirect(redirectURL)
}

func Run(ctx *context_module.Context) {
	redirectURL := fmt.Sprintf("%s/actions?workflow=%s&actor=%s&status=%s", ctx.Repo.RepoLink, url.QueryEscape(ctx.FormString("workflow")),
		url.QueryEscape(ctx.FormString("actor")), url.QueryEscape(ctx.FormString("status")))

	workflowID := ctx.FormString("workflow")
	if len(workflowID) == 0 {
		ctx.ServerError("workflow", nil)
		return
	}

	ref := ctx.FormString("ref")
	if len(ref) == 0 {
		ctx.ServerError("ref", nil)
		return
	}
	err := actions_service.DispatchActionWorkflow(ctx, ctx.Doer, ctx.Repo.Repository, ctx.Repo.GitRepo, workflowID, ref, func(workflowDispatch *model.WorkflowDispatch, inputs map[string]any) error {
		for name, config := range workflowDispatch.Inputs {
			value := ctx.Req.PostFormValue(name)
			if config.Type == "boolean" {
				inputs[name] = strconv.FormatBool(ctx.FormBool(name))
			} else if value != "" {
				inputs[name] = value
			} else {
				inputs[name] = config.Default
			}
		}
		return nil
	})
	if err != nil {
		if errLocale := util.ErrorAsLocale(err); errLocale != nil {
			ctx.Flash.Error(ctx.Tr(errLocale.TrKey, errLocale.TrArgs...))
			ctx.Redirect(redirectURL)
		} else {
			ctx.ServerError("DispatchActionWorkflow", err)
		}
		return
	}

	ctx.Flash.Success(ctx.Tr("actions.workflow.run_success", workflowID))
	ctx.Redirect(redirectURL)
}<|MERGE_RESOLUTION|>--- conflicted
+++ resolved
@@ -440,17 +440,13 @@
 			ctx.ServerError("GetVariablesOfRun", fmt.Errorf("get run %d variables: %w", run.ID, err))
 			return
 		}
-<<<<<<< HEAD
-=======
 
 		if err := run.LoadAttributes(ctx); err != nil {
 			ctx.ServerError("run.LoadAttributes", err)
 			return
 		}
 		notify_service.WorkflowRunStatusUpdate(ctx, run.Repo, run.TriggerUser, run)
-	}
->>>>>>> efc48c36
-
+	
 		if run.RawConcurrency != "" {
 			var rawConcurrency model.RawConcurrency
 			if err := yaml.Unmarshal([]byte(run.RawConcurrency), &rawConcurrency); err != nil {
