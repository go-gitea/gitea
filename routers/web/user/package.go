--- conflicted
+++ resolved
@@ -448,13 +448,10 @@
 			ctx.Flash.Success(ctx.Tr("packages.settings.delete.success"))
 		}
 
-<<<<<<< HEAD
 		if err := cleanup_service.PostPackageRemoval(ctx, ctx.Package.Descriptor); err != nil {
 			log.Error("PostPackageRemoval failed: %v", err)
 		}
 
-		ctx.Redirect(ctx.Package.Owner.HomeLink() + "/-/packages")
-=======
 		redirectURL := ctx.Package.Owner.HomeLink() + "/-/packages"
 		// redirect to the package if there are still versions available
 		if has, _ := packages_model.ExistVersion(ctx, &packages_model.PackageSearchOptions{PackageID: ctx.Package.Descriptor.Package.ID, IsInternal: util.OptionalBoolFalse}); has {
@@ -462,7 +459,6 @@
 		}
 
 		ctx.Redirect(redirectURL)
->>>>>>> d95102d6
 		return
 	}
 }
