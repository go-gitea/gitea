--- conflicted
+++ resolved
@@ -544,17 +544,11 @@
 		}
 	}
 
-<<<<<<< HEAD
 	serverKey := oauth2.DefaultSigningKey
 	clientKey := serverKey
 	if serverKey.IsSymmetric() {
 		var err error
-		clientKey, err = oauth2.CreateJWTSingingKey(serverKey.SigningMethod().Alg(), []byte(form.ClientSecret))
-=======
-	signingKey := oauth2.DefaultSigningKey
-	if signingKey.IsSymmetric() {
-		clientKey, err := oauth2.CreateJWTSigningKey(signingKey.SigningMethod().Alg(), []byte(form.ClientSecret))
->>>>>>> e37342db
+		clientKey, err = oauth2.CreateJWTSigningKey(serverKey.SigningMethod().Alg(), []byte(form.ClientSecret))
 		if err != nil {
 			handleAccessTokenError(ctx, AccessTokenError{
 				ErrorCode:        AccessTokenErrorCodeInvalidRequest,
