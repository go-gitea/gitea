--- conflicted
+++ resolved
@@ -37,17 +37,13 @@
 
 // DeleteWebhook response for delete webhook
 func DeleteWebhook(ctx *context.Context) {
-<<<<<<< HEAD
-	hook, err := webhook.GetWebhookByOwnerID(ctx.Doer.ID, ctx.FormInt64("id"))
+	hook, err := webhook.GetWebhookByOwnerID(ctx, ctx.Doer.ID, ctx.FormInt64("id"))
 	if err != nil {
 		ctx.ServerError("GetWebhookByOwnerID", err)
 		return
 	}
 
-	if err := webhook.DeleteWebhookByOwnerID(ctx.Doer.ID, hook.ID); err != nil {
-=======
-	if err := webhook.DeleteWebhookByOwnerID(ctx, ctx.Doer.ID, ctx.FormInt64("id")); err != nil {
->>>>>>> 966dcb99
+	if err := webhook.DeleteWebhookByOwnerID(ctx, ctx.Doer.ID, hook.ID); err != nil {
 		ctx.Flash.Error("DeleteWebhookByOwnerID: " + err.Error())
 	} else {
 		audit.Record(audit.UserWebhookRemove, ctx.Doer, ctx.Doer, hook, "Removed webhook %s.", hook.URL)
