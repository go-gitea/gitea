--- conflicted
+++ resolved
@@ -37,9 +37,7 @@
 
 // DeleteWebhook response for delete webhook
 func DeleteWebhook(ctx *context.Context) {
-	defer ctx.JSON(http.StatusOK, map[string]any{
-		"redirect": setting.AppSubURL + "/user/settings/hooks",
-	})
+	defer ctx.JSONRedirect(setting.AppSubURL + "/user/settings/hooks")
 
 	hook, err := webhook.GetWebhookByOwnerID(ctx.Doer.ID, ctx.FormInt64("id"))
 	if err != nil {
@@ -54,9 +52,4 @@
 
 		ctx.Flash.Success(ctx.Tr("repo.settings.webhook_deletion_success"))
 	}
-<<<<<<< HEAD
-=======
-
-	ctx.JSONRedirect(setting.AppSubURL + "/user/settings/hooks")
->>>>>>> c1c83dba
 }