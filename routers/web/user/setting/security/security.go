// Copyright 2014 The Gogs Authors. All rights reserved.
// Copyright 2018 The Gitea Authors. All rights reserved.
// SPDX-License-Identifier: MIT

package security

import (
	"net/http"

	auth_model "code.gitea.io/gitea/models/auth"
	user_model "code.gitea.io/gitea/models/user"
	"code.gitea.io/gitea/modules/base"
	"code.gitea.io/gitea/modules/context"
	"code.gitea.io/gitea/modules/setting"
	"code.gitea.io/gitea/services/audit"
	"code.gitea.io/gitea/services/auth/source/oauth2"
)

const (
	tplSettingsSecurity    base.TplName = "user/settings/security/security"
	tplSettingsTwofaEnroll base.TplName = "user/settings/security/twofa_enroll"
)

// Security render change user's password page and 2FA
func Security(ctx *context.Context) {
	ctx.Data["Title"] = ctx.Tr("settings.security")
	ctx.Data["PageIsSettingsSecurity"] = true

	if ctx.FormString("openid.return_to") != "" {
		settingsOpenIDVerify(ctx)
		return
	}

	loadSecurityData(ctx)

	ctx.HTML(http.StatusOK, tplSettingsSecurity)
}

// DeleteAccountLink delete a single account link
func DeleteAccountLink(ctx *context.Context) {
	defer ctx.JSON(http.StatusOK, map[string]any{
		"redirect": setting.AppSubURL + "/user/settings/security",
	})

	elu := &user_model.ExternalLoginUser{UserID: ctx.Doer.ID, LoginSourceID: ctx.FormInt64("id")}
	if has, err := user_model.GetExternalLogin(elu); err != nil || !has {
		if !has {
			err = user_model.ErrExternalLoginUserNotExist{UserID: elu.UserID, LoginSourceID: elu.LoginSourceID}
		}
		ctx.Flash.Error("RemoveAccountLink: " + err.Error())
		return
	}

<<<<<<< HEAD
	if _, err := user_model.RemoveAccountLink(ctx.Doer, elu.LoginSourceID); err != nil {
		ctx.Flash.Error("RemoveAccountLink: " + err.Error())
		return
	}

	audit.Record(audit.UserExternalLoginRemove, ctx.Doer, ctx.Doer, elu, "Removed external login %s for user %s.", elu.ExternalID, ctx.Doer.Name)

	ctx.Flash.Success(ctx.Tr("settings.remove_account_link_success"))
=======
	ctx.JSONRedirect(setting.AppSubURL + "/user/settings/security")
>>>>>>> c1c83dba
}

func loadSecurityData(ctx *context.Context) {
	enrolled, err := auth_model.HasTwoFactorByUID(ctx.Doer.ID)
	if err != nil {
		ctx.ServerError("SettingsTwoFactor", err)
		return
	}
	ctx.Data["TOTPEnrolled"] = enrolled

	credentials, err := auth_model.GetWebAuthnCredentialsByUID(ctx.Doer.ID)
	if err != nil {
		ctx.ServerError("GetWebAuthnCredentialsByUID", err)
		return
	}
	ctx.Data["WebAuthnCredentials"] = credentials

	tokens, err := auth_model.ListAccessTokens(auth_model.ListAccessTokensOptions{UserID: ctx.Doer.ID})
	if err != nil {
		ctx.ServerError("ListAccessTokens", err)
		return
	}
	ctx.Data["Tokens"] = tokens

	accountLinks, err := user_model.ListAccountLinks(ctx.Doer)
	if err != nil {
		ctx.ServerError("ListAccountLinks", err)
		return
	}

	// map the provider display name with the AuthSource
	sources := make(map[*auth_model.Source]string)
	for _, externalAccount := range accountLinks {
		if authSource, err := auth_model.GetSourceByID(externalAccount.LoginSourceID); err == nil {
			var providerDisplayName string

			type DisplayNamed interface {
				DisplayName() string
			}

			type Named interface {
				Name() string
			}

			if displayNamed, ok := authSource.Cfg.(DisplayNamed); ok {
				providerDisplayName = displayNamed.DisplayName()
			} else if named, ok := authSource.Cfg.(Named); ok {
				providerDisplayName = named.Name()
			} else {
				providerDisplayName = authSource.Name
			}
			sources[authSource] = providerDisplayName
		}
	}
	ctx.Data["AccountLinks"] = sources

	orderedOAuth2Names, oauth2Providers, err := oauth2.GetActiveOAuth2Providers()
	if err != nil {
		ctx.ServerError("GetActiveOAuth2Providers", err)
		return
	}
	ctx.Data["OrderedOAuth2Names"] = orderedOAuth2Names
	ctx.Data["OAuth2Providers"] = oauth2Providers

	openid, err := user_model.GetUserOpenIDs(ctx.Doer.ID)
	if err != nil {
		ctx.ServerError("GetUserOpenIDs", err)
		return
	}
	ctx.Data["OpenIDs"] = openid
}<|MERGE_RESOLUTION|>--- conflicted
+++ resolved
@@ -38,9 +38,7 @@
 
 // DeleteAccountLink delete a single account link
 func DeleteAccountLink(ctx *context.Context) {
-	defer ctx.JSON(http.StatusOK, map[string]any{
-		"redirect": setting.AppSubURL + "/user/settings/security",
-	})
+	defer ctx.JSONRedirect(setting.AppSubURL + "/user/settings/security")
 
 	elu := &user_model.ExternalLoginUser{UserID: ctx.Doer.ID, LoginSourceID: ctx.FormInt64("id")}
 	if has, err := user_model.GetExternalLogin(elu); err != nil || !has {
@@ -51,7 +49,6 @@
 		return
 	}
 
-<<<<<<< HEAD
 	if _, err := user_model.RemoveAccountLink(ctx.Doer, elu.LoginSourceID); err != nil {
 		ctx.Flash.Error("RemoveAccountLink: " + err.Error())
 		return
@@ -60,9 +57,6 @@
 	audit.Record(audit.UserExternalLoginRemove, ctx.Doer, ctx.Doer, elu, "Removed external login %s for user %s.", elu.ExternalID, ctx.Doer.Name)
 
 	ctx.Flash.Success(ctx.Tr("settings.remove_account_link_success"))
-=======
-	ctx.JSONRedirect(setting.AppSubURL + "/user/settings/security")
->>>>>>> c1c83dba
 }
 
 func loadSecurityData(ctx *context.Context) {
