--- conflicted
+++ resolved
@@ -13,11 +13,8 @@
 	"code.gitea.io/gitea/modules/base"
 	"code.gitea.io/gitea/modules/context"
 	"code.gitea.io/gitea/modules/setting"
-<<<<<<< HEAD
+	"code.gitea.io/gitea/modules/util"
 	"code.gitea.io/gitea/services/audit"
-=======
-	"code.gitea.io/gitea/modules/util"
->>>>>>> 966dcb99
 	"code.gitea.io/gitea/services/auth/source/oauth2"
 )
 
@@ -43,27 +40,16 @@
 
 // DeleteAccountLink delete a single account link
 func DeleteAccountLink(ctx *context.Context) {
-<<<<<<< HEAD
 	elu := &user_model.ExternalLoginUser{UserID: ctx.Doer.ID, LoginSourceID: ctx.FormInt64("id")}
-	if has, err := user_model.GetExternalLogin(elu); err != nil || !has {
+	if has, err := user_model.GetExternalLogin(ctx, elu); err != nil || !has {
 		if !has {
 			err = user_model.ErrExternalLoginUserNotExist{UserID: elu.UserID, LoginSourceID: elu.LoginSourceID}
-=======
-	id := ctx.FormInt64("id")
-	if id <= 0 {
-		ctx.Flash.Error("Account link id is not given")
-	} else {
-		if _, err := user_model.RemoveAccountLink(ctx, ctx.Doer, id); err != nil {
-			ctx.Flash.Error("RemoveAccountLink: " + err.Error())
-		} else {
-			ctx.Flash.Success(ctx.Tr("settings.remove_account_link_success"))
->>>>>>> 966dcb99
 		}
 		ctx.ServerError("RemoveAccountLink", err)
 		return
 	}
 
-	if _, err := user_model.RemoveAccountLink(ctx.Doer, elu.LoginSourceID); err != nil {
+	if _, err := user_model.RemoveAccountLink(ctx, ctx.Doer, elu.LoginSourceID); err != nil {
 		ctx.Flash.Error("RemoveAccountLink: " + err.Error())
 		return
 	} else {
