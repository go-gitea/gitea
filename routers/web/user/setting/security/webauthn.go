--- conflicted
+++ resolved
@@ -100,11 +100,7 @@
 	}
 
 	// Create the credential
-<<<<<<< HEAD
-	dbCred, err = auth.CreateCredential(ctx.Doer.ID, name, cred)
-=======
-	_, err = auth.CreateCredential(ctx, ctx.Doer.ID, name, cred)
->>>>>>> c766140d
+	dbCred, err = auth.CreateCredential(ctx, ctx.Doer.ID, name, cred)
 	if err != nil {
 		ctx.ServerError("CreateCredential", err)
 		return
@@ -119,18 +115,14 @@
 // WebauthnDelete deletes an security key by id
 func WebauthnDelete(ctx *context.Context) {
 	form := web.GetForm(ctx).(*forms.WebauthnDeleteForm)
-<<<<<<< HEAD
 
-	cred, err := auth.GetWebAuthnCredentialByID(form.ID)
+	cred, err := auth.GetWebAuthnCredentialByID(ctx, form.ID)
 	if err != nil {
-=======
-	if _, err := auth.DeleteCredential(ctx, form.ID, ctx.Doer.ID); err != nil {
->>>>>>> c766140d
 		ctx.ServerError("GetWebAuthnCredentialByID", err)
 		return
 	}
 
-	if ok, err := auth.DeleteCredential(form.ID, ctx.Doer.ID); err != nil {
+	if ok, err := auth.DeleteCredential(ctx, form.ID, ctx.Doer.ID); err != nil {
 		ctx.ServerError("DeleteCredential", err)
 		return
 	} else if ok {
