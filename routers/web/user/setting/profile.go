--- conflicted
+++ resolved
@@ -49,18 +49,8 @@
 }
 
 // HandleUsernameChange handle username changes from user settings and admin interface
-<<<<<<< HEAD
 func HandleUsernameChange(ctx *context.Context, doer, user *user_model.User, newName string) error {
-	// Non-local users are not allowed to change their username.
-	if !user.IsLocal() {
-		ctx.Flash.Error(ctx.Tr("form.username_change_not_local_user"))
-		return fmt.Errorf(ctx.Tr("form.username_change_not_local_user"))
-	}
-
-=======
-func HandleUsernameChange(ctx *context.Context, user *user_model.User, newName string) error {
 	oldName := user.Name
->>>>>>> 922c83ee
 	// rename user
 	if err := user_service.RenameUser(ctx, doer, user, newName); err != nil {
 		switch {
