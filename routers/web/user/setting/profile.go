// Copyright 2014 The Gogs Authors. All rights reserved.
// Copyright 2018 The Gitea Authors. All rights reserved.
// SPDX-License-Identifier: MIT

package setting

import (
	"errors"
	"fmt"
	"io"
	"math/big"
	"net/http"
	"os"
	"path/filepath"
	"strings"

	"code.gitea.io/gitea/models/avatars"
	"code.gitea.io/gitea/models/db"
	"code.gitea.io/gitea/models/organization"
	repo_model "code.gitea.io/gitea/models/repo"
	user_model "code.gitea.io/gitea/models/user"
	"code.gitea.io/gitea/modules/base"
	"code.gitea.io/gitea/modules/log"
	"code.gitea.io/gitea/modules/optional"
	"code.gitea.io/gitea/modules/setting"
	"code.gitea.io/gitea/modules/translation"
	"code.gitea.io/gitea/modules/typesniffer"
	"code.gitea.io/gitea/modules/util"
	"code.gitea.io/gitea/modules/web"
	"code.gitea.io/gitea/modules/web/middleware"
	"code.gitea.io/gitea/services/context"
	"code.gitea.io/gitea/services/forms"
	user_service "code.gitea.io/gitea/services/user"
	"code.gitea.io/gitea/services/webtheme"
)

const (
	tplSettingsProfile      base.TplName = "user/settings/profile"
	tplSettingsAppearance   base.TplName = "user/settings/appearance"
	tplSettingsOrganization base.TplName = "user/settings/organization"
	tplSettingsRepositories base.TplName = "user/settings/repos"
)

// Profile render user's profile page
func Profile(ctx *context.Context) {
	ctx.Data["Title"] = ctx.Tr("settings.profile")
	ctx.Data["PageIsSettingsProfile"] = true
	ctx.Data["AllowedUserVisibilityModes"] = setting.Service.AllowedUserVisibilityModesSlice.ToVisibleTypeSlice()
	ctx.Data["DisableGravatar"] = setting.Config().Picture.DisableGravatar.Value(ctx)

	ctx.Data["UserDisabledFeatures"] = user_model.DisabledFeaturesWithLoginType(ctx.Doer)

	ctx.HTML(http.StatusOK, tplSettingsProfile)
}

// ProfilePost response for change user's profile
func ProfilePost(ctx *context.Context) {
	ctx.Data["Title"] = ctx.Tr("settings")
	ctx.Data["PageIsSettingsProfile"] = true
	ctx.Data["AllowedUserVisibilityModes"] = setting.Service.AllowedUserVisibilityModesSlice.ToVisibleTypeSlice()
	ctx.Data["DisableGravatar"] = setting.Config().Picture.DisableGravatar.Value(ctx)
	ctx.Data["UserDisabledFeatures"] = user_model.DisabledFeaturesWithLoginType(ctx.Doer)

	if ctx.HasError() {
		ctx.HTML(http.StatusOK, tplSettingsProfile)
		return
	}

	form := web.GetForm(ctx).(*forms.UpdateProfileForm)

	if form.Name != "" {
<<<<<<< HEAD
		if err := user_service.RenameUser(ctx, ctx.Doer, ctx.Doer, form.Name); err != nil {
=======
		if user_model.IsFeatureDisabledWithLoginType(ctx.Doer, setting.UserFeatureChangeUsername) {
			ctx.Flash.Error(ctx.Tr("user.form.change_username_disabled"))
			ctx.Redirect(setting.AppSubURL + "/user/settings")
			return
		}
		if err := user_service.RenameUser(ctx, ctx.Doer, form.Name); err != nil {
>>>>>>> 171edfc7
			switch {
			case user_model.IsErrUserIsNotLocal(err):
				ctx.Flash.Error(ctx.Tr("form.username_change_not_local_user"))
			case user_model.IsErrUserAlreadyExist(err):
				ctx.Flash.Error(ctx.Tr("form.username_been_taken"))
			case db.IsErrNameReserved(err):
				ctx.Flash.Error(ctx.Tr("user.form.name_reserved", form.Name))
			case db.IsErrNamePatternNotAllowed(err):
				ctx.Flash.Error(ctx.Tr("user.form.name_pattern_not_allowed", form.Name))
			case db.IsErrNameCharsNotAllowed(err):
				ctx.Flash.Error(ctx.Tr("user.form.name_chars_not_allowed", form.Name))
			default:
				ctx.ServerError("RenameUser", err)
				return
			}
			ctx.Redirect(setting.AppSubURL + "/user/settings")
			return
		}
	}

	opts := &user_service.UpdateOptions{
		KeepEmailPrivate:    optional.Some(form.KeepEmailPrivate),
		Description:         optional.Some(form.Description),
		Website:             optional.Some(form.Website),
		Location:            optional.Some(form.Location),
		Visibility:          optional.Some(form.Visibility),
		KeepActivityPrivate: optional.Some(form.KeepActivityPrivate),
	}
<<<<<<< HEAD
	if err := user_service.UpdateUser(ctx, ctx.Doer, ctx.Doer, opts); err != nil {
=======

	if form.FullName != "" {
		if user_model.IsFeatureDisabledWithLoginType(ctx.Doer, setting.UserFeatureChangeFullName) {
			ctx.Flash.Error(ctx.Tr("user.form.change_full_name_disabled"))
			ctx.Redirect(setting.AppSubURL + "/user/settings")
			return
		}
		opts.FullName = optional.Some(form.FullName)
	}

	if err := user_service.UpdateUser(ctx, ctx.Doer, opts); err != nil {
>>>>>>> 171edfc7
		ctx.ServerError("UpdateUser", err)
		return
	}

	ctx.Flash.Success(ctx.Tr("settings.update_profile_success"))
	ctx.Redirect(setting.AppSubURL + "/user/settings")
}

// UpdateAvatarSetting update user's avatar
// FIXME: limit size.
func UpdateAvatarSetting(ctx *context.Context, form *forms.AvatarForm, ctxUser *user_model.User) error {
	ctxUser.UseCustomAvatar = form.Source == forms.AvatarLocal
	if len(form.Gravatar) > 0 {
		if form.Avatar != nil {
			ctxUser.Avatar = avatars.HashEmail(form.Gravatar)
		} else {
			ctxUser.Avatar = ""
		}
		ctxUser.AvatarEmail = form.Gravatar
	}

	if form.Avatar != nil && form.Avatar.Filename != "" {
		fr, err := form.Avatar.Open()
		if err != nil {
			return fmt.Errorf("Avatar.Open: %w", err)
		}
		defer fr.Close()

		if form.Avatar.Size > setting.Avatar.MaxFileSize {
			return errors.New(ctx.Locale.TrString("settings.uploaded_avatar_is_too_big", form.Avatar.Size/1024, setting.Avatar.MaxFileSize/1024))
		}

		data, err := io.ReadAll(fr)
		if err != nil {
			return fmt.Errorf("io.ReadAll: %w", err)
		}

		st := typesniffer.DetectContentType(data)
		if !(st.IsImage() && !st.IsSvgImage()) {
			return errors.New(ctx.Locale.TrString("settings.uploaded_avatar_not_a_image"))
		}
		if err = user_service.UploadAvatar(ctx, ctxUser, data); err != nil {
			return fmt.Errorf("UploadAvatar: %w", err)
		}
	} else if ctxUser.UseCustomAvatar && ctxUser.Avatar == "" {
		// No avatar is uploaded but setting has been changed to enable,
		// generate a random one when needed.
		if err := user_model.GenerateRandomAvatar(ctx, ctxUser); err != nil {
			log.Error("GenerateRandomAvatar[%d]: %v", ctxUser.ID, err)
		}
	}

	if err := user_model.UpdateUserCols(ctx, ctxUser, "avatar", "avatar_email", "use_custom_avatar"); err != nil {
		return fmt.Errorf("UpdateUserCols: %w", err)
	}

	return nil
}

// AvatarPost response for change user's avatar request
func AvatarPost(ctx *context.Context) {
	form := web.GetForm(ctx).(*forms.AvatarForm)
	if err := UpdateAvatarSetting(ctx, form, ctx.Doer); err != nil {
		ctx.Flash.Error(err.Error())
	} else {
		ctx.Flash.Success(ctx.Tr("settings.update_avatar_success"))
	}

	ctx.Redirect(setting.AppSubURL + "/user/settings")
}

// DeleteAvatar render delete avatar page
func DeleteAvatar(ctx *context.Context) {
	if err := user_service.DeleteAvatar(ctx, ctx.Doer); err != nil {
		ctx.Flash.Error(err.Error())
	}

	ctx.JSONRedirect(setting.AppSubURL + "/user/settings")
}

// Organization render all the organization of the user
func Organization(ctx *context.Context) {
	ctx.Data["Title"] = ctx.Tr("settings.organization")
	ctx.Data["PageIsSettingsOrganization"] = true
	ctx.Data["UserDisabledFeatures"] = user_model.DisabledFeaturesWithLoginType(ctx.Doer)

	opts := organization.FindOrgOptions{
		ListOptions: db.ListOptions{
			PageSize: setting.UI.Admin.UserPagingNum,
			Page:     ctx.FormInt("page"),
		},
		UserID:         ctx.Doer.ID,
		IncludePrivate: ctx.IsSigned,
	}

	if opts.Page <= 0 {
		opts.Page = 1
	}

	orgs, total, err := db.FindAndCount[organization.Organization](ctx, opts)
	if err != nil {
		ctx.ServerError("FindOrgs", err)
		return
	}

	ctx.Data["Orgs"] = orgs
	pager := context.NewPagination(int(total), opts.PageSize, opts.Page, 5)
	pager.SetDefaultParams(ctx)
	ctx.Data["Page"] = pager
	ctx.HTML(http.StatusOK, tplSettingsOrganization)
}

// Repos display a list of all repositories of the user
func Repos(ctx *context.Context) {
	ctx.Data["Title"] = ctx.Tr("settings.repos")
	ctx.Data["PageIsSettingsRepos"] = true
	ctx.Data["UserDisabledFeatures"] = user_model.DisabledFeaturesWithLoginType(ctx.Doer)
	ctx.Data["allowAdopt"] = ctx.IsUserSiteAdmin() || setting.Repository.AllowAdoptionOfUnadoptedRepositories
	ctx.Data["allowDelete"] = ctx.IsUserSiteAdmin() || setting.Repository.AllowDeleteOfUnadoptedRepositories

	opts := db.ListOptions{
		PageSize: setting.UI.Admin.UserPagingNum,
		Page:     ctx.FormInt("page"),
	}

	if opts.Page <= 0 {
		opts.Page = 1
	}
	start := (opts.Page - 1) * opts.PageSize
	end := start + opts.PageSize

	adoptOrDelete := ctx.IsUserSiteAdmin() || (setting.Repository.AllowAdoptionOfUnadoptedRepositories && setting.Repository.AllowDeleteOfUnadoptedRepositories)

	ctxUser := ctx.Doer
	count := 0

	if adoptOrDelete {
		repoNames := make([]string, 0, setting.UI.Admin.UserPagingNum)
		repos := map[string]*repo_model.Repository{}
		// We're going to iterate by pagesize.
		root := user_model.UserPath(ctxUser.Name)
		if err := filepath.WalkDir(root, func(path string, d os.DirEntry, err error) error {
			if err != nil {
				if os.IsNotExist(err) {
					return nil
				}
				return err
			}
			if !d.IsDir() || path == root {
				return nil
			}
			name := d.Name()
			if !strings.HasSuffix(name, ".git") {
				return filepath.SkipDir
			}
			name = name[:len(name)-4]
			if repo_model.IsUsableRepoName(name) != nil || strings.ToLower(name) != name {
				return filepath.SkipDir
			}
			if count >= start && count < end {
				repoNames = append(repoNames, name)
			}
			count++
			return filepath.SkipDir
		}); err != nil {
			ctx.ServerError("filepath.WalkDir", err)
			return
		}

		userRepos, _, err := repo_model.GetUserRepositories(ctx, &repo_model.SearchRepoOptions{
			Actor:   ctxUser,
			Private: true,
			ListOptions: db.ListOptions{
				Page:     1,
				PageSize: setting.UI.Admin.UserPagingNum,
			},
			LowerNames: repoNames,
		})
		if err != nil {
			ctx.ServerError("GetUserRepositories", err)
			return
		}
		for _, repo := range userRepos {
			if repo.IsFork {
				if err := repo.GetBaseRepo(ctx); err != nil {
					ctx.ServerError("GetBaseRepo", err)
					return
				}
			}
			repos[repo.LowerName] = repo
		}
		ctx.Data["Dirs"] = repoNames
		ctx.Data["ReposMap"] = repos
	} else {
		repos, count64, err := repo_model.GetUserRepositories(ctx, &repo_model.SearchRepoOptions{Actor: ctxUser, Private: true, ListOptions: opts})
		if err != nil {
			ctx.ServerError("GetUserRepositories", err)
			return
		}
		count = int(count64)

		for i := range repos {
			if repos[i].IsFork {
				if err := repos[i].GetBaseRepo(ctx); err != nil {
					ctx.ServerError("GetBaseRepo", err)
					return
				}
			}
		}

		ctx.Data["Repos"] = repos
	}
	ctx.Data["ContextUser"] = ctxUser
	pager := context.NewPagination(count, opts.PageSize, opts.Page, 5)
	pager.SetDefaultParams(ctx)
	ctx.Data["Page"] = pager
	ctx.HTML(http.StatusOK, tplSettingsRepositories)
}

// Appearance render user's appearance settings
func Appearance(ctx *context.Context) {
	ctx.Data["Title"] = ctx.Tr("settings.appearance")
	ctx.Data["PageIsSettingsAppearance"] = true

	allThemes := webtheme.GetAvailableThemes()
	if webtheme.IsThemeAvailable(setting.UI.DefaultTheme) {
		allThemes = util.SliceRemoveAll(allThemes, setting.UI.DefaultTheme)
		allThemes = append([]string{setting.UI.DefaultTheme}, allThemes...) // move the default theme to the top
	}
	ctx.Data["AllThemes"] = allThemes
	ctx.Data["UserDisabledFeatures"] = user_model.DisabledFeaturesWithLoginType(ctx.Doer)

	var hiddenCommentTypes *big.Int
	val, err := user_model.GetUserSetting(ctx, ctx.Doer.ID, user_model.SettingsKeyHiddenCommentTypes)
	if err != nil {
		ctx.ServerError("GetUserSetting", err)
		return
	}
	hiddenCommentTypes, _ = new(big.Int).SetString(val, 10) // we can safely ignore the failed conversion here

	ctx.Data["IsCommentTypeGroupChecked"] = func(commentTypeGroup string) bool {
		return forms.IsUserHiddenCommentTypeGroupChecked(commentTypeGroup, hiddenCommentTypes)
	}

	ctx.HTML(http.StatusOK, tplSettingsAppearance)
}

// UpdateUIThemePost is used to update users' specific theme
func UpdateUIThemePost(ctx *context.Context) {
	form := web.GetForm(ctx).(*forms.UpdateThemeForm)
	ctx.Data["Title"] = ctx.Tr("settings")
	ctx.Data["PageIsSettingsAppearance"] = true

	if ctx.HasError() {
		ctx.Flash.Error(ctx.GetErrMsg())
		ctx.Redirect(setting.AppSubURL + "/user/settings/appearance")
		return
	}

	if !webtheme.IsThemeAvailable(form.Theme) {
		ctx.Flash.Error(ctx.Tr("settings.theme_update_error"))
		ctx.Redirect(setting.AppSubURL + "/user/settings/appearance")
		return
	}

	opts := &user_service.UpdateOptions{
		Theme: optional.Some(form.Theme),
	}
	if err := user_service.UpdateUser(ctx, ctx.Doer, ctx.Doer, opts); err != nil {
		ctx.Flash.Error(ctx.Tr("settings.theme_update_error"))
	} else {
		ctx.Flash.Success(ctx.Tr("settings.theme_update_success"))
	}

	ctx.Redirect(setting.AppSubURL + "/user/settings/appearance")
}

// UpdateUserLang update a user's language
func UpdateUserLang(ctx *context.Context) {
	form := web.GetForm(ctx).(*forms.UpdateLanguageForm)
	ctx.Data["Title"] = ctx.Tr("settings")
	ctx.Data["PageIsSettingsAppearance"] = true

	if form.Language != "" {
		if !util.SliceContainsString(setting.Langs, form.Language) {
			ctx.Flash.Error(ctx.Tr("settings.update_language_not_found", form.Language))
			ctx.Redirect(setting.AppSubURL + "/user/settings/appearance")
			return
		}
	}

	opts := &user_service.UpdateOptions{
		Language: optional.Some(form.Language),
	}
	if err := user_service.UpdateUser(ctx, ctx.Doer, ctx.Doer, opts); err != nil {
		ctx.ServerError("UpdateUser", err)
		return
	}

	// Update the language to the one we just set
	middleware.SetLocaleCookie(ctx.Resp, ctx.Doer.Language, 0)

	log.Trace("User settings updated: %s", ctx.Doer.Name)
	ctx.Flash.Success(translation.NewLocale(ctx.Doer.Language).TrString("settings.update_language_success"))
	ctx.Redirect(setting.AppSubURL + "/user/settings/appearance")
}

// UpdateUserHiddenComments update a user's shown comment types
func UpdateUserHiddenComments(ctx *context.Context) {
	err := user_model.SetUserSetting(ctx, ctx.Doer.ID, user_model.SettingsKeyHiddenCommentTypes, forms.UserHiddenCommentTypesFromRequest(ctx).String())
	if err != nil {
		ctx.ServerError("SetUserSetting", err)
		return
	}

	log.Trace("User settings updated: %s", ctx.Doer.Name)
	ctx.Flash.Success(ctx.Tr("settings.saved_successfully"))
	ctx.Redirect(setting.AppSubURL + "/user/settings/appearance")
}<|MERGE_RESOLUTION|>--- conflicted
+++ resolved
@@ -69,16 +69,12 @@
 	form := web.GetForm(ctx).(*forms.UpdateProfileForm)
 
 	if form.Name != "" {
-<<<<<<< HEAD
-		if err := user_service.RenameUser(ctx, ctx.Doer, ctx.Doer, form.Name); err != nil {
-=======
 		if user_model.IsFeatureDisabledWithLoginType(ctx.Doer, setting.UserFeatureChangeUsername) {
 			ctx.Flash.Error(ctx.Tr("user.form.change_username_disabled"))
 			ctx.Redirect(setting.AppSubURL + "/user/settings")
 			return
 		}
-		if err := user_service.RenameUser(ctx, ctx.Doer, form.Name); err != nil {
->>>>>>> 171edfc7
+		if err := user_service.RenameUser(ctx, ctx.Doer, ctx.Doer, form.Name); err != nil {
 			switch {
 			case user_model.IsErrUserIsNotLocal(err):
 				ctx.Flash.Error(ctx.Tr("form.username_change_not_local_user"))
@@ -107,9 +103,6 @@
 		Visibility:          optional.Some(form.Visibility),
 		KeepActivityPrivate: optional.Some(form.KeepActivityPrivate),
 	}
-<<<<<<< HEAD
-	if err := user_service.UpdateUser(ctx, ctx.Doer, ctx.Doer, opts); err != nil {
-=======
 
 	if form.FullName != "" {
 		if user_model.IsFeatureDisabledWithLoginType(ctx.Doer, setting.UserFeatureChangeFullName) {
@@ -120,8 +113,7 @@
 		opts.FullName = optional.Some(form.FullName)
 	}
 
-	if err := user_service.UpdateUser(ctx, ctx.Doer, opts); err != nil {
->>>>>>> 171edfc7
+	if err := user_service.UpdateUser(ctx, ctx.Doer, ctx.Doer, opts); err != nil {
 		ctx.ServerError("UpdateUser", err)
 		return
 	}
