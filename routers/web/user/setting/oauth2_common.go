--- conflicted
+++ resolved
@@ -62,13 +62,8 @@
 	// TODO validate redirect URI
 	app, err := auth.CreateOAuth2Application(ctx, auth.CreateOAuth2ApplicationOptions{
 		Name:               form.Name,
-<<<<<<< HEAD
-		RedirectURIs:       []string{form.RedirectURI},
+		RedirectURIs:       util.SplitTrimSpace(form.RedirectURIs, "\n"),
 		UserID:             oa.ownerID(),
-=======
-		RedirectURIs:       util.SplitTrimSpace(form.RedirectURIs, "\n"),
-		UserID:             oa.OwnerID,
->>>>>>> d8e45608
 		ConfidentialClient: form.ConfidentialClient,
 	})
 	if err != nil {
@@ -121,13 +116,8 @@
 	app, err := auth.UpdateOAuth2Application(auth.UpdateOAuth2ApplicationOptions{
 		ID:                 ctx.ParamsInt64("id"),
 		Name:               form.Name,
-<<<<<<< HEAD
-		RedirectURIs:       []string{form.RedirectURI},
+		RedirectURIs:       util.SplitTrimSpace(form.RedirectURIs, "\n"),
 		UserID:             oa.ownerID(),
-=======
-		RedirectURIs:       util.SplitTrimSpace(form.RedirectURIs, "\n"),
-		UserID:             oa.OwnerID,
->>>>>>> d8e45608
 		ConfidentialClient: form.ConfidentialClient,
 	})
 	if err != nil {
