// Copyright 2019 The Gitea Authors. All rights reserved.
// SPDX-License-Identifier: MIT

package setting

import (
	"errors"
	"fmt"
	"net/http"

	"code.gitea.io/gitea/models/auth"
	user_model "code.gitea.io/gitea/models/user"
	"code.gitea.io/gitea/modules/base"
	"code.gitea.io/gitea/modules/util"
	"code.gitea.io/gitea/modules/web"
	shared_user "code.gitea.io/gitea/routers/web/shared/user"
	"code.gitea.io/gitea/services/audit"
	"code.gitea.io/gitea/services/context"
	"code.gitea.io/gitea/services/forms"
)

type OAuth2CommonHandlers struct {
	Doer               *user_model.User
	Owner              *user_model.User // nil for instance-wide, otherwise Org or User
	BasePathList       string           // the base URL for the application list page, eg: "/user/setting/applications"
	BasePathEditPrefix string           // the base URL for the application edit page, will be appended with app id, eg: "/user/setting/applications/oauth2"
	TplAppEdit         base.TplName     // the template for the application edit page
}

func (oa *OAuth2CommonHandlers) ownerID() int64 {
	if oa.Owner != nil {
		return oa.Owner.ID
	}
	return 0
}

func (oa *OAuth2CommonHandlers) renderEditPage(ctx *context.Context) {
	app := ctx.Data["App"].(*auth.OAuth2Application)
	ctx.Data["FormActionPath"] = fmt.Sprintf("%s/%d", oa.BasePathEditPrefix, app.ID)

	if ctx.ContextUser != nil && ctx.ContextUser.IsOrganization() {
		if err := shared_user.LoadHeaderCount(ctx); err != nil {
			ctx.ServerError("LoadHeaderCount", err)
			return
		}
	}

	ctx.HTML(http.StatusOK, oa.TplAppEdit)
}

// AddApp adds an oauth2 application
func (oa *OAuth2CommonHandlers) AddApp(ctx *context.Context) {
	form := web.GetForm(ctx).(*forms.EditOAuth2ApplicationForm)
	if ctx.HasError() {
		ctx.Flash.Error(ctx.GetErrMsg())
		// go to the application list page
		ctx.Redirect(oa.BasePathList)
		return
	}

	// TODO validate redirect URI
	app, err := auth.CreateOAuth2Application(ctx, auth.CreateOAuth2ApplicationOptions{
		Name:               form.Name,
		RedirectURIs:       util.SplitTrimSpace(form.RedirectURIs, "\n"),
		UserID:             oa.ownerID(),
		ConfidentialClient: form.ConfidentialClient,
	})
	if err != nil {
		ctx.ServerError("CreateOAuth2Application", err)
		return
	}

	audit.RecordOAuth2ApplicationAdd(ctx, oa.Doer, oa.Owner, app)

	// render the edit page with secret
	ctx.Flash.Success(ctx.Tr("settings.create_oauth2_application_success"), true)
	ctx.Data["App"] = app
	ctx.Data["ClientSecret"], err = app.GenerateClientSecret(ctx)
	if err != nil {
		ctx.ServerError("GenerateClientSecret", err)
		return
	}

	oa.renderEditPage(ctx)
}

// EditShow displays the given application
func (oa *OAuth2CommonHandlers) EditShow(ctx *context.Context) {
	app, err := auth.GetOAuth2ApplicationByID(ctx, ctx.PathParamInt64("id"))
	if err != nil {
		if auth.IsErrOAuthApplicationNotFound(err) {
			ctx.NotFound("Application not found", err)
			return
		}
		ctx.ServerError("GetOAuth2ApplicationByID", err)
		return
	}
	if app.UID != oa.ownerID() {
		ctx.NotFound("Application not found", nil)
		return
	}
	ctx.Data["App"] = app
	oa.renderEditPage(ctx)
}

// EditSave saves the oauth2 application
func (oa *OAuth2CommonHandlers) EditSave(ctx *context.Context) {
	form := web.GetForm(ctx).(*forms.EditOAuth2ApplicationForm)

	if ctx.HasError() {
		oa.renderEditPage(ctx)
		return
	}

	// TODO validate redirect URI
<<<<<<< HEAD
	app, err := auth.UpdateOAuth2Application(ctx, auth.UpdateOAuth2ApplicationOptions{
		ID:                 ctx.ParamsInt64("id"),
=======
	var err error
	if ctx.Data["App"], err = auth.UpdateOAuth2Application(ctx, auth.UpdateOAuth2ApplicationOptions{
		ID:                 ctx.PathParamInt64("id"),
>>>>>>> b5326a43
		Name:               form.Name,
		RedirectURIs:       util.SplitTrimSpace(form.RedirectURIs, "\n"),
		UserID:             oa.ownerID(),
		ConfidentialClient: form.ConfidentialClient,
	})
	if err != nil {
		ctx.ServerError("UpdateOAuth2Application", err)
		return
	}

	ctx.Data["App"] = app

	audit.RecordOAuth2ApplicationUpdate(ctx, oa.Doer, oa.Owner, app)

	ctx.Flash.Success(ctx.Tr("settings.update_oauth2_application_success"))
	ctx.Redirect(oa.BasePathList)
}

// RegenerateSecret regenerates the secret
func (oa *OAuth2CommonHandlers) RegenerateSecret(ctx *context.Context) {
	app, err := auth.GetOAuth2ApplicationByID(ctx, ctx.PathParamInt64("id"))
	if err != nil {
		if auth.IsErrOAuthApplicationNotFound(err) {
			ctx.NotFound("Application not found", err)
			return
		}
		ctx.ServerError("GetOAuth2ApplicationByID", err)
		return
	}
	if app.UID != oa.ownerID() {
		ctx.NotFound("Application not found", nil)
		return
	}
	ctx.Data["App"] = app
	ctx.Data["ClientSecret"], err = app.GenerateClientSecret(ctx)
	if err != nil {
		ctx.ServerError("GenerateClientSecret", err)
		return
	}

	audit.RecordOAuth2ApplicationSecret(ctx, oa.Doer, oa.Owner, app)

	ctx.Flash.Success(ctx.Tr("settings.update_oauth2_application_success"), true)
	oa.renderEditPage(ctx)
}

// DeleteApp deletes the given oauth2 application
func (oa *OAuth2CommonHandlers) DeleteApp(ctx *context.Context) {
<<<<<<< HEAD
	app, err := auth.GetOAuth2ApplicationByID(ctx, ctx.ParamsInt64("id"))
	if err != nil {
		if errors.Is(err, util.ErrNotExist) {
			ctx.NotFound("Application not found", err)
		} else {
			ctx.ServerError("GetOAuth2ApplicationByID", err)
		}
		return
	}

	if err := auth.DeleteOAuth2Application(ctx, app.ID, oa.ownerID()); err != nil {
=======
	if err := auth.DeleteOAuth2Application(ctx, ctx.PathParamInt64("id"), oa.OwnerID); err != nil {
>>>>>>> b5326a43
		ctx.ServerError("DeleteOAuth2Application", err)
		return
	}

	audit.RecordOAuth2ApplicationRemove(ctx, oa.Doer, oa.Owner, app)

	ctx.Flash.Success(ctx.Tr("settings.remove_oauth2_application_success"))
	ctx.JSONRedirect(oa.BasePathList)
}

// RevokeGrant revokes the grant
func (oa *OAuth2CommonHandlers) RevokeGrant(ctx *context.Context) {
<<<<<<< HEAD
	grant, err := auth.GetOAuth2GrantByID(ctx, ctx.ParamsInt64("grantId"))
	if err != nil {
		ctx.ServerError("GetOAuth2GrantByID", err)
		return
	}
	if grant == nil {
		ctx.NotFound("Grant not found", nil)
		return
	}

	app, err := auth.GetOAuth2ApplicationByID(ctx, grant.ApplicationID)
	if err != nil {
		if errors.Is(err, util.ErrNotExist) {
			ctx.NotFound("Application not found", err)
		} else {
			ctx.ServerError("GetOAuth2ApplicationByID", err)
		}
		return
	}

	if err := auth.RevokeOAuth2Grant(ctx, grant.ID, oa.ownerID()); err != nil {
=======
	if err := auth.RevokeOAuth2Grant(ctx, ctx.PathParamInt64("grantId"), oa.OwnerID); err != nil {
>>>>>>> b5326a43
		ctx.ServerError("RevokeOAuth2Grant", err)
		return
	}

	audit.RecordUserOAuth2ApplicationRevoke(ctx, oa.Doer, oa.Owner, app, grant)

	ctx.Flash.Success(ctx.Tr("settings.revoke_oauth2_grant_success"))
	ctx.JSONRedirect(oa.BasePathList)
}<|MERGE_RESOLUTION|>--- conflicted
+++ resolved
@@ -113,14 +113,8 @@
 	}
 
 	// TODO validate redirect URI
-<<<<<<< HEAD
 	app, err := auth.UpdateOAuth2Application(ctx, auth.UpdateOAuth2ApplicationOptions{
-		ID:                 ctx.ParamsInt64("id"),
-=======
-	var err error
-	if ctx.Data["App"], err = auth.UpdateOAuth2Application(ctx, auth.UpdateOAuth2ApplicationOptions{
 		ID:                 ctx.PathParamInt64("id"),
->>>>>>> b5326a43
 		Name:               form.Name,
 		RedirectURIs:       util.SplitTrimSpace(form.RedirectURIs, "\n"),
 		UserID:             oa.ownerID(),
@@ -169,8 +163,7 @@
 
 // DeleteApp deletes the given oauth2 application
 func (oa *OAuth2CommonHandlers) DeleteApp(ctx *context.Context) {
-<<<<<<< HEAD
-	app, err := auth.GetOAuth2ApplicationByID(ctx, ctx.ParamsInt64("id"))
+	app, err := auth.GetOAuth2ApplicationByID(ctx, ctx.PathParamInt64("id"))
 	if err != nil {
 		if errors.Is(err, util.ErrNotExist) {
 			ctx.NotFound("Application not found", err)
@@ -181,9 +174,6 @@
 	}
 
 	if err := auth.DeleteOAuth2Application(ctx, app.ID, oa.ownerID()); err != nil {
-=======
-	if err := auth.DeleteOAuth2Application(ctx, ctx.PathParamInt64("id"), oa.OwnerID); err != nil {
->>>>>>> b5326a43
 		ctx.ServerError("DeleteOAuth2Application", err)
 		return
 	}
@@ -196,8 +186,7 @@
 
 // RevokeGrant revokes the grant
 func (oa *OAuth2CommonHandlers) RevokeGrant(ctx *context.Context) {
-<<<<<<< HEAD
-	grant, err := auth.GetOAuth2GrantByID(ctx, ctx.ParamsInt64("grantId"))
+	grant, err := auth.GetOAuth2GrantByID(ctx, ctx.PathParamInt64("grantId"))
 	if err != nil {
 		ctx.ServerError("GetOAuth2GrantByID", err)
 		return
@@ -218,9 +207,6 @@
 	}
 
 	if err := auth.RevokeOAuth2Grant(ctx, grant.ID, oa.ownerID()); err != nil {
-=======
-	if err := auth.RevokeOAuth2Grant(ctx, ctx.PathParamInt64("grantId"), oa.OwnerID); err != nil {
->>>>>>> b5326a43
 		ctx.ServerError("RevokeOAuth2Grant", err)
 		return
 	}
