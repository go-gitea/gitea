// Copyright 2019 The Gitea Authors. All rights reserved.
// SPDX-License-Identifier: MIT

package setting

import (
	"errors"
	"fmt"
	"net/http"

	"code.gitea.io/gitea/models/auth"
	user_model "code.gitea.io/gitea/models/user"
	"code.gitea.io/gitea/modules/base"
	"code.gitea.io/gitea/modules/util"
	"code.gitea.io/gitea/modules/web"
	shared_user "code.gitea.io/gitea/routers/web/shared/user"
	"code.gitea.io/gitea/services/audit"
	"code.gitea.io/gitea/services/context"
	"code.gitea.io/gitea/services/forms"
)

type OAuth2CommonHandlers struct {
	Doer               *user_model.User
	Owner              *user_model.User // nil for instance-wide, otherwise Org or User
	BasePathList       string           // the base URL for the application list page, eg: "/user/setting/applications"
	BasePathEditPrefix string           // the base URL for the application edit page, will be appended with app id, eg: "/user/setting/applications/oauth2"
	TplAppEdit         base.TplName     // the template for the application edit page
}

func (oa *OAuth2CommonHandlers) ownerID() int64 {
	if oa.Owner != nil {
		return oa.Owner.ID
	}
	return 0
}

func (oa *OAuth2CommonHandlers) renderEditPage(ctx *context.Context) {
	app := ctx.Data["App"].(*auth.OAuth2Application)
	ctx.Data["FormActionPath"] = fmt.Sprintf("%s/%d", oa.BasePathEditPrefix, app.ID)

	if ctx.ContextUser != nil && ctx.ContextUser.IsOrganization() {
		if err := shared_user.LoadHeaderCount(ctx); err != nil {
			ctx.ServerError("LoadHeaderCount", err)
			return
		}
	}

	ctx.HTML(http.StatusOK, oa.TplAppEdit)
}

// AddApp adds an oauth2 application
func (oa *OAuth2CommonHandlers) AddApp(ctx *context.Context) {
	form := web.GetForm(ctx).(*forms.EditOAuth2ApplicationForm)
	if ctx.HasError() {
		ctx.Flash.Error(ctx.GetErrMsg())
		// go to the application list page
		ctx.Redirect(oa.BasePathList)
		return
	}

	// TODO validate redirect URI
	app, err := auth.CreateOAuth2Application(ctx, auth.CreateOAuth2ApplicationOptions{
<<<<<<< HEAD
		Name:               form.Name,
		RedirectURIs:       util.SplitTrimSpace(form.RedirectURIs, "\n"),
		UserID:             oa.ownerID(),
		ConfidentialClient: form.ConfidentialClient,
=======
		Name:                       form.Name,
		RedirectURIs:               util.SplitTrimSpace(form.RedirectURIs, "\n"),
		UserID:                     oa.OwnerID,
		ConfidentialClient:         form.ConfidentialClient,
		SkipSecondaryAuthorization: form.SkipSecondaryAuthorization,
>>>>>>> c649a04d
	})
	if err != nil {
		ctx.ServerError("CreateOAuth2Application", err)
		return
	}

	audit.RecordOAuth2ApplicationAdd(ctx, oa.Doer, oa.Owner, app)

	// render the edit page with secret
	ctx.Flash.Success(ctx.Tr("settings.create_oauth2_application_success"), true)
	ctx.Data["App"] = app
	ctx.Data["ClientSecret"], err = app.GenerateClientSecret(ctx)
	if err != nil {
		ctx.ServerError("GenerateClientSecret", err)
		return
	}

	oa.renderEditPage(ctx)
}

// EditShow displays the given application
func (oa *OAuth2CommonHandlers) EditShow(ctx *context.Context) {
	app, err := auth.GetOAuth2ApplicationByID(ctx, ctx.PathParamInt64("id"))
	if err != nil {
		if auth.IsErrOAuthApplicationNotFound(err) {
			ctx.NotFound("Application not found", err)
			return
		}
		ctx.ServerError("GetOAuth2ApplicationByID", err)
		return
	}
	if app.UID != oa.ownerID() {
		ctx.NotFound("Application not found", nil)
		return
	}
	ctx.Data["App"] = app
	oa.renderEditPage(ctx)
}

// EditSave saves the oauth2 application
func (oa *OAuth2CommonHandlers) EditSave(ctx *context.Context) {
	form := web.GetForm(ctx).(*forms.EditOAuth2ApplicationForm)

	if ctx.HasError() {
		oa.renderEditPage(ctx)
		return
	}

	// TODO validate redirect URI
<<<<<<< HEAD
	app, err := auth.UpdateOAuth2Application(ctx, auth.UpdateOAuth2ApplicationOptions{
		ID:                 ctx.PathParamInt64("id"),
		Name:               form.Name,
		RedirectURIs:       util.SplitTrimSpace(form.RedirectURIs, "\n"),
		UserID:             oa.ownerID(),
		ConfidentialClient: form.ConfidentialClient,
	})
	if err != nil {
=======
	var err error
	if ctx.Data["App"], err = auth.UpdateOAuth2Application(ctx, auth.UpdateOAuth2ApplicationOptions{
		ID:                         ctx.PathParamInt64("id"),
		Name:                       form.Name,
		RedirectURIs:               util.SplitTrimSpace(form.RedirectURIs, "\n"),
		UserID:                     oa.OwnerID,
		ConfidentialClient:         form.ConfidentialClient,
		SkipSecondaryAuthorization: form.SkipSecondaryAuthorization,
	}); err != nil {
>>>>>>> c649a04d
		ctx.ServerError("UpdateOAuth2Application", err)
		return
	}

	ctx.Data["App"] = app

	audit.RecordOAuth2ApplicationUpdate(ctx, oa.Doer, oa.Owner, app)

	ctx.Flash.Success(ctx.Tr("settings.update_oauth2_application_success"))
	ctx.Redirect(oa.BasePathList)
}

// RegenerateSecret regenerates the secret
func (oa *OAuth2CommonHandlers) RegenerateSecret(ctx *context.Context) {
	app, err := auth.GetOAuth2ApplicationByID(ctx, ctx.PathParamInt64("id"))
	if err != nil {
		if auth.IsErrOAuthApplicationNotFound(err) {
			ctx.NotFound("Application not found", err)
			return
		}
		ctx.ServerError("GetOAuth2ApplicationByID", err)
		return
	}
	if app.UID != oa.ownerID() {
		ctx.NotFound("Application not found", nil)
		return
	}
	ctx.Data["App"] = app
	ctx.Data["ClientSecret"], err = app.GenerateClientSecret(ctx)
	if err != nil {
		ctx.ServerError("GenerateClientSecret", err)
		return
	}

	audit.RecordOAuth2ApplicationSecret(ctx, oa.Doer, oa.Owner, app)

	ctx.Flash.Success(ctx.Tr("settings.update_oauth2_application_success"), true)
	oa.renderEditPage(ctx)
}

// DeleteApp deletes the given oauth2 application
func (oa *OAuth2CommonHandlers) DeleteApp(ctx *context.Context) {
	app, err := auth.GetOAuth2ApplicationByID(ctx, ctx.PathParamInt64("id"))
	if err != nil {
		if errors.Is(err, util.ErrNotExist) {
			ctx.NotFound("Application not found", err)
		} else {
			ctx.ServerError("GetOAuth2ApplicationByID", err)
		}
		return
	}

	if err := auth.DeleteOAuth2Application(ctx, app.ID, oa.ownerID()); err != nil {
		ctx.ServerError("DeleteOAuth2Application", err)
		return
	}

	audit.RecordOAuth2ApplicationRemove(ctx, oa.Doer, oa.Owner, app)

	ctx.Flash.Success(ctx.Tr("settings.remove_oauth2_application_success"))
	ctx.JSONRedirect(oa.BasePathList)
}

// RevokeGrant revokes the grant
func (oa *OAuth2CommonHandlers) RevokeGrant(ctx *context.Context) {
	grant, err := auth.GetOAuth2GrantByID(ctx, ctx.PathParamInt64("grantId"))
	if err != nil {
		ctx.ServerError("GetOAuth2GrantByID", err)
		return
	}
	if grant == nil {
		ctx.NotFound("Grant not found", nil)
		return
	}

	app, err := auth.GetOAuth2ApplicationByID(ctx, grant.ApplicationID)
	if err != nil {
		if errors.Is(err, util.ErrNotExist) {
			ctx.NotFound("Application not found", err)
		} else {
			ctx.ServerError("GetOAuth2ApplicationByID", err)
		}
		return
	}

	if err := auth.RevokeOAuth2Grant(ctx, grant.ID, oa.ownerID()); err != nil {
		ctx.ServerError("RevokeOAuth2Grant", err)
		return
	}

	audit.RecordUserOAuth2ApplicationRevoke(ctx, oa.Doer, oa.Owner, app, grant)

	ctx.Flash.Success(ctx.Tr("settings.revoke_oauth2_grant_success"))
	ctx.JSONRedirect(oa.BasePathList)
}<|MERGE_RESOLUTION|>--- conflicted
+++ resolved
@@ -60,18 +60,11 @@
 
 	// TODO validate redirect URI
 	app, err := auth.CreateOAuth2Application(ctx, auth.CreateOAuth2ApplicationOptions{
-<<<<<<< HEAD
-		Name:               form.Name,
-		RedirectURIs:       util.SplitTrimSpace(form.RedirectURIs, "\n"),
-		UserID:             oa.ownerID(),
-		ConfidentialClient: form.ConfidentialClient,
-=======
 		Name:                       form.Name,
 		RedirectURIs:               util.SplitTrimSpace(form.RedirectURIs, "\n"),
-		UserID:                     oa.OwnerID,
+		UserID:                     oa.ownerID(),
 		ConfidentialClient:         form.ConfidentialClient,
 		SkipSecondaryAuthorization: form.SkipSecondaryAuthorization,
->>>>>>> c649a04d
 	})
 	if err != nil {
 		ctx.ServerError("CreateOAuth2Application", err)
@@ -121,26 +114,15 @@
 	}
 
 	// TODO validate redirect URI
-<<<<<<< HEAD
 	app, err := auth.UpdateOAuth2Application(ctx, auth.UpdateOAuth2ApplicationOptions{
-		ID:                 ctx.PathParamInt64("id"),
-		Name:               form.Name,
-		RedirectURIs:       util.SplitTrimSpace(form.RedirectURIs, "\n"),
-		UserID:             oa.ownerID(),
-		ConfidentialClient: form.ConfidentialClient,
-	})
-	if err != nil {
-=======
-	var err error
-	if ctx.Data["App"], err = auth.UpdateOAuth2Application(ctx, auth.UpdateOAuth2ApplicationOptions{
 		ID:                         ctx.PathParamInt64("id"),
 		Name:                       form.Name,
 		RedirectURIs:               util.SplitTrimSpace(form.RedirectURIs, "\n"),
-		UserID:                     oa.OwnerID,
+		UserID:                     oa.ownerID(),
 		ConfidentialClient:         form.ConfidentialClient,
 		SkipSecondaryAuthorization: form.SkipSecondaryAuthorization,
-	}); err != nil {
->>>>>>> c649a04d
+	})
+	if err != nil {
 		ctx.ServerError("UpdateOAuth2Application", err)
 		return
 	}
