// Copyright 2014 The Gogs Authors. All rights reserved.
// Copyright 2018 The Gitea Authors. All rights reserved.
// SPDX-License-Identifier: MIT

package setting

import (
	"errors"
	"net/http"
	"time"

	"code.gitea.io/gitea/models"
	user_model "code.gitea.io/gitea/models/user"
	"code.gitea.io/gitea/modules/auth/password"
	"code.gitea.io/gitea/modules/base"
	"code.gitea.io/gitea/modules/context"
	"code.gitea.io/gitea/modules/log"
	"code.gitea.io/gitea/modules/optional"
	"code.gitea.io/gitea/modules/setting"
	"code.gitea.io/gitea/modules/timeutil"
	"code.gitea.io/gitea/modules/web"
	"code.gitea.io/gitea/services/auth"
	"code.gitea.io/gitea/services/forms"
	"code.gitea.io/gitea/services/mailer"
	"code.gitea.io/gitea/services/user"
)

const (
	tplSettingsAccount base.TplName = "user/settings/account"
)

// Account renders change user's password, user's email and user suicide page
func Account(ctx *context.Context) {
	ctx.Data["Title"] = ctx.Tr("settings.account")
	ctx.Data["PageIsSettingsAccount"] = true
	ctx.Data["Email"] = ctx.Doer.Email
	ctx.Data["EnableNotifyMail"] = setting.Service.EnableNotifyMail

	loadAccountData(ctx)

	ctx.HTML(http.StatusOK, tplSettingsAccount)
}

// AccountPost response for change user's password
func AccountPost(ctx *context.Context) {
	form := web.GetForm(ctx).(*forms.ChangePasswordForm)
	ctx.Data["Title"] = ctx.Tr("settings")
	ctx.Data["PageIsSettingsAccount"] = true

	if ctx.HasError() {
		loadAccountData(ctx)

		ctx.HTML(http.StatusOK, tplSettingsAccount)
		return
	}

	if ctx.Doer.IsPasswordSet() && !ctx.Doer.ValidatePassword(form.OldPassword) {
		ctx.Flash.Error(ctx.Tr("settings.password_incorrect"))
	} else if form.Password != form.Retype {
		ctx.Flash.Error(ctx.Tr("form.password_not_match"))
	} else {
<<<<<<< HEAD
		if err := user.ChangePassword(ctx, ctx.Doer, form.Password, false); err != nil {
			ctx.ServerError("ChangePassword", err)
			return
		}

		log.Trace("User password updated: %s", ctx.Doer.Name)

		ctx.Flash.Success(ctx.Tr("settings.change_password_success"))
=======
		opts := &user.UpdateAuthOptions{
			Password:           optional.Some(form.Password),
			MustChangePassword: optional.Some(false),
		}
		if err := user.UpdateAuth(ctx, ctx.Doer, opts); err != nil {
			switch {
			case errors.Is(err, password.ErrMinLength):
				ctx.Flash.Error(ctx.Tr("auth.password_too_short", setting.MinPasswordLength))
			case errors.Is(err, password.ErrComplexity):
				ctx.Flash.Error(password.BuildComplexityError(ctx.Locale))
			case errors.Is(err, password.ErrIsPwned):
				ctx.Flash.Error(ctx.Tr("auth.password_pwned"))
			case password.IsErrIsPwnedRequest(err):
				log.Error("%s", err.Error())
				ctx.Flash.Error(ctx.Tr("auth.password_pwned_err"))
			default:
				ctx.ServerError("UpdateAuth", err)
				return
			}
		} else {
			ctx.Flash.Success(ctx.Tr("settings.change_password_success"))
		}
>>>>>>> f8b471ac
	}

	ctx.Redirect(setting.AppSubURL + "/user/settings/account")
}

// EmailPost response for change user's email
func EmailPost(ctx *context.Context) {
	form := web.GetForm(ctx).(*forms.AddEmailForm)
	ctx.Data["Title"] = ctx.Tr("settings")
	ctx.Data["PageIsSettingsAccount"] = true

	// Make emailaddress primary.
	if ctx.FormString("_method") == "PRIMARY" {
		if err := user_model.MakeEmailPrimary(ctx, &user_model.EmailAddress{ID: ctx.FormInt64("id")}); err != nil {
			ctx.ServerError("MakeEmailPrimary", err)
			return
		}

		log.Trace("Email made primary: %s", ctx.Doer.Name)
		ctx.Redirect(setting.AppSubURL + "/user/settings/account")
		return
	}
	// Send activation Email
	if ctx.FormString("_method") == "SENDACTIVATION" {
		var address string
		if ctx.Cache.IsExist("MailResendLimit_" + ctx.Doer.LowerName) {
			log.Error("Send activation: activation still pending")
			ctx.Redirect(setting.AppSubURL + "/user/settings/account")
			return
		}

		id := ctx.FormInt64("id")
		email, err := user_model.GetEmailAddressByID(ctx, ctx.Doer.ID, id)
		if err != nil {
			log.Error("GetEmailAddressByID(%d,%d) error: %v", ctx.Doer.ID, id, err)
			ctx.Redirect(setting.AppSubURL + "/user/settings/account")
			return
		}
		if email == nil {
			log.Warn("Send activation failed: EmailAddress[%d] not found for user: %-v", id, ctx.Doer)
			ctx.Redirect(setting.AppSubURL + "/user/settings/account")
			return
		}
		if email.IsActivated {
			log.Debug("Send activation failed: email %s is already activated for user: %-v", email.Email, ctx.Doer)
			ctx.Redirect(setting.AppSubURL + "/user/settings/account")
			return
		}
		if email.IsPrimary {
			if ctx.Doer.IsActive && !setting.Service.RegisterEmailConfirm {
				log.Debug("Send activation failed: email %s is already activated for user: %-v", email.Email, ctx.Doer)
				ctx.Redirect(setting.AppSubURL + "/user/settings/account")
				return
			}
			// Only fired when the primary email is inactive (Wrong state)
			mailer.SendActivateAccountMail(ctx.Locale, ctx.Doer)
		} else {
			mailer.SendActivateEmailMail(ctx.Doer, email.Email)
		}
		address = email.Email

		if err := ctx.Cache.Put("MailResendLimit_"+ctx.Doer.LowerName, ctx.Doer.LowerName, 180); err != nil {
			log.Error("Set cache(MailResendLimit) fail: %v", err)
		}

		ctx.Flash.Info(ctx.Tr("settings.add_email_confirmation_sent", address, timeutil.MinutesToFriendly(setting.Service.ActiveCodeLives, ctx.Locale)))
		ctx.Redirect(setting.AppSubURL + "/user/settings/account")
		return
	}
	// Set Email Notification Preference
	if ctx.FormString("_method") == "NOTIFICATION" {
		preference := ctx.FormString("preference")
		if !(preference == user_model.EmailNotificationsEnabled ||
			preference == user_model.EmailNotificationsOnMention ||
			preference == user_model.EmailNotificationsDisabled ||
			preference == user_model.EmailNotificationsAndYourOwn) {
			log.Error("Email notifications preference change returned unrecognized option %s: %s", preference, ctx.Doer.Name)
			ctx.ServerError("SetEmailPreference", errors.New("option unrecognized"))
			return
		}
		opts := &user.UpdateOptions{
			EmailNotificationsPreference: optional.Some(preference),
		}
		if err := user.UpdateUser(ctx, ctx.Doer, opts); err != nil {
			log.Error("Set Email Notifications failed: %v", err)
			ctx.ServerError("UpdateUser", err)
			return
		}
		log.Trace("Email notifications preference made %s: %s", preference, ctx.Doer.Name)
		ctx.Flash.Success(ctx.Tr("settings.email_preference_set_success"))
		ctx.Redirect(setting.AppSubURL + "/user/settings/account")
		return
	}

	if ctx.HasError() {
		loadAccountData(ctx)

		ctx.HTML(http.StatusOK, tplSettingsAccount)
		return
	}

	if err := user.AddEmailAddresses(ctx, ctx.Doer, []string{form.Email}); err != nil {
		if user_model.IsErrEmailAlreadyUsed(err) {
			loadAccountData(ctx)

			ctx.RenderWithErr(ctx.Tr("form.email_been_used"), tplSettingsAccount, &form)
		} else if user_model.IsErrEmailCharIsNotSupported(err) || user_model.IsErrEmailInvalid(err) {
			loadAccountData(ctx)

			ctx.RenderWithErr(ctx.Tr("form.email_invalid"), tplSettingsAccount, &form)
		} else {
			ctx.ServerError("AddEmailAddresses", err)
		}
		return
	}

	// Send confirmation email
	if setting.Service.RegisterEmailConfirm {
		mailer.SendActivateEmailMail(ctx.Doer, form.Email)
		if err := ctx.Cache.Put("MailResendLimit_"+ctx.Doer.LowerName, ctx.Doer.LowerName, 180); err != nil {
			log.Error("Set cache(MailResendLimit) fail: %v", err)
		}

		ctx.Flash.Info(ctx.Tr("settings.add_email_confirmation_sent", form.Email, timeutil.MinutesToFriendly(setting.Service.ActiveCodeLives, ctx.Locale)))
	} else {
		ctx.Flash.Success(ctx.Tr("settings.add_email_success"))
	}

	log.Trace("Email address added: %s", form.Email)
	ctx.Redirect(setting.AppSubURL + "/user/settings/account")
}

// DeleteEmail response for delete user's email
func DeleteEmail(ctx *context.Context) {
	email, err := user_model.GetEmailAddressByID(ctx, ctx.Doer.ID, ctx.FormInt64("id"))
	if err != nil || email == nil {
		ctx.ServerError("GetEmailAddressByID", err)
		return
	}

	if err := user.DeleteEmailAddresses(ctx, ctx.Doer, []string{email.Email}); err != nil {
		ctx.ServerError("DeleteEmailAddresses", err)
		return
	}
	log.Trace("Email address deleted: %s", ctx.Doer.Name)

	ctx.Flash.Success(ctx.Tr("settings.email_deletion_success"))
	ctx.JSONRedirect(setting.AppSubURL + "/user/settings/account")
}

// DeleteAccount render user suicide page and response for delete user himself
func DeleteAccount(ctx *context.Context) {
	ctx.Data["Title"] = ctx.Tr("settings")
	ctx.Data["PageIsSettingsAccount"] = true

	if _, _, err := auth.UserSignIn(ctx, ctx.Doer.Name, ctx.FormString("password")); err != nil {
		if user_model.IsErrUserNotExist(err) {
			loadAccountData(ctx)

			ctx.RenderWithErr(ctx.Tr("form.enterred_invalid_password"), tplSettingsAccount, nil)
		} else {
			ctx.ServerError("UserSignIn", err)
		}
		return
	}

	// admin should not delete themself
	if ctx.Doer.IsAdmin {
		ctx.Flash.Error(ctx.Tr("form.admin_cannot_delete_self"))
		ctx.Redirect(setting.AppSubURL + "/user/settings/account")
		return
	}

	if err := user.DeleteUser(ctx, ctx.Doer, false); err != nil {
		switch {
		case models.IsErrUserOwnRepos(err):
			ctx.Flash.Error(ctx.Tr("form.still_own_repo"))
			ctx.Redirect(setting.AppSubURL + "/user/settings/account")
		case models.IsErrUserHasOrgs(err):
			ctx.Flash.Error(ctx.Tr("form.still_has_org"))
			ctx.Redirect(setting.AppSubURL + "/user/settings/account")
		case models.IsErrUserOwnPackages(err):
			ctx.Flash.Error(ctx.Tr("form.still_own_packages"))
			ctx.Redirect(setting.AppSubURL + "/user/settings/account")
		case models.IsErrDeleteLastAdminUser(err):
			ctx.Flash.Error(ctx.Tr("auth.last_admin"))
			ctx.Redirect(setting.AppSubURL + "/user/settings/account")
		default:
			ctx.ServerError("DeleteUser", err)
		}
	} else {
		log.Trace("Account deleted: %s", ctx.Doer.Name)
		ctx.Redirect(setting.AppSubURL + "/")
	}
}

func loadAccountData(ctx *context.Context) {
	emlist, err := user_model.GetEmailAddresses(ctx, ctx.Doer.ID)
	if err != nil {
		ctx.ServerError("GetEmailAddresses", err)
		return
	}
	type UserEmail struct {
		user_model.EmailAddress
		CanBePrimary bool
	}
	pendingActivation := ctx.Cache.IsExist("MailResendLimit_" + ctx.Doer.LowerName)
	emails := make([]*UserEmail, len(emlist))
	for i, em := range emlist {
		var email UserEmail
		email.EmailAddress = *em
		email.CanBePrimary = em.IsActivated
		emails[i] = &email
	}
	ctx.Data["Emails"] = emails
	ctx.Data["EmailNotificationsPreference"] = ctx.Doer.EmailNotificationsPreference
	ctx.Data["ActivationsPending"] = pendingActivation
	ctx.Data["CanAddEmails"] = !pendingActivation || !setting.Service.RegisterEmailConfirm

	if setting.Service.UserDeleteWithCommentsMaxTime != 0 {
		ctx.Data["UserDeleteWithCommentsMaxTime"] = setting.Service.UserDeleteWithCommentsMaxTime.String()
		ctx.Data["UserDeleteWithComments"] = ctx.Doer.CreatedUnix.AsTime().Add(setting.Service.UserDeleteWithCommentsMaxTime).After(time.Now())
	}
}<|MERGE_RESOLUTION|>--- conflicted
+++ resolved
@@ -59,16 +59,6 @@
 	} else if form.Password != form.Retype {
 		ctx.Flash.Error(ctx.Tr("form.password_not_match"))
 	} else {
-<<<<<<< HEAD
-		if err := user.ChangePassword(ctx, ctx.Doer, form.Password, false); err != nil {
-			ctx.ServerError("ChangePassword", err)
-			return
-		}
-
-		log.Trace("User password updated: %s", ctx.Doer.Name)
-
-		ctx.Flash.Success(ctx.Tr("settings.change_password_success"))
-=======
 		opts := &user.UpdateAuthOptions{
 			Password:           optional.Some(form.Password),
 			MustChangePassword: optional.Some(false),
@@ -91,7 +81,6 @@
 		} else {
 			ctx.Flash.Success(ctx.Tr("settings.change_password_success"))
 		}
->>>>>>> f8b471ac
 	}
 
 	ctx.Redirect(setting.AppSubURL + "/user/settings/account")
