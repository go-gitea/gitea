// Copyright 2014 The Gogs Authors. All rights reserved.
// Copyright 2018 The Gitea Authors. All rights reserved.
// Use of this source code is governed by a MIT-style
// license that can be found in the LICENSE file.

package setting

import (
	"errors"
	"net/http"
	"time"

	"code.gitea.io/gitea/models"
	user_model "code.gitea.io/gitea/models/user"
	"code.gitea.io/gitea/modules/base"
	"code.gitea.io/gitea/modules/context"
	"code.gitea.io/gitea/modules/log"
	"code.gitea.io/gitea/modules/password"
	"code.gitea.io/gitea/modules/setting"
	"code.gitea.io/gitea/modules/timeutil"
	"code.gitea.io/gitea/modules/web"
	"code.gitea.io/gitea/services/auth"
	"code.gitea.io/gitea/services/forms"
	"code.gitea.io/gitea/services/mailer"
	"code.gitea.io/gitea/services/user"
)

const (
	tplSettingsAccount base.TplName = "user/settings/account"
)

// Account renders change user's password, user's email and user suicide page
func Account(ctx *context.Context) {
	ctx.Data["Title"] = ctx.Tr("settings")
	ctx.Data["PageIsSettingsAccount"] = true
	ctx.Data["Email"] = ctx.Doer.Email

	loadAccountData(ctx)

	ctx.HTML(http.StatusOK, tplSettingsAccount)
}

// AccountPost response for change user's password
func AccountPost(ctx *context.Context) {
	form := web.GetForm(ctx).(*forms.ChangePasswordForm)
	ctx.Data["Title"] = ctx.Tr("settings")
	ctx.Data["PageIsSettingsAccount"] = true

	if ctx.HasError() {
		loadAccountData(ctx)

		ctx.HTML(http.StatusOK, tplSettingsAccount)
		return
	}

	if len(form.Password) < setting.MinPasswordLength {
		ctx.Flash.Error(ctx.Tr("auth.password_too_short", setting.MinPasswordLength))
	} else if ctx.Doer.IsPasswordSet() && !ctx.Doer.ValidatePassword(form.OldPassword) {
		ctx.Flash.Error(ctx.Tr("settings.password_incorrect"))
	} else if form.Password != form.Retype {
		ctx.Flash.Error(ctx.Tr("form.password_not_match"))
	} else if !password.IsComplexEnough(form.Password) {
		ctx.Flash.Error(password.BuildComplexityError(ctx))
	} else if pwned, err := password.IsPwned(ctx, form.Password); pwned || err != nil {
		errMsg := ctx.Tr("auth.password_pwned")
		if err != nil {
			log.Error(err.Error())
			errMsg = ctx.Tr("auth.password_pwned_err")
		}
		ctx.Flash.Error(errMsg)
	} else {
		var err error
		if err = ctx.Doer.SetPassword(form.Password); err != nil {
			ctx.ServerError("UpdateUser", err)
			return
		}
		if err := user_model.UpdateUserCols(ctx, ctx.Doer, "salt", "passwd_hash_algo", "passwd"); err != nil {
			ctx.ServerError("UpdateUser", err)
			return
		}
		log.Trace("User password updated: %s", ctx.Doer.Name)
		ctx.Flash.Success(ctx.Tr("settings.change_password_success"))
	}

	ctx.Redirect(setting.AppSubURL + "/user/settings/account")
}

// EmailPost response for change user's email
func EmailPost(ctx *context.Context) {
	form := web.GetForm(ctx).(*forms.AddEmailForm)
	ctx.Data["Title"] = ctx.Tr("settings")
	ctx.Data["PageIsSettingsAccount"] = true

	// Make emailaddress primary.
	if ctx.FormString("_method") == "PRIMARY" {
		if err := user_model.MakeEmailPrimary(&user_model.EmailAddress{ID: ctx.FormInt64("id")}); err != nil {
			ctx.ServerError("MakeEmailPrimary", err)
			return
		}

		log.Trace("Email made primary: %s", ctx.Doer.Name)
		ctx.Redirect(setting.AppSubURL + "/user/settings/account")
		return
	}
	// Send activation Email
	if ctx.FormString("_method") == "SENDACTIVATION" {
		var address string
		if setting.CacheService.Enabled && ctx.Cache.IsExist("MailResendLimit_"+ctx.Doer.LowerName) {
			log.Error("Send activation: activation still pending")
			ctx.Redirect(setting.AppSubURL + "/user/settings/account")
			return
		}

		id := ctx.FormInt64("id")
		email, err := user_model.GetEmailAddressByID(ctx.Doer.ID, id)
		if err != nil {
			log.Error("GetEmailAddressByID(%d,%d) error: %v", ctx.Doer.ID, id, err)
			ctx.Redirect(setting.AppSubURL + "/user/settings/account")
			return
		}
		if email == nil {
			log.Warn("Send activation failed: EmailAddress[%d] not found for user: %-v", id, ctx.Doer)
			ctx.Redirect(setting.AppSubURL + "/user/settings/account")
			return
		}
		if email.IsActivated {
			log.Debug("Send activation failed: email %s is already activated for user: %-v", email.Email, ctx.Doer)
			ctx.Redirect(setting.AppSubURL + "/user/settings/account")
			return
		}
		if email.IsPrimary {
			if ctx.Doer.IsActive && !setting.Service.RegisterEmailConfirm {
				log.Debug("Send activation failed: email %s is already activated for user: %-v", email.Email, ctx.Doer)
				ctx.Redirect(setting.AppSubURL + "/user/settings/account")
				return
			}
			// Only fired when the primary email is inactive (Wrong state)
			mailer.SendActivateAccountMail(ctx.Locale, ctx.Doer)
		} else {
			mailer.SendActivateEmailMail(ctx.Doer, email)
		}
		address = email.Email

		if setting.CacheService.Enabled {
			if err := ctx.Cache.Put("MailResendLimit_"+ctx.Doer.LowerName, ctx.Doer.LowerName, 180); err != nil {
				log.Error("Set cache(MailResendLimit) fail: %v", err)
			}
		}
		ctx.Flash.Info(ctx.Tr("settings.add_email_confirmation_sent", address, timeutil.MinutesToFriendly(setting.Service.ActiveCodeLives, ctx.Locale.Language())))
		ctx.Redirect(setting.AppSubURL + "/user/settings/account")
		return
	}
	// Set Email Notification Preference
	if ctx.FormString("_method") == "NOTIFICATION" {
		preference := ctx.FormString("preference")
		if !(preference == user_model.EmailNotificationsEnabled ||
			preference == user_model.EmailNotificationsOnMention ||
			preference == user_model.EmailNotificationsDisabled) {
			log.Error("Email notifications preference change returned unrecognized option %s: %s", preference, ctx.Doer.Name)
			ctx.ServerError("SetEmailPreference", errors.New("option unrecognized"))
			return
		}
		if err := user_model.SetEmailNotifications(ctx.Doer, preference); err != nil {
			log.Error("Set Email Notifications failed: %v", err)
			ctx.ServerError("SetEmailNotifications", err)
			return
		}
		log.Trace("Email notifications preference made %s: %s", preference, ctx.Doer.Name)
		ctx.Flash.Success(ctx.Tr("settings.email_preference_set_success"))
		ctx.Redirect(setting.AppSubURL + "/user/settings/account")
		return
	}

	if ctx.HasError() {
		loadAccountData(ctx)

		ctx.HTML(http.StatusOK, tplSettingsAccount)
		return
	}

	email := &user_model.EmailAddress{
		UID:         ctx.Doer.ID,
		Email:       form.Email,
		IsActivated: !setting.Service.RegisterEmailConfirm,
	}
	if err := user_model.AddEmailAddress(ctx, email); err != nil {
		if user_model.IsErrEmailAlreadyUsed(err) {
			loadAccountData(ctx)

			ctx.RenderWithErr(ctx.Tr("form.email_been_used"), tplSettingsAccount, &form)
			return
		} else if user_model.IsErrEmailCharIsNotSupported(err) ||
			user_model.IsErrEmailInvalid(err) {
			loadAccountData(ctx)

			ctx.RenderWithErr(ctx.Tr("form.email_invalid"), tplSettingsAccount, &form)
			return
		}
		ctx.ServerError("AddEmailAddress", err)
		return
	}

	// Send confirmation email
	if setting.Service.RegisterEmailConfirm {
		mailer.SendActivateEmailMail(ctx.Doer, email)
		if setting.CacheService.Enabled {
			if err := ctx.Cache.Put("MailResendLimit_"+ctx.Doer.LowerName, ctx.Doer.LowerName, 180); err != nil {
				log.Error("Set cache(MailResendLimit) fail: %v", err)
			}
		}
		ctx.Flash.Info(ctx.Tr("settings.add_email_confirmation_sent", email.Email, timeutil.MinutesToFriendly(setting.Service.ActiveCodeLives, ctx.Locale.Language())))
	} else {
		ctx.Flash.Success(ctx.Tr("settings.add_email_success"))
	}

	log.Trace("Email address added: %s", email.Email)
	ctx.Redirect(setting.AppSubURL + "/user/settings/account")
}

// DeleteEmail response for delete user's email
func DeleteEmail(ctx *context.Context) {
	if err := user_model.DeleteEmailAddress(&user_model.EmailAddress{ID: ctx.FormInt64("id"), UID: ctx.Doer.ID}); err != nil {
		ctx.ServerError("DeleteEmail", err)
		return
	}
	log.Trace("Email address deleted: %s", ctx.Doer.Name)

	ctx.Flash.Success(ctx.Tr("settings.email_deletion_success"))
	ctx.JSON(http.StatusOK, map[string]interface{}{
		"redirect": setting.AppSubURL + "/user/settings/account",
	})
}

// DeleteAccount render user suicide page and response for delete user himself
func DeleteAccount(ctx *context.Context) {
	ctx.Data["Title"] = ctx.Tr("settings")
	ctx.Data["PageIsSettingsAccount"] = true

	if _, _, err := auth.UserSignIn(ctx.Doer.Name, ctx.FormString("password")); err != nil {
		if user_model.IsErrUserNotExist(err) {
			loadAccountData(ctx)

			ctx.RenderWithErr(ctx.Tr("form.enterred_invalid_password"), tplSettingsAccount, nil)
		} else {
			ctx.ServerError("UserSignIn", err)
		}
		return
	}

<<<<<<< HEAD
	if err := user.DeleteUser(ctx, ctx.User, false); err != nil {
=======
	if err := user.DeleteUser(ctx.Doer); err != nil {
>>>>>>> a0365072
		switch {
		case models.IsErrUserOwnRepos(err):
			ctx.Flash.Error(ctx.Tr("form.still_own_repo"))
			ctx.Redirect(setting.AppSubURL + "/user/settings/account")
		case models.IsErrUserHasOrgs(err):
			ctx.Flash.Error(ctx.Tr("form.still_has_org"))
			ctx.Redirect(setting.AppSubURL + "/user/settings/account")
		case models.IsErrUserOwnPackages(err):
			ctx.Flash.Error(ctx.Tr("form.still_own_packages"))
			ctx.Redirect(setting.AppSubURL + "/user/settings/account")
		default:
			ctx.ServerError("DeleteUser", err)
		}
	} else {
		log.Trace("Account deleted: %s", ctx.Doer.Name)
		ctx.Redirect(setting.AppSubURL + "/")
	}
}

func loadAccountData(ctx *context.Context) {
	emlist, err := user_model.GetEmailAddresses(ctx.Doer.ID)
	if err != nil {
		ctx.ServerError("GetEmailAddresses", err)
		return
	}
	type UserEmail struct {
		user_model.EmailAddress
		CanBePrimary bool
	}
	pendingActivation := setting.CacheService.Enabled && ctx.Cache.IsExist("MailResendLimit_"+ctx.Doer.LowerName)
	emails := make([]*UserEmail, len(emlist))
	for i, em := range emlist {
		var email UserEmail
		email.EmailAddress = *em
		email.CanBePrimary = em.IsActivated
		emails[i] = &email
	}
	ctx.Data["Emails"] = emails
	ctx.Data["EmailNotificationsPreference"] = ctx.Doer.EmailNotifications()
	ctx.Data["ActivationsPending"] = pendingActivation
	ctx.Data["CanAddEmails"] = !pendingActivation || !setting.Service.RegisterEmailConfirm

	if setting.Service.UserDeleteWithCommentsMaxTime != 0 {
		ctx.Data["UserDeleteWithCommentsMaxTime"] = setting.Service.UserDeleteWithCommentsMaxTime.String()
		ctx.Data["UserDeleteWithComments"] = ctx.Doer.CreatedUnix.AsTime().Add(setting.Service.UserDeleteWithCommentsMaxTime).After(time.Now())
	}
}<|MERGE_RESOLUTION|>--- conflicted
+++ resolved
@@ -247,11 +247,7 @@
 		return
 	}
 
-<<<<<<< HEAD
-	if err := user.DeleteUser(ctx, ctx.User, false); err != nil {
-=======
-	if err := user.DeleteUser(ctx.Doer); err != nil {
->>>>>>> a0365072
+	if err := user.DeleteUser(ctx, ctx.Doer, false); err != nil {
 		switch {
 		case models.IsErrUserOwnRepos(err):
 			ctx.Flash.Error(ctx.Tr("form.still_own_repo"))
