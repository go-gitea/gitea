--- conflicted
+++ resolved
@@ -781,26 +781,7 @@
 	}
 }
 
-<<<<<<< HEAD
 func getUserIssueStats(ctx *context.Context, filterMode int, opts *issue_indexer.SearchOptions, doerID int64) (*issues_model.IssueStats, error) {
-=======
-func getUserIssueStats(ctx *context.Context, ctxUser *user_model.User, filterMode int, opts *issue_indexer.SearchOptions) (*issues_model.IssueStats, error) {
-	doerID := ctx.Doer.ID
-
-	opts = opts.Copy(func(o *issue_indexer.SearchOptions) {
-		// If the doer is the same as the context user, which means the doer is viewing his own dashboard,
-		// it's not enough to show the repos that the doer owns or has been explicitly granted access to,
-		// because the doer may create issues or be mentioned in any public repo.
-		// So we need search issues in all public repos.
-		o.AllPublic = doerID == ctxUser.ID
-		o.AssigneeID = nil
-		o.PosterID = nil
-		o.MentionID = nil
-		o.ReviewRequestedID = nil
-		o.ReviewedID = nil
-	})
-
->>>>>>> 28fe3db1
 	var (
 		err error
 		ret = &issues_model.IssueStats{}
