// Copyright 2014 The Gogs Authors. All rights reserved.
// Copyright 2019 The Gitea Authors. All rights reserved.
// SPDX-License-Identifier: MIT

package user

import (
	"bytes"
	"fmt"
	"net/http"
	"regexp"
	"slices"
	"sort"
	"strconv"
	"strings"

	activities_model "code.gitea.io/gitea/models/activities"
	asymkey_model "code.gitea.io/gitea/models/asymkey"
	"code.gitea.io/gitea/models/db"
	issues_model "code.gitea.io/gitea/models/issues"
	"code.gitea.io/gitea/models/organization"
	repo_model "code.gitea.io/gitea/models/repo"
	"code.gitea.io/gitea/models/unit"
	user_model "code.gitea.io/gitea/models/user"
	"code.gitea.io/gitea/modules/base"
	"code.gitea.io/gitea/modules/container"
	"code.gitea.io/gitea/modules/context"
	issue_indexer "code.gitea.io/gitea/modules/indexer/issues"
	"code.gitea.io/gitea/modules/json"
	"code.gitea.io/gitea/modules/log"
	"code.gitea.io/gitea/modules/markup"
	"code.gitea.io/gitea/modules/markup/markdown"
	"code.gitea.io/gitea/modules/setting"
	"code.gitea.io/gitea/modules/util"
	"code.gitea.io/gitea/routers/web/feed"
	context_service "code.gitea.io/gitea/services/context"
	issue_service "code.gitea.io/gitea/services/issue"
	pull_service "code.gitea.io/gitea/services/pull"

	"github.com/keybase/go-crypto/openpgp"
	"github.com/keybase/go-crypto/openpgp/armor"
	"xorm.io/builder"
)

const (
	tplDashboard  base.TplName = "user/dashboard/dashboard"
	tplIssues     base.TplName = "user/dashboard/issues"
	tplMilestones base.TplName = "user/dashboard/milestones"
	tplProfile    base.TplName = "user/profile"
)

// getDashboardContextUser finds out which context user dashboard is being viewed as .
func getDashboardContextUser(ctx *context.Context) *user_model.User {
	ctxUser := ctx.Doer
	orgName := ctx.Params(":org")
	if len(orgName) > 0 {
		ctxUser = ctx.Org.Organization.AsUser()
		ctx.Data["Teams"] = ctx.Org.Teams
	}
	ctx.Data["ContextUser"] = ctxUser

	orgs, err := organization.GetUserOrgsList(ctx, ctx.Doer)
	if err != nil {
		ctx.ServerError("GetUserOrgsList", err)
		return nil
	}
	ctx.Data["Orgs"] = orgs

	return ctxUser
}

// Dashboard render the dashboard page
func Dashboard(ctx *context.Context) {
	ctxUser := getDashboardContextUser(ctx)
	if ctx.Written() {
		return
	}

	var (
		date = ctx.FormString("date")
		page = ctx.FormInt("page")
	)

	// Make sure page number is at least 1. Will be posted to ctx.Data.
	if page <= 1 {
		page = 1
	}

	ctx.Data["Title"] = ctxUser.DisplayName() + " - " + ctx.Tr("dashboard")
	ctx.Data["PageIsDashboard"] = true
	ctx.Data["PageIsNews"] = true
	cnt, _ := organization.GetOrganizationCount(ctx, ctxUser)
	ctx.Data["UserOrgsCount"] = cnt
	ctx.Data["MirrorsEnabled"] = setting.Mirror.Enabled
	ctx.Data["Date"] = date

	var uid int64
	if ctxUser != nil {
		uid = ctxUser.ID
	}

	ctx.PageData["dashboardRepoList"] = map[string]any{
		"searchLimit": setting.UI.User.RepoPagingNum,
		"uid":         uid,
	}

	if setting.Service.EnableUserHeatmap {
		data, err := activities_model.GetUserHeatmapDataByUserTeam(ctx, ctxUser, ctx.Org.Team, ctx.Doer)
		if err != nil {
			ctx.ServerError("GetUserHeatmapDataByUserTeam", err)
			return
		}
		ctx.Data["HeatmapData"] = data
		ctx.Data["HeatmapTotalContributions"] = activities_model.GetTotalContributionsInHeatmap(data)
	}

	feeds, count, err := activities_model.GetFeeds(ctx, activities_model.GetFeedsOptions{
		RequestedUser:   ctxUser,
		RequestedTeam:   ctx.Org.Team,
		Actor:           ctx.Doer,
		IncludePrivate:  true,
		OnlyPerformedBy: false,
		IncludeDeleted:  false,
		Date:            ctx.FormString("date"),
		ListOptions: db.ListOptions{
			Page:     page,
			PageSize: setting.UI.FeedPagingNum,
		},
	})
	if err != nil {
		ctx.ServerError("GetFeeds", err)
		return
	}

	ctx.Data["Feeds"] = feeds

	pager := context.NewPagination(int(count), setting.UI.FeedPagingNum, page, 5)
	pager.AddParam(ctx, "date", "Date")
	ctx.Data["Page"] = pager

	ctx.HTML(http.StatusOK, tplDashboard)
}

// Milestones render the user milestones page
func Milestones(ctx *context.Context) {
	if unit.TypeIssues.UnitGlobalDisabled() && unit.TypePullRequests.UnitGlobalDisabled() {
		log.Debug("Milestones overview page not available as both issues and pull requests are globally disabled")
		ctx.Status(http.StatusNotFound)
		return
	}

	ctx.Data["Title"] = ctx.Tr("milestones")
	ctx.Data["PageIsMilestonesDashboard"] = true

	ctxUser := getDashboardContextUser(ctx)
	if ctx.Written() {
		return
	}

	repoOpts := repo_model.SearchRepoOptions{
		Actor:         ctx.Doer,
		OwnerID:       ctxUser.ID,
		Private:       true,
		AllPublic:     false, // Include also all public repositories of users and public organisations
		AllLimited:    false, // Include also all public repositories of limited organisations
		Archived:      util.OptionalBoolFalse,
		HasMilestones: util.OptionalBoolTrue, // Just needs display repos has milestones
	}

	if ctxUser.IsOrganization() && ctx.Org.Team != nil {
		repoOpts.TeamID = ctx.Org.Team.ID
	}

	var (
		userRepoCond = repo_model.SearchRepositoryCondition(&repoOpts) // all repo condition user could visit
		repoCond     = userRepoCond
		repoIDs      []int64

		reposQuery   = ctx.FormString("repos")
		isShowClosed = ctx.FormString("state") == "closed"
		sortType     = ctx.FormString("sort")
		page         = ctx.FormInt("page")
		keyword      = ctx.FormTrim("q")
	)

	if page <= 1 {
		page = 1
	}

	if len(reposQuery) != 0 {
		if issueReposQueryPattern.MatchString(reposQuery) {
			// remove "[" and "]" from string
			reposQuery = reposQuery[1 : len(reposQuery)-1]
			// for each ID (delimiter ",") add to int to repoIDs

			for _, rID := range strings.Split(reposQuery, ",") {
				// Ensure nonempty string entries
				if rID != "" && rID != "0" {
					rIDint64, err := strconv.ParseInt(rID, 10, 64)
					// If the repo id specified by query is not parseable or not accessible by user, just ignore it.
					if err == nil {
						repoIDs = append(repoIDs, rIDint64)
					}
				}
			}
			if len(repoIDs) > 0 {
				// Don't just let repoCond = builder.In("id", repoIDs) because user may has no permission on repoIDs
				// But the original repoCond has a limitation
				repoCond = repoCond.And(builder.In("id", repoIDs))
			}
		} else {
			log.Warn("issueReposQueryPattern not match with query")
		}
	}

	counts, err := issues_model.CountMilestonesByRepoCondAndKw(ctx, userRepoCond, keyword, isShowClosed)
	if err != nil {
		ctx.ServerError("CountMilestonesByRepoIDs", err)
		return
	}

	milestones, err := issues_model.SearchMilestones(ctx, repoCond, page, isShowClosed, sortType, keyword)
	if err != nil {
		ctx.ServerError("SearchMilestones", err)
		return
	}

	showRepos, _, err := repo_model.SearchRepositoryByCondition(ctx, &repoOpts, userRepoCond, false)
	if err != nil {
		ctx.ServerError("SearchRepositoryByCondition", err)
		return
	}
	sort.Sort(showRepos)

	for i := 0; i < len(milestones); {
		for _, repo := range showRepos {
			if milestones[i].RepoID == repo.ID {
				milestones[i].Repo = repo
				break
			}
		}
		if milestones[i].Repo == nil {
			log.Warn("Cannot find milestone %d 's repository %d", milestones[i].ID, milestones[i].RepoID)
			milestones = append(milestones[:i], milestones[i+1:]...)
			continue
		}

		milestones[i].RenderedContent, err = markdown.RenderString(&markup.RenderContext{
<<<<<<< HEAD
			Links: markup.Links{
				Base: milestones[i].Repo.Link(),
			},
			Metas: milestones[i].Repo.ComposeMetas(),
			Ctx:   ctx,
=======
			URLPrefix: milestones[i].Repo.Link(),
			Metas:     milestones[i].Repo.ComposeMetas(ctx),
			Ctx:       ctx,
>>>>>>> 2e6af43a
		}, milestones[i].Content)
		if err != nil {
			ctx.ServerError("RenderString", err)
			return
		}

		if milestones[i].Repo.IsTimetrackerEnabled(ctx) {
			err := milestones[i].LoadTotalTrackedTime(ctx)
			if err != nil {
				ctx.ServerError("LoadTotalTrackedTime", err)
				return
			}
		}
		i++
	}

	milestoneStats, err := issues_model.GetMilestonesStatsByRepoCondAndKw(ctx, repoCond, keyword)
	if err != nil {
		ctx.ServerError("GetMilestoneStats", err)
		return
	}

	var totalMilestoneStats *issues_model.MilestonesStats
	if len(repoIDs) == 0 {
		totalMilestoneStats = milestoneStats
	} else {
		totalMilestoneStats, err = issues_model.GetMilestonesStatsByRepoCondAndKw(ctx, userRepoCond, keyword)
		if err != nil {
			ctx.ServerError("GetMilestoneStats", err)
			return
		}
	}

	showRepoIds := make(container.Set[int64], len(showRepos))
	for _, repo := range showRepos {
		if repo.ID > 0 {
			showRepoIds.Add(repo.ID)
		}
	}
	if len(repoIDs) == 0 {
		repoIDs = showRepoIds.Values()
	}
	repoIDs = slices.DeleteFunc(repoIDs, func(v int64) bool {
		return !showRepoIds.Contains(v)
	})

	var pagerCount int
	if isShowClosed {
		ctx.Data["State"] = "closed"
		ctx.Data["Total"] = totalMilestoneStats.ClosedCount
		pagerCount = int(milestoneStats.ClosedCount)
	} else {
		ctx.Data["State"] = "open"
		ctx.Data["Total"] = totalMilestoneStats.OpenCount
		pagerCount = int(milestoneStats.OpenCount)
	}

	ctx.Data["Milestones"] = milestones
	ctx.Data["Repos"] = showRepos
	ctx.Data["Counts"] = counts
	ctx.Data["MilestoneStats"] = milestoneStats
	ctx.Data["SortType"] = sortType
	ctx.Data["Keyword"] = keyword
	ctx.Data["RepoIDs"] = repoIDs
	ctx.Data["IsShowClosed"] = isShowClosed

	pager := context.NewPagination(pagerCount, setting.UI.IssuePagingNum, page, 5)
	pager.AddParam(ctx, "q", "Keyword")
	pager.AddParam(ctx, "repos", "RepoIDs")
	pager.AddParam(ctx, "sort", "SortType")
	pager.AddParam(ctx, "state", "State")
	ctx.Data["Page"] = pager

	ctx.HTML(http.StatusOK, tplMilestones)
}

// Pulls renders the user's pull request overview page
func Pulls(ctx *context.Context) {
	if unit.TypePullRequests.UnitGlobalDisabled() {
		log.Debug("Pull request overview page not available as it is globally disabled.")
		ctx.Status(http.StatusNotFound)
		return
	}

	ctx.Data["Title"] = ctx.Tr("pull_requests")
	ctx.Data["PageIsPulls"] = true
	ctx.Data["SingleRepoAction"] = "pull"
	buildIssueOverview(ctx, unit.TypePullRequests)
}

// Issues renders the user's issues overview page
func Issues(ctx *context.Context) {
	if unit.TypeIssues.UnitGlobalDisabled() {
		log.Debug("Issues overview page not available as it is globally disabled.")
		ctx.Status(http.StatusNotFound)
		return
	}

	ctx.Data["Title"] = ctx.Tr("issues")
	ctx.Data["PageIsIssues"] = true
	ctx.Data["SingleRepoAction"] = "issue"
	buildIssueOverview(ctx, unit.TypeIssues)
}

// Regexp for repos query
var issueReposQueryPattern = regexp.MustCompile(`^\[\d+(,\d+)*,?\]$`)

func buildIssueOverview(ctx *context.Context, unitType unit.Type) {
	// ----------------------------------------------------
	// Determine user; can be either user or organization.
	// Return with NotFound or ServerError if unsuccessful.
	// ----------------------------------------------------

	ctxUser := getDashboardContextUser(ctx)
	if ctx.Written() {
		return
	}

	var (
		viewType   string
		sortType   = ctx.FormString("sort")
		filterMode int
	)

	// Default to recently updated, unlike repository issues list
	if sortType == "" {
		sortType = "recentupdate"
	}

	// --------------------------------------------------------------------------------
	// Distinguish User from Organization.
	// Org:
	// - Remember pre-determined viewType string for later. Will be posted to ctx.Data.
	//   Organization does not have view type and filter mode.
	// User:
	// - Use ctx.FormString("type") to determine filterMode.
	//  The type is set when clicking for example "assigned to me" on the overview page.
	// - Remember either this or a fallback. Will be posted to ctx.Data.
	// --------------------------------------------------------------------------------

	// TODO: distinguish during routing

	viewType = ctx.FormString("type")
	switch viewType {
	case "assigned":
		filterMode = issues_model.FilterModeAssign
	case "created_by":
		filterMode = issues_model.FilterModeCreate
	case "mentioned":
		filterMode = issues_model.FilterModeMention
	case "review_requested":
		filterMode = issues_model.FilterModeReviewRequested
	case "reviewed_by":
		filterMode = issues_model.FilterModeReviewed
	case "your_repositories":
		fallthrough
	default:
		filterMode = issues_model.FilterModeYourRepositories
		viewType = "your_repositories"
	}

	// --------------------------------------------------------------------------
	// Build opts (IssuesOptions), which contains filter information.
	// Will eventually be used to retrieve issues relevant for the overview page.
	// Note: Non-final states of opts are used in-between, namely for:
	//       - Keyword search
	//       - Count Issues by repo
	// --------------------------------------------------------------------------

	// Get repository IDs where User/Org/Team has access.
	var team *organization.Team
	var org *organization.Organization
	if ctx.Org != nil {
		org = ctx.Org.Organization
		team = ctx.Org.Team
	}

	isPullList := unitType == unit.TypePullRequests
	opts := &issues_model.IssuesOptions{
		IsPull:     util.OptionalBoolOf(isPullList),
		SortType:   sortType,
		IsArchived: util.OptionalBoolFalse,
		Org:        org,
		Team:       team,
		User:       ctx.Doer,
	}

	// Search all repositories which
	//
	// As user:
	// - Owns the repository.
	// - Have collaborator permissions in repository.
	//
	// As org:
	// - Owns the repository.
	//
	// As team:
	// - Team org's owns the repository.
	// - Team has read permission to repository.
	repoOpts := &repo_model.SearchRepoOptions{
		Actor:       ctx.Doer,
		OwnerID:     ctxUser.ID,
		Private:     true,
		AllPublic:   false,
		AllLimited:  false,
		Collaborate: util.OptionalBoolNone,
		UnitType:    unitType,
		Archived:    util.OptionalBoolFalse,
	}
	if team != nil {
		repoOpts.TeamID = team.ID
	}
	accessibleRepos := container.Set[int64]{}
	{
		ids, _, err := repo_model.SearchRepositoryIDs(ctx, repoOpts)
		if err != nil {
			ctx.ServerError("SearchRepositoryIDs", err)
			return
		}
		accessibleRepos.AddMultiple(ids...)
		opts.RepoIDs = ids
		if len(opts.RepoIDs) == 0 {
			// no repos found, don't let the indexer return all repos
			opts.RepoIDs = []int64{0}
		}
	}

	switch filterMode {
	case issues_model.FilterModeAll:
	case issues_model.FilterModeYourRepositories:
	case issues_model.FilterModeAssign:
		opts.AssigneeID = ctx.Doer.ID
	case issues_model.FilterModeCreate:
		opts.PosterID = ctx.Doer.ID
	case issues_model.FilterModeMention:
		opts.MentionedID = ctx.Doer.ID
	case issues_model.FilterModeReviewRequested:
		opts.ReviewRequestedID = ctx.Doer.ID
	case issues_model.FilterModeReviewed:
		opts.ReviewedID = ctx.Doer.ID
	}

	// keyword holds the search term entered into the search field.
	keyword := strings.Trim(ctx.FormString("q"), " ")
	ctx.Data["Keyword"] = keyword

	// Educated guess: Do or don't show closed issues.
	isShowClosed := ctx.FormString("state") == "closed"
	opts.IsClosed = util.OptionalBoolOf(isShowClosed)

	// Filter repos and count issues in them. Count will be used later.
	// USING NON-FINAL STATE OF opts FOR A QUERY.
	issueCountByRepo, err := issue_indexer.CountIssuesByRepo(ctx, issue_indexer.ToSearchOptions(keyword, opts))
	if err != nil {
		ctx.ServerError("CountIssuesByRepo", err)
		return
	}

	// Make sure page number is at least 1. Will be posted to ctx.Data.
	page := ctx.FormInt("page")
	if page <= 1 {
		page = 1
	}
	opts.Paginator = &db.ListOptions{
		Page:     page,
		PageSize: setting.UI.IssuePagingNum,
	}

	// Get IDs for labels (a filter option for issues/pulls).
	// Required for IssuesOptions.
	var labelIDs []int64
	selectedLabels := ctx.FormString("labels")
	if len(selectedLabels) > 0 && selectedLabels != "0" {
		var err error
		labelIDs, err = base.StringsToInt64s(strings.Split(selectedLabels, ","))
		if err != nil {
			ctx.ServerError("StringsToInt64s", err)
			return
		}
	}
	opts.LabelIDs = labelIDs

	// Parse ctx.FormString("repos") and remember matched repo IDs for later.
	// Gets set when clicking filters on the issues overview page.
	selectedRepoIDs := getRepoIDs(ctx.FormString("repos"))
	// Remove repo IDs that are not accessible to the user.
	selectedRepoIDs = slices.DeleteFunc(selectedRepoIDs, func(v int64) bool {
		return !accessibleRepos.Contains(v)
	})
	if len(selectedRepoIDs) > 0 {
		opts.RepoIDs = selectedRepoIDs
	}

	// ------------------------------
	// Get issues as defined by opts.
	// ------------------------------

	// Slice of Issues that will be displayed on the overview page
	// USING FINAL STATE OF opts FOR A QUERY.
	var issues issues_model.IssueList
	{
		issueIDs, _, err := issue_indexer.SearchIssues(ctx, issue_indexer.ToSearchOptions(keyword, opts))
		if err != nil {
			ctx.ServerError("issueIDsFromSearch", err)
			return
		}
		issues, err = issues_model.GetIssuesByIDs(ctx, issueIDs, true)
		if err != nil {
			ctx.ServerError("GetIssuesByIDs", err)
			return
		}
	}

	// ----------------------------------
	// Add repository pointers to Issues.
	// ----------------------------------

	// Remove repositories that should not be shown,
	// which are repositories that have no issues and are not selected by the user.
	selectedRepos := container.SetOf(selectedRepoIDs...)
	for k, v := range issueCountByRepo {
		if v == 0 && !selectedRepos.Contains(k) {
			delete(issueCountByRepo, k)
		}
	}

	// showReposMap maps repository IDs to their Repository pointers.
	showReposMap, err := loadRepoByIDs(ctx, ctxUser, issueCountByRepo, unitType)
	if err != nil {
		if repo_model.IsErrRepoNotExist(err) {
			ctx.NotFound("GetRepositoryByID", err)
			return
		}
		ctx.ServerError("loadRepoByIDs", err)
		return
	}

	// a RepositoryList
	showRepos := repo_model.RepositoryListOfMap(showReposMap)
	sort.Sort(showRepos)

	// maps pull request IDs to their CommitStatus. Will be posted to ctx.Data.
	for _, issue := range issues {
		if issue.Repo == nil {
			issue.Repo = showReposMap[issue.RepoID]
		}
	}

	commitStatuses, lastStatus, err := pull_service.GetIssuesAllCommitStatus(ctx, issues)
	if err != nil {
		ctx.ServerError("GetIssuesLastCommitStatus", err)
		return
	}

	// -------------------------------
	// Fill stats to post to ctx.Data.
	// -------------------------------
	issueStats, err := getUserIssueStats(ctx, filterMode, issue_indexer.ToSearchOptions(keyword, opts), ctx.Doer.ID)
	if err != nil {
		ctx.ServerError("getUserIssueStats", err)
		return
	}

	// Will be posted to ctx.Data.
	var shownIssues int
	if !isShowClosed {
		shownIssues = int(issueStats.OpenCount)
	} else {
		shownIssues = int(issueStats.ClosedCount)
	}
	if len(opts.RepoIDs) != 0 {
		shownIssues = 0
		for _, repoID := range opts.RepoIDs {
			shownIssues += int(issueCountByRepo[repoID])
		}
	}

	var allIssueCount int64
	for _, issueCount := range issueCountByRepo {
		allIssueCount += issueCount
	}
	ctx.Data["TotalIssueCount"] = allIssueCount

	if len(opts.RepoIDs) == 1 {
		repo := showReposMap[opts.RepoIDs[0]]
		if repo != nil {
			ctx.Data["SingleRepoLink"] = repo.Link()
		}
	}

	ctx.Data["IsShowClosed"] = isShowClosed

	ctx.Data["IssueRefEndNames"], ctx.Data["IssueRefURLs"] = issue_service.GetRefEndNamesAndURLs(issues, ctx.FormString("RepoLink"))

	if err := issues.LoadAttributes(ctx); err != nil {
		ctx.ServerError("issues.LoadAttributes", err)
		return
	}
	ctx.Data["Issues"] = issues

	approvalCounts, err := issues.GetApprovalCounts(ctx)
	if err != nil {
		ctx.ServerError("ApprovalCounts", err)
		return
	}
	ctx.Data["ApprovalCounts"] = func(issueID int64, typ string) int64 {
		counts, ok := approvalCounts[issueID]
		if !ok || len(counts) == 0 {
			return 0
		}
		reviewTyp := issues_model.ReviewTypeApprove
		if typ == "reject" {
			reviewTyp = issues_model.ReviewTypeReject
		} else if typ == "waiting" {
			reviewTyp = issues_model.ReviewTypeRequest
		}
		for _, count := range counts {
			if count.Type == reviewTyp {
				return count.Count
			}
		}
		return 0
	}
	ctx.Data["CommitLastStatus"] = lastStatus
	ctx.Data["CommitStatuses"] = commitStatuses
	ctx.Data["Repos"] = showRepos
	ctx.Data["Counts"] = issueCountByRepo
	ctx.Data["IssueStats"] = issueStats
	ctx.Data["ViewType"] = viewType
	ctx.Data["SortType"] = sortType
	ctx.Data["RepoIDs"] = selectedRepoIDs
	ctx.Data["IsShowClosed"] = isShowClosed
	ctx.Data["SelectLabels"] = selectedLabels

	if isShowClosed {
		ctx.Data["State"] = "closed"
	} else {
		ctx.Data["State"] = "open"
	}

	// Convert []int64 to string
	reposParam, _ := json.Marshal(opts.RepoIDs)

	ctx.Data["ReposParam"] = string(reposParam)

	pager := context.NewPagination(shownIssues, setting.UI.IssuePagingNum, page, 5)
	pager.AddParam(ctx, "q", "Keyword")
	pager.AddParam(ctx, "type", "ViewType")
	pager.AddParam(ctx, "repos", "ReposParam")
	pager.AddParam(ctx, "sort", "SortType")
	pager.AddParam(ctx, "state", "State")
	pager.AddParam(ctx, "labels", "SelectLabels")
	pager.AddParam(ctx, "milestone", "MilestoneID")
	pager.AddParam(ctx, "assignee", "AssigneeID")
	ctx.Data["Page"] = pager

	ctx.HTML(http.StatusOK, tplIssues)
}

func getRepoIDs(reposQuery string) []int64 {
	if len(reposQuery) == 0 || reposQuery == "[]" {
		return []int64{}
	}
	if !issueReposQueryPattern.MatchString(reposQuery) {
		log.Warn("issueReposQueryPattern does not match query: %q", reposQuery)
		return []int64{}
	}

	var repoIDs []int64
	// remove "[" and "]" from string
	reposQuery = reposQuery[1 : len(reposQuery)-1]
	// for each ID (delimiter ",") add to int to repoIDs
	for _, rID := range strings.Split(reposQuery, ",") {
		// Ensure nonempty string entries
		if rID != "" && rID != "0" {
			rIDint64, err := strconv.ParseInt(rID, 10, 64)
			if err == nil {
				repoIDs = append(repoIDs, rIDint64)
			}
		}
	}

	return repoIDs
}

func loadRepoByIDs(ctx *context.Context, ctxUser *user_model.User, issueCountByRepo map[int64]int64, unitType unit.Type) (map[int64]*repo_model.Repository, error) {
	totalRes := make(map[int64]*repo_model.Repository, len(issueCountByRepo))
	repoIDs := make([]int64, 0, 500)
	for id := range issueCountByRepo {
		if id <= 0 {
			continue
		}
		repoIDs = append(repoIDs, id)
		if len(repoIDs) == 500 {
			if err := repo_model.FindReposMapByIDs(ctx, repoIDs, totalRes); err != nil {
				return nil, err
			}
			repoIDs = repoIDs[:0]
		}
	}
	if len(repoIDs) > 0 {
		if err := repo_model.FindReposMapByIDs(ctx, repoIDs, totalRes); err != nil {
			return nil, err
		}
	}
	return totalRes, nil
}

// ShowSSHKeys output all the ssh keys of user by uid
func ShowSSHKeys(ctx *context.Context) {
	keys, err := asymkey_model.ListPublicKeys(ctx, ctx.ContextUser.ID, db.ListOptions{})
	if err != nil {
		ctx.ServerError("ListPublicKeys", err)
		return
	}

	var buf bytes.Buffer
	for i := range keys {
		buf.WriteString(keys[i].OmitEmail())
		buf.WriteString("\n")
	}
	ctx.PlainTextBytes(http.StatusOK, buf.Bytes())
}

// ShowGPGKeys output all the public GPG keys of user by uid
func ShowGPGKeys(ctx *context.Context) {
	keys, err := asymkey_model.ListGPGKeys(ctx, ctx.ContextUser.ID, db.ListOptions{})
	if err != nil {
		ctx.ServerError("ListGPGKeys", err)
		return
	}

	entities := make([]*openpgp.Entity, 0)
	failedEntitiesID := make([]string, 0)
	for _, k := range keys {
		e, err := asymkey_model.GPGKeyToEntity(ctx, k)
		if err != nil {
			if asymkey_model.IsErrGPGKeyImportNotExist(err) {
				failedEntitiesID = append(failedEntitiesID, k.KeyID)
				continue // Skip previous import without backup of imported armored key
			}
			ctx.ServerError("ShowGPGKeys", err)
			return
		}
		entities = append(entities, e)
	}
	var buf bytes.Buffer

	headers := make(map[string]string)
	if len(failedEntitiesID) > 0 { // If some key need re-import to be exported
		headers["Note"] = fmt.Sprintf("The keys with the following IDs couldn't be exported and need to be reuploaded %s", strings.Join(failedEntitiesID, ", "))
	} else if len(entities) == 0 {
		headers["Note"] = "This user hasn't uploaded any GPG keys."
	}
	writer, _ := armor.Encode(&buf, "PGP PUBLIC KEY BLOCK", headers)
	for _, e := range entities {
		err = e.Serialize(writer) // TODO find why key are exported with a different cipherTypeByte as original (should not be blocking but strange)
		if err != nil {
			ctx.ServerError("ShowGPGKeys", err)
			return
		}
	}
	writer.Close()
	ctx.PlainTextBytes(http.StatusOK, buf.Bytes())
}

func UsernameSubRoute(ctx *context.Context) {
	// WORKAROUND to support usernames with "." in it
	// https://github.com/go-chi/chi/issues/781
	username := ctx.Params("username")
	reloadParam := func(suffix string) (success bool) {
		ctx.SetParams("username", strings.TrimSuffix(username, suffix))
		context_service.UserAssignmentWeb()(ctx)
		return !ctx.Written()
	}
	switch {
	case strings.HasSuffix(username, ".png"):
		if reloadParam(".png") {
			AvatarByUserName(ctx)
		}
	case strings.HasSuffix(username, ".keys"):
		if reloadParam(".keys") {
			ShowSSHKeys(ctx)
		}
	case strings.HasSuffix(username, ".gpg"):
		if reloadParam(".gpg") {
			ShowGPGKeys(ctx)
		}
	case strings.HasSuffix(username, ".rss"):
		if !setting.Other.EnableFeed {
			ctx.Error(http.StatusNotFound)
			return
		}
		if reloadParam(".rss") {
			context_service.UserAssignmentWeb()(ctx)
			feed.ShowUserFeedRSS(ctx)
		}
	case strings.HasSuffix(username, ".atom"):
		if !setting.Other.EnableFeed {
			ctx.Error(http.StatusNotFound)
			return
		}
		if reloadParam(".atom") {
			feed.ShowUserFeedAtom(ctx)
		}
	default:
		context_service.UserAssignmentWeb()(ctx)
		if !ctx.Written() {
			ctx.Data["EnableFeed"] = setting.Other.EnableFeed
			OwnerProfile(ctx)
		}
	}
}

func getUserIssueStats(ctx *context.Context, filterMode int, opts *issue_indexer.SearchOptions, doerID int64) (*issues_model.IssueStats, error) {
	opts = opts.Copy(func(o *issue_indexer.SearchOptions) {
		o.AssigneeID = nil
		o.PosterID = nil
		o.MentionID = nil
		o.ReviewRequestedID = nil
		o.ReviewedID = nil
	})

	var (
		err error
		ret = &issues_model.IssueStats{}
	)

	{
		openClosedOpts := opts.Copy()
		switch filterMode {
		case issues_model.FilterModeAll, issues_model.FilterModeYourRepositories:
		case issues_model.FilterModeAssign:
			openClosedOpts.AssigneeID = &doerID
		case issues_model.FilterModeCreate:
			openClosedOpts.PosterID = &doerID
		case issues_model.FilterModeMention:
			openClosedOpts.MentionID = &doerID
		case issues_model.FilterModeReviewRequested:
			openClosedOpts.ReviewRequestedID = &doerID
		case issues_model.FilterModeReviewed:
			openClosedOpts.ReviewedID = &doerID
		}
		openClosedOpts.IsClosed = util.OptionalBoolFalse
		ret.OpenCount, err = issue_indexer.CountIssues(ctx, openClosedOpts)
		if err != nil {
			return nil, err
		}
		openClosedOpts.IsClosed = util.OptionalBoolTrue
		ret.ClosedCount, err = issue_indexer.CountIssues(ctx, openClosedOpts)
		if err != nil {
			return nil, err
		}
	}

	ret.YourRepositoriesCount, err = issue_indexer.CountIssues(ctx, opts)
	if err != nil {
		return nil, err
	}
	ret.AssignCount, err = issue_indexer.CountIssues(ctx, opts.Copy(func(o *issue_indexer.SearchOptions) { o.AssigneeID = &doerID }))
	if err != nil {
		return nil, err
	}
	ret.CreateCount, err = issue_indexer.CountIssues(ctx, opts.Copy(func(o *issue_indexer.SearchOptions) { o.PosterID = &doerID }))
	if err != nil {
		return nil, err
	}
	ret.MentionCount, err = issue_indexer.CountIssues(ctx, opts.Copy(func(o *issue_indexer.SearchOptions) { o.MentionID = &doerID }))
	if err != nil {
		return nil, err
	}
	ret.ReviewRequestedCount, err = issue_indexer.CountIssues(ctx, opts.Copy(func(o *issue_indexer.SearchOptions) { o.ReviewRequestedID = &doerID }))
	if err != nil {
		return nil, err
	}
	ret.ReviewedCount, err = issue_indexer.CountIssues(ctx, opts.Copy(func(o *issue_indexer.SearchOptions) { o.ReviewedID = &doerID }))
	if err != nil {
		return nil, err
	}
	return ret, nil
}<|MERGE_RESOLUTION|>--- conflicted
+++ resolved
@@ -246,17 +246,11 @@
 		}
 
 		milestones[i].RenderedContent, err = markdown.RenderString(&markup.RenderContext{
-<<<<<<< HEAD
 			Links: markup.Links{
 				Base: milestones[i].Repo.Link(),
 			},
-			Metas: milestones[i].Repo.ComposeMetas(),
+			Metas: milestones[i].Repo.ComposeMetas(ctx),
 			Ctx:   ctx,
-=======
-			URLPrefix: milestones[i].Repo.Link(),
-			Metas:     milestones[i].Repo.ComposeMetas(ctx),
-			Ctx:       ctx,
->>>>>>> 2e6af43a
 		}, milestones[i].Content)
 		if err != nil {
 			ctx.ServerError("RenderString", err)
