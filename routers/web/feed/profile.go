--- conflicted
+++ resolved
@@ -9,48 +9,10 @@
 	"time"
 
 	"code.gitea.io/gitea/models"
-	user_model "code.gitea.io/gitea/models/user"
 	"code.gitea.io/gitea/modules/context"
 
 	"github.com/gorilla/feeds"
 )
-
-<<<<<<< HEAD
-// RetrieveFeeds loads feeds for the specified user
-func RetrieveFeeds(ctx *context.Context, options models.GetFeedsOptions) []*models.Action {
-	actions, err := models.GetFeeds(options)
-	if err != nil {
-		ctx.ServerError("GetFeeds", err)
-		return nil
-	}
-
-	userCache := map[int64]*user_model.User{options.RequestedUser.ID: options.RequestedUser}
-	if ctx.User != nil {
-		userCache[ctx.User.ID] = ctx.User
-	}
-	for _, act := range actions {
-		if act.ActUser != nil {
-			userCache[act.ActUserID] = act.ActUser
-		}
-	}
-
-	for _, act := range actions {
-		repoOwner, ok := userCache[act.Repo.OwnerID]
-		if !ok {
-			repoOwner, err = user_model.GetUserByID(act.Repo.OwnerID)
-			if err != nil {
-				if user_model.IsErrUserNotExist(err) {
-					continue
-				}
-				ctx.ServerError("GetUserByID", err)
-				return nil
-			}
-			userCache[repoOwner.ID] = repoOwner
-		}
-		act.Repo.Owner = repoOwner
-	}
-	return actions
-}
 
 // ShowUserFeedRSS show user activity as RSS feed
 func ShowUserFeedRSS(ctx *context.Context) {
@@ -64,17 +26,11 @@
 
 // showUserFeed show user activity as RSS / Atom feed
 func showUserFeed(ctx *context.Context, formatType string) {
-	actions := RetrieveFeeds(ctx, models.GetFeedsOptions{
+	actions, err := models.GetFeeds(ctx, models.GetFeedsOptions{
 		RequestedUser:   ctx.ContextUser,
-=======
-// ShowUserFeed show user activity as RSS / Atom feed
-func ShowUserFeed(ctx *context.Context, ctxUser *user_model.User, formatType string) {
-	actions, err := models.GetFeeds(ctx, models.GetFeedsOptions{
-		RequestedUser:   ctxUser,
->>>>>>> bfe2e3d5
 		Actor:           ctx.User,
 		IncludePrivate:  false,
-		OnlyPerformedBy: !ctxUser.IsOrganization(),
+		OnlyPerformedBy: !ctx.ContextUser.IsOrganization(),
 		IncludeDeleted:  false,
 		Date:            ctx.FormString("date"),
 	})
