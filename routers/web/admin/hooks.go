--- conflicted
+++ resolved
@@ -62,9 +62,7 @@
 
 // DeleteDefaultOrSystemWebhook handler to delete an admin-defined system or default webhook
 func DeleteDefaultOrSystemWebhook(ctx *context.Context) {
-	defer ctx.JSON(http.StatusOK, map[string]any{
-		"redirect": setting.AppSubURL + "/admin/hooks",
-	})
+	defer ctx.JSONRedirect(setting.AppSubURL + "/admin/hooks")
 
 	hook, err := webhook.GetSystemOrDefaultWebhook(ctx, ctx.FormInt64("id"))
 	if err != nil {
@@ -79,9 +77,4 @@
 
 		ctx.Flash.Success(ctx.Tr("repo.settings.webhook_deletion_success"))
 	}
-<<<<<<< HEAD
-=======
-
-	ctx.JSONRedirect(setting.AppSubURL + "/admin/hooks")
->>>>>>> c1c83dba
 }