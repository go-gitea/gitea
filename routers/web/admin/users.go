// Copyright 2014 The Gogs Authors. All rights reserved.
// Copyright 2020 The Gitea Authors.
// SPDX-License-Identifier: MIT

package admin

import (
	"errors"
	"net/http"
	"net/url"
	"strconv"
	"strings"

	"code.gitea.io/gitea/models"
	"code.gitea.io/gitea/models/auth"
	"code.gitea.io/gitea/models/db"
	org_model "code.gitea.io/gitea/models/organization"
	repo_model "code.gitea.io/gitea/models/repo"
	user_model "code.gitea.io/gitea/models/user"
	"code.gitea.io/gitea/modules/auth/password"
	"code.gitea.io/gitea/modules/base"
	"code.gitea.io/gitea/modules/log"
	"code.gitea.io/gitea/modules/optional"
	"code.gitea.io/gitea/modules/setting"
	"code.gitea.io/gitea/modules/util"
	"code.gitea.io/gitea/modules/web"
	"code.gitea.io/gitea/routers/web/explore"
	user_setting "code.gitea.io/gitea/routers/web/user/setting"
	"code.gitea.io/gitea/services/audit"
	"code.gitea.io/gitea/services/context"
	"code.gitea.io/gitea/services/forms"
	"code.gitea.io/gitea/services/mailer"
	user_service "code.gitea.io/gitea/services/user"
)

const (
	tplUsers    base.TplName = "admin/user/list"
	tplUserNew  base.TplName = "admin/user/new"
	tplUserView base.TplName = "admin/user/view"
	tplUserEdit base.TplName = "admin/user/edit"
)

// UserSearchDefaultAdminSort is the default sort type for admin view
const UserSearchDefaultAdminSort = "alphabetically"

// Users show all the users
func Users(ctx *context.Context) {
	ctx.Data["Title"] = ctx.Tr("admin.users")
	ctx.Data["PageIsAdminUsers"] = true

	extraParamStrings := map[string]string{}
	statusFilterKeys := []string{"is_active", "is_admin", "is_restricted", "is_2fa_enabled", "is_prohibit_login"}
	statusFilterMap := map[string]string{}
	for _, filterKey := range statusFilterKeys {
		paramKey := "status_filter[" + filterKey + "]"
		paramVal := ctx.FormString(paramKey)
		statusFilterMap[filterKey] = paramVal
		if paramVal != "" {
			extraParamStrings[paramKey] = paramVal
		}
	}

	sortType := ctx.FormString("sort")
	if sortType == "" {
		sortType = UserSearchDefaultAdminSort
		ctx.SetFormString("sort", sortType)
	}
	ctx.PageData["adminUserListSearchForm"] = map[string]any{
		"StatusFilterMap": statusFilterMap,
		"SortType":        sortType,
	}

	explore.RenderUserSearch(ctx, &user_model.SearchUserOptions{
		Actor: ctx.Doer,
		Type:  user_model.UserTypeIndividual,
		ListOptions: db.ListOptions{
			PageSize: setting.UI.Admin.UserPagingNum,
		},
		SearchByEmail:      true,
		IsActive:           util.OptionalBoolParse(statusFilterMap["is_active"]),
		IsAdmin:            util.OptionalBoolParse(statusFilterMap["is_admin"]),
		IsRestricted:       util.OptionalBoolParse(statusFilterMap["is_restricted"]),
		IsTwoFactorEnabled: util.OptionalBoolParse(statusFilterMap["is_2fa_enabled"]),
		IsProhibitLogin:    util.OptionalBoolParse(statusFilterMap["is_prohibit_login"]),
		IncludeReserved:    true, // administrator needs to list all acounts include reserved, bot, remote ones
		ExtraParamStrings:  extraParamStrings,
	}, tplUsers)
}

// NewUser render adding a new user page
func NewUser(ctx *context.Context) {
	ctx.Data["Title"] = ctx.Tr("admin.users.new_account")
	ctx.Data["PageIsAdminUsers"] = true
	ctx.Data["DefaultUserVisibilityMode"] = setting.Service.DefaultUserVisibilityMode
	ctx.Data["AllowedUserVisibilityModes"] = setting.Service.AllowedUserVisibilityModesSlice.ToVisibleTypeSlice()

	ctx.Data["login_type"] = "0-0"

	sources, err := db.Find[auth.Source](ctx, auth.FindSourcesOptions{
		IsActive: optional.Some(true),
	})
	if err != nil {
		ctx.ServerError("auth.Sources", err)
		return
	}
	ctx.Data["Sources"] = sources

	ctx.Data["CanSendEmail"] = setting.MailService != nil
	ctx.HTML(http.StatusOK, tplUserNew)
}

// NewUserPost response for adding a new user
func NewUserPost(ctx *context.Context) {
	form := web.GetForm(ctx).(*forms.AdminCreateUserForm)
	ctx.Data["Title"] = ctx.Tr("admin.users.new_account")
	ctx.Data["PageIsAdminUsers"] = true
	ctx.Data["DefaultUserVisibilityMode"] = setting.Service.DefaultUserVisibilityMode
	ctx.Data["AllowedUserVisibilityModes"] = setting.Service.AllowedUserVisibilityModesSlice.ToVisibleTypeSlice()

	sources, err := db.Find[auth.Source](ctx, auth.FindSourcesOptions{
		IsActive: optional.Some(true),
	})
	if err != nil {
		ctx.ServerError("auth.Sources", err)
		return
	}
	ctx.Data["Sources"] = sources

	ctx.Data["CanSendEmail"] = setting.MailService != nil

	if ctx.HasError() {
		ctx.HTML(http.StatusOK, tplUserNew)
		return
	}

	u := &user_model.User{
		Name:      form.UserName,
		Email:     form.Email,
		Passwd:    form.Password,
		LoginType: auth.Plain,
	}

	overwriteDefault := &user_model.CreateUserOverwriteOptions{
		IsActive:   optional.Some(true),
		Visibility: &form.Visibility,
	}

	if len(form.LoginType) > 0 {
		fields := strings.Split(form.LoginType, "-")
		if len(fields) == 2 {
			lType, _ := strconv.ParseInt(fields[0], 10, 0)
			u.LoginType = auth.Type(lType)
			u.LoginSource, _ = strconv.ParseInt(fields[1], 10, 64)
			u.LoginName = form.LoginName
		}
	}
	if u.LoginType == auth.NoType || u.LoginType == auth.Plain {
		if len(form.Password) < setting.MinPasswordLength {
			ctx.Data["Err_Password"] = true
			ctx.RenderWithErr(ctx.Tr("auth.password_too_short", setting.MinPasswordLength), tplUserNew, &form)
			return
		}
		if !password.IsComplexEnough(form.Password) {
			ctx.Data["Err_Password"] = true
			ctx.RenderWithErr(password.BuildComplexityError(ctx.Locale), tplUserNew, &form)
			return
		}
		if err := password.IsPwned(ctx, form.Password); err != nil {
			ctx.Data["Err_Password"] = true
			errMsg := ctx.Tr("auth.password_pwned")
			if password.IsErrIsPwnedRequest(err) {
				log.Error(err.Error())
				errMsg = ctx.Tr("auth.password_pwned_err")
			}
			ctx.RenderWithErr(errMsg, tplUserNew, &form)
			return
		}
		u.MustChangePassword = form.MustChangePassword
	}

	if err := user_model.AdminCreateUser(ctx, u, overwriteDefault); err != nil {
		switch {
		case user_model.IsErrUserAlreadyExist(err):
			ctx.Data["Err_UserName"] = true
			ctx.RenderWithErr(ctx.Tr("form.username_been_taken"), tplUserNew, &form)
		case user_model.IsErrEmailAlreadyUsed(err):
			ctx.Data["Err_Email"] = true
			ctx.RenderWithErr(ctx.Tr("form.email_been_used"), tplUserNew, &form)
		case user_model.IsErrEmailInvalid(err), user_model.IsErrEmailCharIsNotSupported(err):
			ctx.Data["Err_Email"] = true
			ctx.RenderWithErr(ctx.Tr("form.email_invalid"), tplUserNew, &form)
		case db.IsErrNameReserved(err):
			ctx.Data["Err_UserName"] = true
			ctx.RenderWithErr(ctx.Tr("user.form.name_reserved", err.(db.ErrNameReserved).Name), tplUserNew, &form)
		case db.IsErrNamePatternNotAllowed(err):
			ctx.Data["Err_UserName"] = true
			ctx.RenderWithErr(ctx.Tr("user.form.name_pattern_not_allowed", err.(db.ErrNamePatternNotAllowed).Pattern), tplUserNew, &form)
		case db.IsErrNameCharsNotAllowed(err):
			ctx.Data["Err_UserName"] = true
			ctx.RenderWithErr(ctx.Tr("user.form.name_chars_not_allowed", err.(db.ErrNameCharsNotAllowed).Name), tplUserNew, &form)
		default:
			ctx.ServerError("CreateUser", err)
		}
		return
	}

<<<<<<< HEAD
	audit.RecordUserCreate(ctx, ctx.Doer, u)
=======
	if !user_model.IsEmailDomainAllowed(u.Email) {
		ctx.Flash.Warning(ctx.Tr("form.email_domain_is_not_allowed", u.Email))
	}
>>>>>>> e865de1e

	log.Trace("Account created by admin (%s): %s", ctx.Doer.Name, u.Name)

	// Send email notification.
	if form.SendNotify {
		mailer.SendRegisterNotifyMail(u)
	}

	ctx.Flash.Success(ctx.Tr("admin.users.new_success", u.Name))
	ctx.Redirect(setting.AppSubURL + "/admin/users/" + strconv.FormatInt(u.ID, 10))
}

func prepareUserInfo(ctx *context.Context) *user_model.User {
	u, err := user_model.GetUserByID(ctx, ctx.ParamsInt64(":userid"))
	if err != nil {
		if user_model.IsErrUserNotExist(err) {
			ctx.Redirect(setting.AppSubURL + "/admin/users")
		} else {
			ctx.ServerError("GetUserByID", err)
		}
		return nil
	}
	ctx.Data["User"] = u

	if u.LoginSource > 0 {
		ctx.Data["LoginSource"], err = auth.GetSourceByID(ctx, u.LoginSource)
		if err != nil {
			ctx.ServerError("auth.GetSourceByID", err)
			return nil
		}
	} else {
		ctx.Data["LoginSource"] = &auth.Source{}
	}

	sources, err := db.Find[auth.Source](ctx, auth.FindSourcesOptions{})
	if err != nil {
		ctx.ServerError("auth.Sources", err)
		return nil
	}
	ctx.Data["Sources"] = sources

	hasTOTP, err := auth.HasTwoFactorByUID(ctx, u.ID)
	if err != nil {
		ctx.ServerError("auth.HasTwoFactorByUID", err)
		return nil
	}
	hasWebAuthn, err := auth.HasWebAuthnRegistrationsByUID(ctx, u.ID)
	if err != nil {
		ctx.ServerError("auth.HasWebAuthnRegistrationsByUID", err)
		return nil
	}
	ctx.Data["TwoFactorEnabled"] = hasTOTP || hasWebAuthn

	return u
}

func ViewUser(ctx *context.Context) {
	ctx.Data["Title"] = ctx.Tr("admin.users.details")
	ctx.Data["PageIsAdminUsers"] = true
	ctx.Data["DisableRegularOrgCreation"] = setting.Admin.DisableRegularOrgCreation
	ctx.Data["DisableMigrations"] = setting.Repository.DisableMigrations
	ctx.Data["AllowedUserVisibilityModes"] = setting.Service.AllowedUserVisibilityModesSlice.ToVisibleTypeSlice()

	u := prepareUserInfo(ctx)
	if ctx.Written() {
		return
	}

	repos, count, err := repo_model.SearchRepository(ctx, &repo_model.SearchRepoOptions{
		ListOptions: db.ListOptionsAll,
		OwnerID:     u.ID,
		OrderBy:     db.SearchOrderByAlphabetically,
		Private:     true,
		Collaborate: optional.Some(false),
	})
	if err != nil {
		ctx.ServerError("SearchRepository", err)
		return
	}

	ctx.Data["Repos"] = repos
	ctx.Data["ReposTotal"] = int(count)

	emails, err := user_model.GetEmailAddresses(ctx, u.ID)
	if err != nil {
		ctx.ServerError("GetEmailAddresses", err)
		return
	}
	ctx.Data["Emails"] = emails
	ctx.Data["EmailsTotal"] = len(emails)

	orgs, err := db.Find[org_model.Organization](ctx, org_model.FindOrgOptions{
		ListOptions:    db.ListOptionsAll,
		UserID:         u.ID,
		IncludePrivate: true,
	})
	if err != nil {
		ctx.ServerError("FindOrgs", err)
		return
	}

	ctx.Data["Users"] = orgs // needed to be able to use explore/user_list template
	ctx.Data["OrgsTotal"] = len(orgs)

	ctx.HTML(http.StatusOK, tplUserView)
}

func editUserCommon(ctx *context.Context) {
	ctx.Data["Title"] = ctx.Tr("admin.users.edit_account")
	ctx.Data["PageIsAdminUsers"] = true
	ctx.Data["DisableRegularOrgCreation"] = setting.Admin.DisableRegularOrgCreation
	ctx.Data["DisableMigrations"] = setting.Repository.DisableMigrations
	ctx.Data["AllowedUserVisibilityModes"] = setting.Service.AllowedUserVisibilityModesSlice.ToVisibleTypeSlice()
	ctx.Data["DisableGravatar"] = setting.Config().Picture.DisableGravatar.Value(ctx)
}

// EditUser show editing user page
func EditUser(ctx *context.Context) {
	editUserCommon(ctx)
	prepareUserInfo(ctx)
	if ctx.Written() {
		return
	}

	ctx.HTML(http.StatusOK, tplUserEdit)
}

// EditUserPost response for editing user
func EditUserPost(ctx *context.Context) {
	editUserCommon(ctx)
	u := prepareUserInfo(ctx)
	if ctx.Written() {
		return
	}

	form := web.GetForm(ctx).(*forms.AdminEditUserForm)
	if ctx.HasError() {
		ctx.HTML(http.StatusOK, tplUserEdit)
		return
	}

	if form.UserName != "" {
		if err := user_service.RenameUser(ctx, ctx.Doer, u, form.UserName); err != nil {
			switch {
			case user_model.IsErrUserIsNotLocal(err):
				ctx.Data["Err_UserName"] = true
				ctx.RenderWithErr(ctx.Tr("form.username_change_not_local_user"), tplUserEdit, &form)
			case user_model.IsErrUserAlreadyExist(err):
				ctx.Data["Err_UserName"] = true
				ctx.RenderWithErr(ctx.Tr("form.username_been_taken"), tplUserEdit, &form)
			case db.IsErrNameReserved(err):
				ctx.Data["Err_UserName"] = true
				ctx.RenderWithErr(ctx.Tr("user.form.name_reserved", form.UserName), tplUserEdit, &form)
			case db.IsErrNamePatternNotAllowed(err):
				ctx.Data["Err_UserName"] = true
				ctx.RenderWithErr(ctx.Tr("user.form.name_pattern_not_allowed", form.UserName), tplUserEdit, &form)
			case db.IsErrNameCharsNotAllowed(err):
				ctx.Data["Err_UserName"] = true
				ctx.RenderWithErr(ctx.Tr("user.form.name_chars_not_allowed", form.UserName), tplUserEdit, &form)
			default:
				ctx.ServerError("RenameUser", err)
			}
			return
		}
	}

	authOpts := &user_service.UpdateAuthOptions{
		Password:  optional.FromNonDefault(form.Password),
		LoginName: optional.Some(form.LoginName),
	}

	// skip self Prohibit Login
	if ctx.Doer.ID == u.ID {
		authOpts.ProhibitLogin = optional.Some(false)
	} else {
		authOpts.ProhibitLogin = optional.Some(form.ProhibitLogin)
	}

	fields := strings.Split(form.LoginType, "-")
	if len(fields) == 2 {
		authSource, _ := strconv.ParseInt(fields[1], 10, 64)

		authOpts.LoginSource = optional.Some(authSource)
	}

	if err := user_service.UpdateAuth(ctx, ctx.Doer, u, authOpts); err != nil {
		switch {
		case errors.Is(err, password.ErrMinLength):
			ctx.Data["Err_Password"] = true
			ctx.RenderWithErr(ctx.Tr("auth.password_too_short", setting.MinPasswordLength), tplUserEdit, &form)
		case errors.Is(err, password.ErrComplexity):
			ctx.Data["Err_Password"] = true
			ctx.RenderWithErr(password.BuildComplexityError(ctx.Locale), tplUserEdit, &form)
		case errors.Is(err, password.ErrIsPwned):
			ctx.Data["Err_Password"] = true
			ctx.RenderWithErr(ctx.Tr("auth.password_pwned"), tplUserEdit, &form)
		case password.IsErrIsPwnedRequest(err):
			ctx.Data["Err_Password"] = true
			ctx.RenderWithErr(ctx.Tr("auth.password_pwned_err"), tplUserEdit, &form)
		default:
			ctx.ServerError("UpdateAuth", err)
		}
		return
	}

	if form.Email != "" {
<<<<<<< HEAD
		if err := user_service.AddOrSetPrimaryEmailAddress(ctx, ctx.Doer, u, form.Email); err != nil {
=======
		if err := user_service.AdminAddOrSetPrimaryEmailAddress(ctx, u, form.Email); err != nil {
>>>>>>> e865de1e
			switch {
			case user_model.IsErrEmailCharIsNotSupported(err), user_model.IsErrEmailInvalid(err):
				ctx.Data["Err_Email"] = true
				ctx.RenderWithErr(ctx.Tr("form.email_invalid"), tplUserEdit, &form)
			case user_model.IsErrEmailAlreadyUsed(err):
				ctx.Data["Err_Email"] = true
				ctx.RenderWithErr(ctx.Tr("form.email_been_used"), tplUserEdit, &form)
			default:
				ctx.ServerError("AddOrSetPrimaryEmailAddress", err)
			}
			return
		}
		if !user_model.IsEmailDomainAllowed(form.Email) {
			ctx.Flash.Warning(ctx.Tr("form.email_domain_is_not_allowed", form.Email))
		}
	}

	opts := &user_service.UpdateOptions{
		FullName:                optional.Some(form.FullName),
		Website:                 optional.Some(form.Website),
		Location:                optional.Some(form.Location),
		IsActive:                optional.Some(form.Active),
		IsAdmin:                 optional.Some(form.Admin),
		AllowGitHook:            optional.Some(form.AllowGitHook),
		AllowImportLocal:        optional.Some(form.AllowImportLocal),
		MaxRepoCreation:         optional.Some(form.MaxRepoCreation),
		AllowCreateOrganization: optional.Some(form.AllowCreateOrganization),
		IsRestricted:            optional.Some(form.Restricted),
		Visibility:              optional.Some(form.Visibility),
		Language:                optional.Some(form.Language),
	}

	if err := user_service.UpdateUser(ctx, ctx.Doer, u, opts); err != nil {
		if models.IsErrDeleteLastAdminUser(err) {
			ctx.RenderWithErr(ctx.Tr("auth.last_admin"), tplUserEdit, &form)
		} else {
			ctx.ServerError("UpdateUser", err)
		}
		return
	}
	log.Trace("Account profile updated by admin (%s): %s", ctx.Doer.Name, u.Name)

	if form.Reset2FA {
		tf, err := auth.GetTwoFactorByUID(ctx, u.ID)
		if err != nil && !auth.IsErrTwoFactorNotEnrolled(err) {
			ctx.ServerError("auth.GetTwoFactorByUID", err)
			return
		} else if tf != nil {
			if err := auth.DeleteTwoFactorByID(ctx, tf.ID, u.ID); err != nil {
				ctx.ServerError("auth.DeleteTwoFactorByID", err)
				return
			}
		}

		wn, err := auth.GetWebAuthnCredentialsByUID(ctx, u.ID)
		if err != nil {
			ctx.ServerError("auth.GetTwoFactorByUID", err)
			return
		}
		for _, cred := range wn {
			if _, err := auth.DeleteCredential(ctx, cred.ID, u.ID); err != nil {
				ctx.ServerError("auth.DeleteCredential", err)
				return
			}
		}
	}

	ctx.Flash.Success(ctx.Tr("admin.users.update_profile_success"))
	ctx.Redirect(setting.AppSubURL + "/admin/users/" + url.PathEscape(ctx.Params(":userid")))
}

// DeleteUser response for deleting a user
func DeleteUser(ctx *context.Context) {
	u, err := user_model.GetUserByID(ctx, ctx.ParamsInt64(":userid"))
	if err != nil {
		ctx.ServerError("GetUserByID", err)
		return
	}

	// admin should not delete themself
	if u.ID == ctx.Doer.ID {
		ctx.Flash.Error(ctx.Tr("admin.users.cannot_delete_self"))
		ctx.Redirect(setting.AppSubURL + "/admin/users/" + url.PathEscape(ctx.Params(":userid")))
		return
	}

	if err = user_service.DeleteUser(ctx, ctx.Doer, u, ctx.FormBool("purge")); err != nil {
		switch {
		case models.IsErrUserOwnRepos(err):
			ctx.Flash.Error(ctx.Tr("admin.users.still_own_repo"))
			ctx.Redirect(setting.AppSubURL + "/admin/users/" + url.PathEscape(ctx.Params(":userid")))
		case models.IsErrUserHasOrgs(err):
			ctx.Flash.Error(ctx.Tr("admin.users.still_has_org"))
			ctx.Redirect(setting.AppSubURL + "/admin/users/" + url.PathEscape(ctx.Params(":userid")))
		case models.IsErrUserOwnPackages(err):
			ctx.Flash.Error(ctx.Tr("admin.users.still_own_packages"))
			ctx.Redirect(setting.AppSubURL + "/admin/users/" + url.PathEscape(ctx.Params(":userid")))
		case models.IsErrDeleteLastAdminUser(err):
			ctx.Flash.Error(ctx.Tr("auth.last_admin"))
			ctx.Redirect(setting.AppSubURL + "/admin/users/" + url.PathEscape(ctx.Params(":userid")))
		default:
			ctx.ServerError("DeleteUser", err)
		}
		return
	}
	log.Trace("Account deleted by admin (%s): %s", ctx.Doer.Name, u.Name)

	ctx.Flash.Success(ctx.Tr("admin.users.deletion_success"))
	ctx.Redirect(setting.AppSubURL + "/admin/users")
}

// AvatarPost response for change user's avatar request
func AvatarPost(ctx *context.Context) {
	u := prepareUserInfo(ctx)
	if ctx.Written() {
		return
	}

	form := web.GetForm(ctx).(*forms.AvatarForm)
	if err := user_setting.UpdateAvatarSetting(ctx, form, u); err != nil {
		ctx.Flash.Error(err.Error())
	} else {
		ctx.Flash.Success(ctx.Tr("settings.update_user_avatar_success"))
	}

	ctx.Redirect(setting.AppSubURL + "/admin/users/" + strconv.FormatInt(u.ID, 10))
}

// DeleteAvatar render delete avatar page
func DeleteAvatar(ctx *context.Context) {
	u := prepareUserInfo(ctx)
	if ctx.Written() {
		return
	}

	if err := user_service.DeleteAvatar(ctx, u); err != nil {
		ctx.Flash.Error(err.Error())
	}

	ctx.JSONRedirect(setting.AppSubURL + "/admin/users/" + strconv.FormatInt(u.ID, 10))
}<|MERGE_RESOLUTION|>--- conflicted
+++ resolved
@@ -204,13 +204,11 @@
 		return
 	}
 
-<<<<<<< HEAD
-	audit.RecordUserCreate(ctx, ctx.Doer, u)
-=======
 	if !user_model.IsEmailDomainAllowed(u.Email) {
 		ctx.Flash.Warning(ctx.Tr("form.email_domain_is_not_allowed", u.Email))
 	}
->>>>>>> e865de1e
+
+	audit.RecordUserCreate(ctx, ctx.Doer, u)
 
 	log.Trace("Account created by admin (%s): %s", ctx.Doer.Name, u.Name)
 
@@ -417,11 +415,7 @@
 	}
 
 	if form.Email != "" {
-<<<<<<< HEAD
-		if err := user_service.AddOrSetPrimaryEmailAddress(ctx, ctx.Doer, u, form.Email); err != nil {
-=======
-		if err := user_service.AdminAddOrSetPrimaryEmailAddress(ctx, u, form.Email); err != nil {
->>>>>>> e865de1e
+		if err := user_service.AdminAddOrSetPrimaryEmailAddress(ctx, ctx.Doer, u, form.Email); err != nil {
 			switch {
 			case user_model.IsErrEmailCharIsNotSupported(err), user_model.IsErrEmailInvalid(err):
 				ctx.Data["Err_Email"] = true
