--- conflicted
+++ resolved
@@ -203,9 +203,6 @@
 	value := ctx.FormString("value")
 	version := ctx.FormInt("version")
 
-<<<<<<< HEAD
-	if err := system_model.SetSetting(ctx, &system_model.Setting{
-=======
 	if check, ok := changeConfigChecks[key]; ok {
 		if err := check(ctx, value); err != nil {
 			log.Warn("refused to set setting: %v", err)
@@ -216,8 +213,7 @@
 		}
 	}
 
-	if err := system_model.SetSetting(&system_model.Setting{
->>>>>>> 7ddc11de
+	if err := system_model.SetSetting(ctx, &system_model.Setting{
 		SettingKey:   key,
 		SettingValue: value,
 		Version:      version,
