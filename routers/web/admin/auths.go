// Copyright 2014 The Gogs Authors. All rights reserved.
// Use of this source code is governed by a MIT-style
// license that can be found in the LICENSE file.

package admin

import (
	"errors"
	"fmt"
	"net/http"
	"net/url"
	"regexp"
<<<<<<< HEAD
	"strings"
=======
	"strconv"
>>>>>>> 0fa41b6d

	"code.gitea.io/gitea/models/login"
	"code.gitea.io/gitea/modules/auth/pam"
	"code.gitea.io/gitea/modules/base"
	"code.gitea.io/gitea/modules/context"
	"code.gitea.io/gitea/modules/log"
	"code.gitea.io/gitea/modules/setting"
	"code.gitea.io/gitea/modules/util"
	"code.gitea.io/gitea/modules/web"
	auth_service "code.gitea.io/gitea/services/auth"
	"code.gitea.io/gitea/services/auth/source/ldap"
	"code.gitea.io/gitea/services/auth/source/oauth2"
	pamService "code.gitea.io/gitea/services/auth/source/pam"
	"code.gitea.io/gitea/services/auth/source/smtp"
	"code.gitea.io/gitea/services/auth/source/sspi"
	"code.gitea.io/gitea/services/forms"

	"xorm.io/xorm/convert"
)

const (
	tplAuths    base.TplName = "admin/auth/list"
	tplAuthNew  base.TplName = "admin/auth/new"
	tplAuthEdit base.TplName = "admin/auth/edit"
)

var (
	separatorAntiPattern = regexp.MustCompile(`[^\w-\.]`)
	langCodePattern      = regexp.MustCompile(`^[a-z]{2}-[A-Z]{2}$`)
)

// Authentications show authentication config page
func Authentications(ctx *context.Context) {
	ctx.Data["Title"] = ctx.Tr("admin.authentication")
	ctx.Data["PageIsAdmin"] = true
	ctx.Data["PageIsAdminAuthentications"] = true

	var err error
	ctx.Data["Sources"], err = login.Sources()
	if err != nil {
		ctx.ServerError("login.Sources", err)
		return
	}

	ctx.Data["Total"] = login.CountSources()
	ctx.HTML(http.StatusOK, tplAuths)
}

type dropdownItem struct {
	Name string
	Type interface{}
}

var (
	authSources = func() []dropdownItem {
		items := []dropdownItem{
			{login.LDAP.String(), login.LDAP},
			{login.DLDAP.String(), login.DLDAP},
			{login.SMTP.String(), login.SMTP},
			{login.OAuth2.String(), login.OAuth2},
			{login.SSPI.String(), login.SSPI},
		}
		if pam.Supported {
			items = append(items, dropdownItem{login.Names[login.PAM], login.PAM})
		}
		return items
	}()

	securityProtocols = []dropdownItem{
		{ldap.SecurityProtocolNames[ldap.SecurityProtocolUnencrypted], ldap.SecurityProtocolUnencrypted},
		{ldap.SecurityProtocolNames[ldap.SecurityProtocolLDAPS], ldap.SecurityProtocolLDAPS},
		{ldap.SecurityProtocolNames[ldap.SecurityProtocolStartTLS], ldap.SecurityProtocolStartTLS},
	}
)

// NewAuthSource render adding a new auth source page
func NewAuthSource(ctx *context.Context) {
	ctx.Data["Title"] = ctx.Tr("admin.auths.new")
	ctx.Data["PageIsAdmin"] = true
	ctx.Data["PageIsAdminAuthentications"] = true

	ctx.Data["type"] = login.LDAP
	ctx.Data["CurrentTypeName"] = login.Names[login.LDAP]
	ctx.Data["CurrentSecurityProtocol"] = ldap.SecurityProtocolNames[ldap.SecurityProtocolUnencrypted]
	ctx.Data["smtp_auth"] = "PLAIN"
	ctx.Data["is_active"] = true
	ctx.Data["is_sync_enabled"] = true
	ctx.Data["AuthSources"] = authSources
	ctx.Data["SecurityProtocols"] = securityProtocols
	ctx.Data["SMTPAuths"] = smtp.Authenticators
	oauth2providers := oauth2.GetOAuth2Providers()
	ctx.Data["OAuth2Providers"] = oauth2providers

	ctx.Data["SSPIAutoCreateUsers"] = true
	ctx.Data["SSPIAutoActivateUsers"] = true
	ctx.Data["SSPIStripDomainNames"] = true
	ctx.Data["SSPISeparatorReplacement"] = "_"
	ctx.Data["SSPIDefaultLanguage"] = ""

	// only the first as default
	ctx.Data["oauth2_provider"] = oauth2providers[0]

	ctx.HTML(http.StatusOK, tplAuthNew)
}

func parseLDAPConfig(form forms.AuthenticationForm) *ldap.Source {
	var pageSize uint32
	if form.UsePagedSearch {
		pageSize = uint32(form.SearchPageSize)
	}
	return &ldap.Source{
		Name:                  form.Name,
		Host:                  form.Host,
		Port:                  form.Port,
		SecurityProtocol:      ldap.SecurityProtocol(form.SecurityProtocol),
		SkipVerify:            form.SkipVerify,
		BindDN:                form.BindDN,
		UserDN:                form.UserDN,
		BindPassword:          form.BindPassword,
		UserBase:              form.UserBase,
		AttributeUsername:     form.AttributeUsername,
		AttributeName:         form.AttributeName,
		AttributeSurname:      form.AttributeSurname,
		AttributeMail:         form.AttributeMail,
		AttributesInBind:      form.AttributesInBind,
		AttributeSSHPublicKey: form.AttributeSSHPublicKey,
		AttributeAvatar:       form.AttributeAvatar,
		SearchPageSize:        pageSize,
		Filter:                form.Filter,
		GroupsEnabled:         form.GroupsEnabled,
		GroupDN:               form.GroupDN,
		GroupFilter:           form.GroupFilter,
		GroupMemberUID:        form.GroupMemberUID,
		UserUID:               form.UserUID,
		AdminFilter:           form.AdminFilter,
		RestrictedFilter:      form.RestrictedFilter,
		AllowDeactivateAll:    form.AllowDeactivateAll,
		Enabled:               true,
		SkipLocalTwoFA:        form.SkipLocalTwoFA,
	}
}

func parseSMTPConfig(form forms.AuthenticationForm) *smtp.Source {
	return &smtp.Source{
		Auth:           form.SMTPAuth,
		Host:           form.SMTPHost,
		Port:           form.SMTPPort,
		AllowedDomains: form.AllowedDomains,
		ForceSMTPS:     form.ForceSMTPS,
		SkipVerify:     form.SkipVerify,
		HeloHostname:   form.HeloHostname,
		DisableHelo:    form.DisableHelo,
		SkipLocalTwoFA: form.SkipLocalTwoFA,
	}
}

func parseOAuth2Config(form forms.AuthenticationForm) *oauth2.Source {
	var customURLMapping *oauth2.CustomURLMapping
	if form.Oauth2UseCustomURL {
		customURLMapping = &oauth2.CustomURLMapping{
			TokenURL:   form.Oauth2TokenURL,
			AuthURL:    form.Oauth2AuthURL,
			ProfileURL: form.Oauth2ProfileURL,
			EmailURL:   form.Oauth2EmailURL,
			Tenant:     form.Oauth2Tenant,
		}
	} else {
		customURLMapping = nil
	}
	return &oauth2.Source{
		Provider:                      form.Oauth2Provider,
		ClientID:                      form.Oauth2Key,
		ClientSecret:                  form.Oauth2Secret,
		OpenIDConnectAutoDiscoveryURL: form.OpenIDConnectAutoDiscoveryURL,
		CustomURLMapping:              customURLMapping,
		IconURL:                       form.Oauth2IconURL,
		Scopes:                        strings.Split(form.Oauth2Scopes, ","),
		RequiredClaimName:             form.Oauth2RequiredClaimName,
		RequiredClaimValue:            form.Oauth2RequiredClaimValue,
		SkipLocalTwoFA:                form.SkipLocalTwoFA,
	}
}

func parseSSPIConfig(ctx *context.Context, form forms.AuthenticationForm) (*sspi.Source, error) {
	if util.IsEmptyString(form.SSPISeparatorReplacement) {
		ctx.Data["Err_SSPISeparatorReplacement"] = true
		return nil, errors.New(ctx.Tr("form.SSPISeparatorReplacement") + ctx.Tr("form.require_error"))
	}
	if separatorAntiPattern.MatchString(form.SSPISeparatorReplacement) {
		ctx.Data["Err_SSPISeparatorReplacement"] = true
		return nil, errors.New(ctx.Tr("form.SSPISeparatorReplacement") + ctx.Tr("form.alpha_dash_dot_error"))
	}

	if form.SSPIDefaultLanguage != "" && !langCodePattern.MatchString(form.SSPIDefaultLanguage) {
		ctx.Data["Err_SSPIDefaultLanguage"] = true
		return nil, errors.New(ctx.Tr("form.lang_select_error"))
	}

	return &sspi.Source{
		AutoCreateUsers:      form.SSPIAutoCreateUsers,
		AutoActivateUsers:    form.SSPIAutoActivateUsers,
		StripDomainNames:     form.SSPIStripDomainNames,
		SeparatorReplacement: form.SSPISeparatorReplacement,
		DefaultLanguage:      form.SSPIDefaultLanguage,
	}, nil
}

// NewAuthSourcePost response for adding an auth source
func NewAuthSourcePost(ctx *context.Context) {
	form := *web.GetForm(ctx).(*forms.AuthenticationForm)
	ctx.Data["Title"] = ctx.Tr("admin.auths.new")
	ctx.Data["PageIsAdmin"] = true
	ctx.Data["PageIsAdminAuthentications"] = true

	ctx.Data["CurrentTypeName"] = login.Type(form.Type).String()
	ctx.Data["CurrentSecurityProtocol"] = ldap.SecurityProtocolNames[ldap.SecurityProtocol(form.SecurityProtocol)]
	ctx.Data["AuthSources"] = authSources
	ctx.Data["SecurityProtocols"] = securityProtocols
	ctx.Data["SMTPAuths"] = smtp.Authenticators
	oauth2providers := oauth2.GetOAuth2Providers()
	ctx.Data["OAuth2Providers"] = oauth2providers

	ctx.Data["SSPIAutoCreateUsers"] = true
	ctx.Data["SSPIAutoActivateUsers"] = true
	ctx.Data["SSPIStripDomainNames"] = true
	ctx.Data["SSPISeparatorReplacement"] = "_"
	ctx.Data["SSPIDefaultLanguage"] = ""

	hasTLS := false
	var config convert.Conversion
	switch login.Type(form.Type) {
	case login.LDAP, login.DLDAP:
		config = parseLDAPConfig(form)
		hasTLS = ldap.SecurityProtocol(form.SecurityProtocol) > ldap.SecurityProtocolUnencrypted
	case login.SMTP:
		config = parseSMTPConfig(form)
		hasTLS = true
	case login.PAM:
		config = &pamService.Source{
			ServiceName:    form.PAMServiceName,
			EmailDomain:    form.PAMEmailDomain,
			SkipLocalTwoFA: form.SkipLocalTwoFA,
		}
	case login.OAuth2:
		config = parseOAuth2Config(form)
	case login.SSPI:
		var err error
		config, err = parseSSPIConfig(ctx, form)
		if err != nil {
			ctx.RenderWithErr(err.Error(), tplAuthNew, form)
			return
		}
		existing, err := login.SourcesByType(login.SSPI)
		if err != nil || len(existing) > 0 {
			ctx.Data["Err_Type"] = true
			ctx.RenderWithErr(ctx.Tr("admin.auths.login_source_of_type_exist"), tplAuthNew, form)
			return
		}
	default:
		ctx.Error(http.StatusBadRequest)
		return
	}
	ctx.Data["HasTLS"] = hasTLS

	if ctx.HasError() {
		ctx.HTML(http.StatusOK, tplAuthNew)
		return
	}

	if err := login.CreateSource(&login.Source{
		Type:          login.Type(form.Type),
		Name:          form.Name,
		IsActive:      form.IsActive,
		IsSyncEnabled: form.IsSyncEnabled,
		Cfg:           config,
	}); err != nil {
		if login.IsErrSourceAlreadyExist(err) {
			ctx.Data["Err_Name"] = true
			ctx.RenderWithErr(ctx.Tr("admin.auths.login_source_exist", err.(login.ErrSourceAlreadyExist).Name), tplAuthNew, form)
		} else {
			ctx.ServerError("login.CreateSource", err)
		}
		return
	}

	log.Trace("Authentication created by admin(%s): %s", ctx.User.Name, form.Name)

	ctx.Flash.Success(ctx.Tr("admin.auths.new_success", form.Name))
	ctx.Redirect(setting.AppSubURL + "/admin/auths")
}

// EditAuthSource render editing auth source page
func EditAuthSource(ctx *context.Context) {
	ctx.Data["Title"] = ctx.Tr("admin.auths.edit")
	ctx.Data["PageIsAdmin"] = true
	ctx.Data["PageIsAdminAuthentications"] = true

	ctx.Data["SecurityProtocols"] = securityProtocols
	ctx.Data["SMTPAuths"] = smtp.Authenticators
	oauth2providers := oauth2.GetOAuth2Providers()
	ctx.Data["OAuth2Providers"] = oauth2providers

	source, err := login.GetSourceByID(ctx.ParamsInt64(":authid"))
	if err != nil {
		ctx.ServerError("login.GetSourceByID", err)
		return
	}
	ctx.Data["Source"] = source
	ctx.Data["HasTLS"] = source.HasTLS()

	if source.IsOAuth2() {
		type Named interface {
			Name() string
		}

		for _, provider := range oauth2providers {
			if provider.Name() == source.Cfg.(Named).Name() {
				ctx.Data["CurrentOAuth2Provider"] = provider
				break
			}
		}
	}

	ctx.HTML(http.StatusOK, tplAuthEdit)
}

// EditAuthSourcePost response for editing auth source
func EditAuthSourcePost(ctx *context.Context) {
	form := *web.GetForm(ctx).(*forms.AuthenticationForm)
	ctx.Data["Title"] = ctx.Tr("admin.auths.edit")
	ctx.Data["PageIsAdmin"] = true
	ctx.Data["PageIsAdminAuthentications"] = true

	ctx.Data["SMTPAuths"] = smtp.Authenticators
	oauth2providers := oauth2.GetOAuth2Providers()
	ctx.Data["OAuth2Providers"] = oauth2providers

	source, err := login.GetSourceByID(ctx.ParamsInt64(":authid"))
	if err != nil {
		ctx.ServerError("login.GetSourceByID", err)
		return
	}
	ctx.Data["Source"] = source
	ctx.Data["HasTLS"] = source.HasTLS()

	if ctx.HasError() {
		ctx.HTML(http.StatusOK, tplAuthEdit)
		return
	}

	var config convert.Conversion
	switch login.Type(form.Type) {
	case login.LDAP, login.DLDAP:
		config = parseLDAPConfig(form)
	case login.SMTP:
		config = parseSMTPConfig(form)
	case login.PAM:
		config = &pamService.Source{
			ServiceName: form.PAMServiceName,
			EmailDomain: form.PAMEmailDomain,
		}
	case login.OAuth2:
		config = parseOAuth2Config(form)
	case login.SSPI:
		config, err = parseSSPIConfig(ctx, form)
		if err != nil {
			ctx.RenderWithErr(err.Error(), tplAuthEdit, form)
			return
		}
	default:
		ctx.Error(http.StatusBadRequest)
		return
	}

	source.Name = form.Name
	source.IsActive = form.IsActive
	source.IsSyncEnabled = form.IsSyncEnabled
	source.Cfg = config
	if err := login.UpdateSource(source); err != nil {
		if oauth2.IsErrOpenIDConnectInitialize(err) {
			ctx.Flash.Error(err.Error(), true)
			ctx.HTML(http.StatusOK, tplAuthEdit)
		} else {
			ctx.ServerError("UpdateSource", err)
		}
		return
	}
	log.Trace("Authentication changed by admin(%s): %d", ctx.User.Name, source.ID)

	ctx.Flash.Success(ctx.Tr("admin.auths.update_success"))
	ctx.Redirect(setting.AppSubURL + "/admin/auths/" + strconv.FormatInt(form.ID, 10))
}

// DeleteAuthSource response for deleting an auth source
func DeleteAuthSource(ctx *context.Context) {
	source, err := login.GetSourceByID(ctx.ParamsInt64(":authid"))
	if err != nil {
		ctx.ServerError("login.GetSourceByID", err)
		return
	}

	if err = auth_service.DeleteLoginSource(source); err != nil {
		if login.IsErrSourceInUse(err) {
			ctx.Flash.Error(ctx.Tr("admin.auths.still_in_used"))
		} else {
			ctx.Flash.Error(fmt.Sprintf("DeleteLoginSource: %v", err))
		}
		ctx.JSON(http.StatusOK, map[string]interface{}{
			"redirect": setting.AppSubURL + "/admin/auths/" + url.PathEscape(ctx.Params(":authid")),
		})
		return
	}
	log.Trace("Authentication deleted by admin(%s): %d", ctx.User.Name, source.ID)

	ctx.Flash.Success(ctx.Tr("admin.auths.deletion_success"))
	ctx.JSON(http.StatusOK, map[string]interface{}{
		"redirect": setting.AppSubURL + "/admin/auths",
	})
}<|MERGE_RESOLUTION|>--- conflicted
+++ resolved
@@ -10,11 +10,8 @@
 	"net/http"
 	"net/url"
 	"regexp"
-<<<<<<< HEAD
+	"strconv"
 	"strings"
-=======
-	"strconv"
->>>>>>> 0fa41b6d
 
 	"code.gitea.io/gitea/models/login"
 	"code.gitea.io/gitea/modules/auth/pam"
