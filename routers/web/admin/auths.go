--- conflicted
+++ resolved
@@ -118,40 +118,6 @@
 	if form.UsePagedSearch {
 		pageSize = uint32(form.SearchPageSize)
 	}
-<<<<<<< HEAD
-	return &models.LDAPConfig{
-		Source: &ldap.Source{
-			Name:                  form.Name,
-			Host:                  form.Host,
-			Port:                  form.Port,
-			SecurityProtocol:      ldap.SecurityProtocol(form.SecurityProtocol),
-			SkipVerify:            form.SkipVerify,
-			BindDN:                form.BindDN,
-			UserDN:                form.UserDN,
-			BindPassword:          form.BindPassword,
-			UserBase:              form.UserBase,
-			AttributeUsername:     form.AttributeUsername,
-			AttributeName:         form.AttributeName,
-			AttributeSurname:      form.AttributeSurname,
-			AttributeMail:         form.AttributeMail,
-			AttributesInBind:      form.AttributesInBind,
-			AttributeSSHPublicKey: form.AttributeSSHPublicKey,
-			SearchPageSize:        pageSize,
-			Filter:                form.Filter,
-			GroupsEnabled:         form.GroupsEnabled,
-			GroupDN:               form.GroupDN,
-			GroupFilter:           form.GroupFilter,
-			GroupMemberUID:        form.GroupMemberUID,
-			UserUID:               form.UserUID,
-			AdminFilter:           form.AdminFilter,
-			RestrictedFilter:      form.RestrictedFilter,
-			AllowDeactivateAll:    form.AllowDeactivateAll,
-			TeamGroupMap:          form.TeamGroupMap,
-			TeamGroupMapRemoval:   form.TeamGroupMapRemoval,
-			TeamGroupMapEnabled:   form.TeamGroupMapEnabled,
-			Enabled:               true,
-		},
-=======
 	return &ldap.Source{
 		Name:                  form.Name,
 		Host:                  form.Host,
@@ -178,8 +144,10 @@
 		AdminFilter:           form.AdminFilter,
 		RestrictedFilter:      form.RestrictedFilter,
 		AllowDeactivateAll:    form.AllowDeactivateAll,
+		TeamGroupMap:          form.TeamGroupMap,
+		TeamGroupMapRemoval:   form.TeamGroupMapRemoval,
+		TeamGroupMapEnabled:   form.TeamGroupMapEnabled,
 		Enabled:               true,
->>>>>>> 06b9d553
 	}
 }
 
