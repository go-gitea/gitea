--- conflicted
+++ resolved
@@ -44,11 +44,7 @@
 			ctx.Error(http.StatusInternalServerError, "IsOrgMember")
 			return
 		}
-<<<<<<< HEAD
-		opts.IsMember = isMember
-=======
 		opts.IsDoerMember = isMember
->>>>>>> 43c252df
 	}
 	ctx.Data["PublicOnly"] = opts.PublicOnly()
 
