--- conflicted
+++ resolved
@@ -244,12 +244,7 @@
 		return
 	}
 
-<<<<<<< HEAD
-	action := ctx.Params(":action")
-=======
-	var err error
 	action := ctx.PathParam(":action")
->>>>>>> b5326a43
 	switch action {
 	case "add":
 		repo, err := repo_model.GetRepositoryByName(ctx, ctx.Org.Organization.ID, path.Base(ctx.FormString("repo_name")))
@@ -292,7 +287,6 @@
 			return
 		}
 
-<<<<<<< HEAD
 		if err := models.RemoveAllRepositories(ctx, ctx.Org.Team); err != nil {
 			ctx.ServerError("RemoveAllRepositories "+ctx.Org.Team.Name, err)
 			return
@@ -301,12 +295,6 @@
 		for _, repo := range ctx.Org.Team.Repos {
 			audit.RecordRepositoryCollaboratorTeamRemove(ctx, ctx.Doer, repo, ctx.Org.Team)
 		}
-=======
-	if err != nil {
-		log.Error("Action(%s): '%s' %v", ctx.PathParam(":action"), ctx.Org.Team.Name, err)
-		ctx.ServerError("TeamsRepoAction", err)
-		return
->>>>>>> b5326a43
 	}
 
 	if action == "addall" || action == "removeall" {
