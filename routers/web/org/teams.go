--- conflicted
+++ resolved
@@ -121,15 +121,7 @@
 		} else {
 			audit.Record(audit.OrganizationTeamMemberRemove, ctx.Doer, ctx.Org.Organization, ctx.Org.Team, "User %s was removed from team %s/%s.", u.Name, ctx.Org.Organization.Name, ctx.Org.Team.Name)
 		}
-<<<<<<< HEAD
-
-		ctx.JSON(http.StatusOK,
-			map[string]any{
-				"redirect": ctx.Org.OrgLink + "/teams/" + url.PathEscape(ctx.Org.Team.LowerName),
-			})
-=======
 		checkIsOrgMemberAndRedirect(ctx, ctx.Org.OrgLink+"/teams/"+url.PathEscape(ctx.Org.Team.LowerName))
->>>>>>> c91a7e8d
 		return
 	case "add":
 		if !ctx.Org.IsOwner {
