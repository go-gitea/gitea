--- conflicted
+++ resolved
@@ -78,14 +78,10 @@
 			ctx.Error(http.StatusNotFound)
 			return
 		}
-<<<<<<< HEAD
-		err = models.AddTeamMember(ctx, ctx.Org.Team, ctx.Doer)
+		err = org_service.AddTeamMember(ctx, ctx.Org.Team, ctx.Doer)
 		if err == nil {
 			audit.RecordOrganizationTeamMemberAdd(ctx, ctx.Doer, ctx.Org.Organization, ctx.Org.Team, ctx.Doer)
 		}
-=======
-		err = org_service.AddTeamMember(ctx, ctx.Org.Team, ctx.Doer)
->>>>>>> 171edfc7
 	case "leave":
 		err = org_service.RemoveTeamMember(ctx, ctx.Org.Team, ctx.Doer)
 		if err != nil {
@@ -173,14 +169,10 @@
 		if ctx.Org.Team.IsMember(ctx, u.ID) {
 			ctx.Flash.Error(ctx.Tr("org.teams.add_duplicate_users"))
 		} else {
-<<<<<<< HEAD
-			err = models.AddTeamMember(ctx, ctx.Org.Team, u)
+			err = org_service.AddTeamMember(ctx, ctx.Org.Team, u)
 			if err == nil {
 				audit.RecordOrganizationTeamMemberAdd(ctx, ctx.Doer, ctx.Org.Organization, ctx.Org.Team, u)
 			}
-=======
-			err = org_service.AddTeamMember(ctx, ctx.Org.Team, u)
->>>>>>> 171edfc7
 		}
 
 		page = "team"
@@ -264,14 +256,10 @@
 			ctx.ServerError("GetRepositoryByName", err)
 			return
 		}
-<<<<<<< HEAD
-		if err := org_service.TeamAddRepository(ctx, ctx.Doer, ctx.Org.Team, repo); err != nil {
+		if err := repo_service.TeamAddRepository(ctx, ctx.Doer, ctx.Org.Team, repo); err != nil {
 			ctx.ServerError("TeamAddRepository "+ctx.Org.Team.Name, err)
 			return
 		}
-=======
-		err = repo_service.TeamAddRepository(ctx, ctx.Org.Team, repo)
->>>>>>> 171edfc7
 	case "remove":
 		repo, err := repo_model.GetRepositoryByID(ctx, ctx.FormInt64("repoid"))
 		if err != nil {
@@ -283,10 +271,9 @@
 			return
 		}
 	case "addall":
-<<<<<<< HEAD
-		added, err := models.AddAllRepositories(ctx, ctx.Org.Team)
+		added, err := repo_service.AddAllRepositoriesToTeam(ctx, ctx.Org.Team)
 		if err != nil {
-			ctx.ServerError("AddAllRepositories "+ctx.Org.Team.Name, err)
+			ctx.ServerError("AddAllRepositoriesToTeam "+ctx.Org.Team.Name, err)
 			return
 		}
 
@@ -298,15 +285,9 @@
 			ctx.ServerError("LoadRepositories "+ctx.Org.Team.Name, err)
 			return
 		}
-=======
-		err = repo_service.AddAllRepositoriesToTeam(ctx, ctx.Org.Team)
-	case "removeall":
-		err = repo_service.RemoveAllRepositoriesFromTeam(ctx, ctx.Org.Team)
-	}
->>>>>>> 171edfc7
-
-		if err := models.RemoveAllRepositories(ctx, ctx.Org.Team); err != nil {
-			ctx.ServerError("RemoveAllRepositories "+ctx.Org.Team.Name, err)
+
+		if err := repo_service.RemoveAllRepositoriesFromTeam(ctx, ctx.Org.Team); err != nil {
+			ctx.ServerError("RemoveAllRepositoriesFromTeam "+ctx.Org.Team.Name, err)
 			return
 		}
 
