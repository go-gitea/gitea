--- conflicted
+++ resolved
@@ -277,14 +277,11 @@
 	ctx.Data["PageIsOrgTeamsNew"] = true
 	ctx.Data["Team"] = &org_model.Team{}
 	ctx.Data["Units"] = unit_model.Units
-<<<<<<< HEAD
-	shared_user.RenderUserHeader(ctx)
-=======
 	if err := shared_user.LoadHeaderCount(ctx); err != nil {
 		ctx.ServerError("LoadHeaderCount", err)
 		return
 	}
->>>>>>> 5f82ead1
+	shared_user.RenderUserHeader(ctx)
 	ctx.HTML(http.StatusOK, tplTeamNew)
 }
 
