--- conflicted
+++ resolved
@@ -37,15 +37,10 @@
 	tplSettingsHooks base.TplName = "org/settings/hooks"
 	// tplSettingsLabels template path for render labels settings
 	tplSettingsLabels base.TplName = "org/settings/labels"
-<<<<<<< HEAD
-=======
-	// tplSettingsSecrets template path for render secrets settings
-	tplSettingsSecrets base.TplName = "org/settings/secrets"
 	// tplSettingsRunners template path for render runners settings
 	tplSettingsRunners base.TplName = "org/settings/runners"
 	// tplSettingsRunnersEdit template path for render runners edit settings
 	tplSettingsRunnersEdit base.TplName = "org/settings/runners_edit"
->>>>>>> 72a83dcc
 )
 
 // Settings render the main settings page
