// Copyright 2022 The Gitea Authors. All rights reserved.
// SPDX-License-Identifier: MIT

package org

import (
	"errors"
	"fmt"
	"net/http"
	"net/url"
	"strings"

	issues_model "code.gitea.io/gitea/models/issues"
	project_model "code.gitea.io/gitea/models/project"
<<<<<<< HEAD
	unit_model "code.gitea.io/gitea/models/unit"
=======
	attachment_model "code.gitea.io/gitea/models/repo"
	"code.gitea.io/gitea/models/unit"
>>>>>>> 5f4cd715
	"code.gitea.io/gitea/modules/base"
	"code.gitea.io/gitea/modules/context"
	"code.gitea.io/gitea/modules/json"
	"code.gitea.io/gitea/modules/setting"
	"code.gitea.io/gitea/modules/util"
	"code.gitea.io/gitea/modules/web"
	shared_user "code.gitea.io/gitea/routers/web/shared/user"
	"code.gitea.io/gitea/services/forms"
)

const (
	tplProjects           base.TplName = "org/projects/list"
	tplProjectsNew        base.TplName = "org/projects/new"
	tplProjectsView       base.TplName = "org/projects/view"
	tplGenericProjectsNew base.TplName = "user/project"
)

// MustEnableProjects check if projects are enabled in settings
func MustEnableProjects(ctx *context.Context) {
	if unit_model.TypeProjects.UnitGlobalDisabled() {
		ctx.NotFound("EnableKanbanBoard", nil)
		return
	}
}

// Projects renders the home page of projects
func Projects(ctx *context.Context) {
	ctx.Data["Title"] = ctx.Tr("repo.project_board")

	sortType := ctx.FormTrim("sort")

	isShowClosed := strings.ToLower(ctx.FormTrim("state")) == "closed"
	page := ctx.FormInt("page")
	if page <= 1 {
		page = 1
	}

	var projectType project_model.Type
	if ctx.ContextUser.IsOrganization() {
		projectType = project_model.TypeOrganization
	} else {
		projectType = project_model.TypeIndividual
	}
<<<<<<< HEAD

=======
>>>>>>> 5f4cd715
	projects, total, err := project_model.FindProjects(ctx, project_model.SearchOptions{
		OwnerID:  ctx.ContextUser.ID,
		Page:     page,
		IsClosed: util.OptionalBoolOf(isShowClosed),
		SortType: sortType,
		Type:     projectType,
	})
	if err != nil {
		ctx.ServerError("FindProjects", err)
		return
	}

	opTotal, err := project_model.CountProjects(ctx, project_model.SearchOptions{
		OwnerID:  ctx.ContextUser.ID,
		IsClosed: util.OptionalBoolOf(!isShowClosed),
		Type:     projectType,
	})
	if err != nil {
		ctx.ServerError("CountProjects", err)
		return
	}

	if isShowClosed {
		ctx.Data["OpenCount"] = opTotal
		ctx.Data["ClosedCount"] = total
	} else {
		ctx.Data["OpenCount"] = total
		ctx.Data["ClosedCount"] = opTotal
	}

	ctx.Data["Projects"] = projects
	shared_user.RenderUserHeader(ctx)

	if isShowClosed {
		ctx.Data["State"] = "closed"
	} else {
		ctx.Data["State"] = "open"
	}

	for _, project := range projects {
		project.RenderedContent = project.Description
	}

	numPages := 0
	if total > 0 {
		numPages = (int(total) - 1/setting.UI.IssuePagingNum)
	}

	pager := context.NewPagination(int(total), setting.UI.IssuePagingNum, page, numPages)
	pager.AddParam(ctx, "state", "State")
	ctx.Data["Page"] = pager

	ctx.Data["CanWriteProjects"] = canWriteProjects(ctx)
	ctx.Data["IsShowClosed"] = isShowClosed
	ctx.Data["PageIsViewProjects"] = true
	ctx.Data["SortType"] = sortType

	numOpenIssues, err := issues_model.NumIssuesInProjects(ctx, projects, ctx.Doer, util.OptionalBoolFalse)
	if err != nil {
		ctx.ServerError("NumIssuesInProjects", err)
		return
	}
	numClosedIssues, err := issues_model.NumIssuesInProjects(ctx, projects, ctx.Doer, util.OptionalBoolTrue)
	if err != nil {
		ctx.ServerError("NumIssuesInProjects", err)
		return
	}
	ctx.Data["NumOpenIssuesInProjects"] = numOpenIssues
	ctx.Data["NumClosedIssuesInProjects"] = numClosedIssues

	ctx.HTML(http.StatusOK, tplProjects)
}

func canWriteProjects(ctx *context.Context) bool {
	if ctx.ContextUser.IsOrganization() {
		return ctx.Org.CanWriteUnit(ctx, unit_model.TypeProjects)
	}
	return ctx.Doer != nil && ctx.ContextUser.ID == ctx.Doer.ID
}

// NewProject render creating a project page
func NewProject(ctx *context.Context) {
	ctx.Data["Title"] = ctx.Tr("repo.projects.new")
	ctx.Data["BoardTypes"] = project_model.GetBoardConfig()
	ctx.Data["CardTypes"] = project_model.GetCardConfig()
	ctx.Data["CanWriteProjects"] = canWriteProjects(ctx)
	ctx.Data["PageIsViewProjects"] = true
	ctx.Data["HomeLink"] = ctx.ContextUser.HomeLink()
	shared_user.RenderUserHeader(ctx)
	ctx.HTML(http.StatusOK, tplProjectsNew)
}

// NewProjectPost creates a new project
func NewProjectPost(ctx *context.Context) {
	form := web.GetForm(ctx).(*forms.CreateProjectForm)
	ctx.Data["Title"] = ctx.Tr("repo.projects.new")
	shared_user.RenderUserHeader(ctx)

	if ctx.HasError() {
		ctx.Data["CanWriteProjects"] = canWriteProjects(ctx)
		ctx.Data["PageIsViewProjects"] = true
		ctx.Data["BoardTypes"] = project_model.GetBoardConfig()
		ctx.Data["CardTypes"] = project_model.GetCardConfig()
		ctx.HTML(http.StatusOK, tplProjectsNew)
		return
	}

	newProject := project_model.Project{
		OwnerID:     ctx.ContextUser.ID,
		Title:       form.Title,
		Description: form.Content,
		CreatorID:   ctx.Doer.ID,
		BoardType:   form.BoardType,
<<<<<<< HEAD
=======
		CardType:    form.CardType,
>>>>>>> 5f4cd715
	}

	if ctx.ContextUser.IsOrganization() {
		newProject.Type = project_model.TypeOrganization
	} else {
		newProject.Type = project_model.TypeIndividual
	}

	if err := project_model.NewProject(&newProject); err != nil {
		ctx.ServerError("NewProject", err)
		return
	}

	ctx.Flash.Success(ctx.Tr("repo.projects.create_success", form.Title))
	ctx.Redirect(ctx.ContextUser.HomeLink() + "/-/projects")
}

// ChangeProjectStatus updates the status of a project between "open" and "close"
func ChangeProjectStatus(ctx *context.Context) {
	toClose := false
	switch ctx.Params(":action") {
	case "open":
		toClose = false
	case "close":
		toClose = true
	default:
		ctx.Redirect(ctx.ContextUser.HomeLink() + "/-/projects")
	}
	id := ctx.ParamsInt64(":id")

	if err := project_model.ChangeProjectStatusByRepoIDAndID(int64(0), id, toClose); err != nil {
		if project_model.IsErrProjectNotExist(err) {
			ctx.NotFound("", err)
		} else {
			ctx.ServerError("ChangeProjectStatusByRepoIDAndID", err)
		}
		return
	}
	ctx.Redirect(ctx.ContextUser.HomeLink() + "/-/projects?state=" + url.QueryEscape(ctx.Params(":action")))
}

// DeleteProject delete a project
func DeleteProject(ctx *context.Context) {
	p, err := project_model.GetProjectByID(ctx, ctx.ParamsInt64(":id"))
	if err != nil {
		if project_model.IsErrProjectNotExist(err) {
			ctx.NotFound("", nil)
		} else {
			ctx.ServerError("GetProjectByID", err)
		}
		return
	}
	if p.OwnerID != ctx.ContextUser.ID {
		ctx.NotFound("", nil)
		return
	}

	if err := project_model.DeleteProjectByID(ctx, p.ID); err != nil {
		ctx.Flash.Error("DeleteProjectByID: " + err.Error())
	} else {
		ctx.Flash.Success(ctx.Tr("repo.projects.deletion_success"))
	}

	ctx.JSON(http.StatusOK, map[string]interface{}{
		"redirect": ctx.ContextUser.HomeLink() + "/-/projects",
	})
}

// EditProject allows a project to be edited
func EditProject(ctx *context.Context) {
	ctx.Data["Title"] = ctx.Tr("repo.projects.edit")
	ctx.Data["PageIsEditProjects"] = true
	ctx.Data["PageIsViewProjects"] = true
	ctx.Data["CanWriteProjects"] = canWriteProjects(ctx)
	ctx.Data["CardTypes"] = project_model.GetCardConfig()

	shared_user.RenderUserHeader(ctx)

	p, err := project_model.GetProjectByID(ctx, ctx.ParamsInt64(":id"))
	if err != nil {
		if project_model.IsErrProjectNotExist(err) {
			ctx.NotFound("", nil)
		} else {
			ctx.ServerError("GetProjectByID", err)
		}
		return
	}
	if p.OwnerID != ctx.ContextUser.ID {
		ctx.NotFound("", nil)
		return
	}

	ctx.Data["projectID"] = p.ID
	ctx.Data["title"] = p.Title
	ctx.Data["content"] = p.Description
	ctx.Data["redirect"] = ctx.FormString("redirect")
	ctx.Data["HomeLink"] = ctx.ContextUser.HomeLink()
	ctx.Data["card_type"] = p.CardType

	ctx.HTML(http.StatusOK, tplProjectsNew)
}

// EditProjectPost response for editing a project
func EditProjectPost(ctx *context.Context) {
	form := web.GetForm(ctx).(*forms.CreateProjectForm)
	ctx.Data["Title"] = ctx.Tr("repo.projects.edit")
	ctx.Data["PageIsEditProjects"] = true
	ctx.Data["PageIsViewProjects"] = true
	ctx.Data["CanWriteProjects"] = canWriteProjects(ctx)
	ctx.Data["CardTypes"] = project_model.GetCardConfig()

	shared_user.RenderUserHeader(ctx)

	if ctx.HasError() {
		ctx.HTML(http.StatusOK, tplProjectsNew)
		return
	}

	p, err := project_model.GetProjectByID(ctx, ctx.ParamsInt64(":id"))
	if err != nil {
		if project_model.IsErrProjectNotExist(err) {
			ctx.NotFound("", nil)
		} else {
			ctx.ServerError("GetProjectByID", err)
		}
		return
	}
	if p.OwnerID != ctx.ContextUser.ID {
		ctx.NotFound("", nil)
		return
	}

	p.Title = form.Title
	p.Description = form.Content
	p.CardType = form.CardType
	if err = project_model.UpdateProject(ctx, p); err != nil {
		ctx.ServerError("UpdateProjects", err)
		return
	}

	ctx.Flash.Success(ctx.Tr("repo.projects.edit_success", p.Title))
	if ctx.FormString("redirect") == "project" {
		ctx.Redirect(p.Link())
	} else {
		ctx.Redirect(ctx.ContextUser.HomeLink() + "/-/projects")
	}
}

// ViewProject renders the project board for a project
func ViewProject(ctx *context.Context) {
	project, err := project_model.GetProjectByID(ctx, ctx.ParamsInt64(":id"))
	if err != nil {
		if project_model.IsErrProjectNotExist(err) {
			ctx.NotFound("", nil)
		} else {
			ctx.ServerError("GetProjectByID", err)
		}
		return
	}
	if project.OwnerID != ctx.ContextUser.ID {
		ctx.NotFound("", nil)
		return
	}

	boards, err := project.GetBoards(ctx)
	if err != nil {
		ctx.ServerError("GetProjectBoards", err)
		return
	}

	if boards[0].ID == 0 {
		boards[0].Title = ctx.Tr("repo.projects.type.uncategorized")
	}

	issuesMap, err := issues_model.LoadIssuesFromBoardList(ctx, boards, ctx.Doer, util.OptionalBoolNone)
	if err != nil {
		ctx.ServerError("LoadIssuesOfBoards", err)
		return
	}

	if project.CardType != project_model.CardTypeTextOnly {
		issuesAttachmentMap := make(map[int64][]*attachment_model.Attachment)
		for _, issuesList := range issuesMap {
			for _, issue := range issuesList {
				if issueAttachment, err := attachment_model.GetAttachmentsByIssueIDImagesLatest(ctx, issue.ID); err == nil {
					issuesAttachmentMap[issue.ID] = issueAttachment
				}
			}
		}
		ctx.Data["issuesAttachmentMap"] = issuesAttachmentMap
	}

	linkedPrsMap := make(map[int64][]*issues_model.Issue)
	for _, issuesList := range issuesMap {
		for _, issue := range issuesList {
			var referencedIds []int64
			for _, comment := range issue.Comments {
				if comment.RefIssueID != 0 && comment.RefIsPull {
					referencedIds = append(referencedIds, comment.RefIssueID)
				}
			}

			if len(referencedIds) > 0 {
				if linkedPrs, err := issues_model.Issues(ctx, &issues_model.IssuesOptions{
					IssueIDs: referencedIds,
					IsPull:   util.OptionalBoolTrue,
				}); err == nil {
					linkedPrsMap[issue.ID] = linkedPrs
				}
			}
		}
	}

	project.RenderedContent = project.Description
	ctx.Data["LinkedPRs"] = linkedPrsMap
	ctx.Data["PageIsViewProjects"] = true
	ctx.Data["CanWriteProjects"] = canWriteProjects(ctx)
	ctx.Data["Project"] = project
	ctx.Data["IssuesMap"] = issuesMap
	ctx.Data["Boards"] = boards

	shared_user.RenderUserHeader(ctx)

	ctx.HTML(http.StatusOK, tplProjectsView)
}

// DeleteProjectBoard allows for the deletion of a project board
func DeleteProjectBoard(ctx *context.Context) {
	if ctx.Doer == nil {
		ctx.JSON(http.StatusForbidden, map[string]string{
			"message": "Only signed in users are allowed to perform this action.",
		})
		return
	}

	project, err := project_model.GetProjectByID(ctx, ctx.ParamsInt64(":id"))
	if err != nil {
		if project_model.IsErrProjectNotExist(err) {
			ctx.NotFound("", nil)
		} else {
			ctx.ServerError("GetProjectByID", err)
		}
		return
	}

	pb, err := project_model.GetBoard(ctx, ctx.ParamsInt64(":boardID"))
	if err != nil {
		ctx.ServerError("GetProjectBoard", err)
		return
	}
	if pb.ProjectID != ctx.ParamsInt64(":id") {
		ctx.JSON(http.StatusUnprocessableEntity, map[string]string{
			"message": fmt.Sprintf("ProjectBoard[%d] is not in Project[%d] as expected", pb.ID, project.ID),
		})
		return
	}

	if project.OwnerID != ctx.ContextUser.ID {
		ctx.JSON(http.StatusUnprocessableEntity, map[string]string{
			"message": fmt.Sprintf("ProjectBoard[%d] is not in Owner[%d] as expected", pb.ID, ctx.ContextUser.ID),
		})
		return
	}

	if err := project_model.DeleteBoardByID(ctx.ParamsInt64(":boardID")); err != nil {
		ctx.ServerError("DeleteProjectBoardByID", err)
		return
	}

	ctx.JSON(http.StatusOK, map[string]interface{}{
		"ok": true,
	})
}

// AddBoardToProjectPost allows a new board to be added to a project.
func AddBoardToProjectPost(ctx *context.Context) {
	form := web.GetForm(ctx).(*forms.EditProjectBoardForm)

	project, err := project_model.GetProjectByID(ctx, ctx.ParamsInt64(":id"))
	if err != nil {
		if project_model.IsErrProjectNotExist(err) {
			ctx.NotFound("", nil)
		} else {
			ctx.ServerError("GetProjectByID", err)
		}
		return
	}

	if err := project_model.NewBoard(&project_model.Board{
		ProjectID: project.ID,
		Title:     form.Title,
		Color:     form.Color,
		CreatorID: ctx.Doer.ID,
	}); err != nil {
		ctx.ServerError("NewProjectBoard", err)
		return
	}

	ctx.JSON(http.StatusOK, map[string]interface{}{
		"ok": true,
	})
}

// CheckProjectBoardChangePermissions check permission
func CheckProjectBoardChangePermissions(ctx *context.Context) (*project_model.Project, *project_model.Board) {
	if ctx.Doer == nil {
		ctx.JSON(http.StatusForbidden, map[string]string{
			"message": "Only signed in users are allowed to perform this action.",
		})
		return nil, nil
	}

	project, err := project_model.GetProjectByID(ctx, ctx.ParamsInt64(":id"))
	if err != nil {
		if project_model.IsErrProjectNotExist(err) {
			ctx.NotFound("", nil)
		} else {
			ctx.ServerError("GetProjectByID", err)
		}
		return nil, nil
	}

	board, err := project_model.GetBoard(ctx, ctx.ParamsInt64(":boardID"))
	if err != nil {
		ctx.ServerError("GetProjectBoard", err)
		return nil, nil
	}
	if board.ProjectID != ctx.ParamsInt64(":id") {
		ctx.JSON(http.StatusUnprocessableEntity, map[string]string{
			"message": fmt.Sprintf("ProjectBoard[%d] is not in Project[%d] as expected", board.ID, project.ID),
		})
		return nil, nil
	}

	if project.OwnerID != ctx.ContextUser.ID {
		ctx.JSON(http.StatusUnprocessableEntity, map[string]string{
			"message": fmt.Sprintf("ProjectBoard[%d] is not in Repository[%d] as expected", board.ID, project.ID),
		})
		return nil, nil
	}
	return project, board
}

// EditProjectBoard allows a project board's to be updated
func EditProjectBoard(ctx *context.Context) {
	form := web.GetForm(ctx).(*forms.EditProjectBoardForm)
	_, board := CheckProjectBoardChangePermissions(ctx)
	if ctx.Written() {
		return
	}

	if form.Title != "" {
		board.Title = form.Title
	}

	board.Color = form.Color

	if form.Sorting != 0 {
		board.Sorting = form.Sorting
	}

	if err := project_model.UpdateBoard(ctx, board); err != nil {
		ctx.ServerError("UpdateProjectBoard", err)
		return
	}

	ctx.JSON(http.StatusOK, map[string]interface{}{
		"ok": true,
	})
}

// SetDefaultProjectBoard set default board for uncategorized issues/pulls
func SetDefaultProjectBoard(ctx *context.Context) {
	project, board := CheckProjectBoardChangePermissions(ctx)
	if ctx.Written() {
		return
	}

	if err := project_model.SetDefaultBoard(project.ID, board.ID); err != nil {
		ctx.ServerError("SetDefaultBoard", err)
		return
	}

	ctx.JSON(http.StatusOK, map[string]interface{}{
		"ok": true,
	})
}

// MoveIssues moves or keeps issues in a column and sorts them inside that column
func MoveIssues(ctx *context.Context) {
	if ctx.Doer == nil {
		ctx.JSON(http.StatusForbidden, map[string]string{
			"message": "Only signed in users are allowed to perform this action.",
		})
		return
	}

	project, err := project_model.GetProjectByID(ctx, ctx.ParamsInt64(":id"))
	if err != nil {
		if project_model.IsErrProjectNotExist(err) {
			ctx.NotFound("ProjectNotExist", nil)
		} else {
			ctx.ServerError("GetProjectByID", err)
		}
		return
	}
	if project.OwnerID != ctx.ContextUser.ID {
		ctx.NotFound("InvalidRepoID", nil)
		return
	}

	var board *project_model.Board

	if ctx.ParamsInt64(":boardID") == 0 {
		board = &project_model.Board{
			ID:        0,
			ProjectID: project.ID,
			Title:     ctx.Tr("repo.projects.type.uncategorized"),
		}
	} else {
		board, err = project_model.GetBoard(ctx, ctx.ParamsInt64(":boardID"))
		if err != nil {
			if project_model.IsErrProjectBoardNotExist(err) {
				ctx.NotFound("ProjectBoardNotExist", nil)
			} else {
				ctx.ServerError("GetProjectBoard", err)
			}
			return
		}
		if board.ProjectID != project.ID {
			ctx.NotFound("BoardNotInProject", nil)
			return
		}
	}

	type movedIssuesForm struct {
		Issues []struct {
			IssueID int64 `json:"issueID"`
			Sorting int64 `json:"sorting"`
		} `json:"issues"`
	}

	form := &movedIssuesForm{}
	if err = json.NewDecoder(ctx.Req.Body).Decode(&form); err != nil {
		ctx.ServerError("DecodeMovedIssuesForm", err)
	}

	issueIDs := make([]int64, 0, len(form.Issues))
	sortedIssueIDs := make(map[int64]int64)
	for _, issue := range form.Issues {
		issueIDs = append(issueIDs, issue.IssueID)
		sortedIssueIDs[issue.Sorting] = issue.IssueID
	}
	movedIssues, err := issues_model.GetIssuesByIDs(ctx, issueIDs)
	if err != nil {
		if issues_model.IsErrIssueNotExist(err) {
			ctx.NotFound("IssueNotExisting", nil)
		} else {
			ctx.ServerError("GetIssueByID", err)
		}
		return
	}

	if len(movedIssues) != len(form.Issues) {
		ctx.ServerError("some issues do not exist", errors.New("some issues do not exist"))
		return
	}

	if _, err = movedIssues.LoadRepositories(ctx); err != nil {
		ctx.ServerError("LoadRepositories", err)
		return
	}

	for _, issue := range movedIssues {
		if issue.RepoID != project.RepoID && issue.Repo.OwnerID != project.OwnerID {
			ctx.ServerError("Some issue's repoID is not equal to project's repoID", errors.New("Some issue's repoID is not equal to project's repoID"))
			return
		}
	}

	if err = project_model.MoveIssuesOnProjectBoard(board, sortedIssueIDs); err != nil {
		ctx.ServerError("MoveIssuesOnProjectBoard", err)
		return
	}

	ctx.JSON(http.StatusOK, map[string]interface{}{
		"ok": true,
	})
}<|MERGE_RESOLUTION|>--- conflicted
+++ resolved
@@ -12,12 +12,8 @@
 
 	issues_model "code.gitea.io/gitea/models/issues"
 	project_model "code.gitea.io/gitea/models/project"
-<<<<<<< HEAD
-	unit_model "code.gitea.io/gitea/models/unit"
-=======
 	attachment_model "code.gitea.io/gitea/models/repo"
 	"code.gitea.io/gitea/models/unit"
->>>>>>> 5f4cd715
 	"code.gitea.io/gitea/modules/base"
 	"code.gitea.io/gitea/modules/context"
 	"code.gitea.io/gitea/modules/json"
@@ -37,7 +33,7 @@
 
 // MustEnableProjects check if projects are enabled in settings
 func MustEnableProjects(ctx *context.Context) {
-	if unit_model.TypeProjects.UnitGlobalDisabled() {
+	if unit.TypeProjects.UnitGlobalDisabled() {
 		ctx.NotFound("EnableKanbanBoard", nil)
 		return
 	}
@@ -61,10 +57,6 @@
 	} else {
 		projectType = project_model.TypeIndividual
 	}
-<<<<<<< HEAD
-
-=======
->>>>>>> 5f4cd715
 	projects, total, err := project_model.FindProjects(ctx, project_model.SearchOptions{
 		OwnerID:  ctx.ContextUser.ID,
 		Page:     page,
@@ -140,7 +132,7 @@
 
 func canWriteProjects(ctx *context.Context) bool {
 	if ctx.ContextUser.IsOrganization() {
-		return ctx.Org.CanWriteUnit(ctx, unit_model.TypeProjects)
+		return ctx.Org.CanWriteUnit(ctx, unit.TypeProjects)
 	}
 	return ctx.Doer != nil && ctx.ContextUser.ID == ctx.Doer.ID
 }
@@ -178,10 +170,7 @@
 		Description: form.Content,
 		CreatorID:   ctx.Doer.ID,
 		BoardType:   form.BoardType,
-<<<<<<< HEAD
-=======
 		CardType:    form.CardType,
->>>>>>> 5f4cd715
 	}
 
 	if ctx.ContextUser.IsOrganization() {
