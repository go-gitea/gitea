--- conflicted
+++ resolved
@@ -415,12 +415,7 @@
 	ctx.Data["CanWriteProjects"] = canWriteProjects(ctx)
 	ctx.Data["Project"] = project
 	ctx.Data["IssuesMap"] = issuesMap
-<<<<<<< HEAD
-	ctx.Data["Boards"] = boards
-
-=======
 	ctx.Data["Columns"] = boards // TODO: rename boards to columns in backend
->>>>>>> a2b0fb1a
 	shared_user.RenderUserHeader(ctx)
 
 	err = shared_user.LoadHeaderCount(ctx)
