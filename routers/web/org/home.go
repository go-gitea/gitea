--- conflicted
+++ resolved
@@ -95,17 +95,10 @@
 	}
 
 	opts := &organization.FindOrgMembersOpts{
-<<<<<<< HEAD
-		Doer:        ctx.Doer,
-		OrgID:       org.ID,
-		IsMember:    ctx.Org.IsMember,
-		ListOptions: db.ListOptions{Page: 1, PageSize: 25},
-=======
 		Doer:         ctx.Doer,
 		OrgID:        org.ID,
 		IsDoerMember: ctx.Org.IsMember,
 		ListOptions:  db.ListOptions{Page: 1, PageSize: 25},
->>>>>>> 43c252df
 	}
 
 	members, _, err := organization.FindOrgMembers(ctx, opts)
