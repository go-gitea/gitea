--- conflicted
+++ resolved
@@ -109,15 +109,10 @@
 	ctx.Data["DisableNewPullMirrors"] = setting.Mirror.DisableNewPull
 	ctx.Data["ShowMemberAndTeamTab"] = ctx.Org.IsMember || len(members) > 0
 
-<<<<<<< HEAD
-	if !prepareOrgProfileRepo(ctx, viewRepositories) {
-		ctx.Data["PageIsViewRepositories"] = true
-=======
 	prepareResult, err := shared_user.PrepareOrgHeader(ctx)
 	if err != nil {
 		ctx.ServerError("PrepareOrgHeader", err)
 		return
->>>>>>> 0387195a
 	}
 
 	// if no profile readme, it still means "view repositories"
@@ -159,22 +154,6 @@
 	ctx.HTML(http.StatusOK, tplOrgHome)
 }
 
-<<<<<<< HEAD
-func prepareOrgProfileRepo(ctx *context.Context, viewRepositories bool) bool {
-	profileDbRepo, profileGitRepo, profileReadme, profileClose := shared_user.FindUserProfileReadme(ctx, ctx.Doer)
-	defer profileClose()
-
-	if profileGitRepo == nil || profileReadme == nil || viewRepositories {
-		return false
-	}
-
-	ctx.Data["OrgProfileRepo"] = profileDbRepo
-	ctx.Data["HasProfileWiki"] = profileDbRepo.HasWiki()
-	ctx.Data["HasProfileReadme"] = true
-
-	if bytes, err := profileReadme.GetBlobContent(setting.UI.MaxDisplayFileSize); err != nil {
-		log.Error("failed to GetBlobContent: %v", err)
-=======
 func prepareOrgProfileReadme(ctx *context.Context, prepareResult *shared_user.PrepareOrgHeaderResult) bool {
 	viewAs := ctx.FormString("view_as", util.Iif(ctx.Org.IsMember, "member", "public"))
 	viewAsMember := viewAs == "member"
@@ -188,7 +167,6 @@
 			profileRepo, readmeBlob = prepareResult.ProfilePublicRepo, prepareResult.ProfilePublicReadmeBlob
 			viewAsMember = false
 		}
->>>>>>> 0387195a
 	} else {
 		if prepareResult.ProfilePublicReadmeBlob != nil {
 			profileRepo, readmeBlob = prepareResult.ProfilePublicRepo, prepareResult.ProfilePublicReadmeBlob
