// Copyright 2017 The Gitea Authors. All rights reserved.
// SPDX-License-Identifier: MIT

package web

import (
	gocontext "context"
	"net/http"
	"strings"

	auth_model "code.gitea.io/gitea/models/auth"
	"code.gitea.io/gitea/models/db"
	"code.gitea.io/gitea/models/perm"
	"code.gitea.io/gitea/models/unit"
	"code.gitea.io/gitea/modules/log"
	"code.gitea.io/gitea/modules/metrics"
	"code.gitea.io/gitea/modules/public"
	"code.gitea.io/gitea/modules/setting"
	"code.gitea.io/gitea/modules/storage"
	"code.gitea.io/gitea/modules/structs"
	"code.gitea.io/gitea/modules/templates"
	"code.gitea.io/gitea/modules/validation"
	"code.gitea.io/gitea/modules/web"
	"code.gitea.io/gitea/modules/web/middleware"
	"code.gitea.io/gitea/modules/web/routing"
	"code.gitea.io/gitea/routers/common"
	"code.gitea.io/gitea/routers/web/admin"
	"code.gitea.io/gitea/routers/web/auth"
	"code.gitea.io/gitea/routers/web/devtest"
	"code.gitea.io/gitea/routers/web/events"
	"code.gitea.io/gitea/routers/web/explore"
	"code.gitea.io/gitea/routers/web/feed"
	"code.gitea.io/gitea/routers/web/healthcheck"
	"code.gitea.io/gitea/routers/web/misc"
	"code.gitea.io/gitea/routers/web/org"
	org_setting "code.gitea.io/gitea/routers/web/org/setting"
	"code.gitea.io/gitea/routers/web/repo"
	"code.gitea.io/gitea/routers/web/repo/actions"
	repo_setting "code.gitea.io/gitea/routers/web/repo/setting"
	"code.gitea.io/gitea/routers/web/shared/project"
	"code.gitea.io/gitea/routers/web/user"
	user_setting "code.gitea.io/gitea/routers/web/user/setting"
	"code.gitea.io/gitea/routers/web/user/setting/security"
	auth_service "code.gitea.io/gitea/services/auth"
	"code.gitea.io/gitea/services/context"
	"code.gitea.io/gitea/services/forms"
	"code.gitea.io/gitea/services/lfs"

	_ "code.gitea.io/gitea/modules/session" // to registers all internal adapters

	"gitea.com/go-chi/captcha"
	chi_middleware "github.com/go-chi/chi/v5/middleware"
	"github.com/go-chi/cors"
	"github.com/klauspost/compress/gzhttp"
	"github.com/prometheus/client_golang/prometheus"
)

var GzipMinSize = 1400 // min size to compress for the body size of response

// optionsCorsHandler return a http handler which sets CORS options if enabled by config, it blocks non-CORS OPTIONS requests.
func optionsCorsHandler() func(next http.Handler) http.Handler {
	var corsHandler func(next http.Handler) http.Handler
	if setting.CORSConfig.Enabled {
		corsHandler = cors.Handler(cors.Options{
			AllowedOrigins:   setting.CORSConfig.AllowDomain,
			AllowedMethods:   setting.CORSConfig.Methods,
			AllowCredentials: setting.CORSConfig.AllowCredentials,
			AllowedHeaders:   setting.CORSConfig.Headers,
			MaxAge:           int(setting.CORSConfig.MaxAge.Seconds()),
		})
	}

	return func(next http.Handler) http.Handler {
		return http.HandlerFunc(func(w http.ResponseWriter, r *http.Request) {
			if r.Method == http.MethodOptions {
				if corsHandler != nil && r.Header.Get("Access-Control-Request-Method") != "" {
					corsHandler(next).ServeHTTP(w, r)
				} else {
					// it should explicitly deny OPTIONS requests if CORS handler is not executed, to avoid the next GET/POST handler being incorrectly called by the OPTIONS request
					w.WriteHeader(http.StatusMethodNotAllowed)
				}
				return
			}
			// for non-OPTIONS requests, call the CORS handler to add some related headers like "Vary"
			if corsHandler != nil {
				corsHandler(next).ServeHTTP(w, r)
			} else {
				next.ServeHTTP(w, r)
			}
		})
	}
}

// The OAuth2 plugin is expected to be executed first, as it must ignore the user id stored
// in the session (if there is a user id stored in session other plugins might return the user
// object for that id).
//
// The Session plugin is expected to be executed second, in order to skip authentication
// for users that have already signed in.
func buildAuthGroup() *auth_service.Group {
	group := auth_service.NewGroup(
		&auth_service.OAuth2{}, // FIXME: this should be removed and only applied in download and oauth related routers
		&auth_service.Basic{},  // FIXME: this should be removed and only applied in download and git/lfs routers
		&auth_service.Session{},
	)
	if setting.Service.EnableReverseProxyAuth {
		group.Add(&auth_service.ReverseProxy{})
	}

	if setting.IsWindows && auth_model.IsSSPIEnabled(db.DefaultContext) {
		group.Add(&auth_service.SSPI{}) // it MUST be the last, see the comment of SSPI
	}

	return group
}

func webAuth(authMethod auth_service.Method) func(*context.Context) {
	return func(ctx *context.Context) {
		ar, err := common.AuthShared(ctx.Base, ctx.Session, authMethod)
		if err != nil {
			log.Error("Failed to verify user: %v", err)
			ctx.Error(http.StatusUnauthorized, "Verify")
			return
		}
		ctx.Doer = ar.Doer
		ctx.IsSigned = ar.Doer != nil
		ctx.IsBasicAuth = ar.IsBasicAuth
		if ctx.Doer == nil {
			// ensure the session uid is deleted
			_ = ctx.Session.Delete("uid")
		}
	}
}

// verifyAuthWithOptions checks authentication according to options
func verifyAuthWithOptions(options *common.VerifyOptions) func(ctx *context.Context) {
	return func(ctx *context.Context) {
		// Check prohibit login users.
		if ctx.IsSigned {
			if !ctx.Doer.IsActive && setting.Service.RegisterEmailConfirm {
				ctx.Data["Title"] = ctx.Tr("auth.active_your_account")
				ctx.HTML(http.StatusOK, "user/auth/activate")
				return
			}
			if !ctx.Doer.IsActive || ctx.Doer.ProhibitLogin {
				log.Info("Failed authentication attempt for %s from %s", ctx.Doer.Name, ctx.RemoteAddr())
				ctx.Data["Title"] = ctx.Tr("auth.prohibit_login")
				ctx.HTML(http.StatusOK, "user/auth/prohibit_login")
				return
			}

			if ctx.Doer.MustChangePassword {
				if ctx.Req.URL.Path != "/user/settings/change_password" {
					if strings.HasPrefix(ctx.Req.UserAgent(), "git") {
						ctx.Error(http.StatusUnauthorized, ctx.Locale.TrString("auth.must_change_password"))
						return
					}
					ctx.Data["Title"] = ctx.Tr("auth.must_change_password")
					ctx.Data["ChangePasscodeLink"] = setting.AppSubURL + "/user/change_password"
					if ctx.Req.URL.Path != "/user/events" {
						middleware.SetRedirectToCookie(ctx.Resp, setting.AppSubURL+ctx.Req.URL.RequestURI())
					}
					ctx.Redirect(setting.AppSubURL + "/user/settings/change_password")
					return
				}
			} else if ctx.Req.URL.Path == "/user/settings/change_password" {
				// make sure that the form cannot be accessed by users who don't need this
				ctx.Redirect(setting.AppSubURL + "/")
				return
			}
		}

		// Redirect to dashboard (or alternate location) if user tries to visit any non-login page.
		if options.SignOutRequired && ctx.IsSigned && ctx.Req.URL.RequestURI() != "/" {
			ctx.RedirectToCurrentSite(ctx.FormString("redirect_to"))
			return
		}

		if !options.SignOutRequired && !options.DisableCSRF && ctx.Req.Method == "POST" {
			ctx.Csrf.Validate(ctx)
			if ctx.Written() {
				return
			}
		}

		if options.SignInRequired {
			if !ctx.IsSigned {
				if ctx.Req.URL.Path != "/user/events" {
					middleware.SetRedirectToCookie(ctx.Resp, setting.AppSubURL+ctx.Req.URL.RequestURI())
				}
				ctx.Redirect(setting.AppSubURL + "/user/login")
				return
			} else if !ctx.Doer.IsActive && setting.Service.RegisterEmailConfirm {
				ctx.Data["Title"] = ctx.Tr("auth.active_your_account")
				ctx.HTML(http.StatusOK, "user/auth/activate")
				return
			}
		}

		// Redirect to log in page if auto-signin info is provided and has not signed in.
		if !options.SignOutRequired && !ctx.IsSigned &&
			ctx.GetSiteCookie(setting.CookieRememberName) != "" {
			if ctx.Req.URL.Path != "/user/events" {
				middleware.SetRedirectToCookie(ctx.Resp, setting.AppSubURL+ctx.Req.URL.RequestURI())
			}
			ctx.Redirect(setting.AppSubURL + "/user/login")
			return
		}

		if options.AdminRequired {
			if !ctx.Doer.IsAdmin {
				ctx.Error(http.StatusForbidden)
				return
			}
			ctx.Data["PageIsAdmin"] = true
		}
	}
}

func ctxDataSet(args ...any) func(ctx *context.Context) {
	return func(ctx *context.Context) {
		for i := 0; i < len(args); i += 2 {
			ctx.Data[args[i].(string)] = args[i+1]
		}
	}
}

// Routes returns all web routes
func Routes() *web.Route {
	routes := web.NewRoute()

	routes.Head("/", misc.DummyOK) // for health check - doesn't need to be passed through gzip handler
	routes.Methods("GET, HEAD, OPTIONS", "/assets/*", optionsCorsHandler(), public.FileHandlerFunc())
	routes.Methods("GET, HEAD", "/avatars/*", storageHandler(setting.Avatar.Storage, "avatars", storage.Avatars))
	routes.Methods("GET, HEAD", "/repo-avatars/*", storageHandler(setting.RepoAvatar.Storage, "repo-avatars", storage.RepoAvatars))
	routes.Methods("GET, HEAD", "/apple-touch-icon.png", misc.StaticRedirect("/assets/img/apple-touch-icon.png"))
	routes.Methods("GET, HEAD", "/apple-touch-icon-precomposed.png", misc.StaticRedirect("/assets/img/apple-touch-icon.png"))
	routes.Methods("GET, HEAD", "/favicon.ico", misc.StaticRedirect("/assets/img/favicon.png"))

	_ = templates.HTMLRenderer()

	var mid []any

	if setting.EnableGzip {
		// random jitter is recommended by: https://pkg.go.dev/github.com/klauspost/compress/gzhttp#readme-breach-mitigation
		// compression level 6 is the gzip default and a good general tradeoff between speed, CPU usage, and compression
		wrapper, err := gzhttp.NewWrapper(gzhttp.RandomJitter(32, 0, false), gzhttp.MinSize(GzipMinSize), gzhttp.CompressionLevel(6))
		if err != nil {
			log.Fatal("gzhttp.NewWrapper failed: %v", err)
		}
		mid = append(mid, wrapper)
	}

	if setting.Service.EnableCaptcha {
		// The captcha http.Handler should only fire on /captcha/* so we can just mount this on that url
		routes.Methods("GET,HEAD", "/captcha/*", append(mid, captcha.Captchaer(context.GetImageCaptcha()))...)
	}

	if setting.Metrics.Enabled {
		prometheus.MustRegister(metrics.NewCollector())
		routes.Get("/metrics", append(mid, Metrics)...)
	}

	routes.Methods("GET,HEAD", "/robots.txt", append(mid, misc.RobotsTxt)...)
	routes.Get("/ssh_info", misc.SSHInfo)
	routes.Get("/api/healthz", healthcheck.Check)

	mid = append(mid, common.Sessioner(), context.Contexter())

	// Get user from session if logged in.
	mid = append(mid, webAuth(buildAuthGroup()))

	// GetHead allows a HEAD request redirect to GET if HEAD method is not defined for that route
	mid = append(mid, chi_middleware.GetHead)

	if setting.API.EnableSwagger {
		// Note: The route is here but no in API routes because it renders a web page
		routes.Get("/api/swagger", append(mid, misc.Swagger)...) // Render V1 by default
	}

	// TODO: These really seem like things that could be folded into Contexter or as helper functions
	mid = append(mid, user.GetNotificationCount)
	mid = append(mid, repo.GetActiveStopwatch)
	mid = append(mid, goGet)

	others := web.NewRoute()
	others.Use(mid...)
	registerRoutes(others)
	routes.Mount("", others)
	return routes
}

var ignSignInAndCsrf = verifyAuthWithOptions(&common.VerifyOptions{DisableCSRF: true})

// registerRoutes register routes
func registerRoutes(m *web.Route) {
	reqSignIn := verifyAuthWithOptions(&common.VerifyOptions{SignInRequired: true})
	reqSignOut := verifyAuthWithOptions(&common.VerifyOptions{SignOutRequired: true})
	// TODO: rename them to "optSignIn", which means that the "sign-in" could be optional, depends on the VerifyOptions (RequireSignInView)
	ignSignIn := verifyAuthWithOptions(&common.VerifyOptions{SignInRequired: setting.Service.RequireSignInView})
	ignExploreSignIn := verifyAuthWithOptions(&common.VerifyOptions{SignInRequired: setting.Service.RequireSignInView || setting.Service.Explore.RequireSigninView})

	validation.AddBindingRules()

	linkAccountEnabled := func(ctx *context.Context) {
		if !setting.Service.EnableOpenIDSignIn && !setting.Service.EnableOpenIDSignUp && !setting.OAuth2.Enabled {
			ctx.Error(http.StatusForbidden)
			return
		}
	}

	openIDSignInEnabled := func(ctx *context.Context) {
		if !setting.Service.EnableOpenIDSignIn {
			ctx.Error(http.StatusForbidden)
			return
		}
	}

	openIDSignUpEnabled := func(ctx *context.Context) {
		if !setting.Service.EnableOpenIDSignUp {
			ctx.Error(http.StatusForbidden)
			return
		}
	}

	reqMilestonesDashboardPageEnabled := func(ctx *context.Context) {
		if !setting.Service.ShowMilestonesDashboardPage {
			ctx.Error(http.StatusForbidden)
			return
		}
	}

	// webhooksEnabled requires webhooks to be enabled by admin.
	webhooksEnabled := func(ctx *context.Context) {
		if setting.DisableWebhooks {
			ctx.Error(http.StatusForbidden)
			return
		}
	}

	lfsServerEnabled := func(ctx *context.Context) {
		if !setting.LFS.StartServer {
			ctx.Error(http.StatusNotFound)
			return
		}
	}

	federationEnabled := func(ctx *context.Context) {
		if !setting.Federation.Enabled {
			ctx.Error(http.StatusNotFound)
			return
		}
	}

	dlSourceEnabled := func(ctx *context.Context) {
		if setting.Repository.DisableDownloadSourceArchives {
			ctx.Error(http.StatusNotFound)
			return
		}
	}

	sitemapEnabled := func(ctx *context.Context) {
		if !setting.Other.EnableSitemap {
			ctx.Error(http.StatusNotFound)
			return
		}
	}

	packagesEnabled := func(ctx *context.Context) {
		if !setting.Packages.Enabled {
			ctx.Error(http.StatusForbidden)
			return
		}
	}

	feedEnabled := func(ctx *context.Context) {
		if !setting.Other.EnableFeed {
			ctx.Error(http.StatusNotFound)
			return
		}
	}

	reqUnitAccess := func(unitType unit.Type, accessMode perm.AccessMode, ignoreGlobal bool) func(ctx *context.Context) {
		return func(ctx *context.Context) {
			// only check global disabled units when ignoreGlobal is false
			if !ignoreGlobal && unitType.UnitGlobalDisabled() {
				ctx.NotFound(unitType.String(), nil)
				return
			}

			if ctx.ContextUser == nil {
				ctx.NotFound(unitType.String(), nil)
				return
			}

			if ctx.ContextUser.IsOrganization() {
				if ctx.Org.Organization.UnitPermission(ctx, ctx.Doer, unitType) < accessMode {
					ctx.NotFound(unitType.String(), nil)
					return
				}
			}
		}
	}

	addWebhookAddRoutes := func() {
		m.Get("/{type}/new", repo_setting.WebhooksNew)
		m.Post("/gitea/new", web.Bind(forms.NewWebhookForm{}), repo_setting.GiteaHooksNewPost)
		m.Post("/gogs/new", web.Bind(forms.NewGogshookForm{}), repo_setting.GogsHooksNewPost)
		m.Post("/slack/new", web.Bind(forms.NewSlackHookForm{}), repo_setting.SlackHooksNewPost)
		m.Post("/discord/new", web.Bind(forms.NewDiscordHookForm{}), repo_setting.DiscordHooksNewPost)
		m.Post("/dingtalk/new", web.Bind(forms.NewDingtalkHookForm{}), repo_setting.DingtalkHooksNewPost)
		m.Post("/telegram/new", web.Bind(forms.NewTelegramHookForm{}), repo_setting.TelegramHooksNewPost)
		m.Post("/matrix/new", web.Bind(forms.NewMatrixHookForm{}), repo_setting.MatrixHooksNewPost)
		m.Post("/msteams/new", web.Bind(forms.NewMSTeamsHookForm{}), repo_setting.MSTeamsHooksNewPost)
		m.Post("/feishu/new", web.Bind(forms.NewFeishuHookForm{}), repo_setting.FeishuHooksNewPost)
		m.Post("/wechatwork/new", web.Bind(forms.NewWechatWorkHookForm{}), repo_setting.WechatworkHooksNewPost)
		m.Post("/packagist/new", web.Bind(forms.NewPackagistHookForm{}), repo_setting.PackagistHooksNewPost)
	}

	addWebhookEditRoutes := func() {
		m.Post("/gitea/{id}", web.Bind(forms.NewWebhookForm{}), repo_setting.GiteaHooksEditPost)
		m.Post("/gogs/{id}", web.Bind(forms.NewGogshookForm{}), repo_setting.GogsHooksEditPost)
		m.Post("/slack/{id}", web.Bind(forms.NewSlackHookForm{}), repo_setting.SlackHooksEditPost)
		m.Post("/discord/{id}", web.Bind(forms.NewDiscordHookForm{}), repo_setting.DiscordHooksEditPost)
		m.Post("/dingtalk/{id}", web.Bind(forms.NewDingtalkHookForm{}), repo_setting.DingtalkHooksEditPost)
		m.Post("/telegram/{id}", web.Bind(forms.NewTelegramHookForm{}), repo_setting.TelegramHooksEditPost)
		m.Post("/matrix/{id}", web.Bind(forms.NewMatrixHookForm{}), repo_setting.MatrixHooksEditPost)
		m.Post("/msteams/{id}", web.Bind(forms.NewMSTeamsHookForm{}), repo_setting.MSTeamsHooksEditPost)
		m.Post("/feishu/{id}", web.Bind(forms.NewFeishuHookForm{}), repo_setting.FeishuHooksEditPost)
		m.Post("/wechatwork/{id}", web.Bind(forms.NewWechatWorkHookForm{}), repo_setting.WechatworkHooksEditPost)
		m.Post("/packagist/{id}", web.Bind(forms.NewPackagistHookForm{}), repo_setting.PackagistHooksEditPost)
	}

	addSettingsVariablesRoutes := func() {
		m.Group("/variables", func() {
			m.Get("", repo_setting.Variables)
			m.Post("/new", web.Bind(forms.EditVariableForm{}), repo_setting.VariableCreate)
			m.Post("/{variable_id}/edit", web.Bind(forms.EditVariableForm{}), repo_setting.VariableUpdate)
			m.Post("/{variable_id}/delete", repo_setting.VariableDelete)
		})
	}

	addSettingsSecretsRoutes := func() {
		m.Group("/secrets", func() {
			m.Get("", repo_setting.Secrets)
			m.Post("", web.Bind(forms.AddSecretForm{}), repo_setting.SecretsPost)
			m.Post("/delete", repo_setting.SecretsDelete)
		})
	}

	addSettingsRunnersRoutes := func() {
		m.Group("/runners", func() {
			m.Get("", repo_setting.Runners)
			m.Combo("/{runnerid}").Get(repo_setting.RunnersEdit).
				Post(web.Bind(forms.EditRunnerForm{}), repo_setting.RunnersEditPost)
			m.Post("/{runnerid}/delete", repo_setting.RunnerDeletePost)
			m.Get("/reset_registration_token", repo_setting.ResetRunnerRegistrationToken)
		})
	}

	// FIXME: not all routes need go through same middleware.
	// Especially some AJAX requests, we can reduce middleware number to improve performance.

	m.Get("/", Home)
	m.Get("/sitemap.xml", sitemapEnabled, ignExploreSignIn, HomeSitemap)
	m.Group("/.well-known", func() {
		m.Get("/openid-configuration", auth.OIDCWellKnown)
		m.Group("", func() {
			m.Get("/nodeinfo", NodeInfoLinks)
			m.Get("/webfinger", WebfingerQuery)
		}, federationEnabled)
		m.Get("/change-password", func(ctx *context.Context) {
			ctx.Redirect(setting.AppSubURL + "/user/settings/account")
		})
		m.Get("/passkey-endpoints", passkeyEndpoints)
		m.Methods("GET, HEAD", "/*", public.FileHandlerFunc())
	}, optionsCorsHandler())

	m.Group("/explore", func() {
		m.Get("", func(ctx *context.Context) {
			ctx.Redirect(setting.AppSubURL + "/explore/repos")
		})
		m.Get("/repos", explore.Repos)
		m.Get("/repos/sitemap-{idx}.xml", sitemapEnabled, explore.Repos)
		m.Get("/users", explore.Users)
		m.Get("/users/sitemap-{idx}.xml", sitemapEnabled, explore.Users)
		m.Get("/organizations", explore.Organizations)
		m.Get("/code", func(ctx *context.Context) {
			if unit.TypeCode.UnitGlobalDisabled() {
				ctx.NotFound(unit.TypeCode.String(), nil)
				return
			}
		}, explore.Code)
		m.Get("/topics/search", explore.TopicSearch)
	}, ignExploreSignIn)

	m.Group("/issues", func() {
		m.Get("", user.Issues)
		m.Get("/search", repo.SearchIssues)
	}, reqSignIn)

	m.Get("/pulls", reqSignIn, user.Pulls)
	m.Get("/milestones", reqSignIn, reqMilestonesDashboardPageEnabled, user.Milestones)

	// ***** START: User *****
	// "user/login" doesn't need signOut, then logged-in users can still access this route for redirection purposes by "/user/login?redirec_to=..."
	m.Get("/user/login", auth.SignIn)
	m.Group("/user", func() {
		m.Post("/login", web.Bind(forms.SignInForm{}), auth.SignInPost)
		m.Group("", func() {
			m.Combo("/login/openid").
				Get(auth.SignInOpenID).
				Post(web.Bind(forms.SignInOpenIDForm{}), auth.SignInOpenIDPost)
		}, openIDSignInEnabled)
		m.Group("/openid", func() {
			m.Combo("/connect").
				Get(auth.ConnectOpenID).
				Post(web.Bind(forms.ConnectOpenIDForm{}), auth.ConnectOpenIDPost)
			m.Group("/register", func() {
				m.Combo("").
					Get(auth.RegisterOpenID, openIDSignUpEnabled).
					Post(web.Bind(forms.SignUpOpenIDForm{}), auth.RegisterOpenIDPost)
			}, openIDSignUpEnabled)
		}, openIDSignInEnabled)
		m.Get("/sign_up", auth.SignUp)
		m.Post("/sign_up", web.Bind(forms.RegisterForm{}), auth.SignUpPost)
		m.Get("/link_account", linkAccountEnabled, auth.LinkAccount)
		m.Post("/link_account_signin", linkAccountEnabled, web.Bind(forms.SignInForm{}), auth.LinkAccountPostSignIn)
		m.Post("/link_account_signup", linkAccountEnabled, web.Bind(forms.RegisterForm{}), auth.LinkAccountPostRegister)
		m.Group("/two_factor", func() {
			m.Get("", auth.TwoFactor)
			m.Post("", web.Bind(forms.TwoFactorAuthForm{}), auth.TwoFactorPost)
			m.Get("/scratch", auth.TwoFactorScratch)
			m.Post("/scratch", web.Bind(forms.TwoFactorScratchAuthForm{}), auth.TwoFactorScratchPost)
		})
		m.Group("/webauthn", func() {
			m.Get("", auth.WebAuthn)
			m.Get("/assertion", auth.WebAuthnLoginAssertion)
			m.Post("/assertion", auth.WebAuthnLoginAssertionPost)
		})
	}, reqSignOut)

	m.Any("/user/events", routing.MarkLongPolling, events.Events)

	m.Group("/login/oauth", func() {
		m.Get("/authorize", web.Bind(forms.AuthorizationForm{}), auth.AuthorizeOAuth)
		m.Post("/grant", web.Bind(forms.GrantApplicationForm{}), auth.GrantApplicationOAuth)
		// TODO manage redirection
		m.Post("/authorize", web.Bind(forms.AuthorizationForm{}), auth.AuthorizeOAuth)
	}, ignSignInAndCsrf, reqSignIn)

	m.Methods("GET, OPTIONS", "/login/oauth/userinfo", optionsCorsHandler(), ignSignInAndCsrf, auth.InfoOAuth)
	m.Methods("POST, OPTIONS", "/login/oauth/access_token", optionsCorsHandler(), web.Bind(forms.AccessTokenForm{}), ignSignInAndCsrf, auth.AccessTokenOAuth)
	m.Methods("GET, OPTIONS", "/login/oauth/keys", optionsCorsHandler(), ignSignInAndCsrf, auth.OIDCKeys)
	m.Methods("POST, OPTIONS", "/login/oauth/introspect", optionsCorsHandler(), web.Bind(forms.IntrospectTokenForm{}), ignSignInAndCsrf, auth.IntrospectOAuth)

	m.Group("/user/settings", func() {
		m.Get("", user_setting.Profile)
		m.Post("", web.Bind(forms.UpdateProfileForm{}), user_setting.ProfilePost)
		m.Get("/change_password", auth.MustChangePassword)
		m.Post("/change_password", web.Bind(forms.MustChangePasswordForm{}), auth.MustChangePasswordPost)
		m.Post("/avatar", web.Bind(forms.AvatarForm{}), user_setting.AvatarPost)
		m.Post("/avatar/delete", user_setting.DeleteAvatar)
		m.Group("/account", func() {
			m.Combo("").Get(user_setting.Account).Post(web.Bind(forms.ChangePasswordForm{}), user_setting.AccountPost)
			m.Post("/email", web.Bind(forms.AddEmailForm{}), user_setting.EmailPost)
			m.Post("/email/delete", user_setting.DeleteEmail)
			m.Post("/delete", user_setting.DeleteAccount)
		})
		m.Group("/appearance", func() {
			m.Get("", user_setting.Appearance)
			m.Post("/language", web.Bind(forms.UpdateLanguageForm{}), user_setting.UpdateUserLang)
			m.Post("/hidden_comments", user_setting.UpdateUserHiddenComments)
			m.Post("/theme", web.Bind(forms.UpdateThemeForm{}), user_setting.UpdateUIThemePost)
		})
		m.Group("/security", func() {
			m.Get("", security.Security)
			m.Group("/two_factor", func() {
				m.Post("/regenerate_scratch", security.RegenerateScratchTwoFactor)
				m.Post("/disable", security.DisableTwoFactor)
				m.Get("/enroll", security.EnrollTwoFactor)
				m.Post("/enroll", web.Bind(forms.TwoFactorAuthForm{}), security.EnrollTwoFactorPost)
			})
			m.Group("/webauthn", func() {
				m.Post("/request_register", web.Bind(forms.WebauthnRegistrationForm{}), security.WebAuthnRegister)
				m.Post("/register", security.WebauthnRegisterPost)
				m.Post("/delete", web.Bind(forms.WebauthnDeleteForm{}), security.WebauthnDelete)
			})
			m.Group("/openid", func() {
				m.Post("", web.Bind(forms.AddOpenIDForm{}), security.OpenIDPost)
				m.Post("/delete", security.DeleteOpenID)
				m.Post("/toggle_visibility", security.ToggleOpenIDVisibility)
			}, openIDSignInEnabled)
			m.Post("/account_link", linkAccountEnabled, security.DeleteAccountLink)
		})
		m.Group("/applications/oauth2", func() {
			m.Get("/{id}", user_setting.OAuth2ApplicationShow)
			m.Post("/{id}", web.Bind(forms.EditOAuth2ApplicationForm{}), user_setting.OAuthApplicationsEdit)
			m.Post("/{id}/regenerate_secret", user_setting.OAuthApplicationsRegenerateSecret)
			m.Post("", web.Bind(forms.EditOAuth2ApplicationForm{}), user_setting.OAuthApplicationsPost)
			m.Post("/{id}/delete", user_setting.DeleteOAuth2Application)
			m.Post("/{id}/revoke/{grantId}", user_setting.RevokeOAuth2Grant)
		})
		m.Combo("/applications").Get(user_setting.Applications).
			Post(web.Bind(forms.NewAccessTokenForm{}), user_setting.ApplicationsPost)
		m.Post("/applications/delete", user_setting.DeleteApplication)
		m.Combo("/keys").Get(user_setting.Keys).
			Post(web.Bind(forms.AddKeyForm{}), user_setting.KeysPost)
		m.Post("/keys/delete", user_setting.DeleteKey)
		m.Group("/packages", func() {
			m.Get("", user_setting.Packages)
			m.Group("/rules", func() {
				m.Group("/add", func() {
					m.Get("", user_setting.PackagesRuleAdd)
					m.Post("", web.Bind(forms.PackageCleanupRuleForm{}), user_setting.PackagesRuleAddPost)
				})
				m.Group("/{id}", func() {
					m.Get("", user_setting.PackagesRuleEdit)
					m.Post("", web.Bind(forms.PackageCleanupRuleForm{}), user_setting.PackagesRuleEditPost)
					m.Get("/preview", user_setting.PackagesRulePreview)
				})
			})
			m.Group("/cargo", func() {
				m.Post("/initialize", user_setting.InitializeCargoIndex)
				m.Post("/rebuild", user_setting.RebuildCargoIndex)
			})
			m.Post("/chef/regenerate_keypair", user_setting.RegenerateChefKeyPair)
		}, packagesEnabled)

		m.Group("/actions", func() {
			m.Get("", user_setting.RedirectToDefaultSetting)
			addSettingsRunnersRoutes()
			addSettingsSecretsRoutes()
			addSettingsVariablesRoutes()
		}, actions.MustEnableActions)

		m.Get("/organization", user_setting.Organization)
		m.Get("/repos", user_setting.Repos)
		m.Post("/repos/unadopted", user_setting.AdoptOrDeleteRepository)

		m.Group("/hooks", func() {
			m.Get("", user_setting.Webhooks)
			m.Post("/delete", user_setting.DeleteWebhook)
			addWebhookAddRoutes()
			m.Group("/{id}", func() {
				m.Get("", repo_setting.WebHooksEdit)
				m.Post("/replay/{uuid}", repo_setting.ReplayWebhook)
			})
			addWebhookEditRoutes()
		}, webhooksEnabled)

		m.Group("/blocked_users", func() {
			m.Get("", user_setting.BlockedUsers)
			m.Post("", web.Bind(forms.BlockUserForm{}), user_setting.BlockedUsersPost)
		})
	}, reqSignIn, ctxDataSet("PageIsUserSettings", true, "EnablePackages", setting.Packages.Enabled))

	m.Group("/user", func() {
		m.Get("/activate", auth.Activate)
		m.Post("/activate", auth.ActivatePost)
		m.Any("/activate_email", auth.ActivateEmail)
		m.Get("/avatar/{username}/{size}", user.AvatarByUserName)
		m.Get("/recover_account", auth.ResetPasswd)
		m.Post("/recover_account", auth.ResetPasswdPost)
		m.Get("/forgot_password", auth.ForgotPasswd)
		m.Post("/forgot_password", auth.ForgotPasswdPost)
		m.Post("/logout", auth.SignOut)
		m.Get("/task/{task}", reqSignIn, user.TaskStatus)
		m.Get("/stopwatches", reqSignIn, user.GetStopwatches)
		m.Get("/search", ignExploreSignIn, user.Search)
		m.Group("/oauth2", func() {
			m.Get("/{provider}", auth.SignInOAuth)
			m.Get("/{provider}/callback", auth.SignInOAuthCallback)
		})
	})
	// ***** END: User *****

	m.Get("/avatar/{hash}", user.AvatarByEmailHash)

	adminReq := verifyAuthWithOptions(&common.VerifyOptions{SignInRequired: true, AdminRequired: true})

	// ***** START: Admin *****
	m.Group("/admin", func() {
		m.Get("", admin.Dashboard)
		m.Get("/system_status", admin.SystemStatus)
		m.Post("", web.Bind(forms.AdminDashboardForm{}), admin.DashboardPost)

		m.Get("/self_check", admin.SelfCheck)
		m.Post("/self_check", admin.SelfCheckPost)

		m.Group("/config", func() {
			m.Get("", admin.Config)
			m.Post("", admin.ChangeConfig)
			m.Post("/test_mail", admin.SendTestMail)
			m.Get("/settings", admin.ConfigSettings)
		})

		m.Group("/monitor", func() {
			m.Get("/stats", admin.MonitorStats)
			m.Get("/cron", admin.CronTasks)
			m.Get("/stacktrace", admin.Stacktrace)
			m.Post("/stacktrace/cancel/{pid}", admin.StacktraceCancel)
			m.Get("/queue", admin.Queues)
			m.Group("/queue/{qid}", func() {
				m.Get("", admin.QueueManage)
				m.Post("/set", admin.QueueSet)
				m.Post("/remove-all-items", admin.QueueRemoveAllItems)
			})
			m.Get("/diagnosis", admin.MonitorDiagnosis)
		})

		m.Group("/users", func() {
			m.Get("", admin.Users)
			m.Combo("/new").Get(admin.NewUser).Post(web.Bind(forms.AdminCreateUserForm{}), admin.NewUserPost)
			m.Get("/{userid}", admin.ViewUser)
			m.Combo("/{userid}/edit").Get(admin.EditUser).Post(web.Bind(forms.AdminEditUserForm{}), admin.EditUserPost)
			m.Post("/{userid}/delete", admin.DeleteUser)
			m.Post("/{userid}/avatar", web.Bind(forms.AvatarForm{}), admin.AvatarPost)
			m.Post("/{userid}/avatar/delete", admin.DeleteAvatar)
		})

		m.Group("/emails", func() {
			m.Get("", admin.Emails)
			m.Post("/activate", admin.ActivateEmail)
		})

		m.Group("/orgs", func() {
			m.Get("", admin.Organizations)
		})

		m.Group("/repos", func() {
			m.Get("", admin.Repos)
			m.Combo("/unadopted").Get(admin.UnadoptedRepos).Post(admin.AdoptOrDeleteRepository)
			m.Post("/delete", admin.DeleteRepo)
		})

		m.Group("/packages", func() {
			m.Get("", admin.Packages)
			m.Post("/delete", admin.DeletePackageVersion)
			m.Post("/cleanup", admin.CleanupExpiredData)
		}, packagesEnabled)

		m.Group("/hooks", func() {
			m.Get("", admin.DefaultOrSystemWebhooks)
			m.Post("/delete", admin.DeleteDefaultOrSystemWebhook)
			m.Group("/{id}", func() {
				m.Get("", repo_setting.WebHooksEdit)
				m.Post("/replay/{uuid}", repo_setting.ReplayWebhook)
			})
			addWebhookEditRoutes()
		}, webhooksEnabled)

		m.Group("/{configType:default-hooks|system-hooks}", func() {
			addWebhookAddRoutes()
		})

		m.Group("/auths", func() {
			m.Get("", admin.Authentications)
			m.Combo("/new").Get(admin.NewAuthSource).Post(web.Bind(forms.AuthenticationForm{}), admin.NewAuthSourcePost)
			m.Combo("/{authid}").Get(admin.EditAuthSource).
				Post(web.Bind(forms.AuthenticationForm{}), admin.EditAuthSourcePost)
			m.Post("/{authid}/delete", admin.DeleteAuthSource)
		})

		m.Group("/notices", func() {
			m.Get("", admin.Notices)
			m.Post("/delete", admin.DeleteNotices)
			m.Post("/empty", admin.EmptyNotices)
		})

		m.Group("/applications", func() {
			m.Get("", admin.Applications)
			m.Post("/oauth2", web.Bind(forms.EditOAuth2ApplicationForm{}), admin.ApplicationsPost)
			m.Group("/oauth2/{id}", func() {
				m.Combo("").Get(admin.EditApplication).Post(web.Bind(forms.EditOAuth2ApplicationForm{}), admin.EditApplicationPost)
				m.Post("/regenerate_secret", admin.ApplicationsRegenerateSecret)
				m.Post("/delete", admin.DeleteApplication)
			})
		}, func(ctx *context.Context) {
			if !setting.OAuth2.Enabled {
				ctx.Error(http.StatusForbidden)
				return
			}
		})

		m.Group("/actions", func() {
			m.Get("", admin.RedirectToDefaultSetting)
			addSettingsRunnersRoutes()
			addSettingsVariablesRoutes()
		})
	}, adminReq, ctxDataSet("EnableOAuth2", setting.OAuth2.Enabled, "EnablePackages", setting.Packages.Enabled))
	// ***** END: Admin *****

	m.Group("", func() {
		m.Get("/{username}", user.UsernameSubRoute)
		m.Methods("GET, OPTIONS", "/attachments/{uuid}", optionsCorsHandler(), repo.GetAttachment)
	}, ignSignIn)

	m.Post("/{username}", reqSignIn, context.UserAssignmentWeb(), user.Action)

	reqRepoAdmin := context.RequireRepoAdmin()
	reqRepoCodeWriter := context.RequireRepoWriter(unit.TypeCode)
	canEnableEditor := context.CanEnableEditor()
	reqRepoCodeReader := context.RequireRepoReader(unit.TypeCode)
	reqRepoReleaseWriter := context.RequireRepoWriter(unit.TypeReleases)
	reqRepoReleaseReader := context.RequireRepoReader(unit.TypeReleases)
	reqRepoWikiReader := context.RequireRepoReader(unit.TypeWiki)
	reqRepoWikiWriter := context.RequireRepoWriter(unit.TypeWiki)
	reqRepoIssueReader := context.RequireRepoReader(unit.TypeIssues)
	reqRepoPullsReader := context.RequireRepoReader(unit.TypePullRequests)
	reqRepoIssuesOrPullsWriter := context.RequireRepoWriterOr(unit.TypeIssues, unit.TypePullRequests)
	reqRepoIssuesOrPullsReader := context.RequireRepoReaderOr(unit.TypeIssues, unit.TypePullRequests)
	reqRepoProjectsReader := context.RequireRepoReader(unit.TypeProjects)
	reqRepoProjectsWriter := context.RequireRepoWriter(unit.TypeProjects)
	reqRepoActionsReader := context.RequireRepoReader(unit.TypeActions)
	reqRepoActionsWriter := context.RequireRepoWriter(unit.TypeActions)

	reqPackageAccess := func(accessMode perm.AccessMode) func(ctx *context.Context) {
		return func(ctx *context.Context) {
			if ctx.Package.AccessMode < accessMode && !ctx.IsUserSiteAdmin() {
				ctx.NotFound("", nil)
			}
		}
	}

	individualPermsChecker := func(ctx *context.Context) {
		// org permissions have been checked in context.OrgAssignment(), but individual permissions haven't been checked.
		if ctx.ContextUser.IsIndividual() {
			switch {
			case ctx.ContextUser.Visibility == structs.VisibleTypePrivate:
				if ctx.Doer == nil || (ctx.ContextUser.ID != ctx.Doer.ID && !ctx.Doer.IsAdmin) {
					ctx.NotFound("Visit Project", nil)
					return
				}
			case ctx.ContextUser.Visibility == structs.VisibleTypeLimited:
				if ctx.Doer == nil {
					ctx.NotFound("Visit Project", nil)
					return
				}
			}
		}
	}

	m.Group("/org", func() {
		m.Group("/{org}", func() {
			m.Get("/members", org.Members)
		}, context.OrgAssignment())
	}, ignSignIn)
	// end "/org": members

	m.Group("/org", func() {
		m.Group("", func() {
			m.Get("/create", org.Create)
			m.Post("/create", web.Bind(forms.CreateOrgForm{}), org.CreatePost)
		})

		m.Group("/invite/{token}", func() {
			m.Get("", org.TeamInvite)
			m.Post("", org.TeamInvitePost)
		})

		m.Group("/{org}", func() {
			m.Get("/dashboard", user.Dashboard)
			m.Get("/dashboard/{team}", user.Dashboard)
			m.Get("/issues", user.Issues)
			m.Get("/issues/{team}", user.Issues)
			m.Get("/pulls", user.Pulls)
			m.Get("/pulls/{team}", user.Pulls)
			m.Get("/milestones", reqMilestonesDashboardPageEnabled, user.Milestones)
			m.Get("/milestones/{team}", reqMilestonesDashboardPageEnabled, user.Milestones)
			m.Post("/members/action/{action}", org.MembersAction)
			m.Get("/teams", org.Teams)
		}, context.OrgAssignment(true, false, true))

		m.Group("/{org}", func() {
			m.Get("/teams/{team}", org.TeamMembers)
			m.Get("/teams/{team}/repositories", org.TeamRepositories)
			m.Post("/teams/{team}/action/{action}", org.TeamsAction)
			m.Post("/teams/{team}/action/repo/{action}", org.TeamsRepoAction)
		}, context.OrgAssignment(true, false, true))

		m.Group("/{org}", func() {
			m.Get("/teams/new", org.NewTeam)
			m.Post("/teams/new", web.Bind(forms.CreateTeamForm{}), org.NewTeamPost)
			m.Get("/teams/-/search", org.SearchTeam)
			m.Get("/teams/{team}/edit", org.EditTeam)
			m.Post("/teams/{team}/edit", web.Bind(forms.CreateTeamForm{}), org.EditTeamPost)
			m.Post("/teams/{team}/delete", org.DeleteTeam)

			m.Group("/settings", func() {
				m.Combo("").Get(org.Settings).
					Post(web.Bind(forms.UpdateOrgSettingForm{}), org.SettingsPost)
				m.Post("/avatar", web.Bind(forms.AvatarForm{}), org.SettingsAvatar)
				m.Post("/avatar/delete", org.SettingsDeleteAvatar)
				m.Group("/applications", func() {
					m.Get("", org.Applications)
					m.Post("/oauth2", web.Bind(forms.EditOAuth2ApplicationForm{}), org.OAuthApplicationsPost)
					m.Group("/oauth2/{id}", func() {
						m.Combo("").Get(org.OAuth2ApplicationShow).Post(web.Bind(forms.EditOAuth2ApplicationForm{}), org.OAuth2ApplicationEdit)
						m.Post("/regenerate_secret", org.OAuthApplicationsRegenerateSecret)
						m.Post("/delete", org.DeleteOAuth2Application)
					})
				}, func(ctx *context.Context) {
					if !setting.OAuth2.Enabled {
						ctx.Error(http.StatusForbidden)
						return
					}
				})

				m.Group("/hooks", func() {
					m.Get("", org.Webhooks)
					m.Post("/delete", org.DeleteWebhook)
					addWebhookAddRoutes()
					m.Group("/{id}", func() {
						m.Get("", repo_setting.WebHooksEdit)
						m.Post("/replay/{uuid}", repo_setting.ReplayWebhook)
					})
					addWebhookEditRoutes()
				}, webhooksEnabled)

				m.Group("/labels", func() {
					m.Get("", org.RetrieveLabels, org.Labels)
					m.Post("/new", web.Bind(forms.CreateLabelForm{}), org.NewLabel)
					m.Post("/edit", web.Bind(forms.CreateLabelForm{}), org.UpdateLabel)
					m.Post("/delete", org.DeleteLabel)
					m.Post("/initialize", web.Bind(forms.InitializeLabelsForm{}), org.InitializeLabels)
				})

				m.Group("/actions", func() {
					m.Get("", org_setting.RedirectToDefaultSetting)
					addSettingsRunnersRoutes()
					addSettingsSecretsRoutes()
					addSettingsVariablesRoutes()
				}, actions.MustEnableActions)

				m.Methods("GET,POST", "/delete", org.SettingsDelete)

				m.Group("/packages", func() {
					m.Get("", org.Packages)
					m.Group("/rules", func() {
						m.Group("/add", func() {
							m.Get("", org.PackagesRuleAdd)
							m.Post("", web.Bind(forms.PackageCleanupRuleForm{}), org.PackagesRuleAddPost)
						})
						m.Group("/{id}", func() {
							m.Get("", org.PackagesRuleEdit)
							m.Post("", web.Bind(forms.PackageCleanupRuleForm{}), org.PackagesRuleEditPost)
							m.Get("/preview", org.PackagesRulePreview)
						})
					})
					m.Group("/cargo", func() {
						m.Post("/initialize", org.InitializeCargoIndex)
						m.Post("/rebuild", org.RebuildCargoIndex)
					})
				}, packagesEnabled)

				m.Group("/blocked_users", func() {
					m.Get("", org.BlockedUsers)
					m.Post("", web.Bind(forms.BlockUserForm{}), org.BlockedUsersPost)
				})
			}, ctxDataSet("EnableOAuth2", setting.OAuth2.Enabled, "EnablePackages", setting.Packages.Enabled, "PageIsOrgSettings", true))
		}, context.OrgAssignment(true, true))
	}, reqSignIn)
	// end "/org": most org routes

	m.Group("/repo", func() {
		m.Get("/create", repo.Create)
		m.Post("/create", web.Bind(forms.CreateRepoForm{}), repo.CreatePost)
		m.Get("/migrate", repo.Migrate)
		m.Post("/migrate", web.Bind(forms.MigrateRepoForm{}), repo.MigratePost)
		m.Get("/search", repo.SearchRepo)
	}, reqSignIn)
	// end "/repo": create, migrate, search

	m.Group("/{username}/-", func() {
		if setting.Packages.Enabled {
			m.Group("/packages", func() {
				m.Get("", user.ListPackages)
				m.Group("/{type}/{name}", func() {
					m.Get("", user.RedirectToLastVersion)
					m.Get("/versions", user.ListPackageVersions)
					m.Group("/{version}", func() {
						m.Get("", user.ViewPackageVersion)
						m.Get("/files/{fileid}", user.DownloadPackageFile)
						m.Group("/settings", func() {
							m.Get("", user.PackageSettings)
							m.Post("", web.Bind(forms.PackageSettingForm{}), user.PackageSettingsPost)
						}, reqPackageAccess(perm.AccessModeWrite))
					})
				})
			}, context.PackageAssignment(), reqPackageAccess(perm.AccessModeRead))
		}

		m.Group("/projects", func() {
			m.Group("", func() {
				m.Get("", org.Projects)
				m.Get("/{id}", org.ViewProject)
			}, reqUnitAccess(unit.TypeProjects, perm.AccessModeRead, true))
			m.Group("", func() { //nolint:dupl
				m.Get("/new", org.RenderNewProject)
				m.Post("/new", web.Bind(forms.CreateProjectForm{}), org.NewProjectPost)
				m.Group("/{id}", func() {
<<<<<<< HEAD
					m.Post("", web.Bind(forms.EditProjectColumnForm{}), org.AddColumnToProjectPost)
=======
					m.Post("", web.Bind(forms.EditProjectBoardForm{}), org.AddBoardToProjectPost)
					m.Post("/move", project.MoveColumns)
>>>>>>> 1f3ada47
					m.Post("/delete", org.DeleteProject)

					m.Get("/edit", org.RenderEditProject)
					m.Post("/edit", web.Bind(forms.CreateProjectForm{}), org.EditProjectPost)
					m.Post("/{action:open|close}", org.ChangeProjectStatus)

					m.Group("/{columnID}", func() {
						m.Put("", web.Bind(forms.EditProjectColumnForm{}), org.EditProjectColumn)
						m.Delete("", org.DeleteProjectColumn)
						m.Post("/default", org.SetDefaultProjectColumn)
						m.Post("/move", org.MoveIssues)
					})
				})
			}, reqSignIn, reqUnitAccess(unit.TypeProjects, perm.AccessModeWrite, true), func(ctx *context.Context) {
				if ctx.ContextUser.IsIndividual() && ctx.ContextUser.ID != ctx.Doer.ID {
					ctx.NotFound("NewProject", nil)
					return
				}
			})
		}, reqUnitAccess(unit.TypeProjects, perm.AccessModeRead, true), individualPermsChecker)

		m.Group("", func() {
			m.Get("/code", user.CodeSearch)
		}, reqUnitAccess(unit.TypeCode, perm.AccessModeRead, false), individualPermsChecker)
	}, ignSignIn, context.UserAssignmentWeb(), context.OrgAssignment())
	// end "/{username}/-": packages, projects, code

	m.Group("/{username}/{reponame}/settings", func() {
		m.Group("", func() {
			m.Combo("").Get(repo_setting.Settings).
				Post(web.Bind(forms.RepoSettingForm{}), repo_setting.SettingsPost)
		}, repo_setting.SettingsCtxData)
		m.Post("/avatar", web.Bind(forms.AvatarForm{}), repo_setting.SettingsAvatar)
		m.Post("/avatar/delete", repo_setting.SettingsDeleteAvatar)

		m.Group("/collaboration", func() {
			m.Combo("").Get(repo_setting.Collaboration).Post(repo_setting.CollaborationPost)
			m.Post("/access_mode", repo_setting.ChangeCollaborationAccessMode)
			m.Post("/delete", repo_setting.DeleteCollaboration)
			m.Group("/team", func() {
				m.Post("", repo_setting.AddTeamPost)
				m.Post("/delete", repo_setting.DeleteTeam)
			})
		})

		m.Group("/branches", func() {
			m.Post("/", repo_setting.SetDefaultBranchPost)
		}, repo.MustBeNotEmpty)

		m.Group("/branches", func() {
			m.Get("/", repo_setting.ProtectedBranchRules)
			m.Combo("/edit").Get(repo_setting.SettingsProtectedBranch).
				Post(web.Bind(forms.ProtectBranchForm{}), context.RepoMustNotBeArchived(), repo_setting.SettingsProtectedBranchPost)
			m.Post("/{id}/delete", repo_setting.DeleteProtectedBranchRulePost)
		}, repo.MustBeNotEmpty)

		m.Post("/rename_branch", web.Bind(forms.RenameBranchForm{}), context.RepoMustNotBeArchived(), repo_setting.RenameBranchPost)

		m.Group("/tags", func() {
			m.Get("", repo_setting.ProtectedTags)
			m.Post("", web.Bind(forms.ProtectTagForm{}), context.RepoMustNotBeArchived(), repo_setting.NewProtectedTagPost)
			m.Post("/delete", context.RepoMustNotBeArchived(), repo_setting.DeleteProtectedTagPost)
			m.Get("/{id}", repo_setting.EditProtectedTag)
			m.Post("/{id}", web.Bind(forms.ProtectTagForm{}), context.RepoMustNotBeArchived(), repo_setting.EditProtectedTagPost)
		})

		m.Group("/hooks/git", func() {
			m.Get("", repo_setting.GitHooks)
			m.Combo("/{name}").Get(repo_setting.GitHooksEdit).
				Post(repo_setting.GitHooksEditPost)
		}, context.GitHookService())

		m.Group("/hooks", func() {
			m.Get("", repo_setting.Webhooks)
			m.Post("/delete", repo_setting.DeleteWebhook)
			addWebhookAddRoutes()
			m.Group("/{id}", func() {
				m.Get("", repo_setting.WebHooksEdit)
				m.Post("/test", repo_setting.TestWebhook)
				m.Post("/replay/{uuid}", repo_setting.ReplayWebhook)
			})
			addWebhookEditRoutes()
		}, webhooksEnabled)

		m.Group("/keys", func() {
			m.Combo("").Get(repo_setting.DeployKeys).
				Post(web.Bind(forms.AddKeyForm{}), repo_setting.DeployKeysPost)
			m.Post("/delete", repo_setting.DeleteDeployKey)
		})

		m.Group("/lfs", func() {
			m.Get("/", repo_setting.LFSFiles)
			m.Get("/show/{oid}", repo_setting.LFSFileGet)
			m.Post("/delete/{oid}", repo_setting.LFSDelete)
			m.Get("/pointers", repo_setting.LFSPointerFiles)
			m.Post("/pointers/associate", repo_setting.LFSAutoAssociate)
			m.Get("/find", repo_setting.LFSFileFind)
			m.Group("/locks", func() {
				m.Get("/", repo_setting.LFSLocks)
				m.Post("/", repo_setting.LFSLockFile)
				m.Post("/{lid}/unlock", repo_setting.LFSUnlock)
			})
		})
		m.Group("/actions", func() {
			m.Get("", repo_setting.RedirectToDefaultSetting)
			addSettingsRunnersRoutes()
			addSettingsSecretsRoutes()
			addSettingsVariablesRoutes()
		}, actions.MustEnableActions)
		// the follow handler must be under "settings", otherwise this incomplete repo can't be accessed
		m.Group("/migrate", func() {
			m.Post("/retry", repo.MigrateRetryPost)
			m.Post("/cancel", repo.MigrateCancelPost)
		})
	},
		reqSignIn, context.RepoAssignment, reqRepoAdmin, context.RepoRef(),
		ctxDataSet("PageIsRepoSettings", true, "LFSStartServer", setting.LFS.StartServer),
	)
	// end "/{username}/{reponame}/settings"

	// user/org home, including rss feeds
	m.Get("/{username}/{reponame}", ignSignIn, context.RepoAssignment, context.RepoRef(), repo.SetEditorconfigIfExists, repo.Home)

	m.Group("/{username}/{reponame}", func() {
		m.Get("/find/*", repo.FindFiles)
		m.Group("/tree-list", func() {
			m.Get("/branch/*", context.RepoRefByType(context.RepoRefBranch), repo.TreeList)
			m.Get("/tag/*", context.RepoRefByType(context.RepoRefTag), repo.TreeList)
			m.Get("/commit/*", context.RepoRefByType(context.RepoRefCommit), repo.TreeList)
		})
		m.Get("/compare", repo.MustBeNotEmpty, repo.SetEditorconfigIfExists, repo.SetDiffViewStyle, repo.SetWhitespaceBehavior, repo.CompareDiff)
		m.Combo("/compare/*", repo.MustBeNotEmpty, repo.SetEditorconfigIfExists).
			Get(repo.SetDiffViewStyle, repo.SetWhitespaceBehavior, repo.CompareDiff).
			Post(reqSignIn, context.RepoMustNotBeArchived(), reqRepoPullsReader, repo.MustAllowPulls, web.Bind(forms.CreateIssueForm{}), repo.SetWhitespaceBehavior, repo.CompareAndPullRequestPost)
	}, ignSignIn, context.RepoAssignment, reqRepoCodeReader)
	// end "/{username}/{reponame}": find, compare, list (code related)

	m.Group("/{username}/{reponame}", func() {
		m.Get("/issues/posters", repo.IssuePosters) // it can't use {type:issues|pulls} because it would conflict with other routes like "/pulls/{index}"
		m.Get("/pulls/posters", repo.PullPosters)
		m.Get("/comments/{id}/attachments", repo.GetCommentAttachments)
		m.Get("/labels", repo.RetrieveLabels, repo.Labels)
		m.Get("/milestones", repo.Milestones)
		m.Get("/milestone/{id}", context.RepoRef(), repo.MilestoneIssuesAndPulls)
		m.Group("/{type:issues|pulls}", func() {
			m.Group("/{index}", func() {
				m.Get("/info", repo.GetIssueInfo)
				m.Get("/attachments", repo.GetIssueAttachments)
				m.Get("/attachments/{uuid}", repo.GetAttachment)
				m.Group("/content-history", func() {
					m.Get("/overview", repo.GetContentHistoryOverview)
					m.Get("/list", repo.GetContentHistoryList)
					m.Get("/detail", repo.GetContentHistoryDetail)
				})
			})
		}, context.RepoRef())
	}, ignSignIn, context.RepoAssignment, reqRepoIssuesOrPullsReader)
	// end "/{username}/{reponame}": view milestone, label, issue, pull, etc

	m.Group("/{username}/{reponame}", func() {
		m.Group("/{type:issues|pulls}", func() {
			m.Get("", repo.Issues)
			m.Group("/{index}", func() {
				m.Get("", repo.ViewIssue)
			})
		})
	}, ignSignIn, context.RepoAssignment, context.RequireRepoReaderOr(unit.TypeIssues, unit.TypePullRequests, unit.TypeExternalTracker))
	// end "/{username}/{reponame}": issue/pull list, issue/pull view, external tracker

	m.Group("/{username}/{reponame}", func() { // edit issues, pulls, labels, milestones, etc
		m.Group("/issues", func() {
			m.Group("/new", func() {
				m.Combo("").Get(context.RepoRef(), repo.NewIssue).
					Post(web.Bind(forms.CreateIssueForm{}), repo.NewIssuePost)
				m.Get("/choose", context.RepoRef(), repo.NewIssueChooseTemplate)
			})
			m.Get("/search", repo.ListIssues)
		}, context.RepoMustNotBeArchived(), reqRepoIssueReader)

		// FIXME: should use different URLs but mostly same logic for comments of issue and pull request.
		// So they can apply their own enable/disable logic on routers.
		m.Group("/{type:issues|pulls}", func() {
			m.Group("/{index}", func() {
				m.Post("/title", repo.UpdateIssueTitle)
				m.Post("/content", repo.UpdateIssueContent)
				m.Post("/deadline", web.Bind(structs.EditDeadlineOption{}), repo.UpdateIssueDeadline)
				m.Post("/watch", repo.IssueWatch)
				m.Post("/ref", repo.UpdateIssueRef)
				m.Post("/pin", reqRepoAdmin, repo.IssuePinOrUnpin)
				m.Post("/viewed-files", repo.UpdateViewedFiles)
				m.Group("/dependency", func() {
					m.Post("/add", repo.AddDependency)
					m.Post("/delete", repo.RemoveDependency)
				})
				m.Combo("/comments").Post(repo.MustAllowUserComment, web.Bind(forms.CreateCommentForm{}), repo.NewComment)
				m.Group("/times", func() {
					m.Post("/add", web.Bind(forms.AddTimeManuallyForm{}), repo.AddTimeManually)
					m.Post("/{timeid}/delete", repo.DeleteTime)
					m.Group("/stopwatch", func() {
						m.Post("/toggle", repo.IssueStopwatch)
						m.Post("/cancel", repo.CancelStopwatch)
					})
				})
				m.Post("/reactions/{action}", web.Bind(forms.ReactionForm{}), repo.ChangeIssueReaction)
				m.Post("/lock", reqRepoIssuesOrPullsWriter, web.Bind(forms.IssueLockForm{}), repo.LockIssue)
				m.Post("/unlock", reqRepoIssuesOrPullsWriter, repo.UnlockIssue)
				m.Post("/delete", reqRepoAdmin, repo.DeleteIssue)
			}, context.RepoMustNotBeArchived())

			m.Group("/{index}", func() {
				m.Post("/content-history/soft-delete", repo.SoftDeleteContentHistory)
			})

			m.Post("/labels", reqRepoIssuesOrPullsWriter, repo.UpdateIssueLabel)
			m.Post("/milestone", reqRepoIssuesOrPullsWriter, repo.UpdateIssueMilestone)
			m.Post("/projects", reqRepoIssuesOrPullsWriter, reqRepoProjectsReader, repo.UpdateIssueProject)
			m.Post("/assignee", reqRepoIssuesOrPullsWriter, repo.UpdateIssueAssignee)
			m.Post("/request_review", repo.UpdatePullReviewRequest)
			m.Post("/dismiss_review", reqRepoAdmin, web.Bind(forms.DismissReviewForm{}), repo.DismissReview)
			m.Post("/status", reqRepoIssuesOrPullsWriter, repo.UpdateIssueStatus)
			m.Post("/delete", reqRepoAdmin, repo.BatchDeleteIssues)
			m.Post("/resolve_conversation", repo.SetShowOutdatedComments, repo.UpdateResolveConversation)
			m.Post("/attachments", repo.UploadIssueAttachment)
			m.Post("/attachments/remove", repo.DeleteAttachment)
			m.Delete("/unpin/{index}", reqRepoAdmin, repo.IssueUnpin)
			m.Post("/move_pin", reqRepoAdmin, repo.IssuePinMove)
		}, context.RepoMustNotBeArchived())

		m.Group("/comments/{id}", func() {
			m.Post("", repo.UpdateCommentContent)
			m.Post("/delete", repo.DeleteComment)
			m.Post("/reactions/{action}", web.Bind(forms.ReactionForm{}), repo.ChangeCommentReaction)
		}, context.RepoMustNotBeArchived())

		m.Post("/markup", web.Bind(structs.MarkupOption{}), misc.Markup)

		m.Group("/labels", func() {
			m.Post("/new", web.Bind(forms.CreateLabelForm{}), repo.NewLabel)
			m.Post("/edit", web.Bind(forms.CreateLabelForm{}), repo.UpdateLabel)
			m.Post("/delete", repo.DeleteLabel)
			m.Post("/initialize", web.Bind(forms.InitializeLabelsForm{}), repo.InitializeLabels)
		}, context.RepoMustNotBeArchived(), reqRepoIssuesOrPullsWriter, context.RepoRef())
		m.Group("/milestones", func() {
			m.Combo("/new").Get(repo.NewMilestone).
				Post(web.Bind(forms.CreateMilestoneForm{}), repo.NewMilestonePost)
			m.Get("/{id}/edit", repo.EditMilestone)
			m.Post("/{id}/edit", web.Bind(forms.CreateMilestoneForm{}), repo.EditMilestonePost)
			m.Post("/{id}/{action}", repo.ChangeMilestoneStatus)
			m.Post("/delete", repo.DeleteMilestone)
		}, context.RepoMustNotBeArchived(), reqRepoIssuesOrPullsWriter, context.RepoRef())
		m.Group("/pull", func() {
			m.Post("/{index}/target_branch", repo.UpdatePullRequestTarget)
		}, context.RepoMustNotBeArchived())
	}, reqSignIn, context.RepoAssignment, reqRepoIssuesOrPullsReader)
	// end "/{username}/{reponame}": create or edit issues, pulls, labels, milestones

	m.Group("/{username}/{reponame}", func() { // repo code
		m.Group("", func() {
			m.Group("", func() {
				m.Combo("/_edit/*").Get(repo.EditFile).
					Post(web.Bind(forms.EditRepoFileForm{}), repo.EditFilePost)
				m.Combo("/_new/*").Get(repo.NewFile).
					Post(web.Bind(forms.EditRepoFileForm{}), repo.NewFilePost)
				m.Post("/_preview/*", web.Bind(forms.EditPreviewDiffForm{}), repo.DiffPreviewPost)
				m.Combo("/_delete/*").Get(repo.DeleteFile).
					Post(web.Bind(forms.DeleteRepoFileForm{}), repo.DeleteFilePost)
				m.Combo("/_upload/*", repo.MustBeAbleToUpload).
					Get(repo.UploadFile).
					Post(web.Bind(forms.UploadRepoFileForm{}), repo.UploadFilePost)
				m.Combo("/_diffpatch/*").Get(repo.NewDiffPatch).
					Post(web.Bind(forms.EditRepoFileForm{}), repo.NewDiffPatchPost)
				m.Combo("/_cherrypick/{sha:([a-f0-9]{7,64})}/*").Get(repo.CherryPick).
					Post(web.Bind(forms.CherryPickForm{}), repo.CherryPickPost)
			}, repo.MustBeEditable)
			m.Group("", func() {
				m.Post("/upload-file", repo.UploadFileToServer)
				m.Post("/upload-remove", web.Bind(forms.RemoveUploadFileForm{}), repo.RemoveUploadFileFromServer)
			}, repo.MustBeEditable, repo.MustBeAbleToUpload)
		}, context.RepoRef(), canEnableEditor, context.RepoMustNotBeArchived())

		m.Group("/branches", func() {
			m.Group("/_new", func() {
				m.Post("/branch/*", context.RepoRefByType(context.RepoRefBranch), repo.CreateBranch)
				m.Post("/tag/*", context.RepoRefByType(context.RepoRefTag), repo.CreateBranch)
				m.Post("/commit/*", context.RepoRefByType(context.RepoRefCommit), repo.CreateBranch)
			}, web.Bind(forms.NewBranchForm{}))
			m.Post("/delete", repo.DeleteBranchPost)
			m.Post("/restore", repo.RestoreBranchPost)
		}, context.RepoMustNotBeArchived(), reqRepoCodeWriter, repo.MustBeNotEmpty)

		m.Combo("/fork").Get(repo.Fork).Post(web.Bind(forms.CreateRepoForm{}), repo.ForkPost)
	}, reqSignIn, context.RepoAssignment, reqRepoCodeReader)
	// end "/{username}/{reponame}": repo code

	m.Group("/{username}/{reponame}", func() { // repo tags
		m.Group("/tags", func() {
			m.Get("", repo.TagsList)
			m.Get("/list", repo.GetTagList)
			m.Get(".rss", feedEnabled, repo.TagsListFeedRSS)
			m.Get(".atom", feedEnabled, repo.TagsListFeedAtom)
		}, ctxDataSet("EnableFeed", setting.Other.EnableFeed),
			repo.MustBeNotEmpty, context.RepoRefByType(context.RepoRefTag, true))
		m.Post("/tags/delete", repo.DeleteTag, reqSignIn,
			repo.MustBeNotEmpty, context.RepoMustNotBeArchived(), reqRepoCodeWriter, context.RepoRef())
	}, ignSignIn, context.RepoAssignment, reqRepoCodeReader)
	// end "/{username}/{reponame}": repo tags

	m.Group("/{username}/{reponame}", func() { // repo releases
		m.Group("/releases", func() {
			m.Get("", repo.Releases)
			m.Get("/tag/*", repo.SingleRelease)
			m.Get("/latest", repo.LatestRelease)
			m.Get(".rss", feedEnabled, repo.ReleasesFeedRSS)
			m.Get(".atom", feedEnabled, repo.ReleasesFeedAtom)
		}, ctxDataSet("EnableFeed", setting.Other.EnableFeed),
			repo.MustBeNotEmpty, context.RepoRefByType(context.RepoRefTag, true))
		m.Get("/releases/attachments/{uuid}", repo.MustBeNotEmpty, repo.GetAttachment)
		m.Get("/releases/download/{vTag}/{fileName}", repo.MustBeNotEmpty, repo.RedirectDownload)
		m.Group("/releases", func() {
			m.Get("/new", repo.NewRelease)
			m.Post("/new", web.Bind(forms.NewReleaseForm{}), repo.NewReleasePost)
			m.Post("/delete", repo.DeleteRelease)
			m.Post("/attachments", repo.UploadReleaseAttachment)
			m.Post("/attachments/remove", repo.DeleteAttachment)
		}, reqSignIn, repo.MustBeNotEmpty, context.RepoMustNotBeArchived(), reqRepoReleaseWriter, context.RepoRef())
		m.Group("/releases", func() {
			m.Get("/edit/*", repo.EditRelease)
			m.Post("/edit/*", web.Bind(forms.EditReleaseForm{}), repo.EditReleasePost)
		}, reqSignIn, repo.MustBeNotEmpty, context.RepoMustNotBeArchived(), reqRepoReleaseWriter, repo.CommitInfoCache)
	}, ignSignIn, context.RepoAssignment, reqRepoReleaseReader)
	// end "/{username}/{reponame}": repo releases

	m.Group("/{username}/{reponame}", func() { // to maintain compatibility with old attachments
		m.Get("/attachments/{uuid}", repo.GetAttachment)
	}, ignSignIn, context.RepoAssignment)
	// end "/{username}/{reponame}": compatibility with old attachments

	m.Group("/{username}/{reponame}", func() {
		m.Post("/topics", repo.TopicsPost)
	}, context.RepoAssignment, reqRepoAdmin, context.RepoMustNotBeArchived())

	m.Group("/{username}/{reponame}", func() {
		if setting.Packages.Enabled {
			m.Get("/packages", repo.Packages)
		}
	}, ignSignIn, context.RepoAssignment)

	m.Group("/{username}/{reponame}/projects", func() {
		m.Get("", repo.Projects)
		m.Get("/{id}", repo.ViewProject)
		m.Group("", func() { //nolint:dupl
			m.Get("/new", repo.RenderNewProject)
			m.Post("/new", web.Bind(forms.CreateProjectForm{}), repo.NewProjectPost)
			m.Group("/{id}", func() {
<<<<<<< HEAD
				m.Post("", web.Bind(forms.EditProjectColumnForm{}), repo.AddColumnToProjectPost)
=======
				m.Post("", web.Bind(forms.EditProjectBoardForm{}), repo.AddBoardToProjectPost)
				m.Post("/move", project.MoveColumns)
>>>>>>> 1f3ada47
				m.Post("/delete", repo.DeleteProject)

				m.Get("/edit", repo.RenderEditProject)
				m.Post("/edit", web.Bind(forms.CreateProjectForm{}), repo.EditProjectPost)
				m.Post("/{action:open|close}", repo.ChangeProjectStatus)

				m.Group("/{columnID}", func() {
					m.Put("", web.Bind(forms.EditProjectColumnForm{}), repo.EditProjectColumn)
					m.Delete("", repo.DeleteProjectColumn)
					m.Post("/default", repo.SetDefaultProjectColumn)
					m.Post("/move", repo.MoveIssues)
				})
			})
		}, reqRepoProjectsWriter, context.RepoMustNotBeArchived())
	}, ignSignIn, context.RepoAssignment, reqRepoProjectsReader, repo.MustEnableRepoProjects)
	// end "/{username}/{reponame}/projects"

	m.Group("/{username}/{reponame}/actions", func() {
		m.Get("", actions.List)
		m.Post("/disable", reqRepoAdmin, actions.DisableWorkflowFile)
		m.Post("/enable", reqRepoAdmin, actions.EnableWorkflowFile)

		m.Group("/runs/{run}", func() {
			m.Combo("").
				Get(actions.View).
				Post(web.Bind(actions.ViewRequest{}), actions.ViewPost)
			m.Group("/jobs/{job}", func() {
				m.Combo("").
					Get(actions.View).
					Post(web.Bind(actions.ViewRequest{}), actions.ViewPost)
				m.Post("/rerun", reqRepoActionsWriter, actions.Rerun)
				m.Get("/logs", actions.Logs)
			})
			m.Post("/cancel", reqRepoActionsWriter, actions.Cancel)
			m.Post("/approve", reqRepoActionsWriter, actions.Approve)
			m.Get("/artifacts", actions.ArtifactsView)
			m.Get("/artifacts/{artifact_name}", actions.ArtifactsDownloadView)
			m.Delete("/artifacts/{artifact_name}", actions.ArtifactsDeleteView)
			m.Post("/rerun", reqRepoActionsWriter, actions.Rerun)
		})
		m.Group("/workflows/{workflow_name}", func() {
			m.Get("/badge.svg", actions.GetWorkflowBadge)
		})
	}, ignSignIn, context.RepoAssignment, reqRepoActionsReader, actions.MustEnableActions)
	// end "/{username}/{reponame}/actions"

	m.Group("/{username}/{reponame}/wiki", func() {
		m.Combo("").
			Get(repo.Wiki).
			Post(context.RepoMustNotBeArchived(), reqSignIn, reqRepoWikiWriter, web.Bind(forms.NewWikiForm{}), repo.WikiPost)
		m.Combo("/*").
			Get(repo.Wiki).
			Post(context.RepoMustNotBeArchived(), reqSignIn, reqRepoWikiWriter, web.Bind(forms.NewWikiForm{}), repo.WikiPost)
		m.Get("/commit/{sha:[a-f0-9]{7,64}}", repo.SetEditorconfigIfExists, repo.SetDiffViewStyle, repo.SetWhitespaceBehavior, repo.Diff)
		m.Get("/commit/{sha:[a-f0-9]{7,64}}.{ext:patch|diff}", repo.RawDiff)
		m.Get("/raw/*", repo.WikiRaw)
	}, ignSignIn, context.RepoAssignment, repo.MustEnableWiki, reqRepoWikiReader, func(ctx *context.Context) {
		ctx.Data["PageIsWiki"] = true
		ctx.Data["CloneButtonOriginLink"] = ctx.Repo.Repository.WikiCloneLink()
	})
	// end "/{username}/{reponame}/wiki"

	m.Group("/{username}/{reponame}/activity", func() {
		m.Get("", repo.Activity)
		m.Get("/{period}", repo.Activity)
		m.Group("/contributors", func() {
			m.Get("", repo.Contributors)
			m.Get("/data", repo.ContributorsData)
		})
		m.Group("/code-frequency", func() {
			m.Get("", repo.CodeFrequency)
			m.Get("/data", repo.CodeFrequencyData)
		})
		m.Group("/recent-commits", func() {
			m.Get("", repo.RecentCommits)
			m.Get("/data", repo.RecentCommitsData)
		})
	},
		ignSignIn, context.RepoAssignment, context.RequireRepoReaderOr(unit.TypePullRequests, unit.TypeIssues, unit.TypeReleases),
		context.RepoRef(), repo.MustBeNotEmpty,
	)
	// end "/{username}/{reponame}/activity"

	m.Group("/{username}/{reponame}", func() {
		m.Group("/activity_author_data", func() {
			m.Get("", repo.ActivityAuthors)
			m.Get("/{period}", repo.ActivityAuthors)
		}, context.RepoRef(), repo.MustBeNotEmpty)

		m.Group("/archive", func() {
			m.Get("/*", repo.Download)
			m.Post("/*", repo.InitiateDownload)
		}, repo.MustBeNotEmpty, dlSourceEnabled)

		m.Group("/branches", func() {
			m.Get("/list", repo.GetBranchesList)
			m.Get("", repo.Branches)
		}, repo.MustBeNotEmpty, context.RepoRef())

		m.Group("/blob_excerpt", func() {
			m.Get("/{sha}", repo.SetEditorconfigIfExists, repo.SetDiffViewStyle, repo.ExcerptBlob)
		}, func(ctx *context.Context) gocontext.CancelFunc {
			// FIXME: refactor this function, use separate routes for wiki/code
			if ctx.FormBool("wiki") {
				ctx.Data["PageIsWiki"] = true
				repo.MustEnableWiki(ctx)
				return nil
			}

			if ctx.Written() {
				return nil
			}
			cancel := context.RepoRef()(ctx)
			if ctx.Written() {
				return cancel
			}

			repo.MustBeNotEmpty(ctx)
			return cancel
		})

		m.Group("/pulls/{index}", func() {
			m.Get("", repo.SetWhitespaceBehavior, repo.GetPullDiffStats, repo.ViewIssue)
			m.Get(".diff", repo.DownloadPullDiff)
			m.Get(".patch", repo.DownloadPullPatch)
			m.Group("/commits", func() {
				m.Get("", context.RepoRef(), repo.SetWhitespaceBehavior, repo.GetPullDiffStats, repo.ViewPullCommits)
				m.Get("/list", context.RepoRef(), repo.GetPullCommits)
				m.Get("/{sha:[a-f0-9]{7,40}}", context.RepoRef(), repo.SetEditorconfigIfExists, repo.SetDiffViewStyle, repo.SetWhitespaceBehavior, repo.SetShowOutdatedComments, repo.ViewPullFilesForSingleCommit)
			})
			m.Post("/merge", context.RepoMustNotBeArchived(), web.Bind(forms.MergePullRequestForm{}), repo.MergePullRequest)
			m.Post("/cancel_auto_merge", context.RepoMustNotBeArchived(), repo.CancelAutoMergePullRequest)
			m.Post("/update", repo.UpdatePullRequest)
			m.Post("/set_allow_maintainer_edit", web.Bind(forms.UpdateAllowEditsForm{}), repo.SetAllowEdits)
			m.Post("/cleanup", context.RepoMustNotBeArchived(), context.RepoRef(), repo.CleanUpPullRequest)
			m.Group("/files", func() {
				m.Get("", context.RepoRef(), repo.SetEditorconfigIfExists, repo.SetDiffViewStyle, repo.SetWhitespaceBehavior, repo.SetShowOutdatedComments, repo.ViewPullFilesForAllCommitsOfPr)
				m.Get("/{sha:[a-f0-9]{7,40}}", context.RepoRef(), repo.SetEditorconfigIfExists, repo.SetDiffViewStyle, repo.SetWhitespaceBehavior, repo.SetShowOutdatedComments, repo.ViewPullFilesStartingFromCommit)
				m.Get("/{shaFrom:[a-f0-9]{7,40}}..{shaTo:[a-f0-9]{7,40}}", context.RepoRef(), repo.SetEditorconfigIfExists, repo.SetDiffViewStyle, repo.SetWhitespaceBehavior, repo.SetShowOutdatedComments, repo.ViewPullFilesForRange)
				m.Group("/reviews", func() {
					m.Get("/new_comment", repo.RenderNewCodeCommentForm)
					m.Post("/comments", web.Bind(forms.CodeCommentForm{}), repo.SetShowOutdatedComments, repo.CreateCodeComment)
					m.Post("/submit", web.Bind(forms.SubmitReviewForm{}), repo.SubmitReview)
				}, context.RepoMustNotBeArchived())
			})
		}, repo.MustAllowPulls)

		m.Group("/media", func() {
			m.Get("/branch/*", context.RepoRefByType(context.RepoRefBranch), repo.SingleDownloadOrLFS)
			m.Get("/tag/*", context.RepoRefByType(context.RepoRefTag), repo.SingleDownloadOrLFS)
			m.Get("/commit/*", context.RepoRefByType(context.RepoRefCommit), repo.SingleDownloadOrLFS)
			m.Get("/blob/{sha}", context.RepoRefByType(context.RepoRefBlob), repo.DownloadByIDOrLFS)
			// "/*" route is deprecated, and kept for backward compatibility
			m.Get("/*", context.RepoRefByType(context.RepoRefLegacy), repo.SingleDownloadOrLFS)
		}, repo.MustBeNotEmpty)

		m.Group("/raw", func() {
			m.Get("/branch/*", context.RepoRefByType(context.RepoRefBranch), repo.SingleDownload)
			m.Get("/tag/*", context.RepoRefByType(context.RepoRefTag), repo.SingleDownload)
			m.Get("/commit/*", context.RepoRefByType(context.RepoRefCommit), repo.SingleDownload)
			m.Get("/blob/{sha}", context.RepoRefByType(context.RepoRefBlob), repo.DownloadByID)
			// "/*" route is deprecated, and kept for backward compatibility
			m.Get("/*", context.RepoRefByType(context.RepoRefLegacy), repo.SingleDownload)
		}, repo.MustBeNotEmpty)

		m.Group("/render", func() {
			m.Get("/branch/*", context.RepoRefByType(context.RepoRefBranch), repo.RenderFile)
			m.Get("/tag/*", context.RepoRefByType(context.RepoRefTag), repo.RenderFile)
			m.Get("/commit/*", context.RepoRefByType(context.RepoRefCommit), repo.RenderFile)
			m.Get("/blob/{sha}", context.RepoRefByType(context.RepoRefBlob), repo.RenderFile)
		}, repo.MustBeNotEmpty)

		m.Group("/commits", func() {
			m.Get("/branch/*", context.RepoRefByType(context.RepoRefBranch), repo.RefCommits)
			m.Get("/tag/*", context.RepoRefByType(context.RepoRefTag), repo.RefCommits)
			m.Get("/commit/*", context.RepoRefByType(context.RepoRefCommit), repo.RefCommits)
			// "/*" route is deprecated, and kept for backward compatibility
			m.Get("/*", context.RepoRefByType(context.RepoRefLegacy), repo.RefCommits)
		}, repo.MustBeNotEmpty)

		m.Group("/blame", func() {
			m.Get("/branch/*", context.RepoRefByType(context.RepoRefBranch), repo.RefBlame)
			m.Get("/tag/*", context.RepoRefByType(context.RepoRefTag), repo.RefBlame)
			m.Get("/commit/*", context.RepoRefByType(context.RepoRefCommit), repo.RefBlame)
		}, repo.MustBeNotEmpty)

		m.Group("", func() {
			m.Get("/graph", repo.Graph)
			m.Get("/commit/{sha:([a-f0-9]{7,64})$}", repo.SetEditorconfigIfExists, repo.SetDiffViewStyle, repo.SetWhitespaceBehavior, repo.Diff)
			m.Get("/commit/{sha:([a-f0-9]{7,64})$}/load-branches-and-tags", repo.LoadBranchesAndTags)
			m.Get("/cherry-pick/{sha:([a-f0-9]{7,64})$}", repo.SetEditorconfigIfExists, repo.CherryPick)
		}, repo.MustBeNotEmpty, context.RepoRef())

		m.Get("/rss/branch/*", context.RepoRefByType(context.RepoRefBranch), feedEnabled, feed.RenderBranchFeed)
		m.Get("/atom/branch/*", context.RepoRefByType(context.RepoRefBranch), feedEnabled, feed.RenderBranchFeed)

		m.Group("/src", func() {
			m.Get("/branch/*", context.RepoRefByType(context.RepoRefBranch), repo.Home)
			m.Get("/tag/*", context.RepoRefByType(context.RepoRefTag), repo.Home)
			m.Get("/commit/*", context.RepoRefByType(context.RepoRefCommit), repo.Home)
			m.Get("/*", context.RepoRefByType(context.RepoRefLegacy), repo.Home) // "/*" route is deprecated, and kept for backward compatibility
		}, repo.SetEditorconfigIfExists)

		m.Get("/forks", context.RepoRef(), repo.Forks)
		m.Get("/commit/{sha:([a-f0-9]{7,64})}.{ext:patch|diff}", repo.MustBeNotEmpty, repo.RawDiff)
		m.Post("/lastcommit/*", context.RepoRefByType(context.RepoRefCommit), repo.LastCommit)
	}, ignSignIn, context.RepoAssignment, reqRepoCodeReader)
	// end "/{username}/{reponame}": repo code

	m.Group("/{username}/{reponame}", func() {
		m.Get("/stars", repo.Stars)
		m.Get("/watchers", repo.Watchers)
		m.Get("/search", reqRepoCodeReader, repo.Search)
		m.Post("/action/{action}", reqSignIn, repo.Action)
	}, ignSignIn, context.RepoAssignment, context.RepoRef())

	m.Group("/{username}/{reponame}", func() {
		m.Group("/info/lfs", func() {
			m.Post("/objects/batch", lfs.CheckAcceptMediaType, lfs.BatchHandler)
			m.Put("/objects/{oid}/{size}", lfs.UploadHandler)
			m.Get("/objects/{oid}/{filename}", lfs.DownloadHandler)
			m.Get("/objects/{oid}", lfs.DownloadHandler)
			m.Post("/verify", lfs.CheckAcceptMediaType, lfs.VerifyHandler)
			m.Group("/locks", func() {
				m.Get("/", lfs.GetListLockHandler)
				m.Post("/", lfs.PostLockHandler)
				m.Post("/verify", lfs.VerifyLockHandler)
				m.Post("/{lid}/unlock", lfs.UnLockHandler)
			}, lfs.CheckAcceptMediaType)
			m.Any("/*", func(ctx *context.Context) {
				ctx.NotFound("", nil)
			})
		}, ignSignInAndCsrf, lfsServerEnabled)
		gitHTTPRouters(m)
	})
	// end "/{username}/{reponame}.git": git support

	m.Group("/notifications", func() {
		m.Get("", user.Notifications)
		m.Get("/subscriptions", user.NotificationSubscriptions)
		m.Get("/watching", user.NotificationWatching)
		m.Post("/status", user.NotificationStatusPost)
		m.Post("/purge", user.NotificationPurgePost)
		m.Get("/new", user.NewAvailable)
	}, reqSignIn)

	if setting.API.EnableSwagger {
		m.Get("/swagger.v1.json", SwaggerV1Json)
	}

	if !setting.IsProd {
		m.Any("/devtest", devtest.List)
		m.Any("/devtest/fetch-action-test", devtest.FetchActionTest)
		m.Any("/devtest/{sub}", devtest.Tmpl)
	}

	m.NotFound(func(w http.ResponseWriter, req *http.Request) {
		ctx := context.GetWebContext(req)
		routing.UpdateFuncInfo(ctx, routing.GetFuncInfo(ctx.NotFound, "WebNotFound"))
		ctx.NotFound("", nil)
	})
}<|MERGE_RESOLUTION|>--- conflicted
+++ resolved
@@ -1000,12 +1000,8 @@
 				m.Get("/new", org.RenderNewProject)
 				m.Post("/new", web.Bind(forms.CreateProjectForm{}), org.NewProjectPost)
 				m.Group("/{id}", func() {
-<<<<<<< HEAD
 					m.Post("", web.Bind(forms.EditProjectColumnForm{}), org.AddColumnToProjectPost)
-=======
-					m.Post("", web.Bind(forms.EditProjectBoardForm{}), org.AddBoardToProjectPost)
 					m.Post("/move", project.MoveColumns)
->>>>>>> 1f3ada47
 					m.Post("/delete", org.DeleteProject)
 
 					m.Get("/edit", org.RenderEditProject)
@@ -1360,12 +1356,8 @@
 			m.Get("/new", repo.RenderNewProject)
 			m.Post("/new", web.Bind(forms.CreateProjectForm{}), repo.NewProjectPost)
 			m.Group("/{id}", func() {
-<<<<<<< HEAD
 				m.Post("", web.Bind(forms.EditProjectColumnForm{}), repo.AddColumnToProjectPost)
-=======
-				m.Post("", web.Bind(forms.EditProjectBoardForm{}), repo.AddBoardToProjectPost)
 				m.Post("/move", project.MoveColumns)
->>>>>>> 1f3ada47
 				m.Post("/delete", repo.DeleteProject)
 
 				m.Get("/edit", repo.RenderEditProject)
