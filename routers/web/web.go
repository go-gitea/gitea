--- conflicted
+++ resolved
@@ -299,11 +299,7 @@
 		m.Group("", func() {
 			m.Get("/nodeinfo", NodeInfoLinks)
 			m.Get("/webfinger", WebfingerQuery)
-<<<<<<< HEAD
-		}
-=======
 		}, federationEnabled)
->>>>>>> 3da9dafc
 		m.Get("/change-password", func(w http.ResponseWriter, req *http.Request) {
 			http.Redirect(w, req, "/user/settings/account", http.StatusTemporaryRedirect)
 		})
