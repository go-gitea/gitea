--- conflicted
+++ resolved
@@ -675,17 +675,6 @@
 			})
 			http.ServeFile(ctx.Resp, ctx.Req, path.Join(setting.StaticRootPath, "public/img/favicon.png"))
 		})
-<<<<<<< HEAD
-		m.Group("/{username}", func() {
-			m.Get(".keys", user.ShowSSHKeys)
-			m.Get(".gpg", user.ShowGPGKeys)
-			m.Get(".rss", feedEnabled, feed.ShowUserFeedRSS)
-			m.Get(".atom", feedEnabled, feed.ShowUserFeedAtom)
-			m.Get("", user.Profile)
-		}, func(ctx *context.Context) {
-			ctx.Data["EnableFeed"] = setting.EnableFeed
-		}, context_service.UserAssignmentWeb())
-=======
 		m.Get("/{username}", func(ctx *context.Context) {
 			// WORKAROUND to support usernames with "." in it
 			// https://github.com/go-chi/chi/issues/781
@@ -696,10 +685,6 @@
 				return !ctx.Written()
 			}
 			switch {
-			case strings.HasSuffix(username, ".png"):
-				if reloadParam(".png") {
-					user.AvatarByUserName(ctx)
-				}
 			case strings.HasSuffix(username, ".keys"):
 				if reloadParam(".keys") {
 					user.ShowSSHKeys(ctx)
@@ -727,7 +712,6 @@
 				}
 			}
 		})
->>>>>>> 68aac691
 		m.Get("/attachments/{uuid}", repo.GetAttachment)
 	}, ignSignIn)
 
