// Copyright 2017 The Gitea Authors. All rights reserved.
// SPDX-License-Identifier: MIT

package web

import (
	gocontext "context"
	"net/http"
	"os"
	"path"

	"code.gitea.io/gitea/models/perm"
	"code.gitea.io/gitea/models/unit"
	"code.gitea.io/gitea/modules/cache"
	"code.gitea.io/gitea/modules/context"
	"code.gitea.io/gitea/modules/git"
	"code.gitea.io/gitea/modules/httpcache"
	"code.gitea.io/gitea/modules/log"
	"code.gitea.io/gitea/modules/metrics"
	"code.gitea.io/gitea/modules/public"
	"code.gitea.io/gitea/modules/setting"
	"code.gitea.io/gitea/modules/storage"
	"code.gitea.io/gitea/modules/structs"
	"code.gitea.io/gitea/modules/templates"
	"code.gitea.io/gitea/modules/validation"
	"code.gitea.io/gitea/modules/web"
	"code.gitea.io/gitea/modules/web/routing"
	"code.gitea.io/gitea/routers/web/admin"
	"code.gitea.io/gitea/routers/web/auth"
	"code.gitea.io/gitea/routers/web/events"
	"code.gitea.io/gitea/routers/web/explore"
	"code.gitea.io/gitea/routers/web/feed"
	"code.gitea.io/gitea/routers/web/healthcheck"
	"code.gitea.io/gitea/routers/web/misc"
	"code.gitea.io/gitea/routers/web/org"
	"code.gitea.io/gitea/routers/web/repo"
	"code.gitea.io/gitea/routers/web/repo/actions"
	"code.gitea.io/gitea/routers/web/user"
	user_setting "code.gitea.io/gitea/routers/web/user/setting"
	"code.gitea.io/gitea/routers/web/user/setting/security"
	auth_service "code.gitea.io/gitea/services/auth"
	context_service "code.gitea.io/gitea/services/context"
	"code.gitea.io/gitea/services/forms"
	"code.gitea.io/gitea/services/lfs"

	_ "code.gitea.io/gitea/modules/session" // to registers all internal adapters

	"gitea.com/go-chi/captcha"
	"gitea.com/go-chi/session"
	"github.com/NYTimes/gziphandler"
	"github.com/go-chi/chi/v5/middleware"
	"github.com/go-chi/cors"
	"github.com/prometheus/client_golang/prometheus"
)

const (
	// GzipMinSize represents min size to compress for the body size of response
	GzipMinSize = 1400
)

// CorsHandler return a http handler who set CORS options if enabled by config
func CorsHandler() func(next http.Handler) http.Handler {
	if setting.CORSConfig.Enabled {
		return cors.Handler(cors.Options{
			// Scheme:           setting.CORSConfig.Scheme, // FIXME: the cors middleware needs scheme option
			AllowedOrigins: setting.CORSConfig.AllowDomain,
			// setting.CORSConfig.AllowSubdomain // FIXME: the cors middleware needs allowSubdomain option
			AllowedMethods:   setting.CORSConfig.Methods,
			AllowCredentials: setting.CORSConfig.AllowCredentials,
			AllowedHeaders:   setting.CORSConfig.Headers,
			MaxAge:           int(setting.CORSConfig.MaxAge.Seconds()),
		})
	}

	return func(next http.Handler) http.Handler {
		return next
	}
}

// The OAuth2 plugin is expected to be executed first, as it must ignore the user id stored
// in the session (if there is a user id stored in session other plugins might return the user
// object for that id).
//
// The Session plugin is expected to be executed second, in order to skip authentication
// for users that have already signed in.
func buildAuthGroup() *auth_service.Group {
	group := auth_service.NewGroup(
		&auth_service.OAuth2{}, // FIXME: this should be removed and only applied in download and oauth related routers
		&auth_service.Basic{},  // FIXME: this should be removed and only applied in download and git/lfs routers
		&auth_service.Session{},
	)
	if setting.Service.EnableReverseProxyAuth {
		group.Add(&auth_service.ReverseProxy{})
	}
	specialAdd(group)

	return group
}

// Routes returns all web routes
func Routes(ctx gocontext.Context) *web.Route {
	routes := web.NewRoute()

	routes.Use(web.WrapWithPrefix(public.AssetsURLPathPrefix, public.AssetsHandlerFunc(&public.Options{
		Directory:   path.Join(setting.StaticRootPath, "public"),
		Prefix:      public.AssetsURLPathPrefix,
		CorsHandler: CorsHandler(),
	}), "AssetsHandler"))

	sessioner := session.Sessioner(session.Options{
		Provider:       setting.SessionConfig.Provider,
		ProviderConfig: setting.SessionConfig.ProviderConfig,
		CookieName:     setting.SessionConfig.CookieName,
		CookiePath:     setting.SessionConfig.CookiePath,
		Gclifetime:     setting.SessionConfig.Gclifetime,
		Maxlifetime:    setting.SessionConfig.Maxlifetime,
		Secure:         setting.SessionConfig.Secure,
		SameSite:       setting.SessionConfig.SameSite,
		Domain:         setting.SessionConfig.Domain,
	})
	routes.Use(sessioner)

	ctx, _ = templates.HTMLRenderer(ctx)

	routes.Use(Recovery(ctx))

	// We use r.Route here over r.Use because this prevents requests that are not for avatars having to go through this additional handler
	routes.Route("/avatars/*", "GET, HEAD", storageHandler(setting.Avatar.Storage, "avatars", storage.Avatars))
	routes.Route("/repo-avatars/*", "GET, HEAD", storageHandler(setting.RepoAvatar.Storage, "repo-avatars", storage.RepoAvatars))

	// for health check - doesn't need to be passed through gzip handler
	routes.Head("/", func(w http.ResponseWriter, req *http.Request) {
		w.WriteHeader(http.StatusOK)
	})

	// this png is very likely to always be below the limit for gzip so it doesn't need to pass through gzip
	routes.Get("/apple-touch-icon.png", func(w http.ResponseWriter, req *http.Request) {
		http.Redirect(w, req, path.Join(setting.StaticURLPrefix, "/assets/img/apple-touch-icon.png"), http.StatusPermanentRedirect)
	})

	// redirect default favicon to the path of the custom favicon with a default as a fallback
	routes.Get("/favicon.ico", func(w http.ResponseWriter, req *http.Request) {
		http.Redirect(w, req, path.Join(setting.StaticURLPrefix, "/assets/img/favicon.png"), http.StatusMovedPermanently)
	})

	common := []interface{}{}

	if setting.EnableGzip {
		h, err := gziphandler.GzipHandlerWithOpts(gziphandler.MinSize(GzipMinSize))
		if err != nil {
			log.Fatal("GzipHandlerWithOpts failed: %v", err)
		}
		common = append(common, h)
	}

	if setting.Service.EnableCaptcha {
		// The captcha http.Handler should only fire on /captcha/* so we can just mount this on that url
		routes.Route("/captcha/*", "GET,HEAD", append(common, captcha.Captchaer(context.GetImageCaptcha()))...)
	}

	if setting.HasRobotsTxt {
		routes.Get("/robots.txt", append(common, func(w http.ResponseWriter, req *http.Request) {
			filePath := path.Join(setting.CustomPath, "robots.txt")
			fi, err := os.Stat(filePath)
			if err == nil && httpcache.HandleTimeCache(req, w, fi) {
				return
			}
			http.ServeFile(w, req, filePath)
		})...)
	}

	// prometheus metrics endpoint - do not need to go through contexter
	if setting.Metrics.Enabled {
		c := metrics.NewCollector()
		prometheus.MustRegister(c)

		routes.Get("/metrics", append(common, Metrics)...)
	}

	routes.Get("/ssh_info", func(rw http.ResponseWriter, req *http.Request) {
		if !git.SupportProcReceive {
			rw.WriteHeader(http.StatusNotFound)
			return
		}
		rw.Header().Set("content-type", "text/json;charset=UTF-8")
		_, err := rw.Write([]byte(`{"type":"gitea","version":1}`))
		if err != nil {
			log.Error("fail to write result: err: %v", err)
			rw.WriteHeader(http.StatusInternalServerError)
			return
		}
		rw.WriteHeader(http.StatusOK)
	})

	routes.Get("/api/healthz", healthcheck.Check)

	// Removed: toolbox.Toolboxer middleware will provide debug information which seems unnecessary
	common = append(common, context.Contexter(ctx))

	group := buildAuthGroup()
	if err := group.Init(ctx); err != nil {
		log.Error("Could not initialize '%s' auth method, error: %s", group.Name(), err)
	}

	// Get user from session if logged in.
	common = append(common, auth_service.Auth(group))

	// GetHead allows a HEAD request redirect to GET if HEAD method is not defined for that route
	common = append(common, middleware.GetHead)

	if setting.API.EnableSwagger {
		// Note: The route moved from apiroutes because it's in fact want to render a web page
		routes.Get("/api/swagger", append(common, misc.Swagger)...) // Render V1 by default
	}

	// TODO: These really seem like things that could be folded into Contexter or as helper functions
	common = append(common, user.GetNotificationCount)
	common = append(common, repo.GetActiveStopwatch)
	common = append(common, goGet)

	others := web.NewRoute()
	for _, middle := range common {
		others.Use(middle)
	}

	RegisterRoutes(others)
	routes.Mount("", others)
	return routes
}

// RegisterRoutes register routes
func RegisterRoutes(m *web.Route) {
	reqSignIn := context.Toggle(&context.ToggleOptions{SignInRequired: true})
	ignSignIn := context.Toggle(&context.ToggleOptions{SignInRequired: setting.Service.RequireSignInView})
	ignExploreSignIn := context.Toggle(&context.ToggleOptions{SignInRequired: setting.Service.RequireSignInView || setting.Service.Explore.RequireSigninView})
	ignSignInAndCsrf := context.Toggle(&context.ToggleOptions{DisableCSRF: true})
	reqSignOut := context.Toggle(&context.ToggleOptions{SignOutRequired: true})
	validation.AddBindingRules()

	linkAccountEnabled := func(ctx *context.Context) {
		if !setting.Service.EnableOpenIDSignIn && !setting.Service.EnableOpenIDSignUp && !setting.OAuth2.Enable {
			ctx.Error(http.StatusForbidden)
			return
		}
	}

	openIDSignInEnabled := func(ctx *context.Context) {
		if !setting.Service.EnableOpenIDSignIn {
			ctx.Error(http.StatusForbidden)
			return
		}
	}

	openIDSignUpEnabled := func(ctx *context.Context) {
		if !setting.Service.EnableOpenIDSignUp {
			ctx.Error(http.StatusForbidden)
			return
		}
	}

	reqMilestonesDashboardPageEnabled := func(ctx *context.Context) {
		if !setting.Service.ShowMilestonesDashboardPage {
			ctx.Error(http.StatusForbidden)
			return
		}
	}

	// webhooksEnabled requires webhooks to be enabled by admin.
	webhooksEnabled := func(ctx *context.Context) {
		if setting.DisableWebhooks {
			ctx.Error(http.StatusForbidden)
			return
		}
	}

	lfsServerEnabled := func(ctx *context.Context) {
		if !setting.LFS.StartServer {
			ctx.Error(http.StatusNotFound)
			return
		}
	}

	federationEnabled := func(ctx *context.Context) {
		if !setting.Federation.Enabled {
			ctx.Error(http.StatusNotFound)
			return
		}
	}

	dlSourceEnabled := func(ctx *context.Context) {
		if setting.Repository.DisableDownloadSourceArchives {
			ctx.Error(http.StatusNotFound)
			return
		}
	}

	sitemapEnabled := func(ctx *context.Context) {
		if !setting.EnableSitemap {
			ctx.Error(http.StatusNotFound)
			return
		}
	}

	packagesEnabled := func(ctx *context.Context) {
		if !setting.Packages.Enabled {
			ctx.Error(http.StatusForbidden)
			return
		}
	}

	feedEnabled := func(ctx *context.Context) {
		if !setting.EnableFeed {
			ctx.Error(http.StatusNotFound)
			return
		}
	}

<<<<<<< HEAD
	userSettingModuleEnabled := func(module string) func(ctx *context.Context) {
		return func(ctx *context.Context) {
			if !setting.User.Enabled(module) {
				ctx.Error(http.StatusNotFound)
			}
		}
=======
	addWebhookAddRoutes := func() {
		m.Get("/{type}/new", repo.WebhooksNew)
		m.Post("/gitea/new", web.Bind(forms.NewWebhookForm{}), repo.GiteaHooksNewPost)
		m.Post("/gogs/new", web.Bind(forms.NewGogshookForm{}), repo.GogsHooksNewPost)
		m.Post("/slack/new", web.Bind(forms.NewSlackHookForm{}), repo.SlackHooksNewPost)
		m.Post("/discord/new", web.Bind(forms.NewDiscordHookForm{}), repo.DiscordHooksNewPost)
		m.Post("/dingtalk/new", web.Bind(forms.NewDingtalkHookForm{}), repo.DingtalkHooksNewPost)
		m.Post("/telegram/new", web.Bind(forms.NewTelegramHookForm{}), repo.TelegramHooksNewPost)
		m.Post("/matrix/new", web.Bind(forms.NewMatrixHookForm{}), repo.MatrixHooksNewPost)
		m.Post("/msteams/new", web.Bind(forms.NewMSTeamsHookForm{}), repo.MSTeamsHooksNewPost)
		m.Post("/feishu/new", web.Bind(forms.NewFeishuHookForm{}), repo.FeishuHooksNewPost)
		m.Post("/wechatwork/new", web.Bind(forms.NewWechatWorkHookForm{}), repo.WechatworkHooksNewPost)
		m.Post("/packagist/new", web.Bind(forms.NewPackagistHookForm{}), repo.PackagistHooksNewPost)
	}

	addWebhookEditRoutes := func() {
		m.Post("/gitea/{id}", web.Bind(forms.NewWebhookForm{}), repo.GiteaHooksEditPost)
		m.Post("/gogs/{id}", web.Bind(forms.NewGogshookForm{}), repo.GogsHooksEditPost)
		m.Post("/slack/{id}", web.Bind(forms.NewSlackHookForm{}), repo.SlackHooksEditPost)
		m.Post("/discord/{id}", web.Bind(forms.NewDiscordHookForm{}), repo.DiscordHooksEditPost)
		m.Post("/dingtalk/{id}", web.Bind(forms.NewDingtalkHookForm{}), repo.DingtalkHooksEditPost)
		m.Post("/telegram/{id}", web.Bind(forms.NewTelegramHookForm{}), repo.TelegramHooksEditPost)
		m.Post("/matrix/{id}", web.Bind(forms.NewMatrixHookForm{}), repo.MatrixHooksEditPost)
		m.Post("/msteams/{id}", web.Bind(forms.NewMSTeamsHookForm{}), repo.MSTeamsHooksEditPost)
		m.Post("/feishu/{id}", web.Bind(forms.NewFeishuHookForm{}), repo.FeishuHooksEditPost)
		m.Post("/wechatwork/{id}", web.Bind(forms.NewWechatWorkHookForm{}), repo.WechatworkHooksEditPost)
		m.Post("/packagist/{id}", web.Bind(forms.NewPackagistHookForm{}), repo.PackagistHooksEditPost)
>>>>>>> a797b845
	}

	// FIXME: not all routes need go through same middleware.
	// Especially some AJAX requests, we can reduce middleware number to improve performance.
	// Routers.
	// for health check
	m.Get("/", Home)
	m.Get("/sitemap.xml", sitemapEnabled, ignExploreSignIn, HomeSitemap)
	m.Group("/.well-known", func() {
		m.Get("/openid-configuration", auth.OIDCWellKnown)
		m.Group("", func() {
			m.Get("/nodeinfo", NodeInfoLinks)
			m.Get("/webfinger", WebfingerQuery)
		}, federationEnabled)
		m.Get("/change-password", func(w http.ResponseWriter, req *http.Request) {
			http.Redirect(w, req, "/user/settings/account", http.StatusTemporaryRedirect)
		})
	})

	m.Group("/explore", func() {
		m.Get("", func(ctx *context.Context) {
			ctx.Redirect(setting.AppSubURL + "/explore/repos")
		})
		m.Get("/repos", explore.Repos)
		m.Get("/repos/sitemap-{idx}.xml", sitemapEnabled, explore.Repos)
		m.Get("/users", explore.Users)
		m.Get("/users/sitemap-{idx}.xml", sitemapEnabled, explore.Users)
		m.Get("/organizations", explore.Organizations)
		m.Get("/code", explore.Code)
		m.Get("/topics/search", explore.TopicSearch)
	}, ignExploreSignIn)
	m.Group("/issues", func() {
		m.Get("", user.Issues)
		m.Get("/search", repo.SearchIssues)
	}, reqSignIn)

	m.Get("/pulls", reqSignIn, user.Pulls)
	m.Get("/milestones", reqSignIn, reqMilestonesDashboardPageEnabled, user.Milestones)

	// ***** START: User *****
	m.Group("/user", func() {
		m.Get("/login", auth.SignIn)
		m.Post("/login", web.Bind(forms.SignInForm{}), auth.SignInPost)
		m.Group("", func() {
			m.Combo("/login/openid").
				Get(auth.SignInOpenID).
				Post(web.Bind(forms.SignInOpenIDForm{}), auth.SignInOpenIDPost)
		}, openIDSignInEnabled)
		m.Group("/openid", func() {
			m.Combo("/connect").
				Get(auth.ConnectOpenID).
				Post(web.Bind(forms.ConnectOpenIDForm{}), auth.ConnectOpenIDPost)
			m.Group("/register", func() {
				m.Combo("").
					Get(auth.RegisterOpenID, openIDSignUpEnabled).
					Post(web.Bind(forms.SignUpOpenIDForm{}), auth.RegisterOpenIDPost)
			}, openIDSignUpEnabled)
		}, openIDSignInEnabled)
		m.Get("/sign_up", auth.SignUp)
		m.Post("/sign_up", web.Bind(forms.RegisterForm{}), auth.SignUpPost)
		m.Get("/link_account", linkAccountEnabled, auth.LinkAccount)
		m.Post("/link_account_signin", linkAccountEnabled, web.Bind(forms.SignInForm{}), auth.LinkAccountPostSignIn)
		m.Post("/link_account_signup", linkAccountEnabled, web.Bind(forms.RegisterForm{}), auth.LinkAccountPostRegister)
		m.Group("/two_factor", func() {
			m.Get("", auth.TwoFactor)
			m.Post("", web.Bind(forms.TwoFactorAuthForm{}), auth.TwoFactorPost)
			m.Get("/scratch", auth.TwoFactorScratch)
			m.Post("/scratch", web.Bind(forms.TwoFactorScratchAuthForm{}), auth.TwoFactorScratchPost)
		})
		m.Group("/webauthn", func() {
			m.Get("", auth.WebAuthn)
			m.Get("/assertion", auth.WebAuthnLoginAssertion)
			m.Post("/assertion", auth.WebAuthnLoginAssertionPost)
		})
	}, reqSignOut)

	m.Any("/user/events", routing.MarkLongPolling, events.Events)

	m.Group("/login/oauth", func() {
		m.Get("/authorize", web.Bind(forms.AuthorizationForm{}), auth.AuthorizeOAuth)
		m.Post("/grant", web.Bind(forms.GrantApplicationForm{}), auth.GrantApplicationOAuth)
		// TODO manage redirection
		m.Post("/authorize", web.Bind(forms.AuthorizationForm{}), auth.AuthorizeOAuth)
	}, ignSignInAndCsrf, reqSignIn)
	m.Get("/login/oauth/userinfo", ignSignInAndCsrf, auth.InfoOAuth)
	m.Post("/login/oauth/access_token", CorsHandler(), web.Bind(forms.AccessTokenForm{}), ignSignInAndCsrf, auth.AccessTokenOAuth)
	m.Get("/login/oauth/keys", ignSignInAndCsrf, auth.OIDCKeys)
	m.Post("/login/oauth/introspect", CorsHandler(), web.Bind(forms.IntrospectTokenForm{}), ignSignInAndCsrf, auth.IntrospectOAuth)

	m.Group("/user/settings", func() {
		m.Get("", user_setting.Profile)
		m.Post("", web.Bind(forms.UpdateProfileForm{}), user_setting.ProfilePost)
		m.Get("/change_password", userSettingModuleEnabled(user_setting.UserPasswordKey), auth.MustChangePassword)
		m.Post("/change_password", userSettingModuleEnabled(user_setting.UserPasswordKey), web.Bind(forms.MustChangePasswordForm{}), auth.MustChangePasswordPost)
		m.Post("/avatar", web.Bind(forms.AvatarForm{}), user_setting.AvatarPost)
		m.Post("/avatar/delete", user_setting.DeleteAvatar)
		m.Group("/account", func() {
			m.Combo("").Get(user_setting.Account).Post(web.Bind(forms.ChangePasswordForm{}), user_setting.AccountPost)
			m.Post("/email", web.Bind(forms.AddEmailForm{}), user_setting.EmailPost)
			m.Post("/email/delete", user_setting.DeleteEmail)
			m.Post("/delete", userSettingModuleEnabled(user_setting.UserDeletionKey), user_setting.DeleteAccount)
		})
		m.Group("/appearance", func() {
			m.Get("", user_setting.Appearance)
			m.Post("/language", web.Bind(forms.UpdateLanguageForm{}), user_setting.UpdateUserLang)
			m.Post("/hidden_comments", user_setting.UpdateUserHiddenComments)
			m.Post("/theme", web.Bind(forms.UpdateThemeForm{}), user_setting.UpdateUIThemePost)
		})
		m.Group("/security", func() {
			m.Get("", security.Security)
			m.Group("/two_factor", func() {
				m.Post("/regenerate_scratch", security.RegenerateScratchTwoFactor)
				m.Post("/disable", security.DisableTwoFactor)
				m.Get("/enroll", security.EnrollTwoFactor)
				m.Post("/enroll", web.Bind(forms.TwoFactorAuthForm{}), security.EnrollTwoFactorPost)
			})
			m.Group("/webauthn", func() {
				m.Post("/request_register", web.Bind(forms.WebauthnRegistrationForm{}), security.WebAuthnRegister)
				m.Post("/register", security.WebauthnRegisterPost)
				m.Post("/delete", web.Bind(forms.WebauthnDeleteForm{}), security.WebauthnDelete)
			})
			m.Group("/openid", func() {
				m.Post("", web.Bind(forms.AddOpenIDForm{}), security.OpenIDPost)
				m.Post("/delete", security.DeleteOpenID)
				m.Post("/toggle_visibility", security.ToggleOpenIDVisibility)
			}, openIDSignInEnabled)
			m.Post("/account_link", linkAccountEnabled, security.DeleteAccountLink)
		}, userSettingModuleEnabled(user_setting.UserSecurityKey))
		m.Group("/applications/oauth2", func() {
			m.Get("/{id}", user_setting.OAuth2ApplicationShow)
			m.Post("/{id}", web.Bind(forms.EditOAuth2ApplicationForm{}), user_setting.OAuthApplicationsEdit)
			m.Post("/{id}/regenerate_secret", user_setting.OAuthApplicationsRegenerateSecret)
			m.Post("", web.Bind(forms.EditOAuth2ApplicationForm{}), user_setting.OAuthApplicationsPost)
			m.Post("/{id}/delete", user_setting.DeleteOAuth2Application)
			m.Post("/{id}/revoke/{grantId}", user_setting.RevokeOAuth2Grant)
		}, userSettingModuleEnabled(user_setting.UserApplicationKey))
		m.Combo("/applications").Get(userSettingModuleEnabled(user_setting.UserApplicationKey), user_setting.Applications).
			Post(userSettingModuleEnabled(user_setting.UserApplicationKey), web.Bind(forms.NewAccessTokenForm{}), user_setting.ApplicationsPost)
		m.Post("/applications/delete", userSettingModuleEnabled(user_setting.UserApplicationKey), user_setting.DeleteApplication)
		m.Combo("/keys").Get(user_setting.Keys).
			Post(web.Bind(forms.AddKeyForm{}), user_setting.KeysPost)
		m.Post("/keys/delete", user_setting.DeleteKey)
		m.Group("/packages", func() {
			m.Get("", user_setting.Packages)
			m.Group("/rules", func() {
				m.Group("/add", func() {
					m.Get("", user_setting.PackagesRuleAdd)
					m.Post("", web.Bind(forms.PackageCleanupRuleForm{}), user_setting.PackagesRuleAddPost)
				})
				m.Group("/{id}", func() {
					m.Get("", user_setting.PackagesRuleEdit)
					m.Post("", web.Bind(forms.PackageCleanupRuleForm{}), user_setting.PackagesRuleEditPost)
					m.Get("/preview", user_setting.PackagesRulePreview)
				})
			})
			m.Group("/cargo", func() {
				m.Post("/initialize", user_setting.InitializeCargoIndex)
				m.Post("/rebuild", user_setting.RebuildCargoIndex)
			})
			m.Post("/chef/regenerate_keypair", user_setting.RegenerateChefKeyPair)
		}, packagesEnabled)
		m.Group("/secrets", func() {
			m.Get("", user_setting.Secrets)
			m.Post("", web.Bind(forms.AddSecretForm{}), user_setting.SecretsPost)
			m.Post("/delete", user_setting.SecretsDelete)
		})
		m.Get("/organization", userSettingModuleEnabled(user_setting.UserOrganizations), user_setting.Organization)
		m.Get("/repos", user_setting.Repos)
		m.Post("/repos/unadopted", user_setting.AdoptOrDeleteRepository)

		m.Group("/hooks", func() {
			m.Get("", user_setting.Webhooks)
			m.Post("/delete", user_setting.DeleteWebhook)
			addWebhookAddRoutes()
			m.Group("/{id}", func() {
				m.Get("", repo.WebHooksEdit)
				m.Post("/replay/{uuid}", repo.ReplayWebhook)
			})
			addWebhookEditRoutes()
		}, webhooksEnabled, func(ctx *context.Context) {
			ctx.Data["IsUserWebhook"] = true
		})
	}, reqSignIn, func(ctx *context.Context) {
		ctx.Data["PageIsUserSettings"] = true
		ctx.Data["AllThemes"] = setting.UI.Themes
		ctx.Data["EnablePackages"] = setting.Packages.Enabled
		ctx.Data["UserModules"] = &setting.User
	})

	m.Group("/user", func() {
		// r.Get("/feeds", binding.Bind(auth.FeedsForm{}), user.Feeds)
		m.Get("/activate", auth.Activate)
		m.Post("/activate", auth.ActivatePost)
		m.Any("/activate_email", auth.ActivateEmail)
		m.Get("/avatar/{username}/{size}", user.AvatarByUserName)
		m.Get("/recover_account", auth.ResetPasswd)
		m.Post("/recover_account", auth.ResetPasswdPost)
		m.Get("/forgot_password", auth.ForgotPasswd)
		m.Post("/forgot_password", auth.ForgotPasswdPost)
		m.Post("/logout", auth.SignOut)
		m.Get("/task/{task}", reqSignIn, user.TaskStatus)
		m.Get("/stopwatches", reqSignIn, user.GetStopwatches)
		m.Get("/search", ignExploreSignIn, user.Search)
		m.Group("/oauth2", func() {
			m.Get("/{provider}", auth.SignInOAuth)
			m.Get("/{provider}/callback", auth.SignInOAuthCallback)
		})
	})
	// ***** END: User *****

	m.Get("/avatar/{hash}", user.AvatarByEmailHash)

	adminReq := context.Toggle(&context.ToggleOptions{SignInRequired: true, AdminRequired: true})

	// ***** START: Admin *****
	m.Group("/admin", func() {
		m.Get("", adminReq, admin.Dashboard)
		m.Post("", adminReq, web.Bind(forms.AdminDashboardForm{}), admin.DashboardPost)

		m.Group("/config", func() {
			m.Get("", admin.Config)
			m.Post("", admin.ChangeConfig)
			m.Post("/test_mail", admin.SendTestMail)
		})

		m.Group("/monitor", func() {
			m.Get("", admin.Monitor)
			m.Get("/stacktrace", admin.GoroutineStacktrace)
			m.Post("/cancel/{pid}", admin.MonitorCancel)
			m.Group("/queue/{qid}", func() {
				m.Get("", admin.Queue)
				m.Post("/set", admin.SetQueueSettings)
				m.Post("/add", admin.AddWorkers)
				m.Post("/cancel/{pid}", admin.WorkerCancel)
				m.Post("/flush", admin.Flush)
				m.Post("/pause", admin.Pause)
				m.Post("/resume", admin.Resume)
			})
		})

		m.Group("/users", func() {
			m.Get("", admin.Users)
			m.Combo("/new").Get(admin.NewUser).Post(web.Bind(forms.AdminCreateUserForm{}), admin.NewUserPost)
			m.Combo("/{userid}").Get(admin.EditUser).Post(web.Bind(forms.AdminEditUserForm{}), admin.EditUserPost)
			m.Post("/{userid}/delete", admin.DeleteUser)
			m.Post("/{userid}/avatar", web.Bind(forms.AvatarForm{}), admin.AvatarPost)
			m.Post("/{userid}/avatar/delete", admin.DeleteAvatar)
		})

		m.Group("/emails", func() {
			m.Get("", admin.Emails)
			m.Post("/activate", admin.ActivateEmail)
		})

		m.Group("/orgs", func() {
			m.Get("", admin.Organizations)
		})

		m.Group("/repos", func() {
			m.Get("", admin.Repos)
			m.Combo("/unadopted").Get(admin.UnadoptedRepos).Post(admin.AdoptOrDeleteRepository)
			m.Post("/delete", admin.DeleteRepo)
		})

		m.Group("/packages", func() {
			m.Get("", admin.Packages)
			m.Post("/delete", admin.DeletePackageVersion)
		}, packagesEnabled)

		m.Group("/hooks", func() {
			m.Get("", admin.DefaultOrSystemWebhooks)
			m.Post("/delete", admin.DeleteDefaultOrSystemWebhook)
			m.Group("/{id}", func() {
				m.Get("", repo.WebHooksEdit)
				m.Post("/replay/{uuid}", repo.ReplayWebhook)
			})
			addWebhookEditRoutes()
		}, webhooksEnabled)

		m.Group("/{configType:default-hooks|system-hooks}", func() {
			addWebhookAddRoutes()
		})

		m.Group("/auths", func() {
			m.Get("", admin.Authentications)
			m.Combo("/new").Get(admin.NewAuthSource).Post(web.Bind(forms.AuthenticationForm{}), admin.NewAuthSourcePost)
			m.Combo("/{authid}").Get(admin.EditAuthSource).
				Post(web.Bind(forms.AuthenticationForm{}), admin.EditAuthSourcePost)
			m.Post("/{authid}/delete", admin.DeleteAuthSource)
		})

		m.Group("/notices", func() {
			m.Get("", admin.Notices)
			m.Post("/delete", admin.DeleteNotices)
			m.Post("/empty", admin.EmptyNotices)
		})

		m.Group("/applications", func() {
			m.Get("", admin.Applications)
			m.Post("/oauth2", web.Bind(forms.EditOAuth2ApplicationForm{}), admin.ApplicationsPost)
			m.Group("/oauth2/{id}", func() {
				m.Combo("").Get(admin.EditApplication).Post(web.Bind(forms.EditOAuth2ApplicationForm{}), admin.EditApplicationPost)
				m.Post("/regenerate_secret", admin.ApplicationsRegenerateSecret)
				m.Post("/delete", admin.DeleteApplication)
			})
		}, func(ctx *context.Context) {
			if !setting.OAuth2.Enable {
				ctx.Error(http.StatusForbidden)
				return
			}
		})

		m.Group("/runners", func() {
			m.Get("", admin.Runners)
			m.Get("/reset_registration_token", admin.ResetRunnerRegistrationToken)
			m.Combo("/{runnerid}").Get(admin.EditRunner).Post(web.Bind(forms.EditRunnerForm{}), admin.EditRunnerPost)
			m.Post("/{runnerid}/delete", admin.DeleteRunnerPost)
		}, actions.MustEnableActions)
	}, func(ctx *context.Context) {
		ctx.Data["EnableOAuth2"] = setting.OAuth2.Enable
		ctx.Data["EnablePackages"] = setting.Packages.Enabled
	}, adminReq)
	// ***** END: Admin *****

	m.Group("", func() {
		m.Get("/favicon.ico", func(ctx *context.Context) {
			ctx.SetServeHeaders(&context.ServeHeaderOptions{
				Filename: "favicon.png",
			})
			http.ServeFile(ctx.Resp, ctx.Req, path.Join(setting.StaticRootPath, "public/img/favicon.png"))
		})
		m.Group("/{username}", func() {
			m.Get(".png", user.AvatarByUserName)
			m.Get(".keys", user.ShowSSHKeys)
			m.Get(".gpg", user.ShowGPGKeys)
			m.Get(".rss", feedEnabled, feed.ShowUserFeedRSS)
			m.Get(".atom", feedEnabled, feed.ShowUserFeedAtom)
			m.Get("", user.Profile)
		}, func(ctx *context.Context) {
			ctx.Data["EnableFeed"] = setting.EnableFeed
		}, context_service.UserAssignmentWeb())
		m.Get("/attachments/{uuid}", repo.GetAttachment)
	}, ignSignIn)

	m.Post("/{username}", reqSignIn, context_service.UserAssignmentWeb(), user.Action)

	reqRepoAdmin := context.RequireRepoAdmin()
	reqRepoCodeWriter := context.RequireRepoWriter(unit.TypeCode)
	canEnableEditor := context.CanEnableEditor()
	reqRepoCodeReader := context.RequireRepoReader(unit.TypeCode)
	reqRepoReleaseWriter := context.RequireRepoWriter(unit.TypeReleases)
	reqRepoReleaseReader := context.RequireRepoReader(unit.TypeReleases)
	reqRepoWikiWriter := context.RequireRepoWriter(unit.TypeWiki)
	reqRepoIssueReader := context.RequireRepoReader(unit.TypeIssues)
	reqRepoPullsReader := context.RequireRepoReader(unit.TypePullRequests)
	reqRepoIssuesOrPullsWriter := context.RequireRepoWriterOr(unit.TypeIssues, unit.TypePullRequests)
	reqRepoIssuesOrPullsReader := context.RequireRepoReaderOr(unit.TypeIssues, unit.TypePullRequests)
	reqRepoProjectsReader := context.RequireRepoReader(unit.TypeProjects)
	reqRepoProjectsWriter := context.RequireRepoWriter(unit.TypeProjects)
	reqRepoActionsReader := context.RequireRepoReader(unit.TypeActions)
	reqRepoActionsWriter := context.RequireRepoWriter(unit.TypeActions)

	reqPackageAccess := func(accessMode perm.AccessMode) func(ctx *context.Context) {
		return func(ctx *context.Context) {
			if ctx.Package.AccessMode < accessMode && !ctx.IsUserSiteAdmin() {
				ctx.NotFound("", nil)
			}
		}
	}

	reqUnitAccess := func(unitType unit.Type, accessMode perm.AccessMode) func(ctx *context.Context) {
		return func(ctx *context.Context) {
			if ctx.ContextUser == nil {
				ctx.NotFound(unitType.String(), nil)
				return
			}
			if ctx.ContextUser.IsOrganization() {
				if ctx.Org.Organization.UnitPermission(ctx, ctx.Doer, unitType) < accessMode {
					ctx.NotFound(unitType.String(), nil)
					return
				}
			}
		}
	}

	// ***** START: Organization *****
	m.Group("/org", func() {
		m.Group("/{org}", func() {
			m.Get("/members", org.Members)
		}, context.OrgAssignment())
	}, ignSignIn)

	m.Group("/org", func() {
		m.Group("", func() {
			m.Get("/create", org.Create)
			m.Post("/create", web.Bind(forms.CreateOrgForm{}), org.CreatePost)
		})

		m.Group("/invite/{token}", func() {
			m.Get("", org.TeamInvite)
			m.Post("", org.TeamInvitePost)
		})

		m.Group("/{org}", func() {
			m.Get("/dashboard", user.Dashboard)
			m.Get("/dashboard/{team}", user.Dashboard)
			m.Get("/issues", user.Issues)
			m.Get("/issues/{team}", user.Issues)
			m.Get("/pulls", user.Pulls)
			m.Get("/pulls/{team}", user.Pulls)
			m.Get("/milestones", reqMilestonesDashboardPageEnabled, user.Milestones)
			m.Get("/milestones/{team}", reqMilestonesDashboardPageEnabled, user.Milestones)
			m.Post("/members/action/{action}", org.MembersAction)
			m.Get("/teams", org.Teams)
		}, context.OrgAssignment(true, false, true))

		m.Group("/{org}", func() {
			m.Get("/teams/{team}", org.TeamMembers)
			m.Get("/teams/{team}/repositories", org.TeamRepositories)
			m.Post("/teams/{team}/action/{action}", org.TeamsAction)
			m.Post("/teams/{team}/action/repo/{action}", org.TeamsRepoAction)
		}, context.OrgAssignment(true, false, true))

		m.Group("/{org}", func() {
			m.Get("/teams/new", org.NewTeam)
			m.Post("/teams/new", web.Bind(forms.CreateTeamForm{}), org.NewTeamPost)
			m.Get("/teams/-/search", org.SearchTeam)
			m.Get("/teams/{team}/edit", org.EditTeam)
			m.Post("/teams/{team}/edit", web.Bind(forms.CreateTeamForm{}), org.EditTeamPost)
			m.Post("/teams/{team}/delete", org.DeleteTeam)

			m.Group("/settings", func() {
				m.Combo("").Get(org.Settings).
					Post(web.Bind(forms.UpdateOrgSettingForm{}), org.SettingsPost)
				m.Post("/avatar", web.Bind(forms.AvatarForm{}), org.SettingsAvatar)
				m.Post("/avatar/delete", org.SettingsDeleteAvatar)
				m.Group("/applications", func() {
					m.Get("", org.Applications)
					m.Post("/oauth2", web.Bind(forms.EditOAuth2ApplicationForm{}), org.OAuthApplicationsPost)
					m.Group("/oauth2/{id}", func() {
						m.Combo("").Get(org.OAuth2ApplicationShow).Post(web.Bind(forms.EditOAuth2ApplicationForm{}), org.OAuth2ApplicationEdit)
						m.Post("/regenerate_secret", org.OAuthApplicationsRegenerateSecret)
						m.Post("/delete", org.DeleteOAuth2Application)
					})
				}, func(ctx *context.Context) {
					if !setting.OAuth2.Enable {
						ctx.Error(http.StatusForbidden)
						return
					}
				})

				m.Group("/hooks", func() {
					m.Get("", org.Webhooks)
					m.Post("/delete", org.DeleteWebhook)
					addWebhookAddRoutes()
					m.Group("/{id}", func() {
						m.Get("", repo.WebHooksEdit)
						m.Post("/replay/{uuid}", repo.ReplayWebhook)
					})
					addWebhookEditRoutes()
				}, webhooksEnabled, func(ctx *context.Context) {
					ctx.Data["IsOrganizationWebhook"] = true
				})

				m.Group("/labels", func() {
					m.Get("", org.RetrieveLabels, org.Labels)
					m.Post("/new", web.Bind(forms.CreateLabelForm{}), org.NewLabel)
					m.Post("/edit", web.Bind(forms.CreateLabelForm{}), org.UpdateLabel)
					m.Post("/delete", org.DeleteLabel)
					m.Post("/initialize", web.Bind(forms.InitializeLabelsForm{}), org.InitializeLabels)
				})

				m.Group("/runners", func() {
					m.Get("", org.Runners)
					m.Combo("/{runnerid}").Get(org.RunnersEdit).
						Post(web.Bind(forms.EditRunnerForm{}), org.RunnersEditPost)
					m.Post("/{runnerid}/delete", org.RunnerDeletePost)
					m.Get("/reset_registration_token", org.ResetRunnerRegistrationToken)
				}, actions.MustEnableActions)

				m.Group("/secrets", func() {
					m.Get("", org.Secrets)
					m.Post("", web.Bind(forms.AddSecretForm{}), org.SecretsPost)
					m.Post("/delete", org.SecretsDelete)
				})

				m.Route("/delete", "GET,POST", org.SettingsDelete)

				m.Group("/packages", func() {
					m.Get("", org.Packages)
					m.Group("/rules", func() {
						m.Group("/add", func() {
							m.Get("", org.PackagesRuleAdd)
							m.Post("", web.Bind(forms.PackageCleanupRuleForm{}), org.PackagesRuleAddPost)
						})
						m.Group("/{id}", func() {
							m.Get("", org.PackagesRuleEdit)
							m.Post("", web.Bind(forms.PackageCleanupRuleForm{}), org.PackagesRuleEditPost)
							m.Get("/preview", org.PackagesRulePreview)
						})
					})
					m.Group("/cargo", func() {
						m.Post("/initialize", org.InitializeCargoIndex)
						m.Post("/rebuild", org.RebuildCargoIndex)
					})
				}, packagesEnabled)
			}, func(ctx *context.Context) {
				ctx.Data["EnableOAuth2"] = setting.OAuth2.Enable
				ctx.Data["EnablePackages"] = setting.Packages.Enabled
			})
		}, context.OrgAssignment(true, true))
	}, reqSignIn)
	// ***** END: Organization *****

	// ***** START: Repository *****
	m.Group("/repo", func() {
		m.Get("/create", repo.Create)
		m.Post("/create", web.Bind(forms.CreateRepoForm{}), repo.CreatePost)
		m.Get("/migrate", repo.Migrate)
		m.Post("/migrate", web.Bind(forms.MigrateRepoForm{}), repo.MigratePost)
		m.Group("/fork", func() {
			m.Combo("/{repoid}").Get(repo.Fork).
				Post(web.Bind(forms.CreateRepoForm{}), repo.ForkPost)
		}, context.RepoIDAssignment(), context.UnitTypes(), reqRepoCodeReader)
		m.Get("/search", repo.SearchRepo)
	}, reqSignIn)

	m.Group("/{username}/-", func() {
		if setting.Packages.Enabled {
			m.Group("/packages", func() {
				m.Get("", user.ListPackages)
				m.Group("/{type}/{name}", func() {
					m.Get("", user.RedirectToLastVersion)
					m.Get("/versions", user.ListPackageVersions)
					m.Group("/{version}", func() {
						m.Get("", user.ViewPackageVersion)
						m.Get("/files/{fileid}", user.DownloadPackageFile)
						m.Group("/settings", func() {
							m.Get("", user.PackageSettings)
							m.Post("", web.Bind(forms.PackageSettingForm{}), user.PackageSettingsPost)
						}, reqPackageAccess(perm.AccessModeWrite))
					})
				})
			}, ignSignIn, context.PackageAssignment(), reqPackageAccess(perm.AccessModeRead))
		}

		m.Group("/projects", func() {
			m.Group("", func() {
				m.Get("", org.Projects)
				m.Get("/{id}", org.ViewProject)
			}, reqUnitAccess(unit.TypeProjects, perm.AccessModeRead))
			m.Group("", func() { //nolint:dupl
				m.Get("/new", org.NewProject)
				m.Post("/new", web.Bind(forms.CreateProjectForm{}), org.NewProjectPost)
				m.Group("/{id}", func() {
					m.Post("", web.Bind(forms.EditProjectBoardForm{}), org.AddBoardToProjectPost)
					m.Post("/delete", org.DeleteProject)

					m.Get("/edit", org.EditProject)
					m.Post("/edit", web.Bind(forms.CreateProjectForm{}), org.EditProjectPost)
					m.Post("/{action:open|close}", org.ChangeProjectStatus)

					m.Group("/{boardID}", func() {
						m.Put("", web.Bind(forms.EditProjectBoardForm{}), org.EditProjectBoard)
						m.Delete("", org.DeleteProjectBoard)
						m.Post("/default", org.SetDefaultProjectBoard)

						m.Post("/move", org.MoveIssues)
					})
				})
			}, reqSignIn, reqUnitAccess(unit.TypeProjects, perm.AccessModeWrite), func(ctx *context.Context) {
				if ctx.ContextUser.IsIndividual() && ctx.ContextUser.ID != ctx.Doer.ID {
					ctx.NotFound("NewProject", nil)
					return
				}
			})
		}, repo.MustEnableProjects)

		m.Group("", func() {
			m.Get("/code", user.CodeSearch)
		}, reqUnitAccess(unit.TypeCode, perm.AccessModeRead))
	}, context_service.UserAssignmentWeb(), context.OrgAssignment())

	// ***** Release Attachment Download without Signin
	m.Get("/{username}/{reponame}/releases/download/{vTag}/{fileName}", ignSignIn, context.RepoAssignment, repo.MustBeNotEmpty, repo.RedirectDownload)

	m.Group("/{username}/{reponame}", func() {
		m.Group("/settings", func() {
			m.Group("", func() {
				m.Combo("").Get(repo.Settings).
					Post(web.Bind(forms.RepoSettingForm{}), repo.SettingsPost)
			}, repo.SettingsCtxData)
			m.Post("/avatar", web.Bind(forms.AvatarForm{}), repo.SettingsAvatar)
			m.Post("/avatar/delete", repo.SettingsDeleteAvatar)

			m.Group("/collaboration", func() {
				m.Combo("").Get(repo.Collaboration).Post(repo.CollaborationPost)
				m.Post("/access_mode", repo.ChangeCollaborationAccessMode)
				m.Post("/delete", repo.DeleteCollaboration)
				m.Group("/team", func() {
					m.Post("", repo.AddTeamPost)
					m.Post("/delete", repo.DeleteTeam)
				})
			})

			m.Group("/branches", func() {
				m.Post("/", repo.SetDefaultBranchPost)
			}, repo.MustBeNotEmpty)

			m.Group("/branches", func() {
				m.Get("/", repo.ProtectedBranchRules)
				m.Combo("/edit").Get(repo.SettingsProtectedBranch).
					Post(web.Bind(forms.ProtectBranchForm{}), context.RepoMustNotBeArchived(), repo.SettingsProtectedBranchPost)
				m.Post("/{id}/delete", repo.DeleteProtectedBranchRulePost)
			}, repo.MustBeNotEmpty)

			m.Post("/rename_branch", web.Bind(forms.RenameBranchForm{}), context.RepoMustNotBeArchived(), repo.RenameBranchPost)

			m.Group("/tags", func() {
				m.Get("", repo.Tags)
				m.Post("", web.Bind(forms.ProtectTagForm{}), context.RepoMustNotBeArchived(), repo.NewProtectedTagPost)
				m.Post("/delete", context.RepoMustNotBeArchived(), repo.DeleteProtectedTagPost)
				m.Get("/{id}", repo.EditProtectedTag)
				m.Post("/{id}", web.Bind(forms.ProtectTagForm{}), context.RepoMustNotBeArchived(), repo.EditProtectedTagPost)
			})

			m.Group("/hooks/git", func() {
				m.Get("", repo.GitHooks)
				m.Combo("/{name}").Get(repo.GitHooksEdit).
					Post(repo.GitHooksEditPost)
			}, context.GitHookService())

			m.Group("/hooks", func() {
				m.Get("", repo.Webhooks)
				m.Post("/delete", repo.DeleteWebhook)
				addWebhookAddRoutes()
				m.Group("/{id}", func() {
					m.Get("", repo.WebHooksEdit)
					m.Post("/test", repo.TestWebhook)
					m.Post("/replay/{uuid}", repo.ReplayWebhook)
				})
				addWebhookEditRoutes()
			}, webhooksEnabled, func(ctx *context.Context) {
				ctx.Data["IsRepositoryWebhook"] = true
			})

			m.Group("/keys", func() {
				m.Combo("").Get(repo.DeployKeys).
					Post(web.Bind(forms.AddKeyForm{}), repo.DeployKeysPost)
				m.Post("/delete", repo.DeleteDeployKey)
			})

			m.Group("/secrets", func() {
				m.Get("", repo.Secrets)
				m.Post("", web.Bind(forms.AddSecretForm{}), repo.SecretsPost)
				m.Post("/delete", repo.DeleteSecret)
			})

			m.Group("/lfs", func() {
				m.Get("/", repo.LFSFiles)
				m.Get("/show/{oid}", repo.LFSFileGet)
				m.Post("/delete/{oid}", repo.LFSDelete)
				m.Get("/pointers", repo.LFSPointerFiles)
				m.Post("/pointers/associate", repo.LFSAutoAssociate)
				m.Get("/find", repo.LFSFileFind)
				m.Group("/locks", func() {
					m.Get("/", repo.LFSLocks)
					m.Post("/", repo.LFSLockFile)
					m.Post("/{lid}/unlock", repo.LFSUnlock)
				})
			})

			m.Group("/runners", func() {
				m.Get("", repo.Runners)
				m.Combo("/{runnerid}").Get(repo.RunnersEdit).
					Post(web.Bind(forms.EditRunnerForm{}), repo.RunnersEditPost)
				m.Post("/{runnerid}/delete", repo.RunnerDeletePost)
				m.Get("/reset_registration_token", repo.ResetRunnerRegistrationToken)
			}, actions.MustEnableActions)
		}, func(ctx *context.Context) {
			ctx.Data["PageIsSettings"] = true
			ctx.Data["LFSStartServer"] = setting.LFS.StartServer
		})
	}, reqSignIn, context.RepoAssignment, context.UnitTypes(), reqRepoAdmin, context.RepoRef())

	m.Post("/{username}/{reponame}/action/{action}", reqSignIn, context.RepoAssignment, context.UnitTypes(), repo.Action)

	// Grouping for those endpoints not requiring authentication
	m.Group("/{username}/{reponame}", func() {
		m.Group("/milestone", func() {
			m.Get("/{id}", repo.MilestoneIssuesAndPulls)
		}, reqRepoIssuesOrPullsReader, context.RepoRef())
		m.Get("/find/*", repo.FindFiles)
		m.Group("/tree-list", func() {
			m.Get("/branch/*", context.RepoRefByType(context.RepoRefBranch), repo.TreeList)
			m.Get("/tag/*", context.RepoRefByType(context.RepoRefTag), repo.TreeList)
			m.Get("/commit/*", context.RepoRefByType(context.RepoRefCommit), repo.TreeList)
		})
		m.Get("/compare", repo.MustBeNotEmpty, reqRepoCodeReader, repo.SetEditorconfigIfExists, ignSignIn, repo.SetDiffViewStyle, repo.SetWhitespaceBehavior, repo.CompareDiff)
		m.Combo("/compare/*", repo.MustBeNotEmpty, reqRepoCodeReader, repo.SetEditorconfigIfExists).
			Get(ignSignIn, repo.SetDiffViewStyle, repo.SetWhitespaceBehavior, repo.CompareDiff).
			Post(reqSignIn, context.RepoMustNotBeArchived(), reqRepoPullsReader, repo.MustAllowPulls, web.Bind(forms.CreateIssueForm{}), repo.SetWhitespaceBehavior, repo.CompareAndPullRequestPost)
		m.Group("/{type:issues|pulls}", func() {
			m.Group("/{index}", func() {
				m.Get("/info", repo.GetIssueInfo)
			})
		})
	}, context.RepoAssignment, context.UnitTypes())

	// Grouping for those endpoints that do require authentication
	m.Group("/{username}/{reponame}", func() {
		m.Group("/issues", func() {
			m.Group("/new", func() {
				m.Combo("").Get(context.RepoRef(), repo.NewIssue).
					Post(web.Bind(forms.CreateIssueForm{}), repo.NewIssuePost)
				m.Get("/choose", context.RepoRef(), repo.NewIssueChooseTemplate)
			})
			m.Get("/search", repo.ListIssues)
		}, context.RepoMustNotBeArchived(), reqRepoIssueReader)
		// FIXME: should use different URLs but mostly same logic for comments of issue and pull request.
		// So they can apply their own enable/disable logic on routers.
		m.Group("/{type:issues|pulls}", func() {
			m.Group("/{index}", func() {
				m.Post("/title", repo.UpdateIssueTitle)
				m.Post("/content", repo.UpdateIssueContent)
				m.Post("/deadline", web.Bind(structs.EditDeadlineOption{}), repo.UpdateIssueDeadline)
				m.Post("/watch", repo.IssueWatch)
				m.Post("/ref", repo.UpdateIssueRef)
				m.Post("/viewed-files", repo.UpdateViewedFiles)
				m.Group("/dependency", func() {
					m.Post("/add", repo.AddDependency)
					m.Post("/delete", repo.RemoveDependency)
				})
				m.Combo("/comments").Post(repo.MustAllowUserComment, web.Bind(forms.CreateCommentForm{}), repo.NewComment)
				m.Group("/times", func() {
					m.Post("/add", web.Bind(forms.AddTimeManuallyForm{}), repo.AddTimeManually)
					m.Post("/{timeid}/delete", repo.DeleteTime)
					m.Group("/stopwatch", func() {
						m.Post("/toggle", repo.IssueStopwatch)
						m.Post("/cancel", repo.CancelStopwatch)
					})
				})
				m.Post("/reactions/{action}", web.Bind(forms.ReactionForm{}), repo.ChangeIssueReaction)
				m.Post("/lock", reqRepoIssuesOrPullsWriter, web.Bind(forms.IssueLockForm{}), repo.LockIssue)
				m.Post("/unlock", reqRepoIssuesOrPullsWriter, repo.UnlockIssue)
				m.Post("/delete", reqRepoAdmin, repo.DeleteIssue)
			}, context.RepoMustNotBeArchived())
			m.Group("/{index}", func() {
				m.Get("/attachments", repo.GetIssueAttachments)
				m.Get("/attachments/{uuid}", repo.GetAttachment)
			})
			m.Group("/{index}", func() {
				m.Post("/content-history/soft-delete", repo.SoftDeleteContentHistory)
			})

			m.Post("/labels", reqRepoIssuesOrPullsWriter, repo.UpdateIssueLabel)
			m.Post("/milestone", reqRepoIssuesOrPullsWriter, repo.UpdateIssueMilestone)
			m.Post("/projects", reqRepoIssuesOrPullsWriter, reqRepoProjectsReader, repo.UpdateIssueProject)
			m.Post("/assignee", reqRepoIssuesOrPullsWriter, repo.UpdateIssueAssignee)
			m.Post("/request_review", reqRepoIssuesOrPullsReader, repo.UpdatePullReviewRequest)
			m.Post("/dismiss_review", reqRepoAdmin, web.Bind(forms.DismissReviewForm{}), repo.DismissReview)
			m.Post("/status", reqRepoIssuesOrPullsWriter, repo.UpdateIssueStatus)
			m.Post("/resolve_conversation", reqRepoIssuesOrPullsReader, repo.UpdateResolveConversation)
			m.Post("/attachments", repo.UploadIssueAttachment)
			m.Post("/attachments/remove", repo.DeleteAttachment)
		}, context.RepoMustNotBeArchived())
		m.Group("/comments/{id}", func() {
			m.Post("", repo.UpdateCommentContent)
			m.Post("/delete", repo.DeleteComment)
			m.Post("/reactions/{action}", web.Bind(forms.ReactionForm{}), repo.ChangeCommentReaction)
		}, context.RepoMustNotBeArchived())
		m.Group("/comments/{id}", func() {
			m.Get("/attachments", repo.GetCommentAttachments)
		})
		m.Post("/markdown", web.Bind(structs.MarkdownOption{}), misc.Markdown)
		m.Group("/labels", func() {
			m.Post("/new", web.Bind(forms.CreateLabelForm{}), repo.NewLabel)
			m.Post("/edit", web.Bind(forms.CreateLabelForm{}), repo.UpdateLabel)
			m.Post("/delete", repo.DeleteLabel)
			m.Post("/initialize", web.Bind(forms.InitializeLabelsForm{}), repo.InitializeLabels)
		}, context.RepoMustNotBeArchived(), reqRepoIssuesOrPullsWriter, context.RepoRef())
		m.Group("/milestones", func() {
			m.Combo("/new").Get(repo.NewMilestone).
				Post(web.Bind(forms.CreateMilestoneForm{}), repo.NewMilestonePost)
			m.Get("/{id}/edit", repo.EditMilestone)
			m.Post("/{id}/edit", web.Bind(forms.CreateMilestoneForm{}), repo.EditMilestonePost)
			m.Post("/{id}/{action}", repo.ChangeMilestoneStatus)
			m.Post("/delete", repo.DeleteMilestone)
		}, context.RepoMustNotBeArchived(), reqRepoIssuesOrPullsWriter, context.RepoRef())
		m.Group("/pull", func() {
			m.Post("/{index}/target_branch", repo.UpdatePullRequestTarget)
		}, context.RepoMustNotBeArchived())

		m.Group("", func() {
			m.Group("", func() {
				m.Combo("/_edit/*").Get(repo.EditFile).
					Post(web.Bind(forms.EditRepoFileForm{}), repo.EditFilePost)
				m.Combo("/_new/*").Get(repo.NewFile).
					Post(web.Bind(forms.EditRepoFileForm{}), repo.NewFilePost)
				m.Post("/_preview/*", web.Bind(forms.EditPreviewDiffForm{}), repo.DiffPreviewPost)
				m.Combo("/_delete/*").Get(repo.DeleteFile).
					Post(web.Bind(forms.DeleteRepoFileForm{}), repo.DeleteFilePost)
				m.Combo("/_upload/*", repo.MustBeAbleToUpload).
					Get(repo.UploadFile).
					Post(web.Bind(forms.UploadRepoFileForm{}), repo.UploadFilePost)
				m.Combo("/_diffpatch/*").Get(repo.NewDiffPatch).
					Post(web.Bind(forms.EditRepoFileForm{}), repo.NewDiffPatchPost)
				m.Combo("/_cherrypick/{sha:([a-f0-9]{7,40})}/*").Get(repo.CherryPick).
					Post(web.Bind(forms.CherryPickForm{}), repo.CherryPickPost)
			}, repo.MustBeEditable)
			m.Group("", func() {
				m.Post("/upload-file", repo.UploadFileToServer)
				m.Post("/upload-remove", web.Bind(forms.RemoveUploadFileForm{}), repo.RemoveUploadFileFromServer)
			}, repo.MustBeEditable, repo.MustBeAbleToUpload)
		}, context.RepoRef(), canEnableEditor, context.RepoMustNotBeArchived(), repo.MustBeNotEmpty)

		m.Group("/branches", func() {
			m.Group("/_new", func() {
				m.Post("/branch/*", context.RepoRefByType(context.RepoRefBranch), repo.CreateBranch)
				m.Post("/tag/*", context.RepoRefByType(context.RepoRefTag), repo.CreateBranch)
				m.Post("/commit/*", context.RepoRefByType(context.RepoRefCommit), repo.CreateBranch)
			}, web.Bind(forms.NewBranchForm{}))
			m.Post("/delete", repo.DeleteBranchPost)
			m.Post("/restore", repo.RestoreBranchPost)
		}, context.RepoMustNotBeArchived(), reqRepoCodeWriter, repo.MustBeNotEmpty)
	}, reqSignIn, context.RepoAssignment, context.UnitTypes())

	// Releases
	m.Group("/{username}/{reponame}", func() {
		m.Group("/tags", func() {
			m.Get("", repo.TagsList)
			m.Get(".rss", feedEnabled, repo.TagsListFeedRSS)
			m.Get(".atom", feedEnabled, repo.TagsListFeedAtom)
		}, func(ctx *context.Context) {
			ctx.Data["EnableFeed"] = setting.EnableFeed
		}, repo.MustBeNotEmpty, reqRepoCodeReader, context.RepoRefByType(context.RepoRefTag, true))
		m.Group("/releases", func() {
			m.Get("/", repo.Releases)
			m.Get("/tag/*", repo.SingleRelease)
			m.Get("/latest", repo.LatestRelease)
			m.Get(".rss", feedEnabled, repo.ReleasesFeedRSS)
			m.Get(".atom", feedEnabled, repo.ReleasesFeedAtom)
		}, func(ctx *context.Context) {
			ctx.Data["EnableFeed"] = setting.EnableFeed
		}, repo.MustBeNotEmpty, reqRepoReleaseReader, context.RepoRefByType(context.RepoRefTag, true))
		m.Get("/releases/attachments/{uuid}", repo.GetAttachment, repo.MustBeNotEmpty, reqRepoReleaseReader)
		m.Group("/releases", func() {
			m.Get("/new", repo.NewRelease)
			m.Post("/new", web.Bind(forms.NewReleaseForm{}), repo.NewReleasePost)
			m.Post("/delete", repo.DeleteRelease)
			m.Post("/attachments", repo.UploadReleaseAttachment)
			m.Post("/attachments/remove", repo.DeleteAttachment)
		}, reqSignIn, repo.MustBeNotEmpty, context.RepoMustNotBeArchived(), reqRepoReleaseWriter, context.RepoRef())
		m.Post("/tags/delete", repo.DeleteTag, reqSignIn,
			repo.MustBeNotEmpty, context.RepoMustNotBeArchived(), reqRepoCodeWriter, context.RepoRef())
		m.Group("/releases", func() {
			m.Get("/edit/*", repo.EditRelease)
			m.Post("/edit/*", web.Bind(forms.EditReleaseForm{}), repo.EditReleasePost)
		}, reqSignIn, repo.MustBeNotEmpty, context.RepoMustNotBeArchived(), reqRepoReleaseWriter, func(ctx *context.Context) {
			var err error
			ctx.Repo.Commit, err = ctx.Repo.GitRepo.GetBranchCommit(ctx.Repo.Repository.DefaultBranch)
			if err != nil {
				ctx.ServerError("GetBranchCommit", err)
				return
			}
			ctx.Repo.CommitsCount, err = ctx.Repo.GetCommitsCount()
			if err != nil {
				ctx.ServerError("GetCommitsCount", err)
				return
			}
			ctx.Data["CommitsCount"] = ctx.Repo.CommitsCount
			ctx.Repo.GitRepo.LastCommitCache = git.NewLastCommitCache(ctx.Repo.CommitsCount, ctx.Repo.Repository.FullName(), ctx.Repo.GitRepo, cache.GetCache())
		})
	}, ignSignIn, context.RepoAssignment, context.UnitTypes(), reqRepoReleaseReader)

	// to maintain compatibility with old attachments
	m.Group("/{username}/{reponame}", func() {
		m.Get("/attachments/{uuid}", repo.GetAttachment)
	}, ignSignIn, context.RepoAssignment, context.UnitTypes())

	m.Group("/{username}/{reponame}", func() {
		m.Post("/topics", repo.TopicsPost)
	}, context.RepoAssignment, context.RepoMustNotBeArchived(), reqRepoAdmin)

	m.Group("/{username}/{reponame}", func() {
		m.Group("", func() {
			m.Get("/{type:issues|pulls}", repo.Issues)
			m.Get("/{type:issues|pulls}/{index}", repo.ViewIssue)
			m.Group("/{type:issues|pulls}/{index}/content-history", func() {
				m.Get("/overview", repo.GetContentHistoryOverview)
				m.Get("/list", repo.GetContentHistoryList)
				m.Get("/detail", repo.GetContentHistoryDetail)
			})
			m.Get("/labels", reqRepoIssuesOrPullsReader, repo.RetrieveLabels, repo.Labels)
			m.Get("/milestones", reqRepoIssuesOrPullsReader, repo.Milestones)
		}, context.RepoRef())

		if setting.Packages.Enabled {
			m.Get("/packages", repo.Packages)
		}

		m.Group("/projects", func() {
			m.Get("", repo.Projects)
			m.Get("/{id}", repo.ViewProject)
			m.Group("", func() { //nolint:dupl
				m.Get("/new", repo.NewProject)
				m.Post("/new", web.Bind(forms.CreateProjectForm{}), repo.NewProjectPost)
				m.Group("/{id}", func() {
					m.Post("", web.Bind(forms.EditProjectBoardForm{}), repo.AddBoardToProjectPost)
					m.Post("/delete", repo.DeleteProject)

					m.Get("/edit", repo.EditProject)
					m.Post("/edit", web.Bind(forms.CreateProjectForm{}), repo.EditProjectPost)
					m.Post("/{action:open|close}", repo.ChangeProjectStatus)

					m.Group("/{boardID}", func() {
						m.Put("", web.Bind(forms.EditProjectBoardForm{}), repo.EditProjectBoard)
						m.Delete("", repo.DeleteProjectBoard)
						m.Post("/default", repo.SetDefaultProjectBoard)

						m.Post("/move", repo.MoveIssues)
					})
				})
			}, reqRepoProjectsWriter, context.RepoMustNotBeArchived())
		}, reqRepoProjectsReader, repo.MustEnableProjects)

		m.Group("/actions", func() {
			m.Get("", actions.List)

			m.Group("/runs/{run}", func() {
				m.Combo("").
					Get(actions.View).
					Post(web.Bind(actions.ViewRequest{}), actions.ViewPost)
				m.Group("/jobs/{job}", func() {
					m.Combo("").
						Get(actions.View).
						Post(web.Bind(actions.ViewRequest{}), actions.ViewPost)
					m.Post("/rerun", reqRepoActionsWriter, actions.Rerun)
				})
				m.Post("/cancel", reqRepoActionsWriter, actions.Cancel)
				m.Post("/approve", reqRepoActionsWriter, actions.Approve)
			})
		}, reqRepoActionsReader, actions.MustEnableActions)

		m.Group("/wiki", func() {
			m.Combo("/").
				Get(repo.Wiki).
				Post(context.RepoMustNotBeArchived(),
					reqSignIn,
					reqRepoWikiWriter,
					web.Bind(forms.NewWikiForm{}),
					repo.WikiPost)
			m.Combo("/*").
				Get(repo.Wiki).
				Post(context.RepoMustNotBeArchived(),
					reqSignIn,
					reqRepoWikiWriter,
					web.Bind(forms.NewWikiForm{}),
					repo.WikiPost)
			m.Get("/commit/{sha:[a-f0-9]{7,40}}", repo.SetEditorconfigIfExists, repo.SetDiffViewStyle, repo.SetWhitespaceBehavior, repo.Diff)
			m.Get("/commit/{sha:[a-f0-9]{7,40}}.{ext:patch|diff}", repo.RawDiff)
		}, repo.MustEnableWiki, func(ctx *context.Context) {
			ctx.Data["PageIsWiki"] = true
			ctx.Data["CloneButtonOriginLink"] = ctx.Repo.Repository.WikiCloneLink()
		})

		m.Group("/wiki", func() {
			m.Get("/raw/*", repo.WikiRaw)
		}, repo.MustEnableWiki)

		m.Group("/activity", func() {
			m.Get("", repo.Activity)
			m.Get("/{period}", repo.Activity)
		}, context.RepoRef(), repo.MustBeNotEmpty, context.RequireRepoReaderOr(unit.TypePullRequests, unit.TypeIssues, unit.TypeReleases))

		m.Group("/activity_author_data", func() {
			m.Get("", repo.ActivityAuthors)
			m.Get("/{period}", repo.ActivityAuthors)
		}, context.RepoRef(), repo.MustBeNotEmpty, context.RequireRepoReaderOr(unit.TypeCode))

		m.Group("/archive", func() {
			m.Get("/*", repo.Download)
			m.Post("/*", repo.InitiateDownload)
		}, repo.MustBeNotEmpty, dlSourceEnabled, reqRepoCodeReader)

		m.Group("/branches", func() {
			m.Get("", repo.Branches)
		}, repo.MustBeNotEmpty, context.RepoRef(), reqRepoCodeReader)

		m.Group("/blob_excerpt", func() {
			m.Get("/{sha}", repo.SetEditorconfigIfExists, repo.SetDiffViewStyle, repo.ExcerptBlob)
		}, func(ctx *context.Context) (cancel gocontext.CancelFunc) {
			if ctx.FormBool("wiki") {
				ctx.Data["PageIsWiki"] = true
				repo.MustEnableWiki(ctx)
				return
			}

			reqRepoCodeReader(ctx)
			if ctx.Written() {
				return
			}
			cancel = context.RepoRef()(ctx)
			if ctx.Written() {
				return
			}

			repo.MustBeNotEmpty(ctx)
			return cancel
		})

		m.Group("/pulls/{index}", func() {
			m.Get(".diff", repo.DownloadPullDiff)
			m.Get(".patch", repo.DownloadPullPatch)
			m.Get("/commits", context.RepoRef(), repo.ViewPullCommits)
			m.Post("/merge", context.RepoMustNotBeArchived(), web.Bind(forms.MergePullRequestForm{}), repo.MergePullRequest)
			m.Post("/cancel_auto_merge", context.RepoMustNotBeArchived(), repo.CancelAutoMergePullRequest)
			m.Post("/update", repo.UpdatePullRequest)
			m.Post("/set_allow_maintainer_edit", web.Bind(forms.UpdateAllowEditsForm{}), repo.SetAllowEdits)
			m.Post("/cleanup", context.RepoMustNotBeArchived(), context.RepoRef(), repo.CleanUpPullRequest)
			m.Group("/files", func() {
				m.Get("", context.RepoRef(), repo.SetEditorconfigIfExists, repo.SetDiffViewStyle, repo.SetWhitespaceBehavior, repo.ViewPullFiles)
				m.Group("/reviews", func() {
					m.Get("/new_comment", repo.RenderNewCodeCommentForm)
					m.Post("/comments", web.Bind(forms.CodeCommentForm{}), repo.CreateCodeComment)
					m.Post("/submit", web.Bind(forms.SubmitReviewForm{}), repo.SubmitReview)
				}, context.RepoMustNotBeArchived())
			})
		}, repo.MustAllowPulls)

		m.Group("/media", func() {
			m.Get("/branch/*", context.RepoRefByType(context.RepoRefBranch), repo.SingleDownloadOrLFS)
			m.Get("/tag/*", context.RepoRefByType(context.RepoRefTag), repo.SingleDownloadOrLFS)
			m.Get("/commit/*", context.RepoRefByType(context.RepoRefCommit), repo.SingleDownloadOrLFS)
			m.Get("/blob/{sha}", context.RepoRefByType(context.RepoRefBlob), repo.DownloadByIDOrLFS)
			// "/*" route is deprecated, and kept for backward compatibility
			m.Get("/*", context.RepoRefByType(context.RepoRefLegacy), repo.SingleDownloadOrLFS)
		}, repo.MustBeNotEmpty, reqRepoCodeReader)

		m.Group("/raw", func() {
			m.Get("/branch/*", context.RepoRefByType(context.RepoRefBranch), repo.SingleDownload)
			m.Get("/tag/*", context.RepoRefByType(context.RepoRefTag), repo.SingleDownload)
			m.Get("/commit/*", context.RepoRefByType(context.RepoRefCommit), repo.SingleDownload)
			m.Get("/blob/{sha}", context.RepoRefByType(context.RepoRefBlob), repo.DownloadByID)
			// "/*" route is deprecated, and kept for backward compatibility
			m.Get("/*", context.RepoRefByType(context.RepoRefLegacy), repo.SingleDownload)
		}, repo.MustBeNotEmpty, reqRepoCodeReader)

		m.Group("/render", func() {
			m.Get("/branch/*", context.RepoRefByType(context.RepoRefBranch), repo.RenderFile)
			m.Get("/tag/*", context.RepoRefByType(context.RepoRefTag), repo.RenderFile)
			m.Get("/commit/*", context.RepoRefByType(context.RepoRefCommit), repo.RenderFile)
			m.Get("/blob/{sha}", context.RepoRefByType(context.RepoRefBlob), repo.RenderFile)
		}, repo.MustBeNotEmpty, reqRepoCodeReader)

		m.Group("/commits", func() {
			m.Get("/branch/*", context.RepoRefByType(context.RepoRefBranch), repo.RefCommits)
			m.Get("/tag/*", context.RepoRefByType(context.RepoRefTag), repo.RefCommits)
			m.Get("/commit/*", context.RepoRefByType(context.RepoRefCommit), repo.RefCommits)
			// "/*" route is deprecated, and kept for backward compatibility
			m.Get("/*", context.RepoRefByType(context.RepoRefLegacy), repo.RefCommits)
		}, repo.MustBeNotEmpty, reqRepoCodeReader)

		m.Group("/blame", func() {
			m.Get("/branch/*", context.RepoRefByType(context.RepoRefBranch), repo.RefBlame)
			m.Get("/tag/*", context.RepoRefByType(context.RepoRefTag), repo.RefBlame)
			m.Get("/commit/*", context.RepoRefByType(context.RepoRefCommit), repo.RefBlame)
		}, repo.MustBeNotEmpty, reqRepoCodeReader)

		m.Group("", func() {
			m.Get("/graph", repo.Graph)
			m.Get("/commit/{sha:([a-f0-9]{7,40})$}", repo.SetEditorconfigIfExists, repo.SetDiffViewStyle, repo.SetWhitespaceBehavior, repo.Diff)
			m.Get("/cherry-pick/{sha:([a-f0-9]{7,40})$}", repo.SetEditorconfigIfExists, repo.CherryPick)
		}, repo.MustBeNotEmpty, context.RepoRef(), reqRepoCodeReader)

		m.Group("/src", func() {
			m.Get("/branch/*", context.RepoRefByType(context.RepoRefBranch), repo.Home)
			m.Get("/tag/*", context.RepoRefByType(context.RepoRefTag), repo.Home)
			m.Get("/commit/*", context.RepoRefByType(context.RepoRefCommit), repo.Home)
			// "/*" route is deprecated, and kept for backward compatibility
			m.Get("/*", context.RepoRefByType(context.RepoRefLegacy), repo.Home)
		}, repo.SetEditorconfigIfExists)

		m.Group("", func() {
			m.Get("/forks", repo.Forks)
		}, context.RepoRef(), reqRepoCodeReader)
		m.Get("/commit/{sha:([a-f0-9]{7,40})}.{ext:patch|diff}",
			repo.MustBeNotEmpty, reqRepoCodeReader, repo.RawDiff)
	}, ignSignIn, context.RepoAssignment, context.UnitTypes())

	m.Post("/{username}/{reponame}/lastcommit/*", ignSignInAndCsrf, context.RepoAssignment, context.UnitTypes(), context.RepoRefByType(context.RepoRefCommit), reqRepoCodeReader, repo.LastCommit)

	m.Group("/{username}/{reponame}", func() {
		m.Get("/stars", repo.Stars)
		m.Get("/watchers", repo.Watchers)
		m.Get("/search", reqRepoCodeReader, repo.Search)
	}, ignSignIn, context.RepoAssignment, context.RepoRef(), context.UnitTypes())

	m.Group("/{username}", func() {
		m.Group("/{reponame}", func() {
			m.Get("", repo.SetEditorconfigIfExists, repo.Home)
		}, ignSignIn, context.RepoAssignment, context.RepoRef(), context.UnitTypes())

		m.Group("/{reponame}", func() {
			m.Group("/info/lfs", func() {
				m.Post("/objects/batch", lfs.CheckAcceptMediaType, lfs.BatchHandler)
				m.Put("/objects/{oid}/{size}", lfs.UploadHandler)
				m.Get("/objects/{oid}/{filename}", lfs.DownloadHandler)
				m.Get("/objects/{oid}", lfs.DownloadHandler)
				m.Post("/verify", lfs.CheckAcceptMediaType, lfs.VerifyHandler)
				m.Group("/locks", func() {
					m.Get("/", lfs.GetListLockHandler)
					m.Post("/", lfs.PostLockHandler)
					m.Post("/verify", lfs.VerifyLockHandler)
					m.Post("/{lid}/unlock", lfs.UnLockHandler)
				}, lfs.CheckAcceptMediaType)
				m.Any("/*", func(ctx *context.Context) {
					ctx.NotFound("", nil)
				})
			}, ignSignInAndCsrf, lfsServerEnabled)

			m.Group("", func() {
				m.PostOptions("/git-upload-pack", repo.ServiceUploadPack)
				m.PostOptions("/git-receive-pack", repo.ServiceReceivePack)
				m.GetOptions("/info/refs", repo.GetInfoRefs)
				m.GetOptions("/HEAD", repo.GetTextFile("HEAD"))
				m.GetOptions("/objects/info/alternates", repo.GetTextFile("objects/info/alternates"))
				m.GetOptions("/objects/info/http-alternates", repo.GetTextFile("objects/info/http-alternates"))
				m.GetOptions("/objects/info/packs", repo.GetInfoPacks)
				m.GetOptions("/objects/info/{file:[^/]*}", repo.GetTextFile(""))
				m.GetOptions("/objects/{head:[0-9a-f]{2}}/{hash:[0-9a-f]{38}}", repo.GetLooseObject)
				m.GetOptions("/objects/pack/pack-{file:[0-9a-f]{40}}.pack", repo.GetPackFile)
				m.GetOptions("/objects/pack/pack-{file:[0-9a-f]{40}}.idx", repo.GetIdxFile)
			}, ignSignInAndCsrf, context_service.UserAssignmentWeb())
		})
	})
	// ***** END: Repository *****

	m.Group("/notifications", func() {
		m.Get("", user.Notifications)
		m.Get("/subscriptions", user.NotificationSubscriptions)
		m.Get("/watching", user.NotificationWatching)
		m.Post("/status", user.NotificationStatusPost)
		m.Post("/purge", user.NotificationPurgePost)
		m.Get("/new", user.NewAvailable)
	}, reqSignIn)

	if setting.API.EnableSwagger {
		m.Get("/swagger.v1.json", SwaggerV1Json)
	}
	m.NotFound(func(w http.ResponseWriter, req *http.Request) {
		ctx := context.GetContext(req)
		ctx.NotFound("", nil)
	})
}<|MERGE_RESOLUTION|>--- conflicted
+++ resolved
@@ -315,14 +315,6 @@
 		}
 	}
 
-<<<<<<< HEAD
-	userSettingModuleEnabled := func(module string) func(ctx *context.Context) {
-		return func(ctx *context.Context) {
-			if !setting.User.Enabled(module) {
-				ctx.Error(http.StatusNotFound)
-			}
-		}
-=======
 	addWebhookAddRoutes := func() {
 		m.Get("/{type}/new", repo.WebhooksNew)
 		m.Post("/gitea/new", web.Bind(forms.NewWebhookForm{}), repo.GiteaHooksNewPost)
@@ -350,7 +342,14 @@
 		m.Post("/feishu/{id}", web.Bind(forms.NewFeishuHookForm{}), repo.FeishuHooksEditPost)
 		m.Post("/wechatwork/{id}", web.Bind(forms.NewWechatWorkHookForm{}), repo.WechatworkHooksEditPost)
 		m.Post("/packagist/{id}", web.Bind(forms.NewPackagistHookForm{}), repo.PackagistHooksEditPost)
->>>>>>> a797b845
+	}
+
+	userSettingModuleEnabled := func(module string) func(ctx *context.Context) {
+		return func(ctx *context.Context) {
+			if !setting.User.Enabled(module) {
+				ctx.Error(http.StatusNotFound)
+			}
+		}
 	}
 
 	// FIXME: not all routes need go through same middleware.
