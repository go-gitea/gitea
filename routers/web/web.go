// Copyright 2017 The Gitea Authors. All rights reserved.
// Use of this source code is governed by a MIT-style
// license that can be found in the LICENSE file.

package web

import (
	gocontext "context"
	"net/http"
	"os"
	"path"

	"code.gitea.io/gitea/models/perm"
	"code.gitea.io/gitea/models/unit"
	"code.gitea.io/gitea/modules/cache"
	"code.gitea.io/gitea/modules/context"
	"code.gitea.io/gitea/modules/git"
	"code.gitea.io/gitea/modules/httpcache"
	"code.gitea.io/gitea/modules/log"
	"code.gitea.io/gitea/modules/metrics"
	"code.gitea.io/gitea/modules/public"
	"code.gitea.io/gitea/modules/setting"
	"code.gitea.io/gitea/modules/storage"
	"code.gitea.io/gitea/modules/structs"
	"code.gitea.io/gitea/modules/templates"
	"code.gitea.io/gitea/modules/validation"
	"code.gitea.io/gitea/modules/web"
	"code.gitea.io/gitea/modules/web/routing"
	"code.gitea.io/gitea/routers/web/admin"
	"code.gitea.io/gitea/routers/web/auth"
	"code.gitea.io/gitea/routers/web/events"
	"code.gitea.io/gitea/routers/web/explore"
	"code.gitea.io/gitea/routers/web/feed"
	"code.gitea.io/gitea/routers/web/healthcheck"
	"code.gitea.io/gitea/routers/web/misc"
	"code.gitea.io/gitea/routers/web/org"
	"code.gitea.io/gitea/routers/web/repo"
	"code.gitea.io/gitea/routers/web/user"
	user_setting "code.gitea.io/gitea/routers/web/user/setting"
	"code.gitea.io/gitea/routers/web/user/setting/security"
	auth_service "code.gitea.io/gitea/services/auth"
	context_service "code.gitea.io/gitea/services/context"
	"code.gitea.io/gitea/services/forms"
	"code.gitea.io/gitea/services/lfs"

	_ "code.gitea.io/gitea/modules/session" // to registers all internal adapters

	"gitea.com/go-chi/captcha"
	"gitea.com/go-chi/session"
	"github.com/NYTimes/gziphandler"
	"github.com/go-chi/chi/v5/middleware"
	"github.com/go-chi/cors"
	"github.com/prometheus/client_golang/prometheus"
)

const (
	// GzipMinSize represents min size to compress for the body size of response
	GzipMinSize = 1400
)

// CorsHandler return a http handler who set CORS options if enabled by config
func CorsHandler() func(next http.Handler) http.Handler {
	if setting.CORSConfig.Enabled {
		return cors.Handler(cors.Options{
			// Scheme:           setting.CORSConfig.Scheme, // FIXME: the cors middleware needs scheme option
			AllowedOrigins: setting.CORSConfig.AllowDomain,
			// setting.CORSConfig.AllowSubdomain // FIXME: the cors middleware needs allowSubdomain option
			AllowedMethods:   setting.CORSConfig.Methods,
			AllowCredentials: setting.CORSConfig.AllowCredentials,
			AllowedHeaders:   setting.CORSConfig.Headers,
			MaxAge:           int(setting.CORSConfig.MaxAge.Seconds()),
		})
	}

	return func(next http.Handler) http.Handler {
		return next
	}
}

// The OAuth2 plugin is expected to be executed first, as it must ignore the user id stored
// in the session (if there is a user id stored in session other plugins might return the user
// object for that id).
//
// The Session plugin is expected to be executed second, in order to skip authentication
// for users that have already signed in.
func buildAuthGroup() *auth_service.Group {
	group := auth_service.NewGroup(
		&auth_service.OAuth2{}, // FIXME: this should be removed and only applied in download and oauth related routers
		&auth_service.Basic{},  // FIXME: this should be removed and only applied in download and git/lfs routers
		&auth_service.Session{},
	)
	if setting.Service.EnableReverseProxyAuth {
		group.Add(&auth_service.ReverseProxy{})
	}
	specialAdd(group)

	return group
}

// Routes returns all web routes
func Routes(ctx gocontext.Context) *web.Route {
	routes := web.NewRoute()

	routes.Use(web.WrapWithPrefix(public.AssetsURLPathPrefix, public.AssetsHandlerFunc(&public.Options{
		Directory:   path.Join(setting.StaticRootPath, "public"),
		Prefix:      public.AssetsURLPathPrefix,
		CorsHandler: CorsHandler(),
	}), "AssetsHandler"))

	sessioner := session.Sessioner(session.Options{
		Provider:       setting.SessionConfig.Provider,
		ProviderConfig: setting.SessionConfig.ProviderConfig,
		CookieName:     setting.SessionConfig.CookieName,
		CookiePath:     setting.SessionConfig.CookiePath,
		Gclifetime:     setting.SessionConfig.Gclifetime,
		Maxlifetime:    setting.SessionConfig.Maxlifetime,
		Secure:         setting.SessionConfig.Secure,
		SameSite:       setting.SessionConfig.SameSite,
		Domain:         setting.SessionConfig.Domain,
	})
	routes.Use(sessioner)

	ctx, _ = templates.HTMLRenderer(ctx)

	routes.Use(Recovery(ctx))

	// We use r.Route here over r.Use because this prevents requests that are not for avatars having to go through this additional handler
	routes.Route("/avatars/*", "GET, HEAD", storageHandler(setting.Avatar.Storage, "avatars", storage.Avatars))
	routes.Route("/repo-avatars/*", "GET, HEAD", storageHandler(setting.RepoAvatar.Storage, "repo-avatars", storage.RepoAvatars))

	// for health check - doesn't need to be passed through gzip handler
	routes.Head("/", func(w http.ResponseWriter, req *http.Request) {
		w.WriteHeader(http.StatusOK)
	})

	// this png is very likely to always be below the limit for gzip so it doesn't need to pass through gzip
	routes.Get("/apple-touch-icon.png", func(w http.ResponseWriter, req *http.Request) {
		http.Redirect(w, req, path.Join(setting.StaticURLPrefix, "/assets/img/apple-touch-icon.png"), http.StatusPermanentRedirect)
	})

	// redirect default favicon to the path of the custom favicon with a default as a fallback
	routes.Get("/favicon.ico", func(w http.ResponseWriter, req *http.Request) {
		http.Redirect(w, req, path.Join(setting.StaticURLPrefix, "/assets/img/favicon.png"), http.StatusMovedPermanently)
	})

	common := []interface{}{}

	if setting.EnableGzip {
		h, err := gziphandler.GzipHandlerWithOpts(gziphandler.MinSize(GzipMinSize))
		if err != nil {
			log.Fatal("GzipHandlerWithOpts failed: %v", err)
		}
		common = append(common, h)
	}

	if setting.Service.EnableCaptcha {
		// The captcha http.Handler should only fire on /captcha/* so we can just mount this on that url
		routes.Route("/captcha/*", "GET,HEAD", append(common, captcha.Captchaer(context.GetImageCaptcha()))...)
	}

	if setting.HasRobotsTxt {
		routes.Get("/robots.txt", append(common, func(w http.ResponseWriter, req *http.Request) {
			filePath := path.Join(setting.CustomPath, "robots.txt")
			fi, err := os.Stat(filePath)
			if err == nil && httpcache.HandleTimeCache(req, w, fi) {
				return
			}
			http.ServeFile(w, req, filePath)
		})...)
	}

	// prometheus metrics endpoint - do not need to go through contexter
	if setting.Metrics.Enabled {
		c := metrics.NewCollector()
		prometheus.MustRegister(c)

		routes.Get("/metrics", append(common, Metrics)...)
	}

	routes.Get("/ssh_info", func(rw http.ResponseWriter, req *http.Request) {
		if !git.SupportProcReceive {
			rw.WriteHeader(http.StatusNotFound)
			return
		}
		rw.Header().Set("content-type", "text/json;charset=UTF-8")
		_, err := rw.Write([]byte(`{"type":"gitea","version":1}`))
		if err != nil {
			log.Error("fail to write result: err: %v", err)
			rw.WriteHeader(http.StatusInternalServerError)
			return
		}
		rw.WriteHeader(http.StatusOK)
	})

	routes.Get("/api/healthz", healthcheck.Check)

	// Removed: toolbox.Toolboxer middleware will provide debug information which seems unnecessary
	common = append(common, context.Contexter(ctx))

	group := buildAuthGroup()
	if err := group.Init(ctx); err != nil {
		log.Error("Could not initialize '%s' auth method, error: %s", group.Name(), err)
	}

	// Get user from session if logged in.
	common = append(common, context.Auth(group))

	// GetHead allows a HEAD request redirect to GET if HEAD method is not defined for that route
	common = append(common, middleware.GetHead)

	if setting.API.EnableSwagger {
		// Note: The route moved from apiroutes because it's in fact want to render a web page
		routes.Get("/api/swagger", append(common, misc.Swagger)...) // Render V1 by default
	}

	// TODO: These really seem like things that could be folded into Contexter or as helper functions
	common = append(common, user.GetNotificationCount)
	common = append(common, repo.GetActiveStopwatch)
	common = append(common, goGet)

	others := web.NewRoute()
	for _, middle := range common {
		others.Use(middle)
	}

	RegisterRoutes(others)
	routes.Mount("", others)
	return routes
}

// RegisterRoutes register routes
func RegisterRoutes(m *web.Route) {
	reqSignIn := context.Toggle(&context.ToggleOptions{SignInRequired: true})
	ignSignIn := context.Toggle(&context.ToggleOptions{SignInRequired: setting.Service.RequireSignInView})
	ignExploreSignIn := context.Toggle(&context.ToggleOptions{SignInRequired: setting.Service.RequireSignInView || setting.Service.Explore.RequireSigninView})
	ignSignInAndCsrf := context.Toggle(&context.ToggleOptions{DisableCSRF: true})
	reqSignOut := context.Toggle(&context.ToggleOptions{SignOutRequired: true})

	bindIgnErr := web.Bind
	validation.AddBindingRules()

	linkAccountEnabled := func(ctx *context.Context) {
		if !setting.Service.EnableOpenIDSignIn && !setting.Service.EnableOpenIDSignUp && !setting.OAuth2.Enable {
			ctx.Error(http.StatusForbidden)
			return
		}
	}

	openIDSignInEnabled := func(ctx *context.Context) {
		if !setting.Service.EnableOpenIDSignIn {
			ctx.Error(http.StatusForbidden)
			return
		}
	}

	openIDSignUpEnabled := func(ctx *context.Context) {
		if !setting.Service.EnableOpenIDSignUp {
			ctx.Error(http.StatusForbidden)
			return
		}
	}

	reqMilestonesDashboardPageEnabled := func(ctx *context.Context) {
		if !setting.Service.ShowMilestonesDashboardPage {
			ctx.Error(http.StatusForbidden)
			return
		}
	}

	// webhooksEnabled requires webhooks to be enabled by admin.
	webhooksEnabled := func(ctx *context.Context) {
		if setting.DisableWebhooks {
			ctx.Error(http.StatusForbidden)
			return
		}
	}

	lfsServerEnabled := func(ctx *context.Context) {
		if !setting.LFS.StartServer {
			ctx.Error(http.StatusNotFound)
			return
		}
	}

	federationEnabled := func(ctx *context.Context) {
		if !setting.Federation.Enabled {
			ctx.Error(http.StatusNotFound)
			return
		}
	}

	dlSourceEnabled := func(ctx *context.Context) {
		if setting.Repository.DisableDownloadSourceArchives {
			ctx.Error(http.StatusNotFound)
			return
		}
	}

	sitemapEnabled := func(ctx *context.Context) {
		if !setting.EnableSitemap {
			ctx.Error(http.StatusNotFound)
			return
		}
	}

<<<<<<< HEAD
	feedEnabled := func(ctx *context.Context) {
		if !setting.EnableFeed {
			ctx.Error(http.StatusNotFound)
=======
	packagesEnabled := func(ctx *context.Context) {
		if !setting.Packages.Enabled {
			ctx.Error(http.StatusForbidden)
>>>>>>> 9380bb6d
			return
		}
	}

	// FIXME: not all routes need go through same middleware.
	// Especially some AJAX requests, we can reduce middleware number to improve performance.
	// Routers.
	// for health check
	m.Get("/", Home)
	m.Get("/sitemap.xml", sitemapEnabled, ignExploreSignIn, HomeSitemap)
	m.Group("/.well-known", func() {
		m.Get("/openid-configuration", auth.OIDCWellKnown)
		m.Group("", func() {
			m.Get("/nodeinfo", NodeInfoLinks)
			m.Get("/webfinger", WebfingerQuery)
		}, federationEnabled)
		m.Get("/change-password", func(w http.ResponseWriter, req *http.Request) {
			http.Redirect(w, req, "/user/settings/account", http.StatusTemporaryRedirect)
		})
	})

	m.Group("/explore", func() {
		m.Get("", func(ctx *context.Context) {
			ctx.Redirect(setting.AppSubURL + "/explore/repos")
		})
		m.Get("/repos", explore.Repos)
		m.Get("/repos/sitemap-{idx}.xml", sitemapEnabled, explore.Repos)
		m.Get("/users", explore.Users)
		m.Get("/users/sitemap-{idx}.xml", sitemapEnabled, explore.Users)
		m.Get("/organizations", explore.Organizations)
		m.Get("/code", explore.Code)
		m.Get("/topics/search", explore.TopicSearch)
	}, ignExploreSignIn)
	m.Group("/issues", func() {
		m.Get("", user.Issues)
		m.Get("/search", repo.SearchIssues)
	}, reqSignIn)

	m.Get("/pulls", reqSignIn, user.Pulls)
	m.Get("/milestones", reqSignIn, reqMilestonesDashboardPageEnabled, user.Milestones)

	// ***** START: User *****
	m.Group("/user", func() {
		m.Get("/login", auth.SignIn)
		m.Post("/login", bindIgnErr(forms.SignInForm{}), auth.SignInPost)
		m.Group("", func() {
			m.Combo("/login/openid").
				Get(auth.SignInOpenID).
				Post(bindIgnErr(forms.SignInOpenIDForm{}), auth.SignInOpenIDPost)
		}, openIDSignInEnabled)
		m.Group("/openid", func() {
			m.Combo("/connect").
				Get(auth.ConnectOpenID).
				Post(bindIgnErr(forms.ConnectOpenIDForm{}), auth.ConnectOpenIDPost)
			m.Group("/register", func() {
				m.Combo("").
					Get(auth.RegisterOpenID, openIDSignUpEnabled).
					Post(bindIgnErr(forms.SignUpOpenIDForm{}), auth.RegisterOpenIDPost)
			}, openIDSignUpEnabled)
		}, openIDSignInEnabled)
		m.Get("/sign_up", auth.SignUp)
		m.Post("/sign_up", bindIgnErr(forms.RegisterForm{}), auth.SignUpPost)
		m.Get("/link_account", linkAccountEnabled, auth.LinkAccount)
		m.Post("/link_account_signin", linkAccountEnabled, bindIgnErr(forms.SignInForm{}), auth.LinkAccountPostSignIn)
		m.Post("/link_account_signup", linkAccountEnabled, bindIgnErr(forms.RegisterForm{}), auth.LinkAccountPostRegister)
		m.Group("/two_factor", func() {
			m.Get("", auth.TwoFactor)
			m.Post("", bindIgnErr(forms.TwoFactorAuthForm{}), auth.TwoFactorPost)
			m.Get("/scratch", auth.TwoFactorScratch)
			m.Post("/scratch", bindIgnErr(forms.TwoFactorScratchAuthForm{}), auth.TwoFactorScratchPost)
		})
		m.Group("/webauthn", func() {
			m.Get("", auth.WebAuthn)
			m.Get("/assertion", auth.WebAuthnLoginAssertion)
			m.Post("/assertion", auth.WebAuthnLoginAssertionPost)
		})
	}, reqSignOut)

	m.Any("/user/events", routing.MarkLongPolling, events.Events)

	m.Group("/login/oauth", func() {
		m.Get("/authorize", bindIgnErr(forms.AuthorizationForm{}), auth.AuthorizeOAuth)
		m.Post("/grant", bindIgnErr(forms.GrantApplicationForm{}), auth.GrantApplicationOAuth)
		// TODO manage redirection
		m.Post("/authorize", bindIgnErr(forms.AuthorizationForm{}), auth.AuthorizeOAuth)
	}, ignSignInAndCsrf, reqSignIn)
	m.Get("/login/oauth/userinfo", ignSignInAndCsrf, auth.InfoOAuth)
	m.Post("/login/oauth/access_token", CorsHandler(), bindIgnErr(forms.AccessTokenForm{}), ignSignInAndCsrf, auth.AccessTokenOAuth)
	m.Get("/login/oauth/keys", ignSignInAndCsrf, auth.OIDCKeys)
	m.Post("/login/oauth/introspect", CorsHandler(), bindIgnErr(forms.IntrospectTokenForm{}), ignSignInAndCsrf, auth.IntrospectOAuth)

	m.Group("/user/settings", func() {
		m.Get("", user_setting.Profile)
		m.Post("", bindIgnErr(forms.UpdateProfileForm{}), user_setting.ProfilePost)
		m.Get("/change_password", auth.MustChangePassword)
		m.Post("/change_password", bindIgnErr(forms.MustChangePasswordForm{}), auth.MustChangePasswordPost)
		m.Post("/avatar", bindIgnErr(forms.AvatarForm{}), user_setting.AvatarPost)
		m.Post("/avatar/delete", user_setting.DeleteAvatar)
		m.Group("/account", func() {
			m.Combo("").Get(user_setting.Account).Post(bindIgnErr(forms.ChangePasswordForm{}), user_setting.AccountPost)
			m.Post("/email", bindIgnErr(forms.AddEmailForm{}), user_setting.EmailPost)
			m.Post("/email/delete", user_setting.DeleteEmail)
			m.Post("/delete", user_setting.DeleteAccount)
		})
		m.Group("/appearance", func() {
			m.Get("", user_setting.Appearance)
			m.Post("/language", bindIgnErr(forms.UpdateLanguageForm{}), user_setting.UpdateUserLang)
			m.Post("/hidden_comments", user_setting.UpdateUserHiddenComments)
			m.Post("/theme", bindIgnErr(forms.UpdateThemeForm{}), user_setting.UpdateUIThemePost)
		})
		m.Group("/security", func() {
			m.Get("", security.Security)
			m.Group("/two_factor", func() {
				m.Post("/regenerate_scratch", security.RegenerateScratchTwoFactor)
				m.Post("/disable", security.DisableTwoFactor)
				m.Get("/enroll", security.EnrollTwoFactor)
				m.Post("/enroll", bindIgnErr(forms.TwoFactorAuthForm{}), security.EnrollTwoFactorPost)
			})
			m.Group("/webauthn", func() {
				m.Post("/request_register", bindIgnErr(forms.WebauthnRegistrationForm{}), security.WebAuthnRegister)
				m.Post("/register", security.WebauthnRegisterPost)
				m.Post("/delete", bindIgnErr(forms.WebauthnDeleteForm{}), security.WebauthnDelete)
			})
			m.Group("/openid", func() {
				m.Post("", bindIgnErr(forms.AddOpenIDForm{}), security.OpenIDPost)
				m.Post("/delete", security.DeleteOpenID)
				m.Post("/toggle_visibility", security.ToggleOpenIDVisibility)
			}, openIDSignInEnabled)
			m.Post("/account_link", linkAccountEnabled, security.DeleteAccountLink)
		})
		m.Group("/applications/oauth2", func() {
			m.Get("/{id}", user_setting.OAuth2ApplicationShow)
			m.Post("/{id}", bindIgnErr(forms.EditOAuth2ApplicationForm{}), user_setting.OAuthApplicationsEdit)
			m.Post("/{id}/regenerate_secret", user_setting.OAuthApplicationsRegenerateSecret)
			m.Post("", bindIgnErr(forms.EditOAuth2ApplicationForm{}), user_setting.OAuthApplicationsPost)
			m.Post("/{id}/delete", user_setting.DeleteOAuth2Application)
			m.Post("/{id}/revoke/{grantId}", user_setting.RevokeOAuth2Grant)
		})
		m.Combo("/applications").Get(user_setting.Applications).
			Post(bindIgnErr(forms.NewAccessTokenForm{}), user_setting.ApplicationsPost)
		m.Post("/applications/delete", user_setting.DeleteApplication)
		m.Combo("/keys").Get(user_setting.Keys).
			Post(bindIgnErr(forms.AddKeyForm{}), user_setting.KeysPost)
		m.Post("/keys/delete", user_setting.DeleteKey)
		m.Group("/packages", func() {
			m.Get("", user_setting.Packages)
			m.Group("/rules", func() {
				m.Group("/add", func() {
					m.Get("", user_setting.PackagesRuleAdd)
					m.Post("", bindIgnErr(forms.PackageCleanupRuleForm{}), user_setting.PackagesRuleAddPost)
				})
				m.Group("/{id}", func() {
					m.Get("", user_setting.PackagesRuleEdit)
					m.Post("", bindIgnErr(forms.PackageCleanupRuleForm{}), user_setting.PackagesRuleEditPost)
					m.Get("/preview", user_setting.PackagesRulePreview)
				})
			})
		}, packagesEnabled)
		m.Get("/organization", user_setting.Organization)
		m.Get("/repos", user_setting.Repos)
		m.Post("/repos/unadopted", user_setting.AdoptOrDeleteRepository)
	}, reqSignIn, func(ctx *context.Context) {
		ctx.Data["PageIsUserSettings"] = true
		ctx.Data["AllThemes"] = setting.UI.Themes
		ctx.Data["EnablePackages"] = setting.Packages.Enabled
	})

	m.Group("/user", func() {
		// r.Get("/feeds", binding.Bind(auth.FeedsForm{}), user.Feeds)
		m.Get("/activate", auth.Activate)
		m.Post("/activate", auth.ActivatePost)
		m.Any("/activate_email", auth.ActivateEmail)
		m.Get("/avatar/{username}/{size}", user.AvatarByUserName)
		m.Get("/recover_account", auth.ResetPasswd)
		m.Post("/recover_account", auth.ResetPasswdPost)
		m.Get("/forgot_password", auth.ForgotPasswd)
		m.Post("/forgot_password", auth.ForgotPasswdPost)
		m.Post("/logout", auth.SignOut)
		m.Get("/task/{task}", reqSignIn, user.TaskStatus)
		m.Get("/stopwatches", reqSignIn, user.GetStopwatches)
		m.Get("/search", ignExploreSignIn, user.Search)
		m.Group("/oauth2", func() {
			m.Get("/{provider}", auth.SignInOAuth)
			m.Get("/{provider}/callback", auth.SignInOAuthCallback)
		})
	})
	// ***** END: User *****

	m.Get("/avatar/{hash}", user.AvatarByEmailHash)

	adminReq := context.Toggle(&context.ToggleOptions{SignInRequired: true, AdminRequired: true})

	// ***** START: Admin *****
	m.Group("/admin", func() {
		m.Get("", adminReq, admin.Dashboard)
		m.Post("", adminReq, bindIgnErr(forms.AdminDashboardForm{}), admin.DashboardPost)

		m.Group("/config", func() {
			m.Get("", admin.Config)
			m.Post("", admin.ChangeConfig)
			m.Post("/test_mail", admin.SendTestMail)
		})

		m.Group("/monitor", func() {
			m.Get("", admin.Monitor)
			m.Get("/stacktrace", admin.GoroutineStacktrace)
			m.Post("/cancel/{pid}", admin.MonitorCancel)
			m.Group("/queue/{qid}", func() {
				m.Get("", admin.Queue)
				m.Post("/set", admin.SetQueueSettings)
				m.Post("/add", admin.AddWorkers)
				m.Post("/cancel/{pid}", admin.WorkerCancel)
				m.Post("/flush", admin.Flush)
				m.Post("/pause", admin.Pause)
				m.Post("/resume", admin.Resume)
			})
		})

		m.Group("/users", func() {
			m.Get("", admin.Users)
			m.Combo("/new").Get(admin.NewUser).Post(bindIgnErr(forms.AdminCreateUserForm{}), admin.NewUserPost)
			m.Combo("/{userid}").Get(admin.EditUser).Post(bindIgnErr(forms.AdminEditUserForm{}), admin.EditUserPost)
			m.Post("/{userid}/delete", admin.DeleteUser)
			m.Post("/{userid}/avatar", bindIgnErr(forms.AvatarForm{}), admin.AvatarPost)
			m.Post("/{userid}/avatar/delete", admin.DeleteAvatar)
		})

		m.Group("/emails", func() {
			m.Get("", admin.Emails)
			m.Post("/activate", admin.ActivateEmail)
		})

		m.Group("/orgs", func() {
			m.Get("", admin.Organizations)
		})

		m.Group("/repos", func() {
			m.Get("", admin.Repos)
			m.Combo("/unadopted").Get(admin.UnadoptedRepos).Post(admin.AdoptOrDeleteRepository)
			m.Post("/delete", admin.DeleteRepo)
		})

		m.Group("/packages", func() {
			m.Get("", admin.Packages)
			m.Post("/delete", admin.DeletePackageVersion)
		}, packagesEnabled)

		m.Group("/hooks", func() {
			m.Get("", admin.DefaultOrSystemWebhooks)
			m.Post("/delete", admin.DeleteDefaultOrSystemWebhook)
			m.Group("/{id}", func() {
				m.Get("", repo.WebHooksEdit)
				m.Post("/replay/{uuid}", repo.ReplayWebhook)
			})
			m.Post("/gitea/{id}", bindIgnErr(forms.NewWebhookForm{}), repo.GiteaHooksEditPost)
			m.Post("/gogs/{id}", bindIgnErr(forms.NewGogshookForm{}), repo.GogsHooksEditPost)
			m.Post("/slack/{id}", bindIgnErr(forms.NewSlackHookForm{}), repo.SlackHooksEditPost)
			m.Post("/discord/{id}", bindIgnErr(forms.NewDiscordHookForm{}), repo.DiscordHooksEditPost)
			m.Post("/dingtalk/{id}", bindIgnErr(forms.NewDingtalkHookForm{}), repo.DingtalkHooksEditPost)
			m.Post("/telegram/{id}", bindIgnErr(forms.NewTelegramHookForm{}), repo.TelegramHooksEditPost)
			m.Post("/matrix/{id}", bindIgnErr(forms.NewMatrixHookForm{}), repo.MatrixHooksEditPost)
			m.Post("/msteams/{id}", bindIgnErr(forms.NewMSTeamsHookForm{}), repo.MSTeamsHooksEditPost)
			m.Post("/feishu/{id}", bindIgnErr(forms.NewFeishuHookForm{}), repo.FeishuHooksEditPost)
			m.Post("/wechatwork/{id}", bindIgnErr(forms.NewWechatWorkHookForm{}), repo.WechatworkHooksEditPost)
			m.Post("/packagist/{id}", bindIgnErr(forms.NewPackagistHookForm{}), repo.PackagistHooksEditPost)
		}, webhooksEnabled)

		m.Group("/{configType:default-hooks|system-hooks}", func() {
			m.Get("/{type}/new", repo.WebhooksNew)
			m.Post("/gitea/new", bindIgnErr(forms.NewWebhookForm{}), repo.GiteaHooksNewPost)
			m.Post("/gogs/new", bindIgnErr(forms.NewGogshookForm{}), repo.GogsHooksNewPost)
			m.Post("/slack/new", bindIgnErr(forms.NewSlackHookForm{}), repo.SlackHooksNewPost)
			m.Post("/discord/new", bindIgnErr(forms.NewDiscordHookForm{}), repo.DiscordHooksNewPost)
			m.Post("/dingtalk/new", bindIgnErr(forms.NewDingtalkHookForm{}), repo.DingtalkHooksNewPost)
			m.Post("/telegram/new", bindIgnErr(forms.NewTelegramHookForm{}), repo.TelegramHooksNewPost)
			m.Post("/matrix/new", bindIgnErr(forms.NewMatrixHookForm{}), repo.MatrixHooksNewPost)
			m.Post("/msteams/new", bindIgnErr(forms.NewMSTeamsHookForm{}), repo.MSTeamsHooksNewPost)
			m.Post("/feishu/new", bindIgnErr(forms.NewFeishuHookForm{}), repo.FeishuHooksNewPost)
			m.Post("/wechatwork/new", bindIgnErr(forms.NewWechatWorkHookForm{}), repo.WechatworkHooksNewPost)
			m.Post("/packagist/new", bindIgnErr(forms.NewPackagistHookForm{}), repo.PackagistHooksNewPost)
		})

		m.Group("/auths", func() {
			m.Get("", admin.Authentications)
			m.Combo("/new").Get(admin.NewAuthSource).Post(bindIgnErr(forms.AuthenticationForm{}), admin.NewAuthSourcePost)
			m.Combo("/{authid}").Get(admin.EditAuthSource).
				Post(bindIgnErr(forms.AuthenticationForm{}), admin.EditAuthSourcePost)
			m.Post("/{authid}/delete", admin.DeleteAuthSource)
		})

		m.Group("/notices", func() {
			m.Get("", admin.Notices)
			m.Post("/delete", admin.DeleteNotices)
			m.Post("/empty", admin.EmptyNotices)
		})

		m.Group("/applications", func() {
			m.Get("", admin.Applications)
			m.Post("/oauth2", bindIgnErr(forms.EditOAuth2ApplicationForm{}), admin.ApplicationsPost)
			m.Group("/oauth2/{id}", func() {
				m.Combo("").Get(admin.EditApplication).Post(bindIgnErr(forms.EditOAuth2ApplicationForm{}), admin.EditApplicationPost)
				m.Post("/regenerate_secret", admin.ApplicationsRegenerateSecret)
				m.Post("/delete", admin.DeleteApplication)
			})
		}, func(ctx *context.Context) {
			if !setting.OAuth2.Enable {
				ctx.Error(http.StatusForbidden)
				return
			}
		})
	}, func(ctx *context.Context) {
		ctx.Data["EnableOAuth2"] = setting.OAuth2.Enable
		ctx.Data["EnablePackages"] = setting.Packages.Enabled
	}, adminReq)
	// ***** END: Admin *****

	m.Group("", func() {
		m.Get("/favicon.ico", func(ctx *context.Context) {
			ctx.SetServeHeaders(&context.ServeHeaderOptions{
				Filename: "favicon.png",
			})
			http.ServeFile(ctx.Resp, ctx.Req, path.Join(setting.StaticRootPath, "public/img/favicon.png"))
		})
		m.Group("/{username}", func() {
			m.Get(".png", func(ctx *context.Context) { ctx.Error(http.StatusNotFound) })
			m.Get(".keys", user.ShowSSHKeys)
			m.Get(".gpg", user.ShowGPGKeys)
			m.Get(".rss", feedEnabled, feed.ShowUserFeedRSS)
			m.Get(".atom", feedEnabled, feed.ShowUserFeedAtom)
			m.Get("", user.Profile)
		}, func(ctx *context.Context) {
			ctx.Data["EnableFeed"] = setting.EnableFeed
		}, context_service.UserAssignmentWeb())
		m.Get("/attachments/{uuid}", repo.GetAttachment)
	}, ignSignIn)

	m.Post("/{username}", reqSignIn, context_service.UserAssignmentWeb(), user.Action)

	reqRepoAdmin := context.RequireRepoAdmin()
	reqRepoCodeWriter := context.RequireRepoWriter(unit.TypeCode)
	canEnableEditor := context.CanEnableEditor()
	reqRepoCodeReader := context.RequireRepoReader(unit.TypeCode)
	reqRepoReleaseWriter := context.RequireRepoWriter(unit.TypeReleases)
	reqRepoReleaseReader := context.RequireRepoReader(unit.TypeReleases)
	reqRepoWikiWriter := context.RequireRepoWriter(unit.TypeWiki)
	reqRepoIssueWriter := context.RequireRepoWriter(unit.TypeIssues)
	reqRepoIssueReader := context.RequireRepoReader(unit.TypeIssues)
	reqRepoPullsReader := context.RequireRepoReader(unit.TypePullRequests)
	reqRepoIssuesOrPullsWriter := context.RequireRepoWriterOr(unit.TypeIssues, unit.TypePullRequests)
	reqRepoIssuesOrPullsReader := context.RequireRepoReaderOr(unit.TypeIssues, unit.TypePullRequests)
	reqRepoProjectsReader := context.RequireRepoReader(unit.TypeProjects)
	reqRepoProjectsWriter := context.RequireRepoWriter(unit.TypeProjects)

	reqPackageAccess := func(accessMode perm.AccessMode) func(ctx *context.Context) {
		return func(ctx *context.Context) {
			if ctx.Package.AccessMode < accessMode && !ctx.IsUserSiteAdmin() {
				ctx.NotFound("", nil)
			}
		}
	}

	// ***** START: Organization *****
	m.Group("/org", func() {
		m.Group("/{org}", func() {
			m.Get("/members", org.Members)
		}, context.OrgAssignment())
	}, ignSignIn)

	m.Group("/org", func() {
		m.Group("", func() {
			m.Get("/create", org.Create)
			m.Post("/create", bindIgnErr(forms.CreateOrgForm{}), org.CreatePost)
		})

		m.Group("/invite/{token}", func() {
			m.Get("", org.TeamInvite)
			m.Post("", org.TeamInvitePost)
		})

		m.Group("/{org}", func() {
			m.Get("/dashboard", user.Dashboard)
			m.Get("/dashboard/{team}", user.Dashboard)
			m.Get("/issues", user.Issues)
			m.Get("/issues/{team}", user.Issues)
			m.Get("/pulls", user.Pulls)
			m.Get("/pulls/{team}", user.Pulls)
			m.Get("/milestones", reqMilestonesDashboardPageEnabled, user.Milestones)
			m.Get("/milestones/{team}", reqMilestonesDashboardPageEnabled, user.Milestones)
			m.Post("/members/action/{action}", org.MembersAction)
			m.Get("/teams", org.Teams)
		}, context.OrgAssignment(true, false, true))

		m.Group("/{org}", func() {
			m.Get("/teams/{team}", org.TeamMembers)
			m.Get("/teams/{team}/repositories", org.TeamRepositories)
			m.Post("/teams/{team}/action/{action}", org.TeamsAction)
			m.Post("/teams/{team}/action/repo/{action}", org.TeamsRepoAction)
		}, context.OrgAssignment(true, false, true))

		m.Group("/{org}", func() {
			m.Get("/teams/new", org.NewTeam)
			m.Post("/teams/new", bindIgnErr(forms.CreateTeamForm{}), org.NewTeamPost)
			m.Get("/teams/-/search", org.SearchTeam)
			m.Get("/teams/{team}/edit", org.EditTeam)
			m.Post("/teams/{team}/edit", bindIgnErr(forms.CreateTeamForm{}), org.EditTeamPost)
			m.Post("/teams/{team}/delete", org.DeleteTeam)

			m.Group("/settings", func() {
				m.Combo("").Get(org.Settings).
					Post(bindIgnErr(forms.UpdateOrgSettingForm{}), org.SettingsPost)
				m.Post("/avatar", bindIgnErr(forms.AvatarForm{}), org.SettingsAvatar)
				m.Post("/avatar/delete", org.SettingsDeleteAvatar)
				m.Group("/applications", func() {
					m.Get("", org.Applications)
					m.Post("/oauth2", bindIgnErr(forms.EditOAuth2ApplicationForm{}), org.OAuthApplicationsPost)
					m.Group("/oauth2/{id}", func() {
						m.Combo("").Get(org.OAuth2ApplicationShow).Post(bindIgnErr(forms.EditOAuth2ApplicationForm{}), org.OAuth2ApplicationEdit)
						m.Post("/regenerate_secret", org.OAuthApplicationsRegenerateSecret)
						m.Post("/delete", org.DeleteOAuth2Application)
					})
				}, func(ctx *context.Context) {
					if !setting.OAuth2.Enable {
						ctx.Error(http.StatusForbidden)
						return
					}
				})

				m.Group("/hooks", func() {
					m.Get("", org.Webhooks)
					m.Post("/delete", org.DeleteWebhook)
					m.Get("/{type}/new", repo.WebhooksNew)
					m.Post("/gitea/new", bindIgnErr(forms.NewWebhookForm{}), repo.GiteaHooksNewPost)
					m.Post("/gogs/new", bindIgnErr(forms.NewGogshookForm{}), repo.GogsHooksNewPost)
					m.Post("/slack/new", bindIgnErr(forms.NewSlackHookForm{}), repo.SlackHooksNewPost)
					m.Post("/discord/new", bindIgnErr(forms.NewDiscordHookForm{}), repo.DiscordHooksNewPost)
					m.Post("/dingtalk/new", bindIgnErr(forms.NewDingtalkHookForm{}), repo.DingtalkHooksNewPost)
					m.Post("/telegram/new", bindIgnErr(forms.NewTelegramHookForm{}), repo.TelegramHooksNewPost)
					m.Post("/matrix/new", bindIgnErr(forms.NewMatrixHookForm{}), repo.MatrixHooksNewPost)
					m.Post("/msteams/new", bindIgnErr(forms.NewMSTeamsHookForm{}), repo.MSTeamsHooksNewPost)
					m.Post("/feishu/new", bindIgnErr(forms.NewFeishuHookForm{}), repo.FeishuHooksNewPost)
					m.Post("/wechatwork/new", bindIgnErr(forms.NewWechatWorkHookForm{}), repo.WechatworkHooksNewPost)
					m.Group("/{id}", func() {
						m.Get("", repo.WebHooksEdit)
						m.Post("/replay/{uuid}", repo.ReplayWebhook)
					})
					m.Post("/gitea/{id}", bindIgnErr(forms.NewWebhookForm{}), repo.GiteaHooksEditPost)
					m.Post("/gogs/{id}", bindIgnErr(forms.NewGogshookForm{}), repo.GogsHooksEditPost)
					m.Post("/slack/{id}", bindIgnErr(forms.NewSlackHookForm{}), repo.SlackHooksEditPost)
					m.Post("/discord/{id}", bindIgnErr(forms.NewDiscordHookForm{}), repo.DiscordHooksEditPost)
					m.Post("/dingtalk/{id}", bindIgnErr(forms.NewDingtalkHookForm{}), repo.DingtalkHooksEditPost)
					m.Post("/telegram/{id}", bindIgnErr(forms.NewTelegramHookForm{}), repo.TelegramHooksEditPost)
					m.Post("/matrix/{id}", bindIgnErr(forms.NewMatrixHookForm{}), repo.MatrixHooksEditPost)
					m.Post("/msteams/{id}", bindIgnErr(forms.NewMSTeamsHookForm{}), repo.MSTeamsHooksEditPost)
					m.Post("/feishu/{id}", bindIgnErr(forms.NewFeishuHookForm{}), repo.FeishuHooksEditPost)
					m.Post("/wechatwork/{id}", bindIgnErr(forms.NewWechatWorkHookForm{}), repo.WechatworkHooksEditPost)
				}, webhooksEnabled)

				m.Group("/labels", func() {
					m.Get("", org.RetrieveLabels, org.Labels)
					m.Post("/new", bindIgnErr(forms.CreateLabelForm{}), org.NewLabel)
					m.Post("/edit", bindIgnErr(forms.CreateLabelForm{}), org.UpdateLabel)
					m.Post("/delete", org.DeleteLabel)
					m.Post("/initialize", bindIgnErr(forms.InitializeLabelsForm{}), org.InitializeLabels)
				})

				m.Route("/delete", "GET,POST", org.SettingsDelete)

				m.Group("/packages", func() {
					m.Get("", org.Packages)
					m.Group("/rules", func() {
						m.Group("/add", func() {
							m.Get("", org.PackagesRuleAdd)
							m.Post("", bindIgnErr(forms.PackageCleanupRuleForm{}), org.PackagesRuleAddPost)
						})
						m.Group("/{id}", func() {
							m.Get("", org.PackagesRuleEdit)
							m.Post("", bindIgnErr(forms.PackageCleanupRuleForm{}), org.PackagesRuleEditPost)
							m.Get("/preview", org.PackagesRulePreview)
						})
					})
				}, packagesEnabled)
			}, func(ctx *context.Context) {
				ctx.Data["EnableOAuth2"] = setting.OAuth2.Enable
				ctx.Data["EnablePackages"] = setting.Packages.Enabled
			})
		}, context.OrgAssignment(true, true))
	}, reqSignIn)
	// ***** END: Organization *****

	// ***** START: Repository *****
	m.Group("/repo", func() {
		m.Get("/create", repo.Create)
		m.Post("/create", bindIgnErr(forms.CreateRepoForm{}), repo.CreatePost)
		m.Get("/migrate", repo.Migrate)
		m.Post("/migrate", bindIgnErr(forms.MigrateRepoForm{}), repo.MigratePost)
		m.Group("/fork", func() {
			m.Combo("/{repoid}").Get(repo.Fork).
				Post(bindIgnErr(forms.CreateRepoForm{}), repo.ForkPost)
		}, context.RepoIDAssignment(), context.UnitTypes(), reqRepoCodeReader)
		m.Get("/search", repo.SearchRepo)
	}, reqSignIn)

	m.Group("/{username}/-", func() {
		if setting.Packages.Enabled {
			m.Group("/packages", func() {
				m.Get("", user.ListPackages)
				m.Group("/{type}/{name}", func() {
					m.Get("", user.RedirectToLastVersion)
					m.Get("/versions", user.ListPackageVersions)
					m.Group("/{version}", func() {
						m.Get("", user.ViewPackageVersion)
						m.Get("/files/{fileid}", user.DownloadPackageFile)
						m.Group("/settings", func() {
							m.Get("", user.PackageSettings)
							m.Post("", bindIgnErr(forms.PackageSettingForm{}), user.PackageSettingsPost)
						}, reqPackageAccess(perm.AccessModeWrite))
					})
				})
			}, ignSignIn, context.PackageAssignment(), reqPackageAccess(perm.AccessModeRead))
		}
		m.Get("/code", user.CodeSearch)
	}, context_service.UserAssignmentWeb())

	// ***** Release Attachment Download without Signin
	m.Get("/{username}/{reponame}/releases/download/{vTag}/{fileName}", ignSignIn, context.RepoAssignment, repo.MustBeNotEmpty, repo.RedirectDownload)

	m.Group("/{username}/{reponame}", func() {
		m.Group("/settings", func() {
			m.Group("", func() {
				m.Combo("").Get(repo.Settings).
					Post(bindIgnErr(forms.RepoSettingForm{}), repo.SettingsPost)
			}, repo.SettingsCtxData)
			m.Post("/avatar", bindIgnErr(forms.AvatarForm{}), repo.SettingsAvatar)
			m.Post("/avatar/delete", repo.SettingsDeleteAvatar)

			m.Group("/collaboration", func() {
				m.Combo("").Get(repo.Collaboration).Post(repo.CollaborationPost)
				m.Post("/access_mode", repo.ChangeCollaborationAccessMode)
				m.Post("/delete", repo.DeleteCollaboration)
				m.Group("/team", func() {
					m.Post("", repo.AddTeamPost)
					m.Post("/delete", repo.DeleteTeam)
				})
			})

			m.Group("/branches", func() {
				m.Combo("").Get(repo.ProtectedBranch).Post(repo.ProtectedBranchPost)
				m.Combo("/*").Get(repo.SettingsProtectedBranch).
					Post(bindIgnErr(forms.ProtectBranchForm{}), context.RepoMustNotBeArchived(), repo.SettingsProtectedBranchPost)
			}, repo.MustBeNotEmpty)
			m.Post("/rename_branch", bindIgnErr(forms.RenameBranchForm{}), context.RepoMustNotBeArchived(), repo.RenameBranchPost)

			m.Group("/tags", func() {
				m.Get("", repo.Tags)
				m.Post("", bindIgnErr(forms.ProtectTagForm{}), context.RepoMustNotBeArchived(), repo.NewProtectedTagPost)
				m.Post("/delete", context.RepoMustNotBeArchived(), repo.DeleteProtectedTagPost)
				m.Get("/{id}", repo.EditProtectedTag)
				m.Post("/{id}", bindIgnErr(forms.ProtectTagForm{}), context.RepoMustNotBeArchived(), repo.EditProtectedTagPost)
			})

			m.Group("/hooks/git", func() {
				m.Get("", repo.GitHooks)
				m.Combo("/{name}").Get(repo.GitHooksEdit).
					Post(repo.GitHooksEditPost)
			}, context.GitHookService())

			m.Group("/hooks", func() {
				m.Get("", repo.Webhooks)
				m.Post("/delete", repo.DeleteWebhook)
				m.Get("/{type}/new", repo.WebhooksNew)
				m.Post("/gitea/new", bindIgnErr(forms.NewWebhookForm{}), repo.GiteaHooksNewPost)
				m.Post("/gogs/new", bindIgnErr(forms.NewGogshookForm{}), repo.GogsHooksNewPost)
				m.Post("/slack/new", bindIgnErr(forms.NewSlackHookForm{}), repo.SlackHooksNewPost)
				m.Post("/discord/new", bindIgnErr(forms.NewDiscordHookForm{}), repo.DiscordHooksNewPost)
				m.Post("/dingtalk/new", bindIgnErr(forms.NewDingtalkHookForm{}), repo.DingtalkHooksNewPost)
				m.Post("/telegram/new", bindIgnErr(forms.NewTelegramHookForm{}), repo.TelegramHooksNewPost)
				m.Post("/matrix/new", bindIgnErr(forms.NewMatrixHookForm{}), repo.MatrixHooksNewPost)
				m.Post("/msteams/new", bindIgnErr(forms.NewMSTeamsHookForm{}), repo.MSTeamsHooksNewPost)
				m.Post("/feishu/new", bindIgnErr(forms.NewFeishuHookForm{}), repo.FeishuHooksNewPost)
				m.Post("/wechatwork/new", bindIgnErr(forms.NewWechatWorkHookForm{}), repo.WechatworkHooksNewPost)
				m.Post("/packagist/new", bindIgnErr(forms.NewPackagistHookForm{}), repo.PackagistHooksNewPost)
				m.Group("/{id}", func() {
					m.Get("", repo.WebHooksEdit)
					m.Post("/test", repo.TestWebhook)
					m.Post("/replay/{uuid}", repo.ReplayWebhook)
				})
				m.Post("/gitea/{id}", bindIgnErr(forms.NewWebhookForm{}), repo.GiteaHooksEditPost)
				m.Post("/gogs/{id}", bindIgnErr(forms.NewGogshookForm{}), repo.GogsHooksEditPost)
				m.Post("/slack/{id}", bindIgnErr(forms.NewSlackHookForm{}), repo.SlackHooksEditPost)
				m.Post("/discord/{id}", bindIgnErr(forms.NewDiscordHookForm{}), repo.DiscordHooksEditPost)
				m.Post("/dingtalk/{id}", bindIgnErr(forms.NewDingtalkHookForm{}), repo.DingtalkHooksEditPost)
				m.Post("/telegram/{id}", bindIgnErr(forms.NewTelegramHookForm{}), repo.TelegramHooksEditPost)
				m.Post("/matrix/{id}", bindIgnErr(forms.NewMatrixHookForm{}), repo.MatrixHooksEditPost)
				m.Post("/msteams/{id}", bindIgnErr(forms.NewMSTeamsHookForm{}), repo.MSTeamsHooksEditPost)
				m.Post("/feishu/{id}", bindIgnErr(forms.NewFeishuHookForm{}), repo.FeishuHooksEditPost)
				m.Post("/wechatwork/{id}", bindIgnErr(forms.NewWechatWorkHookForm{}), repo.WechatworkHooksEditPost)
				m.Post("/packagist/{id}", bindIgnErr(forms.NewPackagistHookForm{}), repo.PackagistHooksEditPost)
			}, webhooksEnabled)

			m.Group("/keys", func() {
				m.Combo("").Get(repo.DeployKeys).
					Post(bindIgnErr(forms.AddKeyForm{}), repo.DeployKeysPost)
				m.Post("/delete", repo.DeleteDeployKey)
			})

			m.Group("/lfs", func() {
				m.Get("/", repo.LFSFiles)
				m.Get("/show/{oid}", repo.LFSFileGet)
				m.Post("/delete/{oid}", repo.LFSDelete)
				m.Get("/pointers", repo.LFSPointerFiles)
				m.Post("/pointers/associate", repo.LFSAutoAssociate)
				m.Get("/find", repo.LFSFileFind)
				m.Group("/locks", func() {
					m.Get("/", repo.LFSLocks)
					m.Post("/", repo.LFSLockFile)
					m.Post("/{lid}/unlock", repo.LFSUnlock)
				})
			})
		}, func(ctx *context.Context) {
			ctx.Data["PageIsSettings"] = true
			ctx.Data["LFSStartServer"] = setting.LFS.StartServer
		})
	}, reqSignIn, context.RepoAssignment, context.UnitTypes(), reqRepoAdmin, context.RepoRef())

	m.Post("/{username}/{reponame}/action/{action}", reqSignIn, context.RepoAssignment, context.UnitTypes(), repo.Action)

	// Grouping for those endpoints not requiring authentication
	m.Group("/{username}/{reponame}", func() {
		m.Group("/milestone", func() {
			m.Get("/{id}", repo.MilestoneIssuesAndPulls)
		}, reqRepoIssuesOrPullsReader, context.RepoRef())
		m.Get("/find/*", repo.FindFiles)
		m.Group("/tree-list", func() {
			m.Get("/branch/*", context.RepoRefByType(context.RepoRefBranch), repo.TreeList)
			m.Get("/tag/*", context.RepoRefByType(context.RepoRefTag), repo.TreeList)
			m.Get("/commit/*", context.RepoRefByType(context.RepoRefCommit), repo.TreeList)
		})
		m.Get("/compare", repo.MustBeNotEmpty, reqRepoCodeReader, repo.SetEditorconfigIfExists, ignSignIn, repo.SetDiffViewStyle, repo.SetWhitespaceBehavior, repo.CompareDiff)
		m.Combo("/compare/*", repo.MustBeNotEmpty, reqRepoCodeReader, repo.SetEditorconfigIfExists).
			Get(ignSignIn, repo.SetDiffViewStyle, repo.SetWhitespaceBehavior, repo.CompareDiff).
			Post(reqSignIn, context.RepoMustNotBeArchived(), reqRepoPullsReader, repo.MustAllowPulls, bindIgnErr(forms.CreateIssueForm{}), repo.SetWhitespaceBehavior, repo.CompareAndPullRequestPost)
		m.Group("/{type:issues|pulls}", func() {
			m.Group("/{index}", func() {
				m.Get("/info", repo.GetIssueInfo)
			})
		})
	}, context.RepoAssignment, context.UnitTypes())

	// Grouping for those endpoints that do require authentication
	m.Group("/{username}/{reponame}", func() {
		m.Group("/issues", func() {
			m.Group("/new", func() {
				m.Combo("").Get(context.RepoRef(), repo.NewIssue).
					Post(bindIgnErr(forms.CreateIssueForm{}), repo.NewIssuePost)
				m.Get("/choose", context.RepoRef(), repo.NewIssueChooseTemplate)
			})
			m.Get("/search", repo.ListIssues)
		}, context.RepoMustNotBeArchived(), reqRepoIssueReader)
		// FIXME: should use different URLs but mostly same logic for comments of issue and pull request.
		// So they can apply their own enable/disable logic on routers.
		m.Group("/{type:issues|pulls}", func() {
			m.Group("/{index}", func() {
				m.Post("/title", repo.UpdateIssueTitle)
				m.Post("/content", repo.UpdateIssueContent)
				m.Post("/deadline", bindIgnErr(structs.EditDeadlineOption{}), repo.UpdateIssueDeadline)
				m.Post("/watch", repo.IssueWatch)
				m.Post("/ref", repo.UpdateIssueRef)
				m.Post("/viewed-files", repo.UpdateViewedFiles)
				m.Group("/dependency", func() {
					m.Post("/add", repo.AddDependency)
					m.Post("/delete", repo.RemoveDependency)
				})
				m.Combo("/comments").Post(repo.MustAllowUserComment, bindIgnErr(forms.CreateCommentForm{}), repo.NewComment)
				m.Group("/times", func() {
					m.Post("/add", bindIgnErr(forms.AddTimeManuallyForm{}), repo.AddTimeManually)
					m.Post("/{timeid}/delete", repo.DeleteTime)
					m.Group("/stopwatch", func() {
						m.Post("/toggle", repo.IssueStopwatch)
						m.Post("/cancel", repo.CancelStopwatch)
					})
				})
				m.Post("/reactions/{action}", bindIgnErr(forms.ReactionForm{}), repo.ChangeIssueReaction)
				m.Post("/lock", reqRepoIssueWriter, bindIgnErr(forms.IssueLockForm{}), repo.LockIssue)
				m.Post("/unlock", reqRepoIssueWriter, repo.UnlockIssue)
				m.Post("/delete", reqRepoAdmin, repo.DeleteIssue)
			}, context.RepoMustNotBeArchived())
			m.Group("/{index}", func() {
				m.Get("/attachments", repo.GetIssueAttachments)
				m.Get("/attachments/{uuid}", repo.GetAttachment)
			})
			m.Group("/{index}", func() {
				m.Post("/content-history/soft-delete", repo.SoftDeleteContentHistory)
			})

			m.Post("/labels", reqRepoIssuesOrPullsWriter, repo.UpdateIssueLabel)
			m.Post("/milestone", reqRepoIssuesOrPullsWriter, repo.UpdateIssueMilestone)
			m.Post("/projects", reqRepoIssuesOrPullsWriter, reqRepoProjectsReader, repo.UpdateIssueProject)
			m.Post("/assignee", reqRepoIssuesOrPullsWriter, repo.UpdateIssueAssignee)
			m.Post("/request_review", reqRepoIssuesOrPullsReader, repo.UpdatePullReviewRequest)
			m.Post("/dismiss_review", reqRepoAdmin, bindIgnErr(forms.DismissReviewForm{}), repo.DismissReview)
			m.Post("/status", reqRepoIssuesOrPullsWriter, repo.UpdateIssueStatus)
			m.Post("/resolve_conversation", reqRepoIssuesOrPullsReader, repo.UpdateResolveConversation)
			m.Post("/attachments", repo.UploadIssueAttachment)
			m.Post("/attachments/remove", repo.DeleteAttachment)
		}, context.RepoMustNotBeArchived())
		m.Group("/comments/{id}", func() {
			m.Post("", repo.UpdateCommentContent)
			m.Post("/delete", repo.DeleteComment)
			m.Post("/reactions/{action}", bindIgnErr(forms.ReactionForm{}), repo.ChangeCommentReaction)
		}, context.RepoMustNotBeArchived())
		m.Group("/comments/{id}", func() {
			m.Get("/attachments", repo.GetCommentAttachments)
		})
		m.Post("/markdown", bindIgnErr(structs.MarkdownOption{}), misc.Markdown)
		m.Group("/labels", func() {
			m.Post("/new", bindIgnErr(forms.CreateLabelForm{}), repo.NewLabel)
			m.Post("/edit", bindIgnErr(forms.CreateLabelForm{}), repo.UpdateLabel)
			m.Post("/delete", repo.DeleteLabel)
			m.Post("/initialize", bindIgnErr(forms.InitializeLabelsForm{}), repo.InitializeLabels)
		}, context.RepoMustNotBeArchived(), reqRepoIssuesOrPullsWriter, context.RepoRef())
		m.Group("/milestones", func() {
			m.Combo("/new").Get(repo.NewMilestone).
				Post(bindIgnErr(forms.CreateMilestoneForm{}), repo.NewMilestonePost)
			m.Get("/{id}/edit", repo.EditMilestone)
			m.Post("/{id}/edit", bindIgnErr(forms.CreateMilestoneForm{}), repo.EditMilestonePost)
			m.Post("/{id}/{action}", repo.ChangeMilestoneStatus)
			m.Post("/delete", repo.DeleteMilestone)
		}, context.RepoMustNotBeArchived(), reqRepoIssuesOrPullsWriter, context.RepoRef())
		m.Group("/pull", func() {
			m.Post("/{index}/target_branch", repo.UpdatePullRequestTarget)
		}, context.RepoMustNotBeArchived())

		m.Group("", func() {
			m.Group("", func() {
				m.Combo("/_edit/*").Get(repo.EditFile).
					Post(bindIgnErr(forms.EditRepoFileForm{}), repo.EditFilePost)
				m.Combo("/_new/*").Get(repo.NewFile).
					Post(bindIgnErr(forms.EditRepoFileForm{}), repo.NewFilePost)
				m.Post("/_preview/*", bindIgnErr(forms.EditPreviewDiffForm{}), repo.DiffPreviewPost)
				m.Combo("/_delete/*").Get(repo.DeleteFile).
					Post(bindIgnErr(forms.DeleteRepoFileForm{}), repo.DeleteFilePost)
				m.Combo("/_upload/*", repo.MustBeAbleToUpload).
					Get(repo.UploadFile).
					Post(bindIgnErr(forms.UploadRepoFileForm{}), repo.UploadFilePost)
				m.Combo("/_diffpatch/*").Get(repo.NewDiffPatch).
					Post(bindIgnErr(forms.EditRepoFileForm{}), repo.NewDiffPatchPost)
				m.Combo("/_cherrypick/{sha:([a-f0-9]{7,40})}/*").Get(repo.CherryPick).
					Post(bindIgnErr(forms.CherryPickForm{}), repo.CherryPickPost)
			}, repo.MustBeEditable)
			m.Group("", func() {
				m.Post("/upload-file", repo.UploadFileToServer)
				m.Post("/upload-remove", bindIgnErr(forms.RemoveUploadFileForm{}), repo.RemoveUploadFileFromServer)
			}, repo.MustBeEditable, repo.MustBeAbleToUpload)
		}, context.RepoRef(), canEnableEditor, context.RepoMustNotBeArchived(), repo.MustBeNotEmpty)

		m.Group("/branches", func() {
			m.Group("/_new", func() {
				m.Post("/branch/*", context.RepoRefByType(context.RepoRefBranch), repo.CreateBranch)
				m.Post("/tag/*", context.RepoRefByType(context.RepoRefTag), repo.CreateBranch)
				m.Post("/commit/*", context.RepoRefByType(context.RepoRefCommit), repo.CreateBranch)
			}, bindIgnErr(forms.NewBranchForm{}))
			m.Post("/delete", repo.DeleteBranchPost)
			m.Post("/restore", repo.RestoreBranchPost)
		}, context.RepoMustNotBeArchived(), reqRepoCodeWriter, repo.MustBeNotEmpty)
	}, reqSignIn, context.RepoAssignment, context.UnitTypes())

	// Releases
	m.Group("/{username}/{reponame}", func() {
		m.Get("/tags", repo.TagsList, repo.MustBeNotEmpty,
			reqRepoCodeReader, context.RepoRefByType(context.RepoRefTag))
		m.Group("/releases", func() {
			m.Get("/", repo.Releases)
			m.Get("/tag/*", repo.SingleRelease)
			m.Get("/latest", repo.LatestRelease)
		}, repo.MustBeNotEmpty, reqRepoReleaseReader, context.RepoRefByType(context.RepoRefTag, true))
		m.Get("/releases/attachments/{uuid}", repo.GetAttachment, repo.MustBeNotEmpty, reqRepoReleaseReader)
		m.Group("/releases", func() {
			m.Get("/new", repo.NewRelease)
			m.Post("/new", bindIgnErr(forms.NewReleaseForm{}), repo.NewReleasePost)
			m.Post("/delete", repo.DeleteRelease)
			m.Post("/attachments", repo.UploadReleaseAttachment)
			m.Post("/attachments/remove", repo.DeleteAttachment)
		}, reqSignIn, repo.MustBeNotEmpty, context.RepoMustNotBeArchived(), reqRepoReleaseWriter, context.RepoRef())
		m.Post("/tags/delete", repo.DeleteTag, reqSignIn,
			repo.MustBeNotEmpty, context.RepoMustNotBeArchived(), reqRepoCodeWriter, context.RepoRef())
		m.Group("/releases", func() {
			m.Get("/edit/*", repo.EditRelease)
			m.Post("/edit/*", bindIgnErr(forms.EditReleaseForm{}), repo.EditReleasePost)
		}, reqSignIn, repo.MustBeNotEmpty, context.RepoMustNotBeArchived(), reqRepoReleaseWriter, func(ctx *context.Context) {
			var err error
			ctx.Repo.Commit, err = ctx.Repo.GitRepo.GetBranchCommit(ctx.Repo.Repository.DefaultBranch)
			if err != nil {
				ctx.ServerError("GetBranchCommit", err)
				return
			}
			ctx.Repo.CommitsCount, err = ctx.Repo.GetCommitsCount()
			if err != nil {
				ctx.ServerError("GetCommitsCount", err)
				return
			}
			ctx.Data["CommitsCount"] = ctx.Repo.CommitsCount
			ctx.Repo.GitRepo.LastCommitCache = git.NewLastCommitCache(ctx.Repo.CommitsCount, ctx.Repo.Repository.FullName(), ctx.Repo.GitRepo, cache.GetCache())
		})
	}, ignSignIn, context.RepoAssignment, context.UnitTypes(), reqRepoReleaseReader)

	// to maintain compatibility with old attachments
	m.Group("/{username}/{reponame}", func() {
		m.Get("/attachments/{uuid}", repo.GetAttachment)
	}, ignSignIn, context.RepoAssignment, context.UnitTypes())

	m.Group("/{username}/{reponame}", func() {
		m.Post("/topics", repo.TopicsPost)
	}, context.RepoAssignment, context.RepoMustNotBeArchived(), reqRepoAdmin)

	m.Group("/{username}/{reponame}", func() {
		m.Group("", func() {
			m.Get("/{type:issues|pulls}", repo.Issues)
			m.Get("/{type:issues|pulls}/{index}", repo.ViewIssue)
			m.Group("/{type:issues|pulls}/{index}/content-history", func() {
				m.Get("/overview", repo.GetContentHistoryOverview)
				m.Get("/list", repo.GetContentHistoryList)
				m.Get("/detail", repo.GetContentHistoryDetail)
			})
			m.Get("/labels", reqRepoIssuesOrPullsReader, repo.RetrieveLabels, repo.Labels)
			m.Get("/milestones", reqRepoIssuesOrPullsReader, repo.Milestones)
		}, context.RepoRef())

		if setting.Packages.Enabled {
			m.Get("/packages", repo.Packages)
		}

		m.Group("/projects", func() {
			m.Get("", repo.Projects)
			m.Get("/{id}", repo.ViewProject)
			m.Group("", func() {
				m.Get("/new", repo.NewProject)
				m.Post("/new", bindIgnErr(forms.CreateProjectForm{}), repo.NewProjectPost)
				m.Group("/{id}", func() {
					m.Post("", bindIgnErr(forms.EditProjectBoardForm{}), repo.AddBoardToProjectPost)
					m.Post("/delete", repo.DeleteProject)

					m.Get("/edit", repo.EditProject)
					m.Post("/edit", bindIgnErr(forms.CreateProjectForm{}), repo.EditProjectPost)
					m.Post("/{action:open|close}", repo.ChangeProjectStatus)

					m.Group("/{boardID}", func() {
						m.Put("", bindIgnErr(forms.EditProjectBoardForm{}), repo.EditProjectBoard)
						m.Delete("", repo.DeleteProjectBoard)
						m.Post("/default", repo.SetDefaultProjectBoard)

						m.Post("/move", repo.MoveIssues)
					})
				})
			}, reqRepoProjectsWriter, context.RepoMustNotBeArchived())
		}, reqRepoProjectsReader, repo.MustEnableProjects)

		m.Group("/wiki", func() {
			m.Combo("/").
				Get(repo.Wiki).
				Post(context.RepoMustNotBeArchived(),
					reqSignIn,
					reqRepoWikiWriter,
					bindIgnErr(forms.NewWikiForm{}),
					repo.WikiPost)
			m.Combo("/*").
				Get(repo.Wiki).
				Post(context.RepoMustNotBeArchived(),
					reqSignIn,
					reqRepoWikiWriter,
					bindIgnErr(forms.NewWikiForm{}),
					repo.WikiPost)
			m.Get("/commit/{sha:[a-f0-9]{7,40}}", repo.SetEditorconfigIfExists, repo.SetDiffViewStyle, repo.SetWhitespaceBehavior, repo.Diff)
			m.Get("/commit/{sha:[a-f0-9]{7,40}}.{ext:patch|diff}", repo.RawDiff)
		}, repo.MustEnableWiki, func(ctx *context.Context) {
			ctx.Data["PageIsWiki"] = true
			ctx.Data["CloneButtonOriginLink"] = ctx.Repo.Repository.WikiCloneLink()
		})

		m.Group("/wiki", func() {
			m.Get("/raw/*", repo.WikiRaw)
		}, repo.MustEnableWiki)

		m.Group("/activity", func() {
			m.Get("", repo.Activity)
			m.Get("/{period}", repo.Activity)
		}, context.RepoRef(), repo.MustBeNotEmpty, context.RequireRepoReaderOr(unit.TypePullRequests, unit.TypeIssues, unit.TypeReleases))

		m.Group("/activity_author_data", func() {
			m.Get("", repo.ActivityAuthors)
			m.Get("/{period}", repo.ActivityAuthors)
		}, context.RepoRef(), repo.MustBeNotEmpty, context.RequireRepoReaderOr(unit.TypeCode))

		m.Group("/archive", func() {
			m.Get("/*", repo.Download)
			m.Post("/*", repo.InitiateDownload)
		}, repo.MustBeNotEmpty, dlSourceEnabled, reqRepoCodeReader)

		m.Group("/branches", func() {
			m.Get("", repo.Branches)
		}, repo.MustBeNotEmpty, context.RepoRef(), reqRepoCodeReader)

		m.Group("/blob_excerpt", func() {
			m.Get("/{sha}", repo.SetEditorconfigIfExists, repo.SetDiffViewStyle, repo.ExcerptBlob)
		}, func(ctx *context.Context) (cancel gocontext.CancelFunc) {
			if ctx.FormBool("wiki") {
				ctx.Data["PageIsWiki"] = true
				repo.MustEnableWiki(ctx)
				return
			}

			reqRepoCodeReader(ctx)
			if ctx.Written() {
				return
			}
			cancel = context.RepoRef()(ctx)
			if ctx.Written() {
				return
			}

			repo.MustBeNotEmpty(ctx)
			return cancel
		})

		m.Group("/pulls/{index}", func() {
			m.Get(".diff", repo.DownloadPullDiff)
			m.Get(".patch", repo.DownloadPullPatch)
			m.Get("/commits", context.RepoRef(), repo.ViewPullCommits)
			m.Post("/merge", context.RepoMustNotBeArchived(), bindIgnErr(forms.MergePullRequestForm{}), repo.MergePullRequest)
			m.Post("/cancel_auto_merge", context.RepoMustNotBeArchived(), repo.CancelAutoMergePullRequest)
			m.Post("/update", repo.UpdatePullRequest)
			m.Post("/set_allow_maintainer_edit", bindIgnErr(forms.UpdateAllowEditsForm{}), repo.SetAllowEdits)
			m.Post("/cleanup", context.RepoMustNotBeArchived(), context.RepoRef(), repo.CleanUpPullRequest)
			m.Group("/files", func() {
				m.Get("", context.RepoRef(), repo.SetEditorconfigIfExists, repo.SetDiffViewStyle, repo.SetWhitespaceBehavior, repo.ViewPullFiles)
				m.Group("/reviews", func() {
					m.Get("/new_comment", repo.RenderNewCodeCommentForm)
					m.Post("/comments", bindIgnErr(forms.CodeCommentForm{}), repo.CreateCodeComment)
					m.Post("/submit", bindIgnErr(forms.SubmitReviewForm{}), repo.SubmitReview)
				}, context.RepoMustNotBeArchived())
			})
		}, repo.MustAllowPulls)

		m.Group("/media", func() {
			m.Get("/branch/*", context.RepoRefByType(context.RepoRefBranch), repo.SingleDownloadOrLFS)
			m.Get("/tag/*", context.RepoRefByType(context.RepoRefTag), repo.SingleDownloadOrLFS)
			m.Get("/commit/*", context.RepoRefByType(context.RepoRefCommit), repo.SingleDownloadOrLFS)
			m.Get("/blob/{sha}", context.RepoRefByType(context.RepoRefBlob), repo.DownloadByIDOrLFS)
			// "/*" route is deprecated, and kept for backward compatibility
			m.Get("/*", context.RepoRefByType(context.RepoRefLegacy), repo.SingleDownloadOrLFS)
		}, repo.MustBeNotEmpty, reqRepoCodeReader)

		m.Group("/raw", func() {
			m.Get("/branch/*", context.RepoRefByType(context.RepoRefBranch), repo.SingleDownload)
			m.Get("/tag/*", context.RepoRefByType(context.RepoRefTag), repo.SingleDownload)
			m.Get("/commit/*", context.RepoRefByType(context.RepoRefCommit), repo.SingleDownload)
			m.Get("/blob/{sha}", context.RepoRefByType(context.RepoRefBlob), repo.DownloadByID)
			// "/*" route is deprecated, and kept for backward compatibility
			m.Get("/*", context.RepoRefByType(context.RepoRefLegacy), repo.SingleDownload)
		}, repo.MustBeNotEmpty, reqRepoCodeReader)

		m.Group("/render", func() {
			m.Get("/branch/*", context.RepoRefByType(context.RepoRefBranch), repo.RenderFile)
			m.Get("/tag/*", context.RepoRefByType(context.RepoRefTag), repo.RenderFile)
			m.Get("/commit/*", context.RepoRefByType(context.RepoRefCommit), repo.RenderFile)
			m.Get("/blob/{sha}", context.RepoRefByType(context.RepoRefBlob), repo.RenderFile)
		}, repo.MustBeNotEmpty, reqRepoCodeReader)

		m.Group("/commits", func() {
			m.Get("/branch/*", context.RepoRefByType(context.RepoRefBranch), repo.RefCommits)
			m.Get("/tag/*", context.RepoRefByType(context.RepoRefTag), repo.RefCommits)
			m.Get("/commit/*", context.RepoRefByType(context.RepoRefCommit), repo.RefCommits)
			// "/*" route is deprecated, and kept for backward compatibility
			m.Get("/*", context.RepoRefByType(context.RepoRefLegacy), repo.RefCommits)
		}, repo.MustBeNotEmpty, reqRepoCodeReader)

		m.Group("/blame", func() {
			m.Get("/branch/*", context.RepoRefByType(context.RepoRefBranch), repo.RefBlame)
			m.Get("/tag/*", context.RepoRefByType(context.RepoRefTag), repo.RefBlame)
			m.Get("/commit/*", context.RepoRefByType(context.RepoRefCommit), repo.RefBlame)
		}, repo.MustBeNotEmpty, reqRepoCodeReader)

		m.Group("", func() {
			m.Get("/graph", repo.Graph)
			m.Get("/commit/{sha:([a-f0-9]{7,40})$}", repo.SetEditorconfigIfExists, repo.SetDiffViewStyle, repo.SetWhitespaceBehavior, repo.Diff)
			m.Get("/cherry-pick/{sha:([a-f0-9]{7,40})$}", repo.SetEditorconfigIfExists, repo.CherryPick)
		}, repo.MustBeNotEmpty, context.RepoRef(), reqRepoCodeReader)

		m.Group("/src", func() {
			m.Get("/branch/*", context.RepoRefByType(context.RepoRefBranch), repo.Home)
			m.Get("/tag/*", context.RepoRefByType(context.RepoRefTag), repo.Home)
			m.Get("/commit/*", context.RepoRefByType(context.RepoRefCommit), repo.Home)
			// "/*" route is deprecated, and kept for backward compatibility
			m.Get("/*", context.RepoRefByType(context.RepoRefLegacy), repo.Home)
		}, repo.SetEditorconfigIfExists)

		m.Group("", func() {
			m.Get("/forks", repo.Forks)
		}, context.RepoRef(), reqRepoCodeReader)
		m.Get("/commit/{sha:([a-f0-9]{7,40})}.{ext:patch|diff}",
			repo.MustBeNotEmpty, reqRepoCodeReader, repo.RawDiff)
	}, ignSignIn, context.RepoAssignment, context.UnitTypes())

	m.Post("/{username}/{reponame}/lastcommit/*", ignSignInAndCsrf, context.RepoAssignment, context.UnitTypes(), context.RepoRefByType(context.RepoRefCommit), reqRepoCodeReader, repo.LastCommit)

	m.Group("/{username}/{reponame}", func() {
		m.Get("/stars", repo.Stars)
		m.Get("/watchers", repo.Watchers)
		m.Get("/search", reqRepoCodeReader, repo.Search)
	}, ignSignIn, context.RepoAssignment, context.RepoRef(), context.UnitTypes())

	m.Group("/{username}", func() {
		m.Group("/{reponame}", func() {
			m.Get("", repo.SetEditorconfigIfExists, repo.Home)
		}, ignSignIn, context.RepoAssignment, context.RepoRef(), context.UnitTypes())

		m.Group("/{reponame}", func() {
			m.Group("/info/lfs", func() {
				m.Post("/objects/batch", lfs.CheckAcceptMediaType, lfs.BatchHandler)
				m.Put("/objects/{oid}/{size}", lfs.UploadHandler)
				m.Get("/objects/{oid}/{filename}", lfs.DownloadHandler)
				m.Get("/objects/{oid}", lfs.DownloadHandler)
				m.Post("/verify", lfs.CheckAcceptMediaType, lfs.VerifyHandler)
				m.Group("/locks", func() {
					m.Get("/", lfs.GetListLockHandler)
					m.Post("/", lfs.PostLockHandler)
					m.Post("/verify", lfs.VerifyLockHandler)
					m.Post("/{lid}/unlock", lfs.UnLockHandler)
				}, lfs.CheckAcceptMediaType)
				m.Any("/*", func(ctx *context.Context) {
					ctx.NotFound("", nil)
				})
			}, ignSignInAndCsrf, lfsServerEnabled)

			m.Group("", func() {
				m.PostOptions("/git-upload-pack", repo.ServiceUploadPack)
				m.PostOptions("/git-receive-pack", repo.ServiceReceivePack)
				m.GetOptions("/info/refs", repo.GetInfoRefs)
				m.GetOptions("/HEAD", repo.GetTextFile("HEAD"))
				m.GetOptions("/objects/info/alternates", repo.GetTextFile("objects/info/alternates"))
				m.GetOptions("/objects/info/http-alternates", repo.GetTextFile("objects/info/http-alternates"))
				m.GetOptions("/objects/info/packs", repo.GetInfoPacks)
				m.GetOptions("/objects/info/{file:[^/]*}", repo.GetTextFile(""))
				m.GetOptions("/objects/{head:[0-9a-f]{2}}/{hash:[0-9a-f]{38}}", repo.GetLooseObject)
				m.GetOptions("/objects/pack/pack-{file:[0-9a-f]{40}}.pack", repo.GetPackFile)
				m.GetOptions("/objects/pack/pack-{file:[0-9a-f]{40}}.idx", repo.GetIdxFile)
			}, ignSignInAndCsrf, context_service.UserAssignmentWeb())
		})
	})
	// ***** END: Repository *****

	m.Group("/notifications", func() {
		m.Get("", user.Notifications)
		m.Get("/subscriptions", user.NotificationSubscriptions)
		m.Get("/watching", user.NotificationWatching)
		m.Post("/status", user.NotificationStatusPost)
		m.Post("/purge", user.NotificationPurgePost)
		m.Get("/new", user.NewAvailable)
	}, reqSignIn)

	if setting.API.EnableSwagger {
		m.Get("/swagger.v1.json", SwaggerV1Json)
	}
	m.NotFound(func(w http.ResponseWriter, req *http.Request) {
		ctx := context.GetContext(req)
		ctx.NotFound("", nil)
	})
}<|MERGE_RESOLUTION|>--- conflicted
+++ resolved
@@ -303,15 +303,16 @@
 		}
 	}
 
-<<<<<<< HEAD
+	packagesEnabled := func(ctx *context.Context) {
+		if !setting.Packages.Enabled {
+			ctx.Error(http.StatusForbidden)
+			return
+		}
+	}
+
 	feedEnabled := func(ctx *context.Context) {
 		if !setting.EnableFeed {
 			ctx.Error(http.StatusNotFound)
-=======
-	packagesEnabled := func(ctx *context.Context) {
-		if !setting.Packages.Enabled {
-			ctx.Error(http.StatusForbidden)
->>>>>>> 9380bb6d
 			return
 		}
 	}
