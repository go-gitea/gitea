// Copyright 2017 The Gitea Authors. All rights reserved.
// SPDX-License-Identifier: MIT

package web

import (
	"net/http"
	"strings"

	auth_model "code.gitea.io/gitea/models/auth"
	"code.gitea.io/gitea/models/db"
	"code.gitea.io/gitea/models/perm"
	"code.gitea.io/gitea/models/unit"
	"code.gitea.io/gitea/modules/git"
	"code.gitea.io/gitea/modules/log"
	"code.gitea.io/gitea/modules/metrics"
	"code.gitea.io/gitea/modules/public"
	"code.gitea.io/gitea/modules/setting"
	"code.gitea.io/gitea/modules/storage"
	"code.gitea.io/gitea/modules/structs"
	"code.gitea.io/gitea/modules/templates"
	"code.gitea.io/gitea/modules/validation"
	"code.gitea.io/gitea/modules/web"
	"code.gitea.io/gitea/modules/web/middleware"
	"code.gitea.io/gitea/modules/web/routing"
	"code.gitea.io/gitea/routers/common"
	"code.gitea.io/gitea/routers/web/admin"
	"code.gitea.io/gitea/routers/web/auth"
	"code.gitea.io/gitea/routers/web/devtest"
	"code.gitea.io/gitea/routers/web/events"
	"code.gitea.io/gitea/routers/web/explore"
	"code.gitea.io/gitea/routers/web/feed"
	"code.gitea.io/gitea/routers/web/healthcheck"
	"code.gitea.io/gitea/routers/web/misc"
	"code.gitea.io/gitea/routers/web/org"
	org_setting "code.gitea.io/gitea/routers/web/org/setting"
	"code.gitea.io/gitea/routers/web/projects"
	"code.gitea.io/gitea/routers/web/repo"
	"code.gitea.io/gitea/routers/web/repo/actions"
	repo_setting "code.gitea.io/gitea/routers/web/repo/setting"
	shared_actions "code.gitea.io/gitea/routers/web/shared/actions"
	"code.gitea.io/gitea/routers/web/shared/project"
	"code.gitea.io/gitea/routers/web/user"
	user_setting "code.gitea.io/gitea/routers/web/user/setting"
	"code.gitea.io/gitea/routers/web/user/setting/security"
	auth_service "code.gitea.io/gitea/services/auth"
	"code.gitea.io/gitea/services/context"
	"code.gitea.io/gitea/services/forms"

	_ "code.gitea.io/gitea/modules/session" // to registers all internal adapters

	"gitea.com/go-chi/captcha"
	chi_middleware "github.com/go-chi/chi/v5/middleware"
	"github.com/go-chi/cors"
	"github.com/klauspost/compress/gzhttp"
	"github.com/prometheus/client_golang/prometheus"
)

var GzipMinSize = 1400 // min size to compress for the body size of response

// optionsCorsHandler return a http handler which sets CORS options if enabled by config, it blocks non-CORS OPTIONS requests.
func optionsCorsHandler() func(next http.Handler) http.Handler {
	var corsHandler func(next http.Handler) http.Handler
	if setting.CORSConfig.Enabled {
		corsHandler = cors.Handler(cors.Options{
			AllowedOrigins:   setting.CORSConfig.AllowDomain,
			AllowedMethods:   setting.CORSConfig.Methods,
			AllowCredentials: setting.CORSConfig.AllowCredentials,
			AllowedHeaders:   setting.CORSConfig.Headers,
			MaxAge:           int(setting.CORSConfig.MaxAge.Seconds()),
		})
	}

	return func(next http.Handler) http.Handler {
		return http.HandlerFunc(func(w http.ResponseWriter, r *http.Request) {
			if r.Method == http.MethodOptions {
				if corsHandler != nil && r.Header.Get("Access-Control-Request-Method") != "" {
					corsHandler(next).ServeHTTP(w, r)
				} else {
					// it should explicitly deny OPTIONS requests if CORS handler is not executed, to avoid the next GET/POST handler being incorrectly called by the OPTIONS request
					w.WriteHeader(http.StatusMethodNotAllowed)
				}
				return
			}
			// for non-OPTIONS requests, call the CORS handler to add some related headers like "Vary"
			if corsHandler != nil {
				corsHandler(next).ServeHTTP(w, r)
			} else {
				next.ServeHTTP(w, r)
			}
		})
	}
}

// The OAuth2 plugin is expected to be executed first, as it must ignore the user id stored
// in the session (if there is a user id stored in session other plugins might return the user
// object for that id).
//
// The Session plugin is expected to be executed second, in order to skip authentication
// for users that have already signed in.
func buildAuthGroup() *auth_service.Group {
	group := auth_service.NewGroup()
	group.Add(&auth_service.OAuth2{}) // FIXME: this should be removed and only applied in download and oauth related routers
	group.Add(&auth_service.Basic{})  // FIXME: this should be removed and only applied in download and git/lfs routers

	if setting.Service.EnableReverseProxyAuth {
		group.Add(&auth_service.ReverseProxy{}) // reverse-proxy should before Session, otherwise the header will be ignored if user has login
	}
	group.Add(&auth_service.Session{})

	if setting.IsWindows && auth_model.IsSSPIEnabled(db.DefaultContext) {
		group.Add(&auth_service.SSPI{}) // it MUST be the last, see the comment of SSPI
	}

	return group
}

func webAuth(authMethod auth_service.Method) func(*context.Context) {
	return func(ctx *context.Context) {
		ar, err := common.AuthShared(ctx.Base, ctx.Session, authMethod)
		if err != nil {
			log.Error("Failed to verify user: %v", err)
			ctx.HTTPError(http.StatusUnauthorized, "Failed to authenticate user")
			return
		}
		ctx.Doer = ar.Doer
		ctx.IsSigned = ar.Doer != nil
		ctx.IsBasicAuth = ar.IsBasicAuth
		if ctx.Doer == nil {
			// ensure the session uid is deleted
			_ = ctx.Session.Delete("uid")
		}

		ctx.Csrf.PrepareForSessionUser(ctx)
	}
}

// verifyAuthWithOptions checks authentication according to options
func verifyAuthWithOptions(options *common.VerifyOptions) func(ctx *context.Context) {
	return func(ctx *context.Context) {
		// Check prohibit login users.
		if ctx.IsSigned {
			if !ctx.Doer.IsActive && setting.Service.RegisterEmailConfirm {
				ctx.Data["Title"] = ctx.Tr("auth.active_your_account")
				ctx.HTML(http.StatusOK, "user/auth/activate")
				return
			}
			if !ctx.Doer.IsActive || ctx.Doer.ProhibitLogin {
				log.Info("Failed authentication attempt for %s from %s", ctx.Doer.Name, ctx.RemoteAddr())
				ctx.Data["Title"] = ctx.Tr("auth.prohibit_login")
				ctx.HTML(http.StatusOK, "user/auth/prohibit_login")
				return
			}

			if ctx.Doer.MustChangePassword {
				if ctx.Req.URL.Path != "/user/settings/change_password" {
					if strings.HasPrefix(ctx.Req.UserAgent(), "git") {
						ctx.HTTPError(http.StatusUnauthorized, ctx.Locale.TrString("auth.must_change_password"))
						return
					}
					ctx.Data["Title"] = ctx.Tr("auth.must_change_password")
					ctx.Data["ChangePasscodeLink"] = setting.AppSubURL + "/user/change_password"
					if ctx.Req.URL.Path != "/user/events" {
						middleware.SetRedirectToCookie(ctx.Resp, setting.AppSubURL+ctx.Req.URL.RequestURI())
					}
					ctx.Redirect(setting.AppSubURL + "/user/settings/change_password")
					return
				}
			} else if ctx.Req.URL.Path == "/user/settings/change_password" {
				// make sure that the form cannot be accessed by users who don't need this
				ctx.Redirect(setting.AppSubURL + "/")
				return
			}
		}

		// Redirect to dashboard (or alternate location) if user tries to visit any non-login page.
		if options.SignOutRequired && ctx.IsSigned && ctx.Req.URL.RequestURI() != "/" {
			ctx.RedirectToCurrentSite(ctx.FormString("redirect_to"))
			return
		}

		if !options.SignOutRequired && !options.DisableCSRF && ctx.Req.Method == http.MethodPost {
			ctx.Csrf.Validate(ctx)
			if ctx.Written() {
				return
			}
		}

		if options.SignInRequired {
			if !ctx.IsSigned {
				if ctx.Req.URL.Path != "/user/events" {
					middleware.SetRedirectToCookie(ctx.Resp, setting.AppSubURL+ctx.Req.URL.RequestURI())
				}
				ctx.Redirect(setting.AppSubURL + "/user/login")
				return
			} else if !ctx.Doer.IsActive && setting.Service.RegisterEmailConfirm {
				ctx.Data["Title"] = ctx.Tr("auth.active_your_account")
				ctx.HTML(http.StatusOK, "user/auth/activate")
				return
			}
		}

		// Redirect to log in page if auto-signin info is provided and has not signed in.
		if !options.SignOutRequired && !ctx.IsSigned &&
			ctx.GetSiteCookie(setting.CookieRememberName) != "" {
			if ctx.Req.URL.Path != "/user/events" {
				middleware.SetRedirectToCookie(ctx.Resp, setting.AppSubURL+ctx.Req.URL.RequestURI())
			}
			ctx.Redirect(setting.AppSubURL + "/user/login")
			return
		}

		if options.AdminRequired {
			if !ctx.Doer.IsAdmin {
				ctx.HTTPError(http.StatusForbidden)
				return
			}
			ctx.Data["PageIsAdmin"] = true
		}
	}
}

func ctxDataSet(args ...any) func(ctx *context.Context) {
	return func(ctx *context.Context) {
		for i := 0; i < len(args); i += 2 {
			ctx.Data[args[i].(string)] = args[i+1]
		}
	}
}

// Routes returns all web routes
func Routes() *web.Router {
	routes := web.NewRouter()

	routes.Head("/", misc.DummyOK) // for health check - doesn't need to be passed through gzip handler
	routes.Methods("GET, HEAD, OPTIONS", "/assets/*", optionsCorsHandler(), public.FileHandlerFunc())
	routes.Methods("GET, HEAD", "/avatars/*", avatarStorageHandler(setting.Avatar.Storage, "avatars", storage.Avatars))
	routes.Methods("GET, HEAD", "/repo-avatars/*", avatarStorageHandler(setting.RepoAvatar.Storage, "repo-avatars", storage.RepoAvatars))
	routes.Methods("GET, HEAD", "/apple-touch-icon.png", misc.StaticRedirect("/assets/img/apple-touch-icon.png"))
	routes.Methods("GET, HEAD", "/apple-touch-icon-precomposed.png", misc.StaticRedirect("/assets/img/apple-touch-icon.png"))
	routes.Methods("GET, HEAD", "/favicon.ico", misc.StaticRedirect("/assets/img/favicon.png"))

	_ = templates.HTMLRenderer()

	var mid []any

	if setting.EnableGzip {
		// random jitter is recommended by: https://pkg.go.dev/github.com/klauspost/compress/gzhttp#readme-breach-mitigation
		// compression level 6 is the gzip default and a good general tradeoff between speed, CPU usage, and compression
		wrapper, err := gzhttp.NewWrapper(gzhttp.RandomJitter(32, 0, false), gzhttp.MinSize(GzipMinSize), gzhttp.CompressionLevel(6))
		if err != nil {
			log.Fatal("gzhttp.NewWrapper failed: %v", err)
		}
		mid = append(mid, wrapper)
	}

	if setting.Service.EnableCaptcha {
		// The captcha http.Handler should only fire on /captcha/* so we can just mount this on that url
		routes.Methods("GET,HEAD", "/captcha/*", append(mid, captcha.Captchaer(context.GetImageCaptcha()))...)
	}

	if setting.Metrics.Enabled {
		prometheus.MustRegister(metrics.NewCollector())
		routes.Get("/metrics", append(mid, Metrics)...)
	}

	routes.Methods("GET,HEAD", "/robots.txt", append(mid, misc.RobotsTxt)...)
	routes.Get("/ssh_info", misc.SSHInfo)
	routes.Get("/api/healthz", healthcheck.Check)

	mid = append(mid, common.Sessioner(), context.Contexter())

	// Get user from session if logged in.
	mid = append(mid, webAuth(buildAuthGroup()))

	// GetHead allows a HEAD request redirect to GET if HEAD method is not defined for that route
	mid = append(mid, chi_middleware.GetHead)

	if setting.API.EnableSwagger {
		// Note: The route is here but no in API routes because it renders a web page
		routes.Get("/api/swagger", append(mid, misc.Swagger)...) // Render V1 by default
	}

	mid = append(mid, goGet)
	mid = append(mid, common.PageGlobalData)

	webRoutes := web.NewRouter()
	webRoutes.Use(mid...)
	webRoutes.Group("", func() { registerWebRoutes(webRoutes) }, common.BlockExpensive(), common.QoS())
	routes.Mount("", webRoutes)
	return routes
}

var optSignInIgnoreCsrf = verifyAuthWithOptions(&common.VerifyOptions{DisableCSRF: true})

// registerWebRoutes register routes
func registerWebRoutes(m *web.Router) {
	// required to be signed in or signed out
	reqSignIn := verifyAuthWithOptions(&common.VerifyOptions{SignInRequired: true})
	reqSignOut := verifyAuthWithOptions(&common.VerifyOptions{SignOutRequired: true})
	// optional sign in (if signed in, use the user as doer, if not, no doer)
	optSignIn := verifyAuthWithOptions(&common.VerifyOptions{SignInRequired: setting.Service.RequireSignInViewStrict})
	optExploreSignIn := verifyAuthWithOptions(&common.VerifyOptions{SignInRequired: setting.Service.RequireSignInViewStrict || setting.Service.Explore.RequireSigninView})

	validation.AddBindingRules()

	linkAccountEnabled := func(ctx *context.Context) {
		if !setting.Service.EnableOpenIDSignIn && !setting.Service.EnableOpenIDSignUp && !setting.OAuth2.Enabled {
			ctx.HTTPError(http.StatusForbidden)
			return
		}
	}

	openIDSignInEnabled := func(ctx *context.Context) {
		if !setting.Service.EnableOpenIDSignIn {
			ctx.HTTPError(http.StatusForbidden)
			return
		}
	}

	openIDSignUpEnabled := func(ctx *context.Context) {
		if !setting.Service.EnableOpenIDSignUp {
			ctx.HTTPError(http.StatusForbidden)
			return
		}
	}

	oauth2Enabled := func(ctx *context.Context) {
		if !setting.OAuth2.Enabled {
			ctx.HTTPError(http.StatusForbidden)
			return
		}
	}

	reqMilestonesDashboardPageEnabled := func(ctx *context.Context) {
		if !setting.Service.ShowMilestonesDashboardPage {
			ctx.HTTPError(http.StatusForbidden)
			return
		}
	}

	// webhooksEnabled requires webhooks to be enabled by admin.
	webhooksEnabled := func(ctx *context.Context) {
		if setting.DisableWebhooks {
			ctx.HTTPError(http.StatusForbidden)
			return
		}
	}

	starsEnabled := func(ctx *context.Context) {
		if setting.Repository.DisableStars {
			ctx.HTTPError(http.StatusForbidden)
			return
		}
	}

	lfsServerEnabled := func(ctx *context.Context) {
		if !setting.LFS.StartServer {
			ctx.HTTPError(http.StatusNotFound)
			return
		}
	}

	federationEnabled := func(ctx *context.Context) {
		if !setting.Federation.Enabled {
			ctx.HTTPError(http.StatusNotFound)
			return
		}
	}

	dlSourceEnabled := func(ctx *context.Context) {
		if setting.Repository.DisableDownloadSourceArchives {
			ctx.HTTPError(http.StatusNotFound)
			return
		}
	}

	sitemapEnabled := func(ctx *context.Context) {
		if !setting.Other.EnableSitemap {
			ctx.HTTPError(http.StatusNotFound)
			return
		}
	}

	packagesEnabled := func(ctx *context.Context) {
		if !setting.Packages.Enabled {
			ctx.HTTPError(http.StatusForbidden)
			return
		}
	}

	feedEnabled := func(ctx *context.Context) {
		if !setting.Other.EnableFeed {
			ctx.HTTPError(http.StatusNotFound)
			return
		}
	}

	reqUnitAccess := func(unitType unit.Type, accessMode perm.AccessMode, ignoreGlobal bool) func(ctx *context.Context) {
		return func(ctx *context.Context) {
			// only check global disabled units when ignoreGlobal is false
			if !ignoreGlobal && unitType.UnitGlobalDisabled() {
				ctx.NotFound(nil)
				return
			}

			if ctx.ContextUser == nil {
				ctx.NotFound(nil)
				return
			}

			if ctx.ContextUser.IsOrganization() {
				if ctx.Org.Organization.UnitPermission(ctx, ctx.Doer, unitType) < accessMode {
					ctx.NotFound(nil)
					return
				}
			}
		}
	}

	addWebhookAddRoutes := func() {
		m.Get("/{type}/new", repo_setting.WebhooksNew)
		m.Post("/gitea/new", web.Bind(forms.NewWebhookForm{}), repo_setting.GiteaHooksNewPost)
		m.Post("/gogs/new", web.Bind(forms.NewGogshookForm{}), repo_setting.GogsHooksNewPost)
		m.Post("/slack/new", web.Bind(forms.NewSlackHookForm{}), repo_setting.SlackHooksNewPost)
		m.Post("/discord/new", web.Bind(forms.NewDiscordHookForm{}), repo_setting.DiscordHooksNewPost)
		m.Post("/dingtalk/new", web.Bind(forms.NewDingtalkHookForm{}), repo_setting.DingtalkHooksNewPost)
		m.Post("/telegram/new", web.Bind(forms.NewTelegramHookForm{}), repo_setting.TelegramHooksNewPost)
		m.Post("/matrix/new", web.Bind(forms.NewMatrixHookForm{}), repo_setting.MatrixHooksNewPost)
		m.Post("/msteams/new", web.Bind(forms.NewMSTeamsHookForm{}), repo_setting.MSTeamsHooksNewPost)
		m.Post("/feishu/new", web.Bind(forms.NewFeishuHookForm{}), repo_setting.FeishuHooksNewPost)
		m.Post("/wechatwork/new", web.Bind(forms.NewWechatWorkHookForm{}), repo_setting.WechatworkHooksNewPost)
		m.Post("/packagist/new", web.Bind(forms.NewPackagistHookForm{}), repo_setting.PackagistHooksNewPost)
	}

	addWebhookEditRoutes := func() {
		m.Post("/gitea/{id}", web.Bind(forms.NewWebhookForm{}), repo_setting.GiteaHooksEditPost)
		m.Post("/gogs/{id}", web.Bind(forms.NewGogshookForm{}), repo_setting.GogsHooksEditPost)
		m.Post("/slack/{id}", web.Bind(forms.NewSlackHookForm{}), repo_setting.SlackHooksEditPost)
		m.Post("/discord/{id}", web.Bind(forms.NewDiscordHookForm{}), repo_setting.DiscordHooksEditPost)
		m.Post("/dingtalk/{id}", web.Bind(forms.NewDingtalkHookForm{}), repo_setting.DingtalkHooksEditPost)
		m.Post("/telegram/{id}", web.Bind(forms.NewTelegramHookForm{}), repo_setting.TelegramHooksEditPost)
		m.Post("/matrix/{id}", web.Bind(forms.NewMatrixHookForm{}), repo_setting.MatrixHooksEditPost)
		m.Post("/msteams/{id}", web.Bind(forms.NewMSTeamsHookForm{}), repo_setting.MSTeamsHooksEditPost)
		m.Post("/feishu/{id}", web.Bind(forms.NewFeishuHookForm{}), repo_setting.FeishuHooksEditPost)
		m.Post("/wechatwork/{id}", web.Bind(forms.NewWechatWorkHookForm{}), repo_setting.WechatworkHooksEditPost)
		m.Post("/packagist/{id}", web.Bind(forms.NewPackagistHookForm{}), repo_setting.PackagistHooksEditPost)
	}

	addSettingsVariablesRoutes := func() {
		m.Group("/variables", func() {
			m.Get("", shared_actions.Variables)
			m.Post("/new", web.Bind(forms.EditVariableForm{}), shared_actions.VariableCreate)
			m.Post("/{variable_id}/edit", web.Bind(forms.EditVariableForm{}), shared_actions.VariableUpdate)
			m.Post("/{variable_id}/delete", shared_actions.VariableDelete)
		})
	}

	addSettingsSecretsRoutes := func() {
		m.Group("/secrets", func() {
			m.Get("", repo_setting.Secrets)
			m.Post("", web.Bind(forms.AddSecretForm{}), repo_setting.SecretsPost)
			m.Post("/delete", repo_setting.SecretsDelete)
		})
	}

	addSettingsRunnersRoutes := func() {
		m.Group("/runners", func() {
			m.Get("", shared_actions.Runners)
			m.Combo("/{runnerid}").Get(shared_actions.RunnersEdit).
				Post(web.Bind(forms.EditRunnerForm{}), shared_actions.RunnersEditPost)
			m.Post("/{runnerid}/delete", shared_actions.RunnerDeletePost)
			m.Post("/reset_registration_token", shared_actions.ResetRunnerRegistrationToken)
		})
	}

	// FIXME: not all routes need go through same middleware.
	// Especially some AJAX requests, we can reduce middleware number to improve performance.

	m.Get("/", Home)
	m.Get("/sitemap.xml", sitemapEnabled, optExploreSignIn, HomeSitemap)
	m.Group("/.well-known", func() {
		m.Get("/openid-configuration", auth.OIDCWellKnown)
		m.Group("", func() {
			m.Get("/nodeinfo", NodeInfoLinks)
			m.Get("/webfinger", WebfingerQuery)
		}, federationEnabled)
		m.Get("/change-password", func(ctx *context.Context) {
			ctx.Redirect(setting.AppSubURL + "/user/settings/account")
		})
		m.Get("/passkey-endpoints", passkeyEndpoints)
		m.Methods("GET, HEAD", "/*", public.FileHandlerFunc())
	}, optionsCorsHandler())

	m.Post("/-/markup", reqSignIn, web.Bind(structs.MarkupOption{}), misc.Markup)

	m.Group("/explore", func() {
		m.Get("", func(ctx *context.Context) {
			ctx.Redirect(setting.AppSubURL + "/explore/repos")
		})
		m.Get("/repos", explore.Repos)
		m.Get("/repos/sitemap-{idx}.xml", sitemapEnabled, explore.Repos)
		m.Get("/users", explore.Users)
		m.Get("/users/sitemap-{idx}.xml", sitemapEnabled, explore.Users)
		m.Get("/organizations", explore.Organizations)
		m.Get("/code", func(ctx *context.Context) {
			if unit.TypeCode.UnitGlobalDisabled() {
				ctx.NotFound(nil)
				return
			}
		}, explore.Code)
		m.Get("/topics/search", explore.TopicSearch)
	}, optExploreSignIn)

	m.Group("/issues", func() {
		m.Get("", user.Issues)
		m.Get("/search", repo.SearchIssues)
	}, reqSignIn)

	m.Get("/pulls", reqSignIn, user.Pulls)
	m.Get("/milestones", reqSignIn, reqMilestonesDashboardPageEnabled, user.Milestones)

	// ***** START: User *****
	// "user/login" doesn't need signOut, then logged-in users can still access this route for redirection purposes by "/user/login?redirec_to=..."
	m.Get("/user/login", auth.SignIn)
	m.Group("/user", func() {
		m.Post("/login", web.Bind(forms.SignInForm{}), auth.SignInPost)
		m.Group("", func() {
			m.Combo("/login/openid").
				Get(auth.SignInOpenID).
				Post(web.Bind(forms.SignInOpenIDForm{}), auth.SignInOpenIDPost)
		}, openIDSignInEnabled)
		m.Group("/openid", func() {
			m.Combo("/connect").
				Get(auth.ConnectOpenID).
				Post(web.Bind(forms.ConnectOpenIDForm{}), auth.ConnectOpenIDPost)
			m.Group("/register", func() {
				m.Combo("").
					Get(auth.RegisterOpenID, openIDSignUpEnabled).
					Post(web.Bind(forms.SignUpOpenIDForm{}), auth.RegisterOpenIDPost)
			}, openIDSignUpEnabled)
		}, openIDSignInEnabled)
		m.Get("/sign_up", auth.SignUp)
		m.Post("/sign_up", web.Bind(forms.RegisterForm{}), auth.SignUpPost)
		m.Get("/link_account", linkAccountEnabled, auth.LinkAccount)
		m.Post("/link_account_signin", linkAccountEnabled, web.Bind(forms.SignInForm{}), auth.LinkAccountPostSignIn)
		m.Post("/link_account_signup", linkAccountEnabled, web.Bind(forms.RegisterForm{}), auth.LinkAccountPostRegister)
		m.Group("/two_factor", func() {
			m.Get("", auth.TwoFactor)
			m.Post("", web.Bind(forms.TwoFactorAuthForm{}), auth.TwoFactorPost)
			m.Get("/scratch", auth.TwoFactorScratch)
			m.Post("/scratch", web.Bind(forms.TwoFactorScratchAuthForm{}), auth.TwoFactorScratchPost)
		})
		m.Group("/webauthn", func() {
			m.Get("", auth.WebAuthn)
			m.Get("/passkey/assertion", auth.WebAuthnPasskeyAssertion)
			m.Post("/passkey/login", auth.WebAuthnPasskeyLogin)
			m.Get("/assertion", auth.WebAuthnLoginAssertion)
			m.Post("/assertion", auth.WebAuthnLoginAssertionPost)
		})
	}, reqSignOut)

	m.Any("/user/events", routing.MarkLongPolling, events.Events)

	m.Group("/login/oauth", func() {
		m.Group("", func() {
			m.Get("/authorize", web.Bind(forms.AuthorizationForm{}), auth.AuthorizeOAuth)
			m.Post("/grant", web.Bind(forms.GrantApplicationForm{}), auth.GrantApplicationOAuth)
			// TODO manage redirection
			m.Post("/authorize", web.Bind(forms.AuthorizationForm{}), auth.AuthorizeOAuth)
		}, optSignInIgnoreCsrf, reqSignIn)

		m.Methods("GET, POST, OPTIONS", "/userinfo", optionsCorsHandler(), optSignInIgnoreCsrf, auth.InfoOAuth)
		m.Methods("POST, OPTIONS", "/access_token", optionsCorsHandler(), web.Bind(forms.AccessTokenForm{}), optSignInIgnoreCsrf, auth.AccessTokenOAuth)
		m.Methods("GET, OPTIONS", "/keys", optionsCorsHandler(), optSignInIgnoreCsrf, auth.OIDCKeys)
		m.Methods("POST, OPTIONS", "/introspect", optionsCorsHandler(), web.Bind(forms.IntrospectTokenForm{}), optSignInIgnoreCsrf, auth.IntrospectOAuth)
	}, oauth2Enabled)

	m.Group("/user/settings", func() {
		m.Get("", user_setting.Profile)
		m.Post("", web.Bind(forms.UpdateProfileForm{}), user_setting.ProfilePost)
		m.Post("/update_preferences", user_setting.UpdatePreferences)
		m.Get("/change_password", auth.MustChangePassword)
		m.Post("/change_password", web.Bind(forms.MustChangePasswordForm{}), auth.MustChangePasswordPost)
		m.Post("/avatar", web.Bind(forms.AvatarForm{}), user_setting.AvatarPost)
		m.Post("/avatar/delete", user_setting.DeleteAvatar)
		m.Group("/account", func() {
			m.Combo("").Get(user_setting.Account).Post(web.Bind(forms.ChangePasswordForm{}), user_setting.AccountPost)
			m.Post("/email", web.Bind(forms.AddEmailForm{}), user_setting.EmailPost)
			m.Post("/email/delete", user_setting.DeleteEmail)
			m.Post("/delete", user_setting.DeleteAccount)
		})
		m.Group("/appearance", func() {
			m.Get("", user_setting.Appearance)
			m.Post("/language", web.Bind(forms.UpdateLanguageForm{}), user_setting.UpdateUserLang)
			m.Post("/hidden_comments", user_setting.UpdateUserHiddenComments)
			m.Post("/theme", web.Bind(forms.UpdateThemeForm{}), user_setting.UpdateUIThemePost)
		})
		m.Group("/security", func() {
			m.Get("", security.Security)
			m.Group("/two_factor", func() {
				m.Post("/regenerate_scratch", security.RegenerateScratchTwoFactor)
				m.Post("/disable", security.DisableTwoFactor)
				m.Get("/enroll", security.EnrollTwoFactor)
				m.Post("/enroll", web.Bind(forms.TwoFactorAuthForm{}), security.EnrollTwoFactorPost)
			})
			m.Group("/webauthn", func() {
				m.Post("/request_register", web.Bind(forms.WebauthnRegistrationForm{}), security.WebAuthnRegister)
				m.Post("/register", security.WebauthnRegisterPost)
				m.Post("/delete", web.Bind(forms.WebauthnDeleteForm{}), security.WebauthnDelete)
			})
			m.Group("/openid", func() {
				m.Post("", web.Bind(forms.AddOpenIDForm{}), security.OpenIDPost)
				m.Post("/delete", security.DeleteOpenID)
				m.Post("/toggle_visibility", security.ToggleOpenIDVisibility)
			}, openIDSignInEnabled)
			m.Post("/account_link", linkAccountEnabled, security.DeleteAccountLink)
		})

		m.Group("/applications", func() {
			// oauth2 applications
			m.Group("/oauth2", func() {
				m.Get("/{id}", user_setting.OAuth2ApplicationShow)
				m.Post("/{id}", web.Bind(forms.EditOAuth2ApplicationForm{}), user_setting.OAuthApplicationsEdit)
				m.Post("/{id}/regenerate_secret", user_setting.OAuthApplicationsRegenerateSecret)
				m.Post("", web.Bind(forms.EditOAuth2ApplicationForm{}), user_setting.OAuthApplicationsPost)
				m.Post("/{id}/delete", user_setting.DeleteOAuth2Application)
				m.Post("/{id}/revoke/{grantId}", user_setting.RevokeOAuth2Grant)
			}, oauth2Enabled)

			// access token applications
			m.Combo("").Get(user_setting.Applications).
				Post(web.Bind(forms.NewAccessTokenForm{}), user_setting.ApplicationsPost)
			m.Post("/delete", user_setting.DeleteApplication)
		})

		m.Combo("/keys").Get(user_setting.Keys).
			Post(web.Bind(forms.AddKeyForm{}), user_setting.KeysPost)
		m.Post("/keys/delete", user_setting.DeleteKey)
		m.Group("/packages", func() {
			m.Get("", user_setting.Packages)
			m.Group("/rules", func() {
				m.Group("/add", func() {
					m.Get("", user_setting.PackagesRuleAdd)
					m.Post("", web.Bind(forms.PackageCleanupRuleForm{}), user_setting.PackagesRuleAddPost)
				})
				m.Group("/{id}", func() {
					m.Get("", user_setting.PackagesRuleEdit)
					m.Post("", web.Bind(forms.PackageCleanupRuleForm{}), user_setting.PackagesRuleEditPost)
					m.Get("/preview", user_setting.PackagesRulePreview)
				})
			})
			m.Group("/cargo", func() {
				m.Post("/initialize", user_setting.InitializeCargoIndex)
				m.Post("/rebuild", user_setting.RebuildCargoIndex)
			})
			m.Post("/chef/regenerate_keypair", user_setting.RegenerateChefKeyPair)
		}, packagesEnabled)

		m.Group("/actions", func() {
			m.Get("", user_setting.RedirectToDefaultSetting)
			addSettingsRunnersRoutes()
			addSettingsSecretsRoutes()
			addSettingsVariablesRoutes()
		}, actions.MustEnableActions)

		m.Get("/organization", user_setting.Organization)
		m.Get("/repos", user_setting.Repos)
		m.Post("/repos/unadopted", user_setting.AdoptOrDeleteRepository)

		m.Group("/hooks", func() {
			m.Get("", user_setting.Webhooks)
			m.Post("/delete", user_setting.DeleteWebhook)
			addWebhookAddRoutes()
			m.Group("/{id}", func() {
				m.Get("", repo_setting.WebHooksEdit)
				m.Post("/replay/{uuid}", repo_setting.ReplayWebhook)
			})
			addWebhookEditRoutes()
		}, webhooksEnabled)

		m.Group("/blocked_users", func() {
			m.Get("", user_setting.BlockedUsers)
			m.Post("", web.Bind(forms.BlockUserForm{}), user_setting.BlockedUsersPost)
		})
	}, reqSignIn, ctxDataSet("PageIsUserSettings", true, "EnablePackages", setting.Packages.Enabled))

	m.Group("/user", func() {
		m.Get("/activate", auth.Activate)
		m.Post("/activate", auth.ActivatePost)
		m.Any("/activate_email", auth.ActivateEmail)
		m.Get("/avatar/{username}/{size}", user.AvatarByUsernameSize)
		m.Get("/recover_account", auth.ResetPasswd)
		m.Post("/recover_account", auth.ResetPasswdPost)
		m.Get("/forgot_password", auth.ForgotPasswd)
		m.Post("/forgot_password", auth.ForgotPasswdPost)
		m.Post("/logout", auth.SignOut)
		m.Get("/stopwatches", reqSignIn, user.GetStopwatches)
		m.Get("/search_candidates", optExploreSignIn, user.SearchCandidates)
		m.Group("/oauth2", func() {
			m.Get("/{provider}", auth.SignInOAuth)
			m.Get("/{provider}/callback", auth.SignInOAuthCallback)
		})
	})
	// ***** END: User *****

	m.Get("/avatar/{hash}", user.AvatarByEmailHash)

	adminReq := verifyAuthWithOptions(&common.VerifyOptions{SignInRequired: true, AdminRequired: true})

	// ***** START: Admin *****
	m.Group("/-/admin", func() {
		m.Get("", admin.Dashboard)
		m.Get("/system_status", admin.SystemStatus)
		m.Post("", web.Bind(forms.AdminDashboardForm{}), admin.DashboardPost)

		m.Get("/self_check", admin.SelfCheck)
		m.Post("/self_check", admin.SelfCheckPost)

		m.Group("/config", func() {
			m.Get("", admin.Config)
			m.Post("", admin.ChangeConfig)
			m.Post("/test_mail", admin.SendTestMail)
			m.Post("/test_cache", admin.TestCache)
			m.Get("/settings", admin.ConfigSettings)
		})

		m.Group("/monitor", func() {
			m.Get("/stats", admin.MonitorStats)
			m.Get("/cron", admin.CronTasks)
			m.Get("/perftrace", admin.PerfTrace)
			m.Get("/stacktrace", admin.Stacktrace)
			m.Post("/stacktrace/cancel/{pid}", admin.StacktraceCancel)
			m.Get("/queue", admin.Queues)
			m.Group("/queue/{qid}", func() {
				m.Get("", admin.QueueManage)
				m.Post("/set", admin.QueueSet)
				m.Post("/remove-all-items", admin.QueueRemoveAllItems)
			})
			m.Get("/diagnosis", admin.MonitorDiagnosis)
		})

		m.Group("/users", func() {
			m.Get("", admin.Users)
			m.Combo("/new").Get(admin.NewUser).Post(web.Bind(forms.AdminCreateUserForm{}), admin.NewUserPost)
			m.Get("/{userid}", admin.ViewUser)
			m.Combo("/{userid}/edit").Get(admin.EditUser).Post(web.Bind(forms.AdminEditUserForm{}), admin.EditUserPost)
			m.Post("/{userid}/delete", admin.DeleteUser)
			m.Post("/{userid}/avatar", web.Bind(forms.AvatarForm{}), admin.AvatarPost)
			m.Post("/{userid}/avatar/delete", admin.DeleteAvatar)
		})

		m.Group("/emails", func() {
			m.Get("", admin.Emails)
			m.Post("/activate", admin.ActivateEmail)
			m.Post("/delete", admin.DeleteEmail)
		})

		m.Group("/orgs", func() {
			m.Get("", admin.Organizations)
		})

		m.Group("/repos", func() {
			m.Get("", admin.Repos)
			m.Combo("/unadopted").Get(admin.UnadoptedRepos).Post(admin.AdoptOrDeleteRepository)
			m.Post("/delete", admin.DeleteRepo)
		})

		m.Group("/packages", func() {
			m.Get("", admin.Packages)
			m.Post("/delete", admin.DeletePackageVersion)
			m.Post("/cleanup", admin.CleanupExpiredData)
		}, packagesEnabled)

		m.Group("/hooks", func() {
			m.Get("", admin.DefaultOrSystemWebhooks)
			m.Post("/delete", admin.DeleteDefaultOrSystemWebhook)
			m.Group("/{id}", func() {
				m.Get("", repo_setting.WebHooksEdit)
				m.Post("/replay/{uuid}", repo_setting.ReplayWebhook)
			})
			addWebhookEditRoutes()
		}, webhooksEnabled)

		m.Group("/{configType:default-hooks|system-hooks}", func() {
			addWebhookAddRoutes()
		})

		m.Group("/auths", func() {
			m.Get("", admin.Authentications)
			m.Combo("/new").Get(admin.NewAuthSource).Post(web.Bind(forms.AuthenticationForm{}), admin.NewAuthSourcePost)
			m.Combo("/{authid}").Get(admin.EditAuthSource).
				Post(web.Bind(forms.AuthenticationForm{}), admin.EditAuthSourcePost)
			m.Post("/{authid}/delete", admin.DeleteAuthSource)
		})

		m.Group("/notices", func() {
			m.Get("", admin.Notices)
			m.Post("/delete", admin.DeleteNotices)
			m.Post("/empty", admin.EmptyNotices)
		})

		m.Group("/applications", func() {
			m.Get("", admin.Applications)
			m.Post("/oauth2", web.Bind(forms.EditOAuth2ApplicationForm{}), admin.ApplicationsPost)
			m.Group("/oauth2/{id}", func() {
				m.Combo("").Get(admin.EditApplication).Post(web.Bind(forms.EditOAuth2ApplicationForm{}), admin.EditApplicationPost)
				m.Post("/regenerate_secret", admin.ApplicationsRegenerateSecret)
				m.Post("/delete", admin.DeleteApplication)
			})
		}, oauth2Enabled)

		m.Group("/actions", func() {
			m.Get("", admin.RedirectToDefaultSetting)
			addSettingsRunnersRoutes()
			addSettingsVariablesRoutes()
		})
	}, adminReq, ctxDataSet("EnableOAuth2", setting.OAuth2.Enabled, "EnablePackages", setting.Packages.Enabled))
	// ***** END: Admin *****

	m.Group("", func() {
		m.Get("/{username}", user.UsernameSubRoute)
		m.Methods("GET, OPTIONS", "/attachments/{uuid}", optionsCorsHandler(), repo.GetAttachment)
	}, optSignIn)

	m.Post("/{username}", reqSignIn, context.UserAssignmentWeb(), user.ActionUserFollow)

	reqRepoAdmin := context.RequireRepoAdmin()
	reqRepoCodeWriter := context.RequireUnitWriter(unit.TypeCode)
	reqRepoReleaseWriter := context.RequireUnitWriter(unit.TypeReleases)
	reqRepoReleaseReader := context.RequireUnitReader(unit.TypeReleases)
	reqRepoIssuesOrPullsWriter := context.RequireUnitWriter(unit.TypeIssues, unit.TypePullRequests)
	reqRepoIssuesOrPullsReader := context.RequireUnitReader(unit.TypeIssues, unit.TypePullRequests)
	reqRepoProjectsReader := context.RequireUnitReader(unit.TypeProjects)
	reqRepoProjectsWriter := context.RequireUnitWriter(unit.TypeProjects)
	reqRepoActionsReader := context.RequireUnitReader(unit.TypeActions)
	reqRepoActionsWriter := context.RequireUnitWriter(unit.TypeActions)

	// the legacy names "reqRepoXxx" should be renamed to the correct name "reqUnitXxx", these permissions are for units, not repos
	reqUnitsWithMarkdown := context.RequireUnitReader(unit.TypeCode, unit.TypeIssues, unit.TypePullRequests, unit.TypeReleases, unit.TypeWiki)
	reqUnitCodeReader := context.RequireUnitReader(unit.TypeCode)
	reqUnitIssuesReader := context.RequireUnitReader(unit.TypeIssues)
	reqUnitPullsReader := context.RequireUnitReader(unit.TypePullRequests)
	reqUnitWikiReader := context.RequireUnitReader(unit.TypeWiki)
	reqUnitWikiWriter := context.RequireUnitWriter(unit.TypeWiki)

	reqPackageAccess := func(accessMode perm.AccessMode) func(ctx *context.Context) {
		return func(ctx *context.Context) {
			if ctx.Package.AccessMode < accessMode && !ctx.IsUserSiteAdmin() {
				ctx.NotFound(nil)
			}
		}
	}

	individualPermsChecker := func(ctx *context.Context) {
		// org permissions have been checked in context.OrgAssignment(), but individual permissions haven't been checked.
		if ctx.ContextUser.IsIndividual() {
			switch ctx.ContextUser.Visibility {
			case structs.VisibleTypePrivate:
				if ctx.Doer == nil || (ctx.ContextUser.ID != ctx.Doer.ID && !ctx.Doer.IsAdmin) {
					ctx.NotFound(nil)
					return
				}
			case structs.VisibleTypeLimited:
				if ctx.Doer == nil {
					ctx.NotFound(nil)
					return
				}
			}
		}
	}

	m.Group("/org", func() {
		m.Group("/{org}", func() {
			m.Get("/members", org.Members)
		}, context.OrgAssignment(context.OrgAssignmentOptions{}))
	}, optSignIn)
	// end "/org": members

	m.Group("/org", func() {
		m.Group("", func() {
			m.Get("/create", org.Create)
			m.Post("/create", web.Bind(forms.CreateOrgForm{}), org.CreatePost)
		})

		m.Group("/invite/{token}", func() {
			m.Get("", org.TeamInvite)
			m.Post("", org.TeamInvitePost)
		})

		m.Group("/{org}", func() {
			m.Get("/dashboard", user.Dashboard)
			m.Get("/dashboard/{team}", user.Dashboard)
			m.Get("/issues", user.Issues)
			m.Get("/issues/{team}", user.Issues)
			m.Get("/pulls", user.Pulls)
			m.Get("/pulls/{team}", user.Pulls)
			m.Get("/milestones", reqMilestonesDashboardPageEnabled, user.Milestones)
			m.Get("/milestones/{team}", reqMilestonesDashboardPageEnabled, user.Milestones)
			m.Post("/members/action/{action}", org.MembersAction)
			m.Get("/teams", org.Teams)
		}, context.OrgAssignment(context.OrgAssignmentOptions{RequireMember: true, RequireTeamMember: true}))

		m.Group("/{org}", func() {
			m.Get("/teams/{team}", org.TeamMembers)
			m.Get("/teams/{team}/repositories", org.TeamRepositories)
			m.Post("/teams/{team}/action/{action}", org.TeamsAction)
			m.Post("/teams/{team}/action/repo/{action}", org.TeamsRepoAction)
		}, context.OrgAssignment(context.OrgAssignmentOptions{RequireMember: true, RequireTeamMember: true}))

		// require member/team-admin permission (old logic is: requireMember=true, requireTeamAdmin=true)
		// but it doesn't seem right: requireTeamAdmin does nothing
		m.Group("/{org}", func() {
			m.Get("/teams/-/search", org.SearchTeam)
		}, context.OrgAssignment(context.OrgAssignmentOptions{RequireMember: true, RequireTeamAdmin: true}))

		// require owner permission
		m.Group("/{org}", func() {
			m.Get("/teams/new", org.NewTeam)
			m.Post("/teams/new", web.Bind(forms.CreateTeamForm{}), org.NewTeamPost)
			m.Get("/teams/{team}/edit", org.EditTeam)
			m.Post("/teams/{team}/edit", web.Bind(forms.CreateTeamForm{}), org.EditTeamPost)
			m.Post("/teams/{team}/delete", org.DeleteTeam)

			m.Get("/worktime", context.OrgAssignment(context.OrgAssignmentOptions{RequireOwner: true}), org.Worktime)

			m.Group("/settings", func() {
				m.Combo("").Get(org.Settings).
					Post(web.Bind(forms.UpdateOrgSettingForm{}), org.SettingsPost)
				m.Post("/avatar", web.Bind(forms.AvatarForm{}), org.SettingsAvatar)
				m.Post("/avatar/delete", org.SettingsDeleteAvatar)
				m.Group("/applications", func() {
					m.Get("", org.Applications)
					m.Post("/oauth2", web.Bind(forms.EditOAuth2ApplicationForm{}), org.OAuthApplicationsPost)
					m.Group("/oauth2/{id}", func() {
						m.Combo("").Get(org.OAuth2ApplicationShow).Post(web.Bind(forms.EditOAuth2ApplicationForm{}), org.OAuth2ApplicationEdit)
						m.Post("/regenerate_secret", org.OAuthApplicationsRegenerateSecret)
						m.Post("/delete", org.DeleteOAuth2Application)
					})
				}, oauth2Enabled)

				m.Group("/hooks", func() {
					m.Get("", org.Webhooks)
					m.Post("/delete", org.DeleteWebhook)
					addWebhookAddRoutes()
					m.Group("/{id}", func() {
						m.Get("", repo_setting.WebHooksEdit)
						m.Post("/replay/{uuid}", repo_setting.ReplayWebhook)
					})
					addWebhookEditRoutes()
				}, webhooksEnabled)

				m.Group("/labels", func() {
					m.Get("", org.RetrieveLabels, org.Labels)
					m.Post("/new", web.Bind(forms.CreateLabelForm{}), org.NewLabel)
					m.Post("/edit", web.Bind(forms.CreateLabelForm{}), org.UpdateLabel)
					m.Post("/delete", org.DeleteLabel)
					m.Post("/initialize", web.Bind(forms.InitializeLabelsForm{}), org.InitializeLabels)
				})

				m.Group("/actions", func() {
					m.Get("", org_setting.RedirectToDefaultSetting)
					addSettingsRunnersRoutes()
					addSettingsSecretsRoutes()
					addSettingsVariablesRoutes()
				}, actions.MustEnableActions)

				m.Post("/rename", web.Bind(forms.RenameOrgForm{}), org.SettingsRenamePost)
				m.Post("/delete", org.SettingsDeleteOrgPost)

				m.Group("/packages", func() {
					m.Get("", org.Packages)
					m.Group("/rules", func() {
						m.Group("/add", func() {
							m.Get("", org.PackagesRuleAdd)
							m.Post("", web.Bind(forms.PackageCleanupRuleForm{}), org.PackagesRuleAddPost)
						})
						m.Group("/{id}", func() {
							m.Get("", org.PackagesRuleEdit)
							m.Post("", web.Bind(forms.PackageCleanupRuleForm{}), org.PackagesRuleEditPost)
							m.Get("/preview", org.PackagesRulePreview)
						})
					})
					m.Group("/cargo", func() {
						m.Post("/initialize", org.InitializeCargoIndex)
						m.Post("/rebuild", org.RebuildCargoIndex)
					})
				}, packagesEnabled)

				m.Group("/blocked_users", func() {
					m.Get("", org.BlockedUsers)
					m.Post("", web.Bind(forms.BlockUserForm{}), org.BlockedUsersPost)
				})
			}, ctxDataSet("EnableOAuth2", setting.OAuth2.Enabled, "EnablePackages", setting.Packages.Enabled, "PageIsOrgSettings", true))
		}, context.OrgAssignment(context.OrgAssignmentOptions{RequireOwner: true}))
	}, reqSignIn)
	// end "/org": most org routes

	m.Group("/repo", func() {
		m.Get("/create", repo.Create)
		m.Post("/create", web.Bind(forms.CreateRepoForm{}), repo.CreatePost)
		m.Get("/migrate", repo.Migrate)
		m.Post("/migrate", web.Bind(forms.MigrateRepoForm{}), repo.MigratePost)
		m.Get("/search", repo.SearchRepo)
	}, reqSignIn)
	// end "/repo": create, migrate, search

	m.Group("/{username}/-", func() {
		if setting.Packages.Enabled {
			m.Group("/packages", func() {
				m.Get("", user.ListPackages)
				m.Group("/{type}/{name}", func() {
					m.Get("", user.RedirectToLastVersion)
					m.Get("/versions", user.ListPackageVersions)
					m.Group("/{version}", func() {
						m.Get("", user.ViewPackageVersion)
						m.Get("/{version_sub}", user.ViewPackageVersion)
						m.Get("/files/{fileid}", user.DownloadPackageFile)
						m.Group("/settings", func() {
							m.Get("", user.PackageSettings)
							m.Post("", web.Bind(forms.PackageSettingForm{}), user.PackageSettingsPost)
						}, reqPackageAccess(perm.AccessModeWrite))
					})
				})
			}, context.PackageAssignment(), reqPackageAccess(perm.AccessModeRead))
		}

		m.Get("/repositories", org.Repositories)

		m.Group("/projects", func() {
			m.Group("", func() {
				m.Get("", org.Projects)
				m.Get("/{id}", org.ViewProject)
			}, reqUnitAccess(unit.TypeProjects, perm.AccessModeRead, true))
<<<<<<< HEAD
			m.Group("/{id}/workflows", func() {
				m.Get("", projects.Workflows)
				m.Get("/{workflow_id}", projects.Workflows)
			})
			m.Group("", func() { //nolint:dupl
=======
			m.Group("", func() { //nolint:dupl // duplicates lines 1421-1441
>>>>>>> 479757f6
				m.Get("/new", org.RenderNewProject)
				m.Post("/new", web.Bind(forms.CreateProjectForm{}), org.NewProjectPost)
				m.Group("/{id}", func() {
					m.Post("/delete", org.DeleteProject)

					m.Get("/edit", org.RenderEditProject)
					m.Post("/edit", web.Bind(forms.CreateProjectForm{}), org.EditProjectPost)
					m.Post("/{action:open|close}", org.ChangeProjectStatus)

					// TODO: improper name. Others are "delete project", "edit project", but this one is "move columns"
					m.Post("/move", project.MoveColumns)
					m.Post("/columns/new", web.Bind(forms.EditProjectColumnForm{}), org.AddColumnToProjectPost)
					m.Group("/{columnID}", func() {
						m.Put("", web.Bind(forms.EditProjectColumnForm{}), org.EditProjectColumn)
						m.Delete("", org.DeleteProjectColumn)
						m.Post("/default", org.SetDefaultProjectColumn)
						m.Post("/move", org.MoveIssues)
					})
				})
			}, reqSignIn, reqUnitAccess(unit.TypeProjects, perm.AccessModeWrite, true), func(ctx *context.Context) {
				if ctx.ContextUser.IsIndividual() && ctx.ContextUser.ID != ctx.Doer.ID {
					ctx.NotFound(nil)
					return
				}
			})
		}, reqUnitAccess(unit.TypeProjects, perm.AccessModeRead, true), individualPermsChecker)

		m.Group("", func() {
			m.Get("/code", user.CodeSearch)
		}, reqUnitAccess(unit.TypeCode, perm.AccessModeRead, false), individualPermsChecker)
	}, optSignIn, context.UserAssignmentWeb(), context.OrgAssignment(context.OrgAssignmentOptions{}))
	// end "/{username}/-": packages, projects, code

	m.Group("/{username}/{reponame}/-", func() {
		m.Group("/migrate", func() {
			m.Get("/status", repo.MigrateStatus)
		})
	}, optSignIn, context.RepoAssignment, reqUnitCodeReader)
	// end "/{username}/{reponame}/-": migrate

	m.Group("/{username}/{reponame}/settings", func() {
		m.Group("", func() {
			m.Combo("").Get(repo_setting.Settings).
				Post(web.Bind(forms.RepoSettingForm{}), repo_setting.SettingsPost)
		}, repo_setting.SettingsCtxData)
		m.Post("/avatar", web.Bind(forms.AvatarForm{}), repo_setting.SettingsAvatar)
		m.Post("/avatar/delete", repo_setting.SettingsDeleteAvatar)

		m.Combo("/public_access").Get(repo_setting.PublicAccess).Post(repo_setting.PublicAccessPost)

		m.Group("/collaboration", func() {
			m.Combo("").Get(repo_setting.Collaboration).Post(repo_setting.CollaborationPost)
			m.Post("/access_mode", repo_setting.ChangeCollaborationAccessMode)
			m.Post("/delete", repo_setting.DeleteCollaboration)
			m.Group("/team", func() {
				m.Post("", repo_setting.AddTeamPost)
				m.Post("/delete", repo_setting.DeleteTeam)
			})
		})

		m.Group("/branches", func() {
			m.Post("/", repo_setting.SetDefaultBranchPost)
		}, repo.MustBeNotEmpty)

		m.Group("/branches", func() {
			m.Get("/", repo_setting.ProtectedBranchRules)
			m.Combo("/edit").Get(repo_setting.SettingsProtectedBranch).
				Post(web.Bind(forms.ProtectBranchForm{}), context.RepoMustNotBeArchived(), repo_setting.SettingsProtectedBranchPost)
			m.Post("/{id}/delete", repo_setting.DeleteProtectedBranchRulePost)
			m.Post("/priority", web.Bind(forms.ProtectBranchPriorityForm{}), context.RepoMustNotBeArchived(), repo_setting.UpdateBranchProtectionPriories)
		})

		m.Group("/tags", func() {
			m.Get("", repo_setting.ProtectedTags)
			m.Post("", web.Bind(forms.ProtectTagForm{}), context.RepoMustNotBeArchived(), repo_setting.NewProtectedTagPost)
			m.Post("/delete", context.RepoMustNotBeArchived(), repo_setting.DeleteProtectedTagPost)
			m.Get("/{id}", repo_setting.EditProtectedTag)
			m.Post("/{id}", web.Bind(forms.ProtectTagForm{}), context.RepoMustNotBeArchived(), repo_setting.EditProtectedTagPost)
		})

		m.Group("/hooks/git", func() {
			m.Get("", repo_setting.GitHooks)
			m.Combo("/{name}").Get(repo_setting.GitHooksEdit).
				Post(repo_setting.GitHooksEditPost)
		}, context.GitHookService())

		m.Group("/hooks", func() {
			m.Get("", repo_setting.Webhooks)
			m.Post("/delete", repo_setting.DeleteWebhook)
			addWebhookAddRoutes()
			m.Group("/{id}", func() {
				m.Get("", repo_setting.WebHooksEdit)
				m.Post("/test", repo_setting.TestWebhook)
				m.Post("/replay/{uuid}", repo_setting.ReplayWebhook)
			})
			addWebhookEditRoutes()
		}, webhooksEnabled)

		m.Group("/keys", func() {
			m.Combo("").Get(repo_setting.DeployKeys).
				Post(web.Bind(forms.AddKeyForm{}), repo_setting.DeployKeysPost)
			m.Post("/delete", repo_setting.DeleteDeployKey)
		})

		m.Group("/lfs", func() {
			m.Get("/", repo_setting.LFSFiles)
			m.Get("/show/{oid}", repo_setting.LFSFileGet)
			m.Post("/delete/{oid}", repo_setting.LFSDelete)
			m.Get("/pointers", repo_setting.LFSPointerFiles)
			m.Post("/pointers/associate", repo_setting.LFSAutoAssociate)
			m.Get("/find", repo_setting.LFSFileFind)
			m.Group("/locks", func() {
				m.Get("/", repo_setting.LFSLocks)
				m.Post("/", repo_setting.LFSLockFile)
				m.Post("/{lid}/unlock", repo_setting.LFSUnlock)
			})
		})
		m.Group("/actions", func() {
			m.Get("", shared_actions.RedirectToDefaultSetting)
			addSettingsRunnersRoutes()
			addSettingsSecretsRoutes()
			addSettingsVariablesRoutes()
		}, actions.MustEnableActions)
		// the follow handler must be under "settings", otherwise this incomplete repo can't be accessed
		m.Group("/migrate", func() {
			m.Post("/retry", repo.MigrateRetryPost)
			m.Post("/cancel", repo.MigrateCancelPost)
		})
	},
		reqSignIn, context.RepoAssignment, reqRepoAdmin,
		ctxDataSet("PageIsRepoSettings", true, "LFSStartServer", setting.LFS.StartServer),
	)
	// end "/{username}/{reponame}/settings"

	// user/org home, including rss feeds like "/{username}/{reponame}.rss"
	m.Get("/{username}/{reponame}", optSignIn, context.RepoAssignment, context.RepoRefByType(git.RefTypeBranch), repo.SetEditorconfigIfExists, repo.Home)

	m.Post("/{username}/{reponame}/markup", optSignIn, context.RepoAssignment, reqUnitsWithMarkdown, web.Bind(structs.MarkupOption{}), misc.Markup)

	m.Group("/{username}/{reponame}", func() {
		m.Get("/find/*", repo.FindFiles)
		m.Group("/tree-list", func() {
			m.Get("/branch/*", context.RepoRefByType(git.RefTypeBranch), repo.TreeList)
			m.Get("/tag/*", context.RepoRefByType(git.RefTypeTag), repo.TreeList)
			m.Get("/commit/*", context.RepoRefByType(git.RefTypeCommit), repo.TreeList)
		})
		m.Group("/tree-view", func() {
			m.Get("/branch/*", context.RepoRefByType(git.RefTypeBranch), repo.TreeViewNodes)
			m.Get("/tag/*", context.RepoRefByType(git.RefTypeTag), repo.TreeViewNodes)
			m.Get("/commit/*", context.RepoRefByType(git.RefTypeCommit), repo.TreeViewNodes)
		})
		m.Get("/compare", repo.MustBeNotEmpty, repo.SetEditorconfigIfExists, repo.SetDiffViewStyle, repo.SetWhitespaceBehavior, repo.CompareDiff)
		m.Combo("/compare/*", repo.MustBeNotEmpty, repo.SetEditorconfigIfExists).
			Get(repo.SetDiffViewStyle, repo.SetWhitespaceBehavior, repo.CompareDiff).
			Post(reqSignIn, context.RepoMustNotBeArchived(), reqUnitPullsReader, repo.MustAllowPulls, web.Bind(forms.CreateIssueForm{}), repo.SetWhitespaceBehavior, repo.CompareAndPullRequestPost)
		m.Get("/pulls/new/*", repo.PullsNewRedirect)
	}, optSignIn, context.RepoAssignment, reqUnitCodeReader)
	// end "/{username}/{reponame}": repo code: find, compare, list

	addIssuesPullsViewRoutes := func() {
		// for /{username}/{reponame}/issues" or "/{username}/{reponame}/pulls"
		m.Get("/posters", repo.IssuePullPosters)
		m.Group("/{index}", func() {
			m.Get("/info", repo.GetIssueInfo)
			m.Get("/attachments", repo.GetIssueAttachments)
			m.Get("/attachments/{uuid}", repo.GetAttachment)
			m.Group("/content-history", func() {
				m.Get("/overview", repo.GetContentHistoryOverview)
				m.Get("/list", repo.GetContentHistoryList)
				m.Get("/detail", repo.GetContentHistoryDetail)
			})
		})
	}
	// FIXME: many "pulls" requests are sent to "issues" endpoints correctly, so the issue endpoints have to tolerate pull request permissions at the moment
	m.Group("/{username}/{reponame}/{type:issues}", addIssuesPullsViewRoutes, optSignIn, context.RepoAssignment, context.RequireUnitReader(unit.TypeIssues, unit.TypePullRequests))
	m.Group("/{username}/{reponame}/{type:pulls}", addIssuesPullsViewRoutes, optSignIn, context.RepoAssignment, reqUnitPullsReader)

	m.Group("/{username}/{reponame}", func() {
		m.Get("/comments/{id}/attachments", repo.GetCommentAttachments)
		m.Get("/labels", repo.RetrieveLabelsForList, repo.Labels)
		m.Get("/milestones", repo.Milestones)
		m.Get("/milestone/{id}", repo.MilestoneIssuesAndPulls)
		m.Get("/issues/suggestions", repo.IssueSuggestions)
	}, optSignIn, context.RepoAssignment, reqRepoIssuesOrPullsReader) // issue/pull attachments, labels, milestones
	// end "/{username}/{reponame}": view milestone, label, issue, pull, etc

	m.Group("/{username}/{reponame}/{type:issues}", func() {
		m.Get("", repo.Issues)
		m.Get("/{index}", repo.ViewIssue)
	}, optSignIn, context.RepoAssignment, context.RequireUnitReader(unit.TypeIssues, unit.TypeExternalTracker))
	// end "/{username}/{reponame}": issue/pull list, issue/pull view, external tracker

	m.Group("/{username}/{reponame}", func() { // edit issues, pulls, labels, milestones, etc
		m.Group("/issues", func() {
			m.Group("/new", func() {
				m.Combo("").Get(repo.NewIssue).
					Post(web.Bind(forms.CreateIssueForm{}), repo.NewIssuePost)
				m.Get("/choose", repo.NewIssueChooseTemplate)
			})
			m.Get("/search", repo.SearchRepoIssuesJSON)
		}, reqUnitIssuesReader)

		addIssuesPullsUpdateRoutes := func() {
			// for "/{username}/{reponame}/issues" or "/{username}/{reponame}/pulls"
			m.Group("/{index}", func() {
				m.Post("/title", repo.UpdateIssueTitle)
				m.Post("/content", repo.UpdateIssueContent)
				m.Post("/deadline", repo.UpdateIssueDeadline)
				m.Post("/watch", repo.IssueWatch)
				m.Post("/ref", repo.UpdateIssueRef)
				m.Post("/pin", reqRepoAdmin, repo.IssuePinOrUnpin)
				m.Post("/viewed-files", repo.UpdateViewedFiles)
				m.Group("/dependency", func() {
					m.Post("/add", repo.AddDependency)
					m.Post("/delete", repo.RemoveDependency)
				})
				m.Combo("/comments").Post(repo.MustAllowUserComment, web.Bind(forms.CreateCommentForm{}), repo.NewComment)
				m.Group("/times", func() {
					m.Post("/add", web.Bind(forms.AddTimeManuallyForm{}), repo.AddTimeManually)
					m.Post("/{timeid}/delete", repo.DeleteTime)
					m.Group("/stopwatch", func() {
						m.Post("/start", repo.IssueStartStopwatch)
						m.Post("/stop", repo.IssueStopStopwatch)
						m.Post("/cancel", repo.CancelStopwatch)
					})
				})
				m.Post("/time_estimate", repo.UpdateIssueTimeEstimate)
				m.Post("/reactions/{action}", web.Bind(forms.ReactionForm{}), repo.ChangeIssueReaction)
				m.Post("/lock", reqRepoIssuesOrPullsWriter, web.Bind(forms.IssueLockForm{}), repo.LockIssue)
				m.Post("/unlock", reqRepoIssuesOrPullsWriter, repo.UnlockIssue)
				m.Post("/delete", reqRepoAdmin, repo.DeleteIssue)
				m.Post("/content-history/soft-delete", repo.SoftDeleteContentHistory)
			})

			m.Post("/attachments", repo.UploadIssueAttachment)
			m.Post("/attachments/remove", repo.DeleteAttachment)

			m.Post("/labels", reqRepoIssuesOrPullsWriter, repo.UpdateIssueLabel)
			m.Post("/milestone", reqRepoIssuesOrPullsWriter, repo.UpdateIssueMilestone)
			m.Post("/projects", reqRepoIssuesOrPullsWriter, reqRepoProjectsReader, repo.UpdateIssueProject)
			m.Post("/assignee", reqRepoIssuesOrPullsWriter, repo.UpdateIssueAssignee)
			m.Post("/status", reqRepoIssuesOrPullsWriter, repo.UpdateIssueStatus)
			m.Post("/delete", reqRepoAdmin, repo.BatchDeleteIssues)
			m.Delete("/unpin/{index}", reqRepoAdmin, repo.IssueUnpin)
			m.Post("/move_pin", reqRepoAdmin, repo.IssuePinMove)
		}
		// FIXME: many "pulls" requests are sent to "issues" endpoints incorrectly, so the issue endpoints have to tolerate pull request permissions at the moment
		m.Group("/{type:issues}", addIssuesPullsUpdateRoutes, context.RequireUnitReader(unit.TypeIssues, unit.TypePullRequests), context.RepoMustNotBeArchived())
		m.Group("/{type:pulls}", addIssuesPullsUpdateRoutes, reqUnitPullsReader, context.RepoMustNotBeArchived())

		m.Group("/comments/{id}", func() {
			m.Post("", repo.UpdateCommentContent)
			m.Post("/delete", repo.DeleteComment)
			m.Post("/reactions/{action}", web.Bind(forms.ReactionForm{}), repo.ChangeCommentReaction)
		}, reqRepoIssuesOrPullsReader) // edit issue/pull comment

		m.Group("/labels", func() {
			m.Post("/new", web.Bind(forms.CreateLabelForm{}), repo.NewLabel)
			m.Post("/edit", web.Bind(forms.CreateLabelForm{}), repo.UpdateLabel)
			m.Post("/delete", repo.DeleteLabel)
			m.Post("/initialize", web.Bind(forms.InitializeLabelsForm{}), repo.InitializeLabels)
		}, reqRepoIssuesOrPullsWriter)

		m.Group("/milestones", func() {
			m.Combo("/new").Get(repo.NewMilestone).
				Post(web.Bind(forms.CreateMilestoneForm{}), repo.NewMilestonePost)
			m.Get("/{id}/edit", repo.EditMilestone)
			m.Post("/{id}/edit", web.Bind(forms.CreateMilestoneForm{}), repo.EditMilestonePost)
			m.Post("/{id}/{action}", repo.ChangeMilestoneStatus)
			m.Post("/delete", repo.DeleteMilestone)
		}, reqRepoIssuesOrPullsWriter)

		// FIXME: many "pulls" requests are sent to "issues" endpoints incorrectly, need to move these routes to the proper place
		m.Group("/issues", func() {
			m.Post("/request_review", repo.UpdatePullReviewRequest)
			m.Post("/dismiss_review", reqRepoAdmin, web.Bind(forms.DismissReviewForm{}), repo.DismissReview)
			m.Post("/resolve_conversation", repo.SetShowOutdatedComments, repo.UpdateResolveConversation)
		}, reqUnitPullsReader)
		m.Post("/pull/{index}/target_branch", reqUnitPullsReader, repo.UpdatePullRequestTarget)
	}, reqSignIn, context.RepoAssignment, context.RepoMustNotBeArchived())
	// end "/{username}/{reponame}": create or edit issues, pulls, labels, milestones

	m.Group("/{username}/{reponame}", func() { // repo code (at least "code reader")
		m.Group("", func() {
			m.Group("", func() {
				// "GET" requests only need "code reader" permission, "POST" requests need "code writer" permission.
				// Because reader can "fork and edit"
				canWriteToBranch := context.CanWriteToBranch()
				m.Post("/_preview/*", repo.DiffPreviewPost) // read-only, fine with "code reader"
				m.Post("/_fork/*", repo.ForkToEditPost)     // read-only, fork to own repo, fine with "code reader"

				// the path params are used in PrepareCommitFormOptions to construct the correct form action URL
				m.Combo("/{editor_action:_edit}/*").
					Get(repo.EditFile).
					Post(web.Bind(forms.EditRepoFileForm{}), canWriteToBranch, repo.EditFilePost)
				m.Combo("/{editor_action:_new}/*").
					Get(repo.EditFile).
					Post(web.Bind(forms.EditRepoFileForm{}), canWriteToBranch, repo.EditFilePost)
				m.Combo("/{editor_action:_delete}/*").
					Get(repo.DeleteFile).
					Post(web.Bind(forms.DeleteRepoFileForm{}), canWriteToBranch, repo.DeleteFilePost)
				m.Combo("/{editor_action:_upload}/*", repo.MustBeAbleToUpload).
					Get(repo.UploadFile).
					Post(web.Bind(forms.UploadRepoFileForm{}), canWriteToBranch, repo.UploadFilePost)
				m.Combo("/{editor_action:_diffpatch}/*").
					Get(repo.NewDiffPatch).
					Post(web.Bind(forms.EditRepoFileForm{}), canWriteToBranch, repo.NewDiffPatchPost)
				m.Combo("/{editor_action:_cherrypick}/{sha:([a-f0-9]{7,64})}/*").
					Get(repo.CherryPick).
					Post(web.Bind(forms.CherryPickForm{}), canWriteToBranch, repo.CherryPickPost)
			}, context.RepoRefByType(git.RefTypeBranch), repo.WebGitOperationCommonData)
			m.Group("", func() {
				m.Post("/upload-file", repo.UploadFileToServer)
				m.Post("/upload-remove", repo.RemoveUploadFileFromServer)
			}, repo.MustBeAbleToUpload, reqRepoCodeWriter)
		}, repo.MustBeEditable, context.RepoMustNotBeArchived())

		m.Group("/branches", func() {
			m.Group("/_new", func() {
				m.Post("/branch/*", context.RepoRefByType(git.RefTypeBranch), repo.CreateBranch)
				m.Post("/tag/*", context.RepoRefByType(git.RefTypeTag), repo.CreateBranch)
				m.Post("/commit/*", context.RepoRefByType(git.RefTypeCommit), repo.CreateBranch)
			}, web.Bind(forms.NewBranchForm{}))
			m.Post("/delete", repo.DeleteBranchPost)
			m.Post("/restore", repo.RestoreBranchPost)
			m.Post("/rename", web.Bind(forms.RenameBranchForm{}), repo_setting.RenameBranchPost)
			m.Post("/merge-upstream", repo.MergeUpstream)
		}, context.RepoMustNotBeArchived(), reqRepoCodeWriter, repo.MustBeNotEmpty)

		m.Combo("/fork").Get(repo.Fork).Post(web.Bind(forms.CreateRepoForm{}), repo.ForkPost)
	}, reqSignIn, context.RepoAssignment, reqUnitCodeReader)
	// end "/{username}/{reponame}": repo code

	m.Group("/{username}/{reponame}", func() { // repo tags
		m.Group("/tags", func() {
			m.Get("", context.RepoRefByDefaultBranch() /* for the "commits" tab */, repo.TagsList)
			m.Get(".rss", feedEnabled, repo.TagsListFeedRSS)
			m.Get(".atom", feedEnabled, repo.TagsListFeedAtom)
			m.Get("/list", repo.GetTagList)
		}, ctxDataSet("EnableFeed", setting.Other.EnableFeed))
		m.Post("/tags/delete", reqSignIn, reqRepoCodeWriter, context.RepoMustNotBeArchived(), repo.DeleteTag)
	}, optSignIn, context.RepoAssignment, repo.MustBeNotEmpty, reqUnitCodeReader)
	// end "/{username}/{reponame}": repo tags

	m.Group("/{username}/{reponame}", func() { // repo releases
		m.Group("/releases", func() {
			m.Get("", repo.Releases)
			m.Get(".rss", feedEnabled, repo.ReleasesFeedRSS)
			m.Get(".atom", feedEnabled, repo.ReleasesFeedAtom)
			m.Get("/tag/*", repo.SingleRelease)
			m.Get("/latest", repo.LatestRelease)
		}, ctxDataSet("EnableFeed", setting.Other.EnableFeed))
		m.Get("/releases/attachments/{uuid}", repo.GetAttachment)
		m.Get("/releases/download/{vTag}/{fileName}", repo.RedirectDownload)
		m.Group("/releases", func() {
			m.Get("/new", repo.NewRelease)
			m.Post("/new", web.Bind(forms.NewReleaseForm{}), repo.NewReleasePost)
			m.Post("/delete", repo.DeleteRelease)
			m.Post("/attachments", repo.UploadReleaseAttachment)
			m.Post("/attachments/remove", repo.DeleteAttachment)
		}, reqSignIn, context.RepoMustNotBeArchived(), reqRepoReleaseWriter)
		m.Group("/releases", func() {
			m.Get("/edit/*", repo.EditRelease)
			m.Post("/edit/*", web.Bind(forms.EditReleaseForm{}), repo.EditReleasePost)
		}, reqSignIn, context.RepoMustNotBeArchived(), reqRepoReleaseWriter, repo.CommitInfoCache)
	}, optSignIn, context.RepoAssignment, repo.MustBeNotEmpty, reqRepoReleaseReader)
	// end "/{username}/{reponame}": repo releases

	m.Group("/{username}/{reponame}", func() { // to maintain compatibility with old attachments
		m.Get("/attachments/{uuid}", repo.GetAttachment)
	}, optSignIn, context.RepoAssignment)
	// end "/{username}/{reponame}": compatibility with old attachments

	m.Group("/{username}/{reponame}", func() {
		m.Post("/topics", repo.TopicsPost)
	}, context.RepoAssignment, reqRepoAdmin, context.RepoMustNotBeArchived())

	m.Group("/{username}/{reponame}", func() {
		if setting.Packages.Enabled {
			m.Get("/packages", repo.Packages)
		}
	}, optSignIn, context.RepoAssignment)

	m.Group("/{username}/{reponame}/projects", func() {
		m.Get("", repo.Projects)
		m.Get("/{id}", repo.ViewProject)
<<<<<<< HEAD
		m.Group("/{id}/workflows", func() {
			m.Get("", projects.Workflows)
			m.Get("/{workflow_id}", projects.Workflows)
		})
		m.Group("", func() { //nolint:dupl
=======
		m.Group("", func() { //nolint:dupl // duplicates lines 1034-1054
>>>>>>> 479757f6
			m.Get("/new", repo.RenderNewProject)
			m.Post("/new", web.Bind(forms.CreateProjectForm{}), repo.NewProjectPost)
			m.Group("/{id}", func() {
				m.Post("/delete", repo.DeleteProject)

				m.Get("/edit", repo.RenderEditProject)
				m.Post("/edit", web.Bind(forms.CreateProjectForm{}), repo.EditProjectPost)
				m.Post("/{action:open|close}", repo.ChangeProjectStatus)

				// TODO: improper name. Others are "delete project", "edit project", but this one is "move columns"
				m.Post("/move", project.MoveColumns)
				m.Post("/columns/new", web.Bind(forms.EditProjectColumnForm{}), repo.AddColumnToProjectPost)
				m.Group("/{columnID}", func() {
					m.Put("", web.Bind(forms.EditProjectColumnForm{}), repo.EditProjectColumn)
					m.Delete("", repo.DeleteProjectColumn)
					m.Post("/default", repo.SetDefaultProjectColumn)
					m.Post("/move", repo.MoveIssues)
				})
			})
		}, reqRepoProjectsWriter, context.RepoMustNotBeArchived())
	}, optSignIn, context.RepoAssignment, reqRepoProjectsReader, repo.MustEnableRepoProjects)
	// end "/{username}/{reponame}/projects"

	m.Group("/{username}/{reponame}/actions", func() {
		m.Get("", actions.List)
		m.Post("/disable", reqRepoAdmin, actions.DisableWorkflowFile)
		m.Post("/enable", reqRepoAdmin, actions.EnableWorkflowFile)
		m.Post("/run", reqRepoActionsWriter, actions.Run)
		m.Get("/workflow-dispatch-inputs", reqRepoActionsWriter, actions.WorkflowDispatchInputs)

		m.Group("/runs/{run}", func() {
			m.Combo("").
				Get(actions.View).
				Post(web.Bind(actions.ViewRequest{}), actions.ViewPost)
			m.Group("/jobs/{job}", func() {
				m.Combo("").
					Get(actions.View).
					Post(web.Bind(actions.ViewRequest{}), actions.ViewPost)
				m.Post("/rerun", reqRepoActionsWriter, actions.Rerun)
				m.Get("/logs", actions.Logs)
			})
			m.Get("/workflow", actions.ViewWorkflowFile)
			m.Post("/cancel", reqRepoActionsWriter, actions.Cancel)
			m.Post("/approve", reqRepoActionsWriter, actions.Approve)
			m.Post("/delete", reqRepoActionsWriter, actions.Delete)
			m.Get("/artifacts/{artifact_name}", actions.ArtifactsDownloadView)
			m.Delete("/artifacts/{artifact_name}", reqRepoActionsWriter, actions.ArtifactsDeleteView)
			m.Post("/rerun", reqRepoActionsWriter, actions.Rerun)
		})
		m.Group("/workflows/{workflow_name}", func() {
			m.Get("/badge.svg", actions.GetWorkflowBadge)
		})
	}, optSignIn, context.RepoAssignment, repo.MustBeNotEmpty, reqRepoActionsReader, actions.MustEnableActions)
	// end "/{username}/{reponame}/actions"

	m.Group("/{username}/{reponame}/wiki", func() {
		m.Combo("").
			Get(repo.Wiki).
			Post(context.RepoMustNotBeArchived(), reqSignIn, reqUnitWikiWriter, web.Bind(forms.NewWikiForm{}), repo.WikiPost)
		m.Combo("/*").
			Get(repo.Wiki).
			Post(context.RepoMustNotBeArchived(), reqSignIn, reqUnitWikiWriter, web.Bind(forms.NewWikiForm{}), repo.WikiPost)
		m.Get("/blob_excerpt/{sha}", repo.SetEditorconfigIfExists, repo.SetDiffViewStyle, repo.ExcerptBlob)
		m.Get("/commit/{sha:[a-f0-9]{7,64}}", repo.SetEditorconfigIfExists, repo.SetDiffViewStyle, repo.SetWhitespaceBehavior, repo.Diff)
		m.Get("/commit/{sha:[a-f0-9]{7,64}}.{ext:patch|diff}", repo.RawDiff)
		m.Get("/raw/*", repo.WikiRaw)
	}, optSignIn, context.RepoAssignment, repo.MustEnableWiki, reqUnitWikiReader, func(ctx *context.Context) {
		ctx.Data["PageIsWiki"] = true
		ctx.Data["CloneButtonOriginLink"] = ctx.Repo.Repository.WikiCloneLink(ctx, ctx.Doer)
	})
	// end "/{username}/{reponame}/wiki"

	m.Group("/{username}/{reponame}/activity", func() {
		// activity has its own permission checks
		m.Get("", repo.Activity)
		m.Get("/{period}", repo.Activity)

		m.Group("", func() {
			m.Group("/contributors", func() {
				m.Get("", repo.Contributors)
				m.Get("/data", repo.ContributorsData)
			})
			m.Group("/code-frequency", func() {
				m.Get("", repo.CodeFrequency)
				m.Get("/data", repo.CodeFrequencyData)
			})
			m.Group("/recent-commits", func() {
				m.Get("", repo.RecentCommits)
				m.Get("/data", repo.CodeFrequencyData) // "recent-commits" also uses the same data as "code-frequency"
			})
		}, reqUnitCodeReader)
	},
		optSignIn, context.RepoAssignment, repo.MustBeNotEmpty,
		context.RequireUnitReader(unit.TypeCode, unit.TypeIssues, unit.TypePullRequests, unit.TypeReleases),
	)
	// end "/{username}/{reponame}/activity"

	m.Group("/{username}/{reponame}", func() {
		m.Get("/{type:pulls}", repo.Issues)
		m.Group("/{type:pulls}/{index}", func() {
			m.Get("", repo.SetWhitespaceBehavior, repo.GetPullDiffStats, repo.ViewIssue)
			m.Get(".diff", repo.DownloadPullDiff)
			m.Get(".patch", repo.DownloadPullPatch)
			m.Get("/merge_box", repo.ViewPullMergeBox)
			m.Group("/commits", func() {
				m.Get("", repo.SetWhitespaceBehavior, repo.GetPullDiffStats, repo.ViewPullCommits)
				m.Get("/list", repo.GetPullCommits)
				m.Get("/{sha:[a-f0-9]{7,40}}", repo.SetEditorconfigIfExists, repo.SetDiffViewStyle, repo.SetWhitespaceBehavior, repo.SetShowOutdatedComments, repo.ViewPullFilesForSingleCommit)
			})
			m.Post("/merge", context.RepoMustNotBeArchived(), web.Bind(forms.MergePullRequestForm{}), repo.MergePullRequest)
			m.Post("/cancel_auto_merge", context.RepoMustNotBeArchived(), repo.CancelAutoMergePullRequest)
			m.Post("/update", repo.UpdatePullRequest)
			m.Post("/set_allow_maintainer_edit", web.Bind(forms.UpdateAllowEditsForm{}), repo.SetAllowEdits)
			m.Post("/cleanup", context.RepoMustNotBeArchived(), repo.CleanUpPullRequest)
			m.Group("/files", func() {
				m.Get("", repo.SetEditorconfigIfExists, repo.SetDiffViewStyle, repo.SetWhitespaceBehavior, repo.SetShowOutdatedComments, repo.ViewPullFilesForAllCommitsOfPr)
				m.Get("/{sha:[a-f0-9]{7,40}}", repo.SetEditorconfigIfExists, repo.SetDiffViewStyle, repo.SetWhitespaceBehavior, repo.SetShowOutdatedComments, repo.ViewPullFilesStartingFromCommit)
				m.Get("/{shaFrom:[a-f0-9]{7,40}}..{shaTo:[a-f0-9]{7,40}}", repo.SetEditorconfigIfExists, repo.SetDiffViewStyle, repo.SetWhitespaceBehavior, repo.SetShowOutdatedComments, repo.ViewPullFilesForRange)
				m.Group("/reviews", func() {
					m.Get("/new_comment", repo.RenderNewCodeCommentForm)
					m.Post("/comments", web.Bind(forms.CodeCommentForm{}), repo.SetShowOutdatedComments, repo.CreateCodeComment)
					m.Post("/submit", web.Bind(forms.SubmitReviewForm{}), repo.SubmitReview)
				}, context.RepoMustNotBeArchived())
			})
		})
	}, optSignIn, context.RepoAssignment, repo.MustAllowPulls, reqUnitPullsReader)
	// end "/{username}/{reponame}/pulls/{index}": repo pull request

	m.Group("/{username}/{reponame}", func() {
		m.Group("/activity_author_data", func() {
			m.Get("", repo.ActivityAuthors)
			m.Get("/{period}", repo.ActivityAuthors)
		}, repo.MustBeNotEmpty)

		m.Group("/archive", func() {
			m.Get("/*", repo.Download)
			m.Post("/*", repo.InitiateDownload)
		}, repo.MustBeNotEmpty, dlSourceEnabled)

		m.Group("/branches", func() {
			m.Get("/list", repo.GetBranchesList)
			m.Get("", context.RepoRefByDefaultBranch() /* for the "commits" tab */, repo.Branches)
		}, repo.MustBeNotEmpty)

		m.Group("/media", func() {
			m.Get("/blob/{sha}", repo.DownloadByIDOrLFS)
			m.Get("/branch/*", context.RepoRefByType(git.RefTypeBranch), repo.SingleDownloadOrLFS)
			m.Get("/tag/*", context.RepoRefByType(git.RefTypeTag), repo.SingleDownloadOrLFS)
			m.Get("/commit/*", context.RepoRefByType(git.RefTypeCommit), repo.SingleDownloadOrLFS)
			m.Get("/*", context.RepoRefByType(""), repo.SingleDownloadOrLFS) // "/*" route is deprecated, and kept for backward compatibility
		}, repo.MustBeNotEmpty)

		m.Group("/raw", func() {
			m.Get("/blob/{sha}", repo.DownloadByID)
			m.Get("/branch/*", context.RepoRefByType(git.RefTypeBranch), repo.SingleDownload)
			m.Get("/tag/*", context.RepoRefByType(git.RefTypeTag), repo.SingleDownload)
			m.Get("/commit/*", context.RepoRefByType(git.RefTypeCommit), repo.SingleDownload)
			m.Get("/*", context.RepoRefByType(""), repo.SingleDownload) // "/*" route is deprecated, and kept for backward compatibility
		}, repo.MustBeNotEmpty)

		m.Group("/render", func() {
			m.Get("/branch/*", context.RepoRefByType(git.RefTypeBranch), repo.RenderFile)
			m.Get("/tag/*", context.RepoRefByType(git.RefTypeTag), repo.RenderFile)
			m.Get("/commit/*", context.RepoRefByType(git.RefTypeCommit), repo.RenderFile)
			m.Get("/blob/{sha}", repo.RenderFile)
		}, repo.MustBeNotEmpty)

		m.Group("/commits", func() {
			m.Get("/branch/*", context.RepoRefByType(git.RefTypeBranch), repo.RefCommits)
			m.Get("/tag/*", context.RepoRefByType(git.RefTypeTag), repo.RefCommits)
			m.Get("/commit/*", context.RepoRefByType(git.RefTypeCommit), repo.RefCommits)
			m.Get("/*", context.RepoRefByType(""), repo.RefCommits) // "/*" route is deprecated, and kept for backward compatibility
		}, repo.MustBeNotEmpty)

		m.Group("/blame", func() {
			m.Get("/branch/*", context.RepoRefByType(git.RefTypeBranch), repo.RefBlame)
			m.Get("/tag/*", context.RepoRefByType(git.RefTypeTag), repo.RefBlame)
			m.Get("/commit/*", context.RepoRefByType(git.RefTypeCommit), repo.RefBlame)
		}, repo.MustBeNotEmpty)

		m.Get("/blob_excerpt/{sha}", repo.SetEditorconfigIfExists, repo.SetDiffViewStyle, repo.ExcerptBlob)

		m.Group("", func() {
			m.Get("/graph", repo.Graph)
			m.Get("/commit/{sha:([a-f0-9]{7,64})$}", repo.SetEditorconfigIfExists, repo.SetDiffViewStyle, repo.SetWhitespaceBehavior, repo.Diff)
			m.Get("/commit/{sha:([a-f0-9]{7,64})$}/load-branches-and-tags", repo.LoadBranchesAndTags)

			// FIXME: this route `/cherry-pick/{sha}` doesn't seem useful or right, the new code always uses `/_cherrypick/` which could handle branch name correctly
			m.Get("/cherry-pick/{sha:([a-f0-9]{7,64})$}", repo.SetEditorconfigIfExists, context.RepoRefByDefaultBranch(), repo.CherryPick)
		}, repo.MustBeNotEmpty)

		m.Get("/rss/branch/*", context.RepoRefByType(git.RefTypeBranch), feedEnabled, feed.RenderBranchFeed)
		m.Get("/atom/branch/*", context.RepoRefByType(git.RefTypeBranch), feedEnabled, feed.RenderBranchFeed)

		m.Group("/src", func() {
			m.Get("", func(ctx *context.Context) { ctx.Redirect(ctx.Repo.RepoLink) }) // there is no "{owner}/{repo}/src" page, so redirect to "{owner}/{repo}" to avoid 404
			m.Get("/branch/*", context.RepoRefByType(git.RefTypeBranch), repo.Home)
			m.Get("/tag/*", context.RepoRefByType(git.RefTypeTag), repo.Home)
			m.Get("/commit/*", context.RepoRefByType(git.RefTypeCommit), repo.Home)
			m.Get("/*", context.RepoRefByType(""), repo.Home) // "/*" route is deprecated, and kept for backward compatibility
		}, repo.SetEditorconfigIfExists)
		m.Get("/tree/*", repo.RedirectRepoTreeToSrc)    // redirect "/owner/repo/tree/*" requests to "/owner/repo/src/*"
		m.Get("/blob/*", repo.RedirectRepoBlobToCommit) // redirect "/owner/repo/blob/*" requests to "/owner/repo/src/commit/*"

		m.Get("/forks", repo.Forks)
		m.Get("/commit/{sha:([a-f0-9]{7,64})}.{ext:patch|diff}", repo.MustBeNotEmpty, repo.RawDiff)
		m.Post("/lastcommit/*", context.RepoRefByType(git.RefTypeCommit), repo.LastCommit)
	}, optSignIn, context.RepoAssignment, reqUnitCodeReader)
	// end "/{username}/{reponame}": repo code

	m.Group("/{username}/{reponame}", func() {
		m.Get("/stars", starsEnabled, repo.Stars)
		m.Get("/watchers", repo.Watchers)
		m.Get("/search", reqUnitCodeReader, repo.Search)
		m.Post("/action/{action:star|unstar}", reqSignIn, starsEnabled, repo.ActionStar)
		m.Post("/action/{action:watch|unwatch}", reqSignIn, repo.ActionWatch)
		m.Post("/action/{action:accept_transfer|reject_transfer}", reqSignIn, repo.ActionTransfer)
	}, optSignIn, context.RepoAssignment)

	common.AddOwnerRepoGitLFSRoutes(m, optSignInIgnoreCsrf, lfsServerEnabled) // "/{username}/{reponame}/{lfs-paths}": git-lfs support

	addOwnerRepoGitHTTPRouters(m) // "/{username}/{reponame}/{git-paths}": git http support

	m.Group("/notifications", func() {
		m.Get("", user.Notifications)
		m.Get("/subscriptions", user.NotificationSubscriptions)
		m.Get("/watching", user.NotificationWatching)
		m.Post("/status", user.NotificationStatusPost)
		m.Post("/purge", user.NotificationPurgePost)
		m.Get("/new", user.NewAvailable)
	}, reqSignIn)

	if setting.API.EnableSwagger {
		m.Get("/swagger.v1.json", SwaggerV1Json)
	}

	if !setting.IsProd {
		m.Group("/devtest", func() {
			m.Any("", devtest.List)
			m.Any("/fetch-action-test", devtest.FetchActionTest)
			m.Any("/{sub}", devtest.TmplCommon)
			m.Get("/repo-action-view/{run}/{job}", devtest.MockActionsView)
			m.Post("/actions-mock/runs/{run}/jobs/{job}", web.Bind(actions.ViewRequest{}), devtest.MockActionsRunsJobs)
		})
	}

	m.NotFound(func(w http.ResponseWriter, req *http.Request) {
		ctx := context.GetWebContext(req.Context())
		defer routing.RecordFuncInfo(ctx, routing.GetFuncInfo(ctx.NotFound, "WebNotFound"))()
		ctx.NotFound(nil)
	})
}<|MERGE_RESOLUTION|>--- conflicted
+++ resolved
@@ -1032,15 +1032,11 @@
 				m.Get("", org.Projects)
 				m.Get("/{id}", org.ViewProject)
 			}, reqUnitAccess(unit.TypeProjects, perm.AccessModeRead, true))
-<<<<<<< HEAD
 			m.Group("/{id}/workflows", func() {
 				m.Get("", projects.Workflows)
 				m.Get("/{workflow_id}", projects.Workflows)
 			})
-			m.Group("", func() { //nolint:dupl
-=======
 			m.Group("", func() { //nolint:dupl // duplicates lines 1421-1441
->>>>>>> 479757f6
 				m.Get("/new", org.RenderNewProject)
 				m.Post("/new", web.Bind(forms.CreateProjectForm{}), org.NewProjectPost)
 				m.Group("/{id}", func() {
@@ -1427,15 +1423,11 @@
 	m.Group("/{username}/{reponame}/projects", func() {
 		m.Get("", repo.Projects)
 		m.Get("/{id}", repo.ViewProject)
-<<<<<<< HEAD
 		m.Group("/{id}/workflows", func() {
 			m.Get("", projects.Workflows)
 			m.Get("/{workflow_id}", projects.Workflows)
 		})
-		m.Group("", func() { //nolint:dupl
-=======
 		m.Group("", func() { //nolint:dupl // duplicates lines 1034-1054
->>>>>>> 479757f6
 			m.Get("/new", repo.RenderNewProject)
 			m.Post("/new", web.Bind(forms.CreateProjectForm{}), repo.NewProjectPost)
 			m.Group("/{id}", func() {
