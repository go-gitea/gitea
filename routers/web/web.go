// Copyright 2017 The Gitea Authors. All rights reserved.
// SPDX-License-Identifier: MIT

package web

import (
	gocontext "context"
	"net/http"
	"strings"

	auth_model "code.gitea.io/gitea/models/auth"
	"code.gitea.io/gitea/models/db"
	"code.gitea.io/gitea/models/perm"
	"code.gitea.io/gitea/models/unit"
	"code.gitea.io/gitea/modules/log"
	"code.gitea.io/gitea/modules/metrics"
	"code.gitea.io/gitea/modules/public"
	"code.gitea.io/gitea/modules/setting"
	"code.gitea.io/gitea/modules/storage"
	"code.gitea.io/gitea/modules/structs"
	"code.gitea.io/gitea/modules/templates"
	"code.gitea.io/gitea/modules/validation"
	"code.gitea.io/gitea/modules/web"
	"code.gitea.io/gitea/modules/web/middleware"
	"code.gitea.io/gitea/modules/web/routing"
	"code.gitea.io/gitea/routers/common"
	"code.gitea.io/gitea/routers/web/admin"
	"code.gitea.io/gitea/routers/web/auth"
	"code.gitea.io/gitea/routers/web/devtest"
	"code.gitea.io/gitea/routers/web/events"
	"code.gitea.io/gitea/routers/web/explore"
	"code.gitea.io/gitea/routers/web/feed"
	"code.gitea.io/gitea/routers/web/healthcheck"
	"code.gitea.io/gitea/routers/web/misc"
	"code.gitea.io/gitea/routers/web/org"
	org_setting "code.gitea.io/gitea/routers/web/org/setting"
	"code.gitea.io/gitea/routers/web/repo"
	"code.gitea.io/gitea/routers/web/repo/actions"
	repo_setting "code.gitea.io/gitea/routers/web/repo/setting"
	"code.gitea.io/gitea/routers/web/shared/project"
	"code.gitea.io/gitea/routers/web/user"
	user_setting "code.gitea.io/gitea/routers/web/user/setting"
	"code.gitea.io/gitea/routers/web/user/setting/security"
	auth_service "code.gitea.io/gitea/services/auth"
	"code.gitea.io/gitea/services/context"
	"code.gitea.io/gitea/services/forms"
	"code.gitea.io/gitea/services/lfs"

	_ "code.gitea.io/gitea/modules/session" // to registers all internal adapters

	"gitea.com/go-chi/captcha"
	chi_middleware "github.com/go-chi/chi/v5/middleware"
	"github.com/go-chi/cors"
	"github.com/klauspost/compress/gzhttp"
	"github.com/prometheus/client_golang/prometheus"
)

var GzipMinSize = 1400 // min size to compress for the body size of response

// optionsCorsHandler return a http handler which sets CORS options if enabled by config, it blocks non-CORS OPTIONS requests.
func optionsCorsHandler() func(next http.Handler) http.Handler {
	var corsHandler func(next http.Handler) http.Handler
	if setting.CORSConfig.Enabled {
		corsHandler = cors.Handler(cors.Options{
			AllowedOrigins:   setting.CORSConfig.AllowDomain,
			AllowedMethods:   setting.CORSConfig.Methods,
			AllowCredentials: setting.CORSConfig.AllowCredentials,
			AllowedHeaders:   setting.CORSConfig.Headers,
			MaxAge:           int(setting.CORSConfig.MaxAge.Seconds()),
		})
	}

	return func(next http.Handler) http.Handler {
		return http.HandlerFunc(func(w http.ResponseWriter, r *http.Request) {
			if r.Method == http.MethodOptions {
				if corsHandler != nil && r.Header.Get("Access-Control-Request-Method") != "" {
					corsHandler(next).ServeHTTP(w, r)
				} else {
					// it should explicitly deny OPTIONS requests if CORS handler is not executed, to avoid the next GET/POST handler being incorrectly called by the OPTIONS request
					w.WriteHeader(http.StatusMethodNotAllowed)
				}
				return
			}
			// for non-OPTIONS requests, call the CORS handler to add some related headers like "Vary"
			if corsHandler != nil {
				corsHandler(next).ServeHTTP(w, r)
			} else {
				next.ServeHTTP(w, r)
			}
		})
	}
}

// The OAuth2 plugin is expected to be executed first, as it must ignore the user id stored
// in the session (if there is a user id stored in session other plugins might return the user
// object for that id).
//
// The Session plugin is expected to be executed second, in order to skip authentication
// for users that have already signed in.
func buildAuthGroup() *auth_service.Group {
	group := auth_service.NewGroup()
	group.Add(&auth_service.OAuth2{}) // FIXME: this should be removed and only applied in download and oauth related routers
	group.Add(&auth_service.Basic{})  // FIXME: this should be removed and only applied in download and git/lfs routers

	if setting.Service.EnableReverseProxyAuth {
		group.Add(&auth_service.ReverseProxy{}) // reverseproxy should before Session, otherwise the header will be ignored if user has login
	}
	group.Add(&auth_service.Session{})

	if setting.IsWindows && auth_model.IsSSPIEnabled(db.DefaultContext) {
		group.Add(&auth_service.SSPI{}) // it MUST be the last, see the comment of SSPI
	}

	return group
}

func webAuth(authMethod auth_service.Method) func(*context.Context) {
	return func(ctx *context.Context) {
		ar, err := common.AuthShared(ctx.Base, ctx.Session, authMethod)
		if err != nil {
			log.Error("Failed to verify user: %v", err)
			ctx.Error(http.StatusUnauthorized, "Verify")
			return
		}
		ctx.Doer = ar.Doer
		ctx.IsSigned = ar.Doer != nil
		ctx.IsBasicAuth = ar.IsBasicAuth
		if ctx.Doer == nil {
			// ensure the session uid is deleted
			_ = ctx.Session.Delete("uid")
		}
	}
}

// verifyAuthWithOptions checks authentication according to options
func verifyAuthWithOptions(options *common.VerifyOptions) func(ctx *context.Context) {
	return func(ctx *context.Context) {
		// Check prohibit login users.
		if ctx.IsSigned {
			if !ctx.Doer.IsActive && setting.Service.RegisterEmailConfirm {
				ctx.Data["Title"] = ctx.Tr("auth.active_your_account")
				ctx.HTML(http.StatusOK, "user/auth/activate")
				return
			}
			if !ctx.Doer.IsActive || ctx.Doer.ProhibitLogin {
				log.Info("Failed authentication attempt for %s from %s", ctx.Doer.Name, ctx.RemoteAddr())
				ctx.Data["Title"] = ctx.Tr("auth.prohibit_login")
				ctx.HTML(http.StatusOK, "user/auth/prohibit_login")
				return
			}

			if ctx.Doer.MustChangePassword {
				if ctx.Req.URL.Path != "/user/settings/change_password" {
					if strings.HasPrefix(ctx.Req.UserAgent(), "git") {
						ctx.Error(http.StatusUnauthorized, ctx.Locale.TrString("auth.must_change_password"))
						return
					}
					ctx.Data["Title"] = ctx.Tr("auth.must_change_password")
					ctx.Data["ChangePasscodeLink"] = setting.AppSubURL + "/user/change_password"
					if ctx.Req.URL.Path != "/user/events" {
						middleware.SetRedirectToCookie(ctx.Resp, setting.AppSubURL+ctx.Req.URL.RequestURI())
					}
					ctx.Redirect(setting.AppSubURL + "/user/settings/change_password")
					return
				}
			} else if ctx.Req.URL.Path == "/user/settings/change_password" {
				// make sure that the form cannot be accessed by users who don't need this
				ctx.Redirect(setting.AppSubURL + "/")
				return
			}
		}

		// Redirect to dashboard (or alternate location) if user tries to visit any non-login page.
		if options.SignOutRequired && ctx.IsSigned && ctx.Req.URL.RequestURI() != "/" {
			ctx.RedirectToCurrentSite(ctx.FormString("redirect_to"))
			return
		}

		if !options.SignOutRequired && !options.DisableCSRF && ctx.Req.Method == "POST" {
			ctx.Csrf.Validate(ctx)
			if ctx.Written() {
				return
			}
		}

		if options.SignInRequired {
			if !ctx.IsSigned {
				if ctx.Req.URL.Path != "/user/events" {
					middleware.SetRedirectToCookie(ctx.Resp, setting.AppSubURL+ctx.Req.URL.RequestURI())
				}
				ctx.Redirect(setting.AppSubURL + "/user/login")
				return
			} else if !ctx.Doer.IsActive && setting.Service.RegisterEmailConfirm {
				ctx.Data["Title"] = ctx.Tr("auth.active_your_account")
				ctx.HTML(http.StatusOK, "user/auth/activate")
				return
			}
		}

		// Redirect to log in page if auto-signin info is provided and has not signed in.
		if !options.SignOutRequired && !ctx.IsSigned &&
			ctx.GetSiteCookie(setting.CookieRememberName) != "" {
			if ctx.Req.URL.Path != "/user/events" {
				middleware.SetRedirectToCookie(ctx.Resp, setting.AppSubURL+ctx.Req.URL.RequestURI())
			}
			ctx.Redirect(setting.AppSubURL + "/user/login")
			return
		}

		if options.AdminRequired {
			if !ctx.Doer.IsAdmin {
				ctx.Error(http.StatusForbidden)
				return
			}
			ctx.Data["PageIsAdmin"] = true
		}
	}
}

func ctxDataSet(args ...any) func(ctx *context.Context) {
	return func(ctx *context.Context) {
		for i := 0; i < len(args); i += 2 {
			ctx.Data[args[i].(string)] = args[i+1]
		}
	}
}

// Routes returns all web routes
func Routes() *web.Route {
	routes := web.NewRoute()

	routes.Head("/", misc.DummyOK) // for health check - doesn't need to be passed through gzip handler
	routes.Methods("GET, HEAD, OPTIONS", "/assets/*", optionsCorsHandler(), public.FileHandlerFunc())
	routes.Methods("GET, HEAD", "/avatars/*", storageHandler(setting.Avatar.Storage, "avatars", storage.Avatars))
	routes.Methods("GET, HEAD", "/repo-avatars/*", storageHandler(setting.RepoAvatar.Storage, "repo-avatars", storage.RepoAvatars))
	routes.Methods("GET, HEAD", "/apple-touch-icon.png", misc.StaticRedirect("/assets/img/apple-touch-icon.png"))
	routes.Methods("GET, HEAD", "/apple-touch-icon-precomposed.png", misc.StaticRedirect("/assets/img/apple-touch-icon.png"))
	routes.Methods("GET, HEAD", "/favicon.ico", misc.StaticRedirect("/assets/img/favicon.png"))

	_ = templates.HTMLRenderer()

	var mid []any

	if setting.EnableGzip {
		// random jitter is recommended by: https://pkg.go.dev/github.com/klauspost/compress/gzhttp#readme-breach-mitigation
		// compression level 6 is the gzip default and a good general tradeoff between speed, CPU usage, and compression
		wrapper, err := gzhttp.NewWrapper(gzhttp.RandomJitter(32, 0, false), gzhttp.MinSize(GzipMinSize), gzhttp.CompressionLevel(6))
		if err != nil {
			log.Fatal("gzhttp.NewWrapper failed: %v", err)
		}
		mid = append(mid, wrapper)
	}

	if setting.Service.EnableCaptcha {
		// The captcha http.Handler should only fire on /captcha/* so we can just mount this on that url
		routes.Methods("GET,HEAD", "/captcha/*", append(mid, captcha.Captchaer(context.GetImageCaptcha()))...)
	}

	if setting.Metrics.Enabled {
		prometheus.MustRegister(metrics.NewCollector())
		routes.Get("/metrics", append(mid, Metrics)...)
	}

	routes.Methods("GET,HEAD", "/robots.txt", append(mid, misc.RobotsTxt)...)
	routes.Get("/ssh_info", misc.SSHInfo)
	routes.Get("/api/healthz", healthcheck.Check)

	mid = append(mid, common.Sessioner(), context.Contexter())

	// Get user from session if logged in.
	mid = append(mid, webAuth(buildAuthGroup()))

	// GetHead allows a HEAD request redirect to GET if HEAD method is not defined for that route
	mid = append(mid, chi_middleware.GetHead)

	if setting.API.EnableSwagger {
		// Note: The route is here but no in API routes because it renders a web page
		routes.Get("/api/swagger", append(mid, misc.Swagger)...) // Render V1 by default
	}

	// TODO: These really seem like things that could be folded into Contexter or as helper functions
	mid = append(mid, user.GetNotificationCount)
	mid = append(mid, repo.GetActiveStopwatch)
	mid = append(mid, goGet)

	others := web.NewRoute()
	others.Use(mid...)
	registerRoutes(others)
	routes.Mount("", others)
	return routes
}

var ignSignInAndCsrf = verifyAuthWithOptions(&common.VerifyOptions{DisableCSRF: true})

// registerRoutes register routes
func registerRoutes(m *web.Route) {
	reqSignIn := verifyAuthWithOptions(&common.VerifyOptions{SignInRequired: true})
	reqSignOut := verifyAuthWithOptions(&common.VerifyOptions{SignOutRequired: true})
	// TODO: rename them to "optSignIn", which means that the "sign-in" could be optional, depends on the VerifyOptions (RequireSignInView)
	ignSignIn := verifyAuthWithOptions(&common.VerifyOptions{SignInRequired: setting.Service.RequireSignInView})
	ignExploreSignIn := verifyAuthWithOptions(&common.VerifyOptions{SignInRequired: setting.Service.RequireSignInView || setting.Service.Explore.RequireSigninView})

	validation.AddBindingRules()

	linkAccountEnabled := func(ctx *context.Context) {
		if !setting.Service.EnableOpenIDSignIn && !setting.Service.EnableOpenIDSignUp && !setting.OAuth2.Enabled {
			ctx.Error(http.StatusForbidden)
			return
		}
	}

	openIDSignInEnabled := func(ctx *context.Context) {
		if !setting.Service.EnableOpenIDSignIn {
			ctx.Error(http.StatusForbidden)
			return
		}
	}

	openIDSignUpEnabled := func(ctx *context.Context) {
		if !setting.Service.EnableOpenIDSignUp {
			ctx.Error(http.StatusForbidden)
			return
		}
	}

	reqMilestonesDashboardPageEnabled := func(ctx *context.Context) {
		if !setting.Service.ShowMilestonesDashboardPage {
			ctx.Error(http.StatusForbidden)
			return
		}
	}

	// webhooksEnabled requires webhooks to be enabled by admin.
	webhooksEnabled := func(ctx *context.Context) {
		if setting.DisableWebhooks {
			ctx.Error(http.StatusForbidden)
			return
		}
	}

	lfsServerEnabled := func(ctx *context.Context) {
		if !setting.LFS.StartServer {
			ctx.Error(http.StatusNotFound)
			return
		}
	}

	federationEnabled := func(ctx *context.Context) {
		if !setting.Federation.Enabled {
			ctx.Error(http.StatusNotFound)
			return
		}
	}

	dlSourceEnabled := func(ctx *context.Context) {
		if setting.Repository.DisableDownloadSourceArchives {
			ctx.Error(http.StatusNotFound)
			return
		}
	}

	sitemapEnabled := func(ctx *context.Context) {
		if !setting.Other.EnableSitemap {
			ctx.Error(http.StatusNotFound)
			return
		}
	}

	packagesEnabled := func(ctx *context.Context) {
		if !setting.Packages.Enabled {
			ctx.Error(http.StatusForbidden)
			return
		}
	}

	feedEnabled := func(ctx *context.Context) {
		if !setting.Other.EnableFeed {
			ctx.Error(http.StatusNotFound)
			return
		}
	}

	reqUnitAccess := func(unitType unit.Type, accessMode perm.AccessMode, ignoreGlobal bool) func(ctx *context.Context) {
		return func(ctx *context.Context) {
			// only check global disabled units when ignoreGlobal is false
			if !ignoreGlobal && unitType.UnitGlobalDisabled() {
				ctx.NotFound(unitType.String(), nil)
				return
			}

			if ctx.ContextUser == nil {
				ctx.NotFound(unitType.String(), nil)
				return
			}

			if ctx.ContextUser.IsOrganization() {
				if ctx.Org.Organization.UnitPermission(ctx, ctx.Doer, unitType) < accessMode {
					ctx.NotFound(unitType.String(), nil)
					return
				}
			}
		}
	}

	addWebhookAddRoutes := func() {
		m.Get("/{type}/new", repo_setting.WebhooksNew)
		m.Post("/gitea/new", web.Bind(forms.NewWebhookForm{}), repo_setting.GiteaHooksNewPost)
		m.Post("/gogs/new", web.Bind(forms.NewGogshookForm{}), repo_setting.GogsHooksNewPost)
		m.Post("/slack/new", web.Bind(forms.NewSlackHookForm{}), repo_setting.SlackHooksNewPost)
		m.Post("/discord/new", web.Bind(forms.NewDiscordHookForm{}), repo_setting.DiscordHooksNewPost)
		m.Post("/dingtalk/new", web.Bind(forms.NewDingtalkHookForm{}), repo_setting.DingtalkHooksNewPost)
		m.Post("/telegram/new", web.Bind(forms.NewTelegramHookForm{}), repo_setting.TelegramHooksNewPost)
		m.Post("/matrix/new", web.Bind(forms.NewMatrixHookForm{}), repo_setting.MatrixHooksNewPost)
		m.Post("/msteams/new", web.Bind(forms.NewMSTeamsHookForm{}), repo_setting.MSTeamsHooksNewPost)
		m.Post("/feishu/new", web.Bind(forms.NewFeishuHookForm{}), repo_setting.FeishuHooksNewPost)
		m.Post("/wechatwork/new", web.Bind(forms.NewWechatWorkHookForm{}), repo_setting.WechatworkHooksNewPost)
		m.Post("/packagist/new", web.Bind(forms.NewPackagistHookForm{}), repo_setting.PackagistHooksNewPost)
	}

	addWebhookEditRoutes := func() {
		m.Post("/gitea/{id}", web.Bind(forms.NewWebhookForm{}), repo_setting.GiteaHooksEditPost)
		m.Post("/gogs/{id}", web.Bind(forms.NewGogshookForm{}), repo_setting.GogsHooksEditPost)
		m.Post("/slack/{id}", web.Bind(forms.NewSlackHookForm{}), repo_setting.SlackHooksEditPost)
		m.Post("/discord/{id}", web.Bind(forms.NewDiscordHookForm{}), repo_setting.DiscordHooksEditPost)
		m.Post("/dingtalk/{id}", web.Bind(forms.NewDingtalkHookForm{}), repo_setting.DingtalkHooksEditPost)
		m.Post("/telegram/{id}", web.Bind(forms.NewTelegramHookForm{}), repo_setting.TelegramHooksEditPost)
		m.Post("/matrix/{id}", web.Bind(forms.NewMatrixHookForm{}), repo_setting.MatrixHooksEditPost)
		m.Post("/msteams/{id}", web.Bind(forms.NewMSTeamsHookForm{}), repo_setting.MSTeamsHooksEditPost)
		m.Post("/feishu/{id}", web.Bind(forms.NewFeishuHookForm{}), repo_setting.FeishuHooksEditPost)
		m.Post("/wechatwork/{id}", web.Bind(forms.NewWechatWorkHookForm{}), repo_setting.WechatworkHooksEditPost)
		m.Post("/packagist/{id}", web.Bind(forms.NewPackagistHookForm{}), repo_setting.PackagistHooksEditPost)
	}

	addSettingsVariablesRoutes := func() {
		m.Group("/variables", func() {
			m.Get("", repo_setting.Variables)
			m.Post("/new", web.Bind(forms.EditVariableForm{}), repo_setting.VariableCreate)
			m.Post("/{variable_id}/edit", web.Bind(forms.EditVariableForm{}), repo_setting.VariableUpdate)
			m.Post("/{variable_id}/delete", repo_setting.VariableDelete)
		})
	}

	addSettingsSecretsRoutes := func() {
		m.Group("/secrets", func() {
			m.Get("", repo_setting.Secrets)
			m.Post("", web.Bind(forms.AddSecretForm{}), repo_setting.SecretsPost)
			m.Post("/delete", repo_setting.SecretsDelete)
		})
	}

	addSettingsRunnersRoutes := func() {
		m.Group("/runners", func() {
			m.Get("", repo_setting.Runners)
			m.Combo("/{runnerid}").Get(repo_setting.RunnersEdit).
				Post(web.Bind(forms.EditRunnerForm{}), repo_setting.RunnersEditPost)
			m.Post("/{runnerid}/delete", repo_setting.RunnerDeletePost)
			m.Get("/reset_registration_token", repo_setting.ResetRunnerRegistrationToken)
		})
	}

	// FIXME: not all routes need go through same middleware.
	// Especially some AJAX requests, we can reduce middleware number to improve performance.

	m.Get("/", Home)
	m.Get("/sitemap.xml", sitemapEnabled, ignExploreSignIn, HomeSitemap)
	m.Group("/.well-known", func() {
		m.Get("/openid-configuration", auth.OIDCWellKnown)
		m.Group("", func() {
			m.Get("/nodeinfo", NodeInfoLinks)
			m.Get("/webfinger", WebfingerQuery)
		}, federationEnabled)
		m.Get("/change-password", func(ctx *context.Context) {
			ctx.Redirect(setting.AppSubURL + "/user/settings/account")
		})
		m.Get("/passkey-endpoints", passkeyEndpoints)
		m.Methods("GET, HEAD", "/*", public.FileHandlerFunc())
	}, optionsCorsHandler())

	m.Group("/explore", func() {
		m.Get("", func(ctx *context.Context) {
			ctx.Redirect(setting.AppSubURL + "/explore/repos")
		})
		m.Get("/repos", explore.Repos)
		m.Get("/repos/sitemap-{idx}.xml", sitemapEnabled, explore.Repos)
		m.Get("/users", explore.Users)
		m.Get("/users/sitemap-{idx}.xml", sitemapEnabled, explore.Users)
		m.Get("/organizations", explore.Organizations)
		m.Get("/code", func(ctx *context.Context) {
			if unit.TypeCode.UnitGlobalDisabled() {
				ctx.NotFound(unit.TypeCode.String(), nil)
				return
			}
		}, explore.Code)
		m.Get("/topics/search", explore.TopicSearch)
	}, ignExploreSignIn)

	m.Group("/issues", func() {
		m.Get("", user.Issues)
		m.Get("/search", repo.SearchIssues)
	}, reqSignIn)

	m.Get("/pulls", reqSignIn, user.Pulls)
	m.Get("/milestones", reqSignIn, reqMilestonesDashboardPageEnabled, user.Milestones)

	// ***** START: User *****
	// "user/login" doesn't need signOut, then logged-in users can still access this route for redirection purposes by "/user/login?redirec_to=..."
	m.Get("/user/login", auth.SignIn)
	m.Group("/user", func() {
		m.Post("/login", web.Bind(forms.SignInForm{}), auth.SignInPost)
		m.Group("", func() {
			m.Combo("/login/openid").
				Get(auth.SignInOpenID).
				Post(web.Bind(forms.SignInOpenIDForm{}), auth.SignInOpenIDPost)
		}, openIDSignInEnabled)
		m.Group("/openid", func() {
			m.Combo("/connect").
				Get(auth.ConnectOpenID).
				Post(web.Bind(forms.ConnectOpenIDForm{}), auth.ConnectOpenIDPost)
			m.Group("/register", func() {
				m.Combo("").
					Get(auth.RegisterOpenID, openIDSignUpEnabled).
					Post(web.Bind(forms.SignUpOpenIDForm{}), auth.RegisterOpenIDPost)
			}, openIDSignUpEnabled)
		}, openIDSignInEnabled)
		m.Get("/sign_up", auth.SignUp)
		m.Post("/sign_up", web.Bind(forms.RegisterForm{}), auth.SignUpPost)
		m.Get("/link_account", linkAccountEnabled, auth.LinkAccount)
		m.Post("/link_account_signin", linkAccountEnabled, web.Bind(forms.SignInForm{}), auth.LinkAccountPostSignIn)
		m.Post("/link_account_signup", linkAccountEnabled, web.Bind(forms.RegisterForm{}), auth.LinkAccountPostRegister)
		m.Group("/two_factor", func() {
			m.Get("", auth.TwoFactor)
			m.Post("", web.Bind(forms.TwoFactorAuthForm{}), auth.TwoFactorPost)
			m.Get("/scratch", auth.TwoFactorScratch)
			m.Post("/scratch", web.Bind(forms.TwoFactorScratchAuthForm{}), auth.TwoFactorScratchPost)
		})
		m.Group("/webauthn", func() {
			m.Get("", auth.WebAuthn)
			m.Get("/assertion", auth.WebAuthnLoginAssertion)
			m.Post("/assertion", auth.WebAuthnLoginAssertionPost)
		})
	}, reqSignOut)

	m.Any("/user/events", routing.MarkLongPolling, events.Events)

	m.Group("/login/oauth", func() {
		m.Get("/authorize", web.Bind(forms.AuthorizationForm{}), auth.AuthorizeOAuth)
		m.Post("/grant", web.Bind(forms.GrantApplicationForm{}), auth.GrantApplicationOAuth)
		// TODO manage redirection
		m.Post("/authorize", web.Bind(forms.AuthorizationForm{}), auth.AuthorizeOAuth)
	}, ignSignInAndCsrf, reqSignIn)

	m.Methods("GET, OPTIONS", "/login/oauth/userinfo", optionsCorsHandler(), ignSignInAndCsrf, auth.InfoOAuth)
	m.Methods("POST, OPTIONS", "/login/oauth/access_token", optionsCorsHandler(), web.Bind(forms.AccessTokenForm{}), ignSignInAndCsrf, auth.AccessTokenOAuth)
	m.Methods("GET, OPTIONS", "/login/oauth/keys", optionsCorsHandler(), ignSignInAndCsrf, auth.OIDCKeys)
	m.Methods("POST, OPTIONS", "/login/oauth/introspect", optionsCorsHandler(), web.Bind(forms.IntrospectTokenForm{}), ignSignInAndCsrf, auth.IntrospectOAuth)

	m.Group("/user/settings", func() {
		m.Get("", user_setting.Profile)
		m.Post("", web.Bind(forms.UpdateProfileForm{}), user_setting.ProfilePost)
		m.Get("/change_password", auth.MustChangePassword)
		m.Post("/change_password", web.Bind(forms.MustChangePasswordForm{}), auth.MustChangePasswordPost)
		m.Post("/avatar", web.Bind(forms.AvatarForm{}), user_setting.AvatarPost)
		m.Post("/avatar/delete", user_setting.DeleteAvatar)
		m.Group("/account", func() {
			m.Combo("").Get(user_setting.Account).Post(web.Bind(forms.ChangePasswordForm{}), user_setting.AccountPost)
			m.Post("/email", web.Bind(forms.AddEmailForm{}), user_setting.EmailPost)
			m.Post("/email/delete", user_setting.DeleteEmail)
			m.Post("/delete", user_setting.DeleteAccount)
		})
		m.Group("/appearance", func() {
			m.Get("", user_setting.Appearance)
			m.Post("/language", web.Bind(forms.UpdateLanguageForm{}), user_setting.UpdateUserLang)
			m.Post("/hidden_comments", user_setting.UpdateUserHiddenComments)
			m.Post("/theme", web.Bind(forms.UpdateThemeForm{}), user_setting.UpdateUIThemePost)
		})
		m.Group("/security", func() {
			m.Get("", security.Security)
			m.Group("/two_factor", func() {
				m.Post("/regenerate_scratch", security.RegenerateScratchTwoFactor)
				m.Post("/disable", security.DisableTwoFactor)
				m.Get("/enroll", security.EnrollTwoFactor)
				m.Post("/enroll", web.Bind(forms.TwoFactorAuthForm{}), security.EnrollTwoFactorPost)
			})
			m.Group("/webauthn", func() {
				m.Post("/request_register", web.Bind(forms.WebauthnRegistrationForm{}), security.WebAuthnRegister)
				m.Post("/register", security.WebauthnRegisterPost)
				m.Post("/delete", web.Bind(forms.WebauthnDeleteForm{}), security.WebauthnDelete)
			})
			m.Group("/openid", func() {
				m.Post("", web.Bind(forms.AddOpenIDForm{}), security.OpenIDPost)
				m.Post("/delete", security.DeleteOpenID)
				m.Post("/toggle_visibility", security.ToggleOpenIDVisibility)
			}, openIDSignInEnabled)
			m.Post("/account_link", linkAccountEnabled, security.DeleteAccountLink)
		})
		m.Group("/applications/oauth2", func() {
			m.Get("/{id}", user_setting.OAuth2ApplicationShow)
			m.Post("/{id}", web.Bind(forms.EditOAuth2ApplicationForm{}), user_setting.OAuthApplicationsEdit)
			m.Post("/{id}/regenerate_secret", user_setting.OAuthApplicationsRegenerateSecret)
			m.Post("", web.Bind(forms.EditOAuth2ApplicationForm{}), user_setting.OAuthApplicationsPost)
			m.Post("/{id}/delete", user_setting.DeleteOAuth2Application)
			m.Post("/{id}/revoke/{grantId}", user_setting.RevokeOAuth2Grant)
		})
		m.Combo("/applications").Get(user_setting.Applications).
			Post(web.Bind(forms.NewAccessTokenForm{}), user_setting.ApplicationsPost)
		m.Post("/applications/delete", user_setting.DeleteApplication)
		m.Combo("/keys").Get(user_setting.Keys).
			Post(web.Bind(forms.AddKeyForm{}), user_setting.KeysPost)
		m.Post("/keys/delete", user_setting.DeleteKey)
		m.Group("/packages", func() {
			m.Get("", user_setting.Packages)
			m.Group("/rules", func() {
				m.Group("/add", func() {
					m.Get("", user_setting.PackagesRuleAdd)
					m.Post("", web.Bind(forms.PackageCleanupRuleForm{}), user_setting.PackagesRuleAddPost)
				})
				m.Group("/{id}", func() {
					m.Get("", user_setting.PackagesRuleEdit)
					m.Post("", web.Bind(forms.PackageCleanupRuleForm{}), user_setting.PackagesRuleEditPost)
					m.Get("/preview", user_setting.PackagesRulePreview)
				})
			})
			m.Group("/cargo", func() {
				m.Post("/initialize", user_setting.InitializeCargoIndex)
				m.Post("/rebuild", user_setting.RebuildCargoIndex)
			})
			m.Post("/chef/regenerate_keypair", user_setting.RegenerateChefKeyPair)
		}, packagesEnabled)

		m.Group("/actions", func() {
			m.Get("", user_setting.RedirectToDefaultSetting)
			addSettingsRunnersRoutes()
			addSettingsSecretsRoutes()
			addSettingsVariablesRoutes()
		}, actions.MustEnableActions)

		m.Get("/organization", user_setting.Organization)
		m.Get("/repos", user_setting.Repos)
		m.Post("/repos/unadopted", user_setting.AdoptOrDeleteRepository)

		m.Group("/hooks", func() {
			m.Get("", user_setting.Webhooks)
			m.Post("/delete", user_setting.DeleteWebhook)
			addWebhookAddRoutes()
			m.Group("/{id}", func() {
				m.Get("", repo_setting.WebHooksEdit)
				m.Post("/replay/{uuid}", repo_setting.ReplayWebhook)
			})
			addWebhookEditRoutes()
		}, webhooksEnabled)

		m.Group("/blocked_users", func() {
			m.Get("", user_setting.BlockedUsers)
			m.Post("", web.Bind(forms.BlockUserForm{}), user_setting.BlockedUsersPost)
		})
	}, reqSignIn, ctxDataSet("PageIsUserSettings", true, "EnablePackages", setting.Packages.Enabled))

	m.Group("/user", func() {
		m.Get("/activate", auth.Activate)
		m.Post("/activate", auth.ActivatePost)
		m.Any("/activate_email", auth.ActivateEmail)
		m.Get("/avatar/{username}/{size}", user.AvatarByUserName)
		m.Get("/recover_account", auth.ResetPasswd)
		m.Post("/recover_account", auth.ResetPasswdPost)
		m.Get("/forgot_password", auth.ForgotPasswd)
		m.Post("/forgot_password", auth.ForgotPasswdPost)
		m.Post("/logout", auth.SignOut)
		m.Get("/task/{task}", reqSignIn, user.TaskStatus)
		m.Get("/stopwatches", reqSignIn, user.GetStopwatches)
		m.Get("/search", ignExploreSignIn, user.Search)
		m.Group("/oauth2", func() {
			m.Get("/{provider}", auth.SignInOAuth)
			m.Get("/{provider}/callback", auth.SignInOAuthCallback)
		})
	})
	// ***** END: User *****

	m.Get("/avatar/{hash}", user.AvatarByEmailHash)

	adminReq := verifyAuthWithOptions(&common.VerifyOptions{SignInRequired: true, AdminRequired: true})

	// ***** START: Admin *****
	m.Group("/admin", func() {
		m.Get("", admin.Dashboard)
		m.Get("/system_status", admin.SystemStatus)
		m.Post("", web.Bind(forms.AdminDashboardForm{}), admin.DashboardPost)

		m.Get("/self_check", admin.SelfCheck)
		m.Post("/self_check", admin.SelfCheckPost)

		m.Group("/config", func() {
			m.Get("", admin.Config)
			m.Post("", admin.ChangeConfig)
			m.Post("/test_mail", admin.SendTestMail)
			m.Get("/settings", admin.ConfigSettings)
		})

		m.Group("/monitor", func() {
			m.Get("/stats", admin.MonitorStats)
			m.Get("/cron", admin.CronTasks)
			m.Get("/stacktrace", admin.Stacktrace)
			m.Post("/stacktrace/cancel/{pid}", admin.StacktraceCancel)
			m.Get("/queue", admin.Queues)
			m.Group("/queue/{qid}", func() {
				m.Get("", admin.QueueManage)
				m.Post("/set", admin.QueueSet)
				m.Post("/remove-all-items", admin.QueueRemoveAllItems)
			})
			m.Get("/diagnosis", admin.MonitorDiagnosis)
		})

		m.Group("/users", func() {
			m.Get("", admin.Users)
			m.Combo("/new").Get(admin.NewUser).Post(web.Bind(forms.AdminCreateUserForm{}), admin.NewUserPost)
			m.Get("/{userid}", admin.ViewUser)
			m.Combo("/{userid}/edit").Get(admin.EditUser).Post(web.Bind(forms.AdminEditUserForm{}), admin.EditUserPost)
			m.Post("/{userid}/delete", admin.DeleteUser)
			m.Post("/{userid}/avatar", web.Bind(forms.AvatarForm{}), admin.AvatarPost)
			m.Post("/{userid}/avatar/delete", admin.DeleteAvatar)
		})

		m.Group("/emails", func() {
			m.Get("", admin.Emails)
			m.Post("/activate", admin.ActivateEmail)
		})

		m.Group("/orgs", func() {
			m.Get("", admin.Organizations)
		})

		m.Group("/repos", func() {
			m.Get("", admin.Repos)
			m.Combo("/unadopted").Get(admin.UnadoptedRepos).Post(admin.AdoptOrDeleteRepository)
			m.Post("/delete", admin.DeleteRepo)
		})

		m.Group("/packages", func() {
			m.Get("", admin.Packages)
			m.Post("/delete", admin.DeletePackageVersion)
			m.Post("/cleanup", admin.CleanupExpiredData)
		}, packagesEnabled)

		m.Group("/hooks", func() {
			m.Get("", admin.DefaultOrSystemWebhooks)
			m.Post("/delete", admin.DeleteDefaultOrSystemWebhook)
			m.Group("/{id}", func() {
				m.Get("", repo_setting.WebHooksEdit)
				m.Post("/replay/{uuid}", repo_setting.ReplayWebhook)
			})
			addWebhookEditRoutes()
		}, webhooksEnabled)

		m.Group("/{configType:default-hooks|system-hooks}", func() {
			addWebhookAddRoutes()
		})

		m.Group("/auths", func() {
			m.Get("", admin.Authentications)
			m.Combo("/new").Get(admin.NewAuthSource).Post(web.Bind(forms.AuthenticationForm{}), admin.NewAuthSourcePost)
			m.Combo("/{authid}").Get(admin.EditAuthSource).
				Post(web.Bind(forms.AuthenticationForm{}), admin.EditAuthSourcePost)
			m.Post("/{authid}/delete", admin.DeleteAuthSource)
		})

		m.Group("/notices", func() {
			m.Get("", admin.Notices)
			m.Post("/delete", admin.DeleteNotices)
			m.Post("/empty", admin.EmptyNotices)
		})

		m.Group("/applications", func() {
			m.Get("", admin.Applications)
			m.Post("/oauth2", web.Bind(forms.EditOAuth2ApplicationForm{}), admin.ApplicationsPost)
			m.Group("/oauth2/{id}", func() {
				m.Combo("").Get(admin.EditApplication).Post(web.Bind(forms.EditOAuth2ApplicationForm{}), admin.EditApplicationPost)
				m.Post("/regenerate_secret", admin.ApplicationsRegenerateSecret)
				m.Post("/delete", admin.DeleteApplication)
			})
		}, func(ctx *context.Context) {
			if !setting.OAuth2.Enabled {
				ctx.Error(http.StatusForbidden)
				return
			}
		})

		m.Group("/actions", func() {
			m.Get("", admin.RedirectToDefaultSetting)
			addSettingsRunnersRoutes()
			addSettingsVariablesRoutes()
		})
	}, adminReq, ctxDataSet("EnableOAuth2", setting.OAuth2.Enabled, "EnablePackages", setting.Packages.Enabled))
	// ***** END: Admin *****

	m.Group("", func() {
		m.Get("/{username}", user.UsernameSubRoute)
		m.Methods("GET, OPTIONS", "/attachments/{uuid}", optionsCorsHandler(), repo.GetAttachment)
	}, ignSignIn)

	m.Post("/{username}", reqSignIn, context.UserAssignmentWeb(), user.Action)

	reqRepoAdmin := context.RequireRepoAdmin()
	reqRepoCodeWriter := context.RequireRepoWriter(unit.TypeCode)
	canEnableEditor := context.CanEnableEditor()
	reqRepoCodeReader := context.RequireRepoReader(unit.TypeCode)
	reqRepoReleaseWriter := context.RequireRepoWriter(unit.TypeReleases)
	reqRepoReleaseReader := context.RequireRepoReader(unit.TypeReleases)
	reqRepoWikiReader := context.RequireRepoReader(unit.TypeWiki)
	reqRepoWikiWriter := context.RequireRepoWriter(unit.TypeWiki)
	reqRepoIssueReader := context.RequireRepoReader(unit.TypeIssues)
	reqRepoPullsReader := context.RequireRepoReader(unit.TypePullRequests)
	reqRepoIssuesOrPullsWriter := context.RequireRepoWriterOr(unit.TypeIssues, unit.TypePullRequests)
	reqRepoIssuesOrPullsReader := context.RequireRepoReaderOr(unit.TypeIssues, unit.TypePullRequests)
	reqRepoProjectsReader := context.RequireRepoReader(unit.TypeProjects)
	reqRepoProjectsWriter := context.RequireRepoWriter(unit.TypeProjects)
	reqRepoActionsReader := context.RequireRepoReader(unit.TypeActions)
	reqRepoActionsWriter := context.RequireRepoWriter(unit.TypeActions)

	reqPackageAccess := func(accessMode perm.AccessMode) func(ctx *context.Context) {
		return func(ctx *context.Context) {
			if ctx.Package.AccessMode < accessMode && !ctx.IsUserSiteAdmin() {
				ctx.NotFound("", nil)
			}
		}
	}

	individualPermsChecker := func(ctx *context.Context) {
		// org permissions have been checked in context.OrgAssignment(), but individual permissions haven't been checked.
		if ctx.ContextUser.IsIndividual() {
			switch {
			case ctx.ContextUser.Visibility == structs.VisibleTypePrivate:
				if ctx.Doer == nil || (ctx.ContextUser.ID != ctx.Doer.ID && !ctx.Doer.IsAdmin) {
					ctx.NotFound("Visit Project", nil)
					return
				}
			case ctx.ContextUser.Visibility == structs.VisibleTypeLimited:
				if ctx.Doer == nil {
					ctx.NotFound("Visit Project", nil)
					return
				}
			}
		}
	}

	m.Group("/org", func() {
		m.Group("/{org}", func() {
			m.Get("/members", org.Members)
		}, context.OrgAssignment())
	}, ignSignIn)
	// end "/org": members

	m.Group("/org", func() {
		m.Group("", func() {
			m.Get("/create", org.Create)
			m.Post("/create", web.Bind(forms.CreateOrgForm{}), org.CreatePost)
		})

		m.Group("/invite/{token}", func() {
			m.Get("", org.TeamInvite)
			m.Post("", org.TeamInvitePost)
		})

		m.Group("/{org}", func() {
			m.Get("/dashboard", user.Dashboard)
			m.Get("/dashboard/{team}", user.Dashboard)
			m.Get("/issues", user.Issues)
			m.Get("/issues/{team}", user.Issues)
			m.Get("/pulls", user.Pulls)
			m.Get("/pulls/{team}", user.Pulls)
			m.Get("/milestones", reqMilestonesDashboardPageEnabled, user.Milestones)
			m.Get("/milestones/{team}", reqMilestonesDashboardPageEnabled, user.Milestones)
			m.Post("/members/action/{action}", org.MembersAction)
			m.Get("/teams", org.Teams)
		}, context.OrgAssignment(true, false, true))

		m.Group("/{org}", func() {
			m.Get("/teams/{team}", org.TeamMembers)
			m.Get("/teams/{team}/repositories", org.TeamRepositories)
			m.Post("/teams/{team}/action/{action}", org.TeamsAction)
			m.Post("/teams/{team}/action/repo/{action}", org.TeamsRepoAction)
		}, context.OrgAssignment(true, false, true))

		m.Group("/{org}", func() {
			m.Get("/teams/new", org.NewTeam)
			m.Post("/teams/new", web.Bind(forms.CreateTeamForm{}), org.NewTeamPost)
			m.Get("/teams/-/search", org.SearchTeam)
			m.Get("/teams/{team}/edit", org.EditTeam)
			m.Post("/teams/{team}/edit", web.Bind(forms.CreateTeamForm{}), org.EditTeamPost)
			m.Post("/teams/{team}/delete", org.DeleteTeam)

			m.Group("/settings", func() {
				m.Combo("").Get(org.Settings).
					Post(web.Bind(forms.UpdateOrgSettingForm{}), org.SettingsPost)
				m.Post("/avatar", web.Bind(forms.AvatarForm{}), org.SettingsAvatar)
				m.Post("/avatar/delete", org.SettingsDeleteAvatar)
				m.Group("/applications", func() {
					m.Get("", org.Applications)
					m.Post("/oauth2", web.Bind(forms.EditOAuth2ApplicationForm{}), org.OAuthApplicationsPost)
					m.Group("/oauth2/{id}", func() {
						m.Combo("").Get(org.OAuth2ApplicationShow).Post(web.Bind(forms.EditOAuth2ApplicationForm{}), org.OAuth2ApplicationEdit)
						m.Post("/regenerate_secret", org.OAuthApplicationsRegenerateSecret)
						m.Post("/delete", org.DeleteOAuth2Application)
					})
				}, func(ctx *context.Context) {
					if !setting.OAuth2.Enabled {
						ctx.Error(http.StatusForbidden)
						return
					}
				})

				m.Group("/hooks", func() {
					m.Get("", org.Webhooks)
					m.Post("/delete", org.DeleteWebhook)
					addWebhookAddRoutes()
					m.Group("/{id}", func() {
						m.Get("", repo_setting.WebHooksEdit)
						m.Post("/replay/{uuid}", repo_setting.ReplayWebhook)
					})
					addWebhookEditRoutes()
				}, webhooksEnabled)

				m.Group("/labels", func() {
					m.Get("", org.RetrieveLabels, org.Labels)
					m.Post("/new", web.Bind(forms.CreateLabelForm{}), org.NewLabel)
					m.Post("/edit", web.Bind(forms.CreateLabelForm{}), org.UpdateLabel)
					m.Post("/delete", org.DeleteLabel)
					m.Post("/initialize", web.Bind(forms.InitializeLabelsForm{}), org.InitializeLabels)
				})

				m.Group("/actions", func() {
					m.Get("", org_setting.RedirectToDefaultSetting)
					addSettingsRunnersRoutes()
					addSettingsSecretsRoutes()
					addSettingsVariablesRoutes()
				}, actions.MustEnableActions)

				m.Methods("GET,POST", "/delete", org.SettingsDelete)

				m.Group("/packages", func() {
					m.Get("", org.Packages)
					m.Group("/rules", func() {
						m.Group("/add", func() {
							m.Get("", org.PackagesRuleAdd)
							m.Post("", web.Bind(forms.PackageCleanupRuleForm{}), org.PackagesRuleAddPost)
						})
						m.Group("/{id}", func() {
							m.Get("", org.PackagesRuleEdit)
							m.Post("", web.Bind(forms.PackageCleanupRuleForm{}), org.PackagesRuleEditPost)
							m.Get("/preview", org.PackagesRulePreview)
						})
					})
					m.Group("/cargo", func() {
						m.Post("/initialize", org.InitializeCargoIndex)
						m.Post("/rebuild", org.RebuildCargoIndex)
					})
				}, packagesEnabled)

				m.Group("/blocked_users", func() {
					m.Get("", org.BlockedUsers)
					m.Post("", web.Bind(forms.BlockUserForm{}), org.BlockedUsersPost)
				})
			}, ctxDataSet("EnableOAuth2", setting.OAuth2.Enabled, "EnablePackages", setting.Packages.Enabled, "PageIsOrgSettings", true))
		}, context.OrgAssignment(true, true))
	}, reqSignIn)
	// end "/org": most org routes

	m.Group("/repo", func() {
		m.Get("/create", repo.Create)
		m.Post("/create", web.Bind(forms.CreateRepoForm{}), repo.CreatePost)
		m.Get("/migrate", repo.Migrate)
		m.Post("/migrate", web.Bind(forms.MigrateRepoForm{}), repo.MigratePost)
		m.Get("/search", repo.SearchRepo)
	}, reqSignIn)
	// end "/repo": create, migrate, search

	m.Group("/{username}/-", func() {
		if setting.Packages.Enabled {
			m.Group("/packages", func() {
				m.Get("", user.ListPackages)
				m.Group("/{type}/{name}", func() {
					m.Get("", user.RedirectToLastVersion)
					m.Get("/versions", user.ListPackageVersions)
					m.Group("/{version}", func() {
						m.Get("", user.ViewPackageVersion)
						m.Get("/files/{fileid}", user.DownloadPackageFile)
						m.Group("/settings", func() {
							m.Get("", user.PackageSettings)
							m.Post("", web.Bind(forms.PackageSettingForm{}), user.PackageSettingsPost)
						}, reqPackageAccess(perm.AccessModeWrite))
					})
				})
			}, context.PackageAssignment(), reqPackageAccess(perm.AccessModeRead))
		}

		m.Group("/projects", func() {
			m.Group("", func() {
				m.Get("", org.Projects)
				m.Get("/{id}", repo.RetrieveLabelsOrg, org.ViewProject)
				m.Get("/{id}/posters", repo.IssuePosters)
			}, reqUnitAccess(unit.TypeProjects, perm.AccessModeRead, true))
			m.Group("", func() { //nolint:dupl
				m.Get("/new", org.RenderNewProject)
				m.Post("/new", web.Bind(forms.CreateProjectForm{}), org.NewProjectPost)
				m.Group("/{id}", func() {
					m.Post("", web.Bind(forms.EditProjectBoardForm{}), org.AddBoardToProjectPost)
					m.Post("/move", project.MoveColumns)
					m.Post("/delete", org.DeleteProject)

					m.Get("/edit", org.RenderEditProject)
					m.Post("/edit", web.Bind(forms.CreateProjectForm{}), org.EditProjectPost)
					m.Post("/{action:open|close}", org.ChangeProjectStatus)

					m.Group("/{boardID}", func() {
						m.Put("", web.Bind(forms.EditProjectBoardForm{}), org.EditProjectBoard)
						m.Delete("", org.DeleteProjectBoard)
						m.Post("/default", org.SetDefaultProjectBoard)
						m.Post("/move", org.MoveIssues)
					})
				})
			}, reqSignIn, reqUnitAccess(unit.TypeProjects, perm.AccessModeWrite, true), func(ctx *context.Context) {
				if ctx.ContextUser.IsIndividual() && ctx.ContextUser.ID != ctx.Doer.ID {
					ctx.NotFound("NewProject", nil)
					return
				}
			})
		}, reqUnitAccess(unit.TypeProjects, perm.AccessModeRead, true), individualPermsChecker)

		m.Group("", func() {
			m.Get("/code", user.CodeSearch)
		}, reqUnitAccess(unit.TypeCode, perm.AccessModeRead, false), individualPermsChecker)
	}, ignSignIn, context.UserAssignmentWeb(), context.OrgAssignment())
	// end "/{username}/-": packages, projects, code

	m.Group("/{username}/{reponame}/settings", func() {
		m.Group("", func() {
			m.Combo("").Get(repo_setting.Settings).
				Post(web.Bind(forms.RepoSettingForm{}), repo_setting.SettingsPost)
		}, repo_setting.SettingsCtxData)
		m.Post("/avatar", web.Bind(forms.AvatarForm{}), repo_setting.SettingsAvatar)
		m.Post("/avatar/delete", repo_setting.SettingsDeleteAvatar)

		m.Group("/collaboration", func() {
			m.Combo("").Get(repo_setting.Collaboration).Post(repo_setting.CollaborationPost)
			m.Post("/access_mode", repo_setting.ChangeCollaborationAccessMode)
			m.Post("/delete", repo_setting.DeleteCollaboration)
			m.Group("/team", func() {
				m.Post("", repo_setting.AddTeamPost)
				m.Post("/delete", repo_setting.DeleteTeam)
			})
		})

		m.Group("/branches", func() {
			m.Post("/", repo_setting.SetDefaultBranchPost)
		}, repo.MustBeNotEmpty)

		m.Group("/branches", func() {
			m.Get("/", repo_setting.ProtectedBranchRules)
			m.Combo("/edit").Get(repo_setting.SettingsProtectedBranch).
				Post(web.Bind(forms.ProtectBranchForm{}), context.RepoMustNotBeArchived(), repo_setting.SettingsProtectedBranchPost)
			m.Post("/{id}/delete", repo_setting.DeleteProtectedBranchRulePost)
		}, repo.MustBeNotEmpty)

		m.Post("/rename_branch", web.Bind(forms.RenameBranchForm{}), context.RepoMustNotBeArchived(), repo_setting.RenameBranchPost)

		m.Group("/tags", func() {
			m.Get("", repo_setting.ProtectedTags)
			m.Post("", web.Bind(forms.ProtectTagForm{}), context.RepoMustNotBeArchived(), repo_setting.NewProtectedTagPost)
			m.Post("/delete", context.RepoMustNotBeArchived(), repo_setting.DeleteProtectedTagPost)
			m.Get("/{id}", repo_setting.EditProtectedTag)
			m.Post("/{id}", web.Bind(forms.ProtectTagForm{}), context.RepoMustNotBeArchived(), repo_setting.EditProtectedTagPost)
		})

		m.Group("/hooks/git", func() {
			m.Get("", repo_setting.GitHooks)
			m.Combo("/{name}").Get(repo_setting.GitHooksEdit).
				Post(repo_setting.GitHooksEditPost)
		}, context.GitHookService())

		m.Group("/hooks", func() {
			m.Get("", repo_setting.Webhooks)
			m.Post("/delete", repo_setting.DeleteWebhook)
			addWebhookAddRoutes()
			m.Group("/{id}", func() {
				m.Get("", repo_setting.WebHooksEdit)
				m.Post("/test", repo_setting.TestWebhook)
				m.Post("/replay/{uuid}", repo_setting.ReplayWebhook)
			})
			addWebhookEditRoutes()
		}, webhooksEnabled)

		m.Group("/keys", func() {
			m.Combo("").Get(repo_setting.DeployKeys).
				Post(web.Bind(forms.AddKeyForm{}), repo_setting.DeployKeysPost)
			m.Post("/delete", repo_setting.DeleteDeployKey)
		})

		m.Group("/lfs", func() {
			m.Get("/", repo_setting.LFSFiles)
			m.Get("/show/{oid}", repo_setting.LFSFileGet)
			m.Post("/delete/{oid}", repo_setting.LFSDelete)
			m.Get("/pointers", repo_setting.LFSPointerFiles)
			m.Post("/pointers/associate", repo_setting.LFSAutoAssociate)
			m.Get("/find", repo_setting.LFSFileFind)
			m.Group("/locks", func() {
				m.Get("/", repo_setting.LFSLocks)
				m.Post("/", repo_setting.LFSLockFile)
				m.Post("/{lid}/unlock", repo_setting.LFSUnlock)
			})
		})
		m.Group("/actions", func() {
			m.Get("", repo_setting.RedirectToDefaultSetting)
			addSettingsRunnersRoutes()
			addSettingsSecretsRoutes()
			addSettingsVariablesRoutes()
		}, actions.MustEnableActions)
		// the follow handler must be under "settings", otherwise this incomplete repo can't be accessed
		m.Group("/migrate", func() {
			m.Post("/retry", repo.MigrateRetryPost)
			m.Post("/cancel", repo.MigrateCancelPost)
		})
	},
		reqSignIn, context.RepoAssignment, reqRepoAdmin, context.RepoRef(),
		ctxDataSet("PageIsRepoSettings", true, "LFSStartServer", setting.LFS.StartServer),
	)
	// end "/{username}/{reponame}/settings"

	// user/org home, including rss feeds
	m.Get("/{username}/{reponame}", ignSignIn, context.RepoAssignment, context.RepoRef(), repo.SetEditorconfigIfExists, repo.Home)

	m.Group("/{username}/{reponame}", func() {
		m.Get("/find/*", repo.FindFiles)
		m.Group("/tree-list", func() {
			m.Get("/branch/*", context.RepoRefByType(context.RepoRefBranch), repo.TreeList)
			m.Get("/tag/*", context.RepoRefByType(context.RepoRefTag), repo.TreeList)
			m.Get("/commit/*", context.RepoRefByType(context.RepoRefCommit), repo.TreeList)
		})
		m.Get("/compare", repo.MustBeNotEmpty, repo.SetEditorconfigIfExists, repo.SetDiffViewStyle, repo.SetWhitespaceBehavior, repo.CompareDiff)
		m.Combo("/compare/*", repo.MustBeNotEmpty, repo.SetEditorconfigIfExists).
			Get(repo.SetDiffViewStyle, repo.SetWhitespaceBehavior, repo.CompareDiff).
			Post(reqSignIn, context.RepoMustNotBeArchived(), reqRepoPullsReader, repo.MustAllowPulls, web.Bind(forms.CreateIssueForm{}), repo.SetWhitespaceBehavior, repo.CompareAndPullRequestPost)
	}, ignSignIn, context.RepoAssignment, reqRepoCodeReader)
	// end "/{username}/{reponame}": find, compare, list (code related)

	m.Group("/{username}/{reponame}", func() {
		m.Get("/issues/posters", repo.IssuePosters) // it can't use {type:issues|pulls} because it would conflict with other routes like "/pulls/{index}"
		m.Get("/pulls/posters", repo.PullPosters)
		m.Get("/comments/{id}/attachments", repo.GetCommentAttachments)
		m.Get("/labels", repo.RetrieveLabels, repo.Labels)
		m.Get("/milestones", repo.Milestones)
		m.Get("/milestone/{id}", context.RepoRef(), repo.MilestoneIssuesAndPulls)
		m.Group("/{type:issues|pulls}", func() {
			m.Group("/{index}", func() {
				m.Get("/info", repo.GetIssueInfo)
				m.Get("/attachments", repo.GetIssueAttachments)
				m.Get("/attachments/{uuid}", repo.GetAttachment)
				m.Group("/content-history", func() {
					m.Get("/overview", repo.GetContentHistoryOverview)
					m.Get("/list", repo.GetContentHistoryList)
					m.Get("/detail", repo.GetContentHistoryDetail)
				})
			})
		}, context.RepoRef())
	}, ignSignIn, context.RepoAssignment, reqRepoIssuesOrPullsReader)
	// end "/{username}/{reponame}": view milestone, label, issue, pull, etc

	m.Group("/{username}/{reponame}", func() {
		m.Group("/{type:issues|pulls}", func() {
			m.Get("", repo.Issues)
			m.Group("/{index}", func() {
				m.Get("", repo.ViewIssue)
			})
		})
	}, ignSignIn, context.RepoAssignment, context.RequireRepoReaderOr(unit.TypeIssues, unit.TypePullRequests, unit.TypeExternalTracker))
	// end "/{username}/{reponame}": issue/pull list, issue/pull view, external tracker

	m.Group("/{username}/{reponame}", func() { // edit issues, pulls, labels, milestones, etc
		m.Group("/issues", func() {
			m.Group("/new", func() {
				m.Combo("").Get(context.RepoRef(), repo.NewIssue).
					Post(web.Bind(forms.CreateIssueForm{}), repo.NewIssuePost)
				m.Get("/choose", context.RepoRef(), repo.NewIssueChooseTemplate)
			})
			m.Get("/search", repo.ListIssues)
		}, context.RepoMustNotBeArchived(), reqRepoIssueReader)

		// FIXME: should use different URLs but mostly same logic for comments of issue and pull request.
		// So they can apply their own enable/disable logic on routers.
		m.Group("/{type:issues|pulls}", func() {
			m.Group("/{index}", func() {
				m.Post("/title", repo.UpdateIssueTitle)
				m.Post("/content", repo.UpdateIssueContent)
				m.Post("/deadline", web.Bind(structs.EditDeadlineOption{}), repo.UpdateIssueDeadline)
				m.Post("/watch", repo.IssueWatch)
				m.Post("/ref", repo.UpdateIssueRef)
				m.Post("/pin", reqRepoAdmin, repo.IssuePinOrUnpin)
				m.Post("/viewed-files", repo.UpdateViewedFiles)
				m.Group("/dependency", func() {
					m.Post("/add", repo.AddDependency)
					m.Post("/delete", repo.RemoveDependency)
				})
				m.Combo("/comments").Post(repo.MustAllowUserComment, web.Bind(forms.CreateCommentForm{}), repo.NewComment)
				m.Group("/times", func() {
					m.Post("/add", web.Bind(forms.AddTimeManuallyForm{}), repo.AddTimeManually)
					m.Post("/{timeid}/delete", repo.DeleteTime)
					m.Group("/stopwatch", func() {
						m.Post("/toggle", repo.IssueStopwatch)
						m.Post("/cancel", repo.CancelStopwatch)
					})
				})
				m.Post("/reactions/{action}", web.Bind(forms.ReactionForm{}), repo.ChangeIssueReaction)
				m.Post("/lock", reqRepoIssuesOrPullsWriter, web.Bind(forms.IssueLockForm{}), repo.LockIssue)
				m.Post("/unlock", reqRepoIssuesOrPullsWriter, repo.UnlockIssue)
				m.Post("/delete", reqRepoAdmin, repo.DeleteIssue)
			}, context.RepoMustNotBeArchived())

			m.Group("/{index}", func() {
				m.Post("/content-history/soft-delete", repo.SoftDeleteContentHistory)
			})

			m.Post("/labels", reqRepoIssuesOrPullsWriter, repo.UpdateIssueLabel)
			m.Post("/milestone", reqRepoIssuesOrPullsWriter, repo.UpdateIssueMilestone)
			m.Post("/projects", reqRepoIssuesOrPullsWriter, reqRepoProjectsReader, repo.UpdateIssueProject)
			m.Post("/assignee", reqRepoIssuesOrPullsWriter, repo.UpdateIssueAssignee)
			m.Post("/request_review", repo.UpdatePullReviewRequest)
			m.Post("/dismiss_review", reqRepoAdmin, web.Bind(forms.DismissReviewForm{}), repo.DismissReview)
			m.Post("/status", reqRepoIssuesOrPullsWriter, repo.UpdateIssueStatus)
			m.Post("/delete", reqRepoAdmin, repo.BatchDeleteIssues)
			m.Post("/resolve_conversation", repo.SetShowOutdatedComments, repo.UpdateResolveConversation)
			m.Post("/attachments", repo.UploadIssueAttachment)
			m.Post("/attachments/remove", repo.DeleteAttachment)
			m.Delete("/unpin/{index}", reqRepoAdmin, repo.IssueUnpin)
			m.Post("/move_pin", reqRepoAdmin, repo.IssuePinMove)
		}, context.RepoMustNotBeArchived())

		m.Group("/comments/{id}", func() {
			m.Post("", repo.UpdateCommentContent)
			m.Post("/delete", repo.DeleteComment)
			m.Post("/reactions/{action}", web.Bind(forms.ReactionForm{}), repo.ChangeCommentReaction)
		}, context.RepoMustNotBeArchived())

		m.Post("/markup", web.Bind(structs.MarkupOption{}), misc.Markup)

		m.Group("/labels", func() {
			m.Post("/new", web.Bind(forms.CreateLabelForm{}), repo.NewLabel)
			m.Post("/edit", web.Bind(forms.CreateLabelForm{}), repo.UpdateLabel)
			m.Post("/delete", repo.DeleteLabel)
			m.Post("/initialize", web.Bind(forms.InitializeLabelsForm{}), repo.InitializeLabels)
		}, context.RepoMustNotBeArchived(), reqRepoIssuesOrPullsWriter, context.RepoRef())
		m.Group("/milestones", func() {
			m.Combo("/new").Get(repo.NewMilestone).
				Post(web.Bind(forms.CreateMilestoneForm{}), repo.NewMilestonePost)
			m.Get("/{id}/edit", repo.EditMilestone)
			m.Post("/{id}/edit", web.Bind(forms.CreateMilestoneForm{}), repo.EditMilestonePost)
			m.Post("/{id}/{action}", repo.ChangeMilestoneStatus)
			m.Post("/delete", repo.DeleteMilestone)
		}, context.RepoMustNotBeArchived(), reqRepoIssuesOrPullsWriter, context.RepoRef())
		m.Group("/pull", func() {
			m.Post("/{index}/target_branch", repo.UpdatePullRequestTarget)
		}, context.RepoMustNotBeArchived())
	}, reqSignIn, context.RepoAssignment, reqRepoIssuesOrPullsReader)
	// end "/{username}/{reponame}": create or edit issues, pulls, labels, milestones

	m.Group("/{username}/{reponame}", func() { // repo code
		m.Group("", func() {
			m.Group("", func() {
				m.Combo("/_edit/*").Get(repo.EditFile).
					Post(web.Bind(forms.EditRepoFileForm{}), repo.EditFilePost)
				m.Combo("/_new/*").Get(repo.NewFile).
					Post(web.Bind(forms.EditRepoFileForm{}), repo.NewFilePost)
				m.Post("/_preview/*", web.Bind(forms.EditPreviewDiffForm{}), repo.DiffPreviewPost)
				m.Combo("/_delete/*").Get(repo.DeleteFile).
					Post(web.Bind(forms.DeleteRepoFileForm{}), repo.DeleteFilePost)
				m.Combo("/_upload/*", repo.MustBeAbleToUpload).
					Get(repo.UploadFile).
					Post(web.Bind(forms.UploadRepoFileForm{}), repo.UploadFilePost)
				m.Combo("/_diffpatch/*").Get(repo.NewDiffPatch).
					Post(web.Bind(forms.EditRepoFileForm{}), repo.NewDiffPatchPost)
				m.Combo("/_cherrypick/{sha:([a-f0-9]{7,64})}/*").Get(repo.CherryPick).
					Post(web.Bind(forms.CherryPickForm{}), repo.CherryPickPost)
			}, repo.MustBeEditable)
			m.Group("", func() {
				m.Post("/upload-file", repo.UploadFileToServer)
				m.Post("/upload-remove", web.Bind(forms.RemoveUploadFileForm{}), repo.RemoveUploadFileFromServer)
			}, repo.MustBeEditable, repo.MustBeAbleToUpload)
		}, context.RepoRef(), canEnableEditor, context.RepoMustNotBeArchived())

		m.Group("/branches", func() {
			m.Group("/_new", func() {
				m.Post("/branch/*", context.RepoRefByType(context.RepoRefBranch), repo.CreateBranch)
				m.Post("/tag/*", context.RepoRefByType(context.RepoRefTag), repo.CreateBranch)
				m.Post("/commit/*", context.RepoRefByType(context.RepoRefCommit), repo.CreateBranch)
			}, web.Bind(forms.NewBranchForm{}))
			m.Post("/delete", repo.DeleteBranchPost)
			m.Post("/restore", repo.RestoreBranchPost)
		}, context.RepoMustNotBeArchived(), reqRepoCodeWriter, repo.MustBeNotEmpty)

		m.Combo("/fork").Get(repo.Fork).Post(web.Bind(forms.CreateRepoForm{}), repo.ForkPost)
	}, reqSignIn, context.RepoAssignment, reqRepoCodeReader)
	// end "/{username}/{reponame}": repo code

	m.Group("/{username}/{reponame}", func() { // repo tags
		m.Group("/tags", func() {
			m.Get("", repo.TagsList)
			m.Get("/list", repo.GetTagList)
			m.Get(".rss", feedEnabled, repo.TagsListFeedRSS)
			m.Get(".atom", feedEnabled, repo.TagsListFeedAtom)
		}, ctxDataSet("EnableFeed", setting.Other.EnableFeed),
			repo.MustBeNotEmpty, context.RepoRefByType(context.RepoRefTag, true))
		m.Post("/tags/delete", repo.DeleteTag, reqSignIn,
			repo.MustBeNotEmpty, context.RepoMustNotBeArchived(), reqRepoCodeWriter, context.RepoRef())
	}, ignSignIn, context.RepoAssignment, reqRepoCodeReader)
	// end "/{username}/{reponame}": repo tags

	m.Group("/{username}/{reponame}", func() { // repo releases
		m.Group("/releases", func() {
			m.Get("", repo.Releases)
			m.Get("/tag/*", repo.SingleRelease)
			m.Get("/latest", repo.LatestRelease)
			m.Get(".rss", feedEnabled, repo.ReleasesFeedRSS)
			m.Get(".atom", feedEnabled, repo.ReleasesFeedAtom)
		}, ctxDataSet("EnableFeed", setting.Other.EnableFeed),
			repo.MustBeNotEmpty, context.RepoRefByType(context.RepoRefTag, true))
		m.Get("/releases/attachments/{uuid}", repo.MustBeNotEmpty, repo.GetAttachment)
		m.Get("/releases/download/{vTag}/{fileName}", repo.MustBeNotEmpty, repo.RedirectDownload)
		m.Group("/releases", func() {
			m.Get("/new", repo.NewRelease)
			m.Post("/new", web.Bind(forms.NewReleaseForm{}), repo.NewReleasePost)
			m.Post("/delete", repo.DeleteRelease)
			m.Post("/attachments", repo.UploadReleaseAttachment)
			m.Post("/attachments/remove", repo.DeleteAttachment)
		}, reqSignIn, repo.MustBeNotEmpty, context.RepoMustNotBeArchived(), reqRepoReleaseWriter, context.RepoRef())
		m.Group("/releases", func() {
			m.Get("/edit/*", repo.EditRelease)
			m.Post("/edit/*", web.Bind(forms.EditReleaseForm{}), repo.EditReleasePost)
		}, reqSignIn, repo.MustBeNotEmpty, context.RepoMustNotBeArchived(), reqRepoReleaseWriter, repo.CommitInfoCache)
	}, ignSignIn, context.RepoAssignment, reqRepoReleaseReader)
	// end "/{username}/{reponame}": repo releases

	m.Group("/{username}/{reponame}", func() { // to maintain compatibility with old attachments
		m.Get("/attachments/{uuid}", repo.GetAttachment)
	}, ignSignIn, context.RepoAssignment)
	// end "/{username}/{reponame}": compatibility with old attachments

	m.Group("/{username}/{reponame}", func() {
		m.Post("/topics", repo.TopicsPost)
	}, context.RepoAssignment, reqRepoAdmin, context.RepoMustNotBeArchived())

	m.Group("/{username}/{reponame}", func() {
		if setting.Packages.Enabled {
			m.Get("/packages", repo.Packages)
		}
<<<<<<< HEAD

		m.Group("/projects", func() {
			m.Get("", repo.Projects)
			m.Get("/{id}", repo.RetrieveLabels, repo.ViewProject)
			m.Get("/{id}/posters", repo.IssuePosters)
			m.Group("", func() { //nolint:dupl
				m.Get("/new", repo.RenderNewProject)
				m.Post("/new", web.Bind(forms.CreateProjectForm{}), repo.NewProjectPost)
				m.Group("/{id}", func() {
					m.Post("", web.Bind(forms.EditProjectBoardForm{}), repo.AddBoardToProjectPost)
					m.Post("/delete", repo.DeleteProject)

					m.Get("/edit", repo.RenderEditProject)
					m.Post("/edit", web.Bind(forms.CreateProjectForm{}), repo.EditProjectPost)
					m.Post("/{action:open|close}", repo.ChangeProjectStatus)

					m.Group("/{boardID}", func() {
						m.Put("", web.Bind(forms.EditProjectBoardForm{}), repo.EditProjectBoard)
						m.Delete("", repo.DeleteProjectBoard)
						m.Post("/default", repo.SetDefaultProjectBoard)
						m.Post("/unsetdefault", repo.UnSetDefaultProjectBoard)

						m.Post("/move", repo.MoveIssues)
					})
=======
	}, ignSignIn, context.RepoAssignment)

	m.Group("/{username}/{reponame}/projects", func() {
		m.Get("", repo.Projects)
		m.Get("/{id}", repo.ViewProject)
		m.Group("", func() { //nolint:dupl
			m.Get("/new", repo.RenderNewProject)
			m.Post("/new", web.Bind(forms.CreateProjectForm{}), repo.NewProjectPost)
			m.Group("/{id}", func() {
				m.Post("", web.Bind(forms.EditProjectBoardForm{}), repo.AddBoardToProjectPost)
				m.Post("/move", project.MoveColumns)
				m.Post("/delete", repo.DeleteProject)

				m.Get("/edit", repo.RenderEditProject)
				m.Post("/edit", web.Bind(forms.CreateProjectForm{}), repo.EditProjectPost)
				m.Post("/{action:open|close}", repo.ChangeProjectStatus)

				m.Group("/{boardID}", func() {
					m.Put("", web.Bind(forms.EditProjectBoardForm{}), repo.EditProjectBoard)
					m.Delete("", repo.DeleteProjectBoard)
					m.Post("/default", repo.SetDefaultProjectBoard)
					m.Post("/move", repo.MoveIssues)
>>>>>>> 7ab0988a
				})
			})
		}, reqRepoProjectsWriter, context.RepoMustNotBeArchived())
	}, ignSignIn, context.RepoAssignment, reqRepoProjectsReader, repo.MustEnableRepoProjects)
	// end "/{username}/{reponame}/projects"

	m.Group("/{username}/{reponame}/actions", func() {
		m.Get("", actions.List)
		m.Post("/disable", reqRepoAdmin, actions.DisableWorkflowFile)
		m.Post("/enable", reqRepoAdmin, actions.EnableWorkflowFile)

		m.Group("/runs/{run}", func() {
			m.Combo("").
				Get(actions.View).
				Post(web.Bind(actions.ViewRequest{}), actions.ViewPost)
			m.Group("/jobs/{job}", func() {
				m.Combo("").
					Get(actions.View).
					Post(web.Bind(actions.ViewRequest{}), actions.ViewPost)
				m.Post("/rerun", reqRepoActionsWriter, actions.Rerun)
				m.Get("/logs", actions.Logs)
			})
			m.Post("/cancel", reqRepoActionsWriter, actions.Cancel)
			m.Post("/approve", reqRepoActionsWriter, actions.Approve)
			m.Get("/artifacts", actions.ArtifactsView)
			m.Get("/artifacts/{artifact_name}", actions.ArtifactsDownloadView)
			m.Delete("/artifacts/{artifact_name}", actions.ArtifactsDeleteView)
			m.Post("/rerun", reqRepoActionsWriter, actions.Rerun)
		})
		m.Group("/workflows/{workflow_name}", func() {
			m.Get("/badge.svg", actions.GetWorkflowBadge)
		})
	}, ignSignIn, context.RepoAssignment, reqRepoActionsReader, actions.MustEnableActions)
	// end "/{username}/{reponame}/actions"

	m.Group("/{username}/{reponame}/wiki", func() {
		m.Combo("").
			Get(repo.Wiki).
			Post(context.RepoMustNotBeArchived(), reqSignIn, reqRepoWikiWriter, web.Bind(forms.NewWikiForm{}), repo.WikiPost)
		m.Combo("/*").
			Get(repo.Wiki).
			Post(context.RepoMustNotBeArchived(), reqSignIn, reqRepoWikiWriter, web.Bind(forms.NewWikiForm{}), repo.WikiPost)
		m.Get("/commit/{sha:[a-f0-9]{7,64}}", repo.SetEditorconfigIfExists, repo.SetDiffViewStyle, repo.SetWhitespaceBehavior, repo.Diff)
		m.Get("/commit/{sha:[a-f0-9]{7,64}}.{ext:patch|diff}", repo.RawDiff)
		m.Get("/raw/*", repo.WikiRaw)
	}, ignSignIn, context.RepoAssignment, repo.MustEnableWiki, reqRepoWikiReader, func(ctx *context.Context) {
		ctx.Data["PageIsWiki"] = true
		ctx.Data["CloneButtonOriginLink"] = ctx.Repo.Repository.WikiCloneLink()
	})
	// end "/{username}/{reponame}/wiki"

	m.Group("/{username}/{reponame}/activity", func() {
		m.Get("", repo.Activity)
		m.Get("/{period}", repo.Activity)
		m.Group("/contributors", func() {
			m.Get("", repo.Contributors)
			m.Get("/data", repo.ContributorsData)
		})
		m.Group("/code-frequency", func() {
			m.Get("", repo.CodeFrequency)
			m.Get("/data", repo.CodeFrequencyData)
		})
		m.Group("/recent-commits", func() {
			m.Get("", repo.RecentCommits)
			m.Get("/data", repo.RecentCommitsData)
		})
	},
		ignSignIn, context.RepoAssignment, context.RequireRepoReaderOr(unit.TypePullRequests, unit.TypeIssues, unit.TypeReleases),
		context.RepoRef(), repo.MustBeNotEmpty,
	)
	// end "/{username}/{reponame}/activity"

	m.Group("/{username}/{reponame}", func() {
		m.Group("/activity_author_data", func() {
			m.Get("", repo.ActivityAuthors)
			m.Get("/{period}", repo.ActivityAuthors)
		}, context.RepoRef(), repo.MustBeNotEmpty)

		m.Group("/archive", func() {
			m.Get("/*", repo.Download)
			m.Post("/*", repo.InitiateDownload)
		}, repo.MustBeNotEmpty, dlSourceEnabled)

		m.Group("/branches", func() {
			m.Get("/list", repo.GetBranchesList)
			m.Get("", repo.Branches)
		}, repo.MustBeNotEmpty, context.RepoRef())

		m.Group("/blob_excerpt", func() {
			m.Get("/{sha}", repo.SetEditorconfigIfExists, repo.SetDiffViewStyle, repo.ExcerptBlob)
		}, func(ctx *context.Context) gocontext.CancelFunc {
			// FIXME: refactor this function, use separate routes for wiki/code
			if ctx.FormBool("wiki") {
				ctx.Data["PageIsWiki"] = true
				repo.MustEnableWiki(ctx)
				return nil
			}

			if ctx.Written() {
				return nil
			}
			cancel := context.RepoRef()(ctx)
			if ctx.Written() {
				return cancel
			}

			repo.MustBeNotEmpty(ctx)
			return cancel
		})

		m.Group("/pulls/{index}", func() {
			m.Get("", repo.SetWhitespaceBehavior, repo.GetPullDiffStats, repo.ViewIssue)
			m.Get(".diff", repo.DownloadPullDiff)
			m.Get(".patch", repo.DownloadPullPatch)
			m.Group("/commits", func() {
				m.Get("", context.RepoRef(), repo.SetWhitespaceBehavior, repo.GetPullDiffStats, repo.ViewPullCommits)
				m.Get("/list", context.RepoRef(), repo.GetPullCommits)
				m.Get("/{sha:[a-f0-9]{7,40}}", context.RepoRef(), repo.SetEditorconfigIfExists, repo.SetDiffViewStyle, repo.SetWhitespaceBehavior, repo.SetShowOutdatedComments, repo.ViewPullFilesForSingleCommit)
			})
			m.Post("/merge", context.RepoMustNotBeArchived(), web.Bind(forms.MergePullRequestForm{}), repo.MergePullRequest)
			m.Post("/cancel_auto_merge", context.RepoMustNotBeArchived(), repo.CancelAutoMergePullRequest)
			m.Post("/update", repo.UpdatePullRequest)
			m.Post("/set_allow_maintainer_edit", web.Bind(forms.UpdateAllowEditsForm{}), repo.SetAllowEdits)
			m.Post("/cleanup", context.RepoMustNotBeArchived(), context.RepoRef(), repo.CleanUpPullRequest)
			m.Group("/files", func() {
				m.Get("", context.RepoRef(), repo.SetEditorconfigIfExists, repo.SetDiffViewStyle, repo.SetWhitespaceBehavior, repo.SetShowOutdatedComments, repo.ViewPullFilesForAllCommitsOfPr)
				m.Get("/{sha:[a-f0-9]{7,40}}", context.RepoRef(), repo.SetEditorconfigIfExists, repo.SetDiffViewStyle, repo.SetWhitespaceBehavior, repo.SetShowOutdatedComments, repo.ViewPullFilesStartingFromCommit)
				m.Get("/{shaFrom:[a-f0-9]{7,40}}..{shaTo:[a-f0-9]{7,40}}", context.RepoRef(), repo.SetEditorconfigIfExists, repo.SetDiffViewStyle, repo.SetWhitespaceBehavior, repo.SetShowOutdatedComments, repo.ViewPullFilesForRange)
				m.Group("/reviews", func() {
					m.Get("/new_comment", repo.RenderNewCodeCommentForm)
					m.Post("/comments", web.Bind(forms.CodeCommentForm{}), repo.SetShowOutdatedComments, repo.CreateCodeComment)
					m.Post("/submit", web.Bind(forms.SubmitReviewForm{}), repo.SubmitReview)
				}, context.RepoMustNotBeArchived())
			})
		}, repo.MustAllowPulls)

		m.Group("/media", func() {
			m.Get("/branch/*", context.RepoRefByType(context.RepoRefBranch), repo.SingleDownloadOrLFS)
			m.Get("/tag/*", context.RepoRefByType(context.RepoRefTag), repo.SingleDownloadOrLFS)
			m.Get("/commit/*", context.RepoRefByType(context.RepoRefCommit), repo.SingleDownloadOrLFS)
			m.Get("/blob/{sha}", context.RepoRefByType(context.RepoRefBlob), repo.DownloadByIDOrLFS)
			// "/*" route is deprecated, and kept for backward compatibility
			m.Get("/*", context.RepoRefByType(context.RepoRefLegacy), repo.SingleDownloadOrLFS)
		}, repo.MustBeNotEmpty)

		m.Group("/raw", func() {
			m.Get("/branch/*", context.RepoRefByType(context.RepoRefBranch), repo.SingleDownload)
			m.Get("/tag/*", context.RepoRefByType(context.RepoRefTag), repo.SingleDownload)
			m.Get("/commit/*", context.RepoRefByType(context.RepoRefCommit), repo.SingleDownload)
			m.Get("/blob/{sha}", context.RepoRefByType(context.RepoRefBlob), repo.DownloadByID)
			// "/*" route is deprecated, and kept for backward compatibility
			m.Get("/*", context.RepoRefByType(context.RepoRefLegacy), repo.SingleDownload)
		}, repo.MustBeNotEmpty)

		m.Group("/render", func() {
			m.Get("/branch/*", context.RepoRefByType(context.RepoRefBranch), repo.RenderFile)
			m.Get("/tag/*", context.RepoRefByType(context.RepoRefTag), repo.RenderFile)
			m.Get("/commit/*", context.RepoRefByType(context.RepoRefCommit), repo.RenderFile)
			m.Get("/blob/{sha}", context.RepoRefByType(context.RepoRefBlob), repo.RenderFile)
		}, repo.MustBeNotEmpty)

		m.Group("/commits", func() {
			m.Get("/branch/*", context.RepoRefByType(context.RepoRefBranch), repo.RefCommits)
			m.Get("/tag/*", context.RepoRefByType(context.RepoRefTag), repo.RefCommits)
			m.Get("/commit/*", context.RepoRefByType(context.RepoRefCommit), repo.RefCommits)
			// "/*" route is deprecated, and kept for backward compatibility
			m.Get("/*", context.RepoRefByType(context.RepoRefLegacy), repo.RefCommits)
		}, repo.MustBeNotEmpty)

		m.Group("/blame", func() {
			m.Get("/branch/*", context.RepoRefByType(context.RepoRefBranch), repo.RefBlame)
			m.Get("/tag/*", context.RepoRefByType(context.RepoRefTag), repo.RefBlame)
			m.Get("/commit/*", context.RepoRefByType(context.RepoRefCommit), repo.RefBlame)
		}, repo.MustBeNotEmpty)

		m.Group("", func() {
			m.Get("/graph", repo.Graph)
			m.Get("/commit/{sha:([a-f0-9]{7,64})$}", repo.SetEditorconfigIfExists, repo.SetDiffViewStyle, repo.SetWhitespaceBehavior, repo.Diff)
			m.Get("/commit/{sha:([a-f0-9]{7,64})$}/load-branches-and-tags", repo.LoadBranchesAndTags)
			m.Get("/cherry-pick/{sha:([a-f0-9]{7,64})$}", repo.SetEditorconfigIfExists, repo.CherryPick)
		}, repo.MustBeNotEmpty, context.RepoRef())

		m.Get("/rss/branch/*", context.RepoRefByType(context.RepoRefBranch), feedEnabled, feed.RenderBranchFeed)
		m.Get("/atom/branch/*", context.RepoRefByType(context.RepoRefBranch), feedEnabled, feed.RenderBranchFeed)

		m.Group("/src", func() {
			m.Get("/branch/*", context.RepoRefByType(context.RepoRefBranch), repo.Home)
			m.Get("/tag/*", context.RepoRefByType(context.RepoRefTag), repo.Home)
			m.Get("/commit/*", context.RepoRefByType(context.RepoRefCommit), repo.Home)
			m.Get("/*", context.RepoRefByType(context.RepoRefLegacy), repo.Home) // "/*" route is deprecated, and kept for backward compatibility
		}, repo.SetEditorconfigIfExists)

		m.Get("/forks", context.RepoRef(), repo.Forks)
		m.Get("/commit/{sha:([a-f0-9]{7,64})}.{ext:patch|diff}", repo.MustBeNotEmpty, repo.RawDiff)
		m.Post("/lastcommit/*", context.RepoRefByType(context.RepoRefCommit), repo.LastCommit)
	}, ignSignIn, context.RepoAssignment, reqRepoCodeReader)
	// end "/{username}/{reponame}": repo code

	m.Group("/{username}/{reponame}", func() {
		m.Get("/stars", repo.Stars)
		m.Get("/watchers", repo.Watchers)
		m.Get("/search", reqRepoCodeReader, repo.Search)
		m.Post("/action/{action}", reqSignIn, repo.Action)
	}, ignSignIn, context.RepoAssignment, context.RepoRef())

	m.Group("/{username}/{reponame}", func() {
		m.Group("/info/lfs", func() {
			m.Post("/objects/batch", lfs.CheckAcceptMediaType, lfs.BatchHandler)
			m.Put("/objects/{oid}/{size}", lfs.UploadHandler)
			m.Get("/objects/{oid}/{filename}", lfs.DownloadHandler)
			m.Get("/objects/{oid}", lfs.DownloadHandler)
			m.Post("/verify", lfs.CheckAcceptMediaType, lfs.VerifyHandler)
			m.Group("/locks", func() {
				m.Get("/", lfs.GetListLockHandler)
				m.Post("/", lfs.PostLockHandler)
				m.Post("/verify", lfs.VerifyLockHandler)
				m.Post("/{lid}/unlock", lfs.UnLockHandler)
			}, lfs.CheckAcceptMediaType)
			m.Any("/*", func(ctx *context.Context) {
				ctx.NotFound("", nil)
			})
		}, ignSignInAndCsrf, lfsServerEnabled)
		gitHTTPRouters(m)
	})
	// end "/{username}/{reponame}.git": git support

	m.Group("/notifications", func() {
		m.Get("", user.Notifications)
		m.Get("/subscriptions", user.NotificationSubscriptions)
		m.Get("/watching", user.NotificationWatching)
		m.Post("/status", user.NotificationStatusPost)
		m.Post("/purge", user.NotificationPurgePost)
		m.Get("/new", user.NewAvailable)
	}, reqSignIn)

	if setting.API.EnableSwagger {
		m.Get("/swagger.v1.json", SwaggerV1Json)
	}

	if !setting.IsProd {
		m.Any("/devtest", devtest.List)
		m.Any("/devtest/fetch-action-test", devtest.FetchActionTest)
		m.Any("/devtest/{sub}", devtest.Tmpl)
	}

	m.NotFound(func(w http.ResponseWriter, req *http.Request) {
		ctx := context.GetWebContext(req)
		routing.UpdateFuncInfo(ctx, routing.GetFuncInfo(ctx.NotFound, "WebNotFound"))
		ctx.NotFound("", nil)
	})
}<|MERGE_RESOLUTION|>--- conflicted
+++ resolved
@@ -1348,32 +1348,6 @@
 		if setting.Packages.Enabled {
 			m.Get("/packages", repo.Packages)
 		}
-<<<<<<< HEAD
-
-		m.Group("/projects", func() {
-			m.Get("", repo.Projects)
-			m.Get("/{id}", repo.RetrieveLabels, repo.ViewProject)
-			m.Get("/{id}/posters", repo.IssuePosters)
-			m.Group("", func() { //nolint:dupl
-				m.Get("/new", repo.RenderNewProject)
-				m.Post("/new", web.Bind(forms.CreateProjectForm{}), repo.NewProjectPost)
-				m.Group("/{id}", func() {
-					m.Post("", web.Bind(forms.EditProjectBoardForm{}), repo.AddBoardToProjectPost)
-					m.Post("/delete", repo.DeleteProject)
-
-					m.Get("/edit", repo.RenderEditProject)
-					m.Post("/edit", web.Bind(forms.CreateProjectForm{}), repo.EditProjectPost)
-					m.Post("/{action:open|close}", repo.ChangeProjectStatus)
-
-					m.Group("/{boardID}", func() {
-						m.Put("", web.Bind(forms.EditProjectBoardForm{}), repo.EditProjectBoard)
-						m.Delete("", repo.DeleteProjectBoard)
-						m.Post("/default", repo.SetDefaultProjectBoard)
-						m.Post("/unsetdefault", repo.UnSetDefaultProjectBoard)
-
-						m.Post("/move", repo.MoveIssues)
-					})
-=======
 	}, ignSignIn, context.RepoAssignment)
 
 	m.Group("/{username}/{reponame}/projects", func() {
@@ -1396,7 +1370,6 @@
 					m.Delete("", repo.DeleteProjectBoard)
 					m.Post("/default", repo.SetDefaultProjectBoard)
 					m.Post("/move", repo.MoveIssues)
->>>>>>> 7ab0988a
 				})
 			})
 		}, reqRepoProjectsWriter, context.RepoMustNotBeArchived())
