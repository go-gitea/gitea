// Copyright 2023 The Gitea Authors. All rights reserved.
// SPDX-License-Identifier: MIT

package web

import (
	"code.gitea.io/gitea/modules/web"
	"code.gitea.io/gitea/routers/web/repo"
	"code.gitea.io/gitea/services/context"
)

func addOwnerRepoGitHTTPRouters(m *web.Router) {
<<<<<<< HEAD
	reqGitSignIn := func(ctx *context.Context) {
		if !setting.Service.RequireSignInViewStrict {
			return
		}
		// rely on the results of Contexter
		if !ctx.IsSigned {
			// TODO: support digit auth - which would be Authorization header with digit
			ctx.Resp.Header().Set("WWW-Authenticate", `Basic realm="Gitea"`)
			ctx.HTTPError(http.StatusUnauthorized)
		}
	}
=======
>>>>>>> cddd19ef
	m.Group("/{username}/{reponame}", func() {
		m.Methods("POST,OPTIONS", "/git-upload-pack", repo.ServiceUploadPack)
		m.Methods("POST,OPTIONS", "/git-receive-pack", repo.ServiceReceivePack)
		m.Methods("GET,OPTIONS", "/info/refs", repo.GetInfoRefs)
		m.Methods("GET,OPTIONS", "/HEAD", repo.GetTextFile("HEAD"))
		m.Methods("GET,OPTIONS", "/objects/info/alternates", repo.GetTextFile("objects/info/alternates"))
		m.Methods("GET,OPTIONS", "/objects/info/http-alternates", repo.GetTextFile("objects/info/http-alternates"))
		m.Methods("GET,OPTIONS", "/objects/info/packs", repo.GetInfoPacks)
		m.Methods("GET,OPTIONS", "/objects/info/{file:[^/]*}", repo.GetTextFile(""))
		m.Methods("GET,OPTIONS", "/objects/{head:[0-9a-f]{2}}/{hash:[0-9a-f]{38,62}}", repo.GetLooseObject)
		m.Methods("GET,OPTIONS", "/objects/pack/pack-{file:[0-9a-f]{40,64}}.pack", repo.GetPackFile)
		m.Methods("GET,OPTIONS", "/objects/pack/pack-{file:[0-9a-f]{40,64}}.idx", repo.GetIdxFile)
	}, optSignInIgnoreCsrf, repo.HTTPGitEnabledHandler, repo.CorsHandler(), context.UserAssignmentWeb())
}<|MERGE_RESOLUTION|>--- conflicted
+++ resolved
@@ -10,20 +10,6 @@
 )
 
 func addOwnerRepoGitHTTPRouters(m *web.Router) {
-<<<<<<< HEAD
-	reqGitSignIn := func(ctx *context.Context) {
-		if !setting.Service.RequireSignInViewStrict {
-			return
-		}
-		// rely on the results of Contexter
-		if !ctx.IsSigned {
-			// TODO: support digit auth - which would be Authorization header with digit
-			ctx.Resp.Header().Set("WWW-Authenticate", `Basic realm="Gitea"`)
-			ctx.HTTPError(http.StatusUnauthorized)
-		}
-	}
-=======
->>>>>>> cddd19ef
 	m.Group("/{username}/{reponame}", func() {
 		m.Methods("POST,OPTIONS", "/git-upload-pack", repo.ServiceUploadPack)
 		m.Methods("POST,OPTIONS", "/git-receive-pack", repo.ServiceReceivePack)
