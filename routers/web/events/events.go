--- conflicted
+++ resolved
@@ -86,35 +86,6 @@
 		case <-shutdownCtx.Done():
 			go unregister()
 			break loop
-<<<<<<< HEAD
-=======
-		case <-stopwatchTimer.C:
-			sws, err := models.GetUserStopwatches(ctx.Doer.ID, db.ListOptions{})
-			if err != nil {
-				log.Error("Unable to GetUserStopwatches: %v", err)
-				continue
-			}
-			apiSWs, err := convert.ToStopWatches(sws)
-			if err != nil {
-				log.Error("Unable to APIFormat stopwatches: %v", err)
-				continue
-			}
-			dataBs, err := json.Marshal(apiSWs)
-			if err != nil {
-				log.Error("Unable to marshal stopwatches: %v", err)
-				continue
-			}
-			_, err = (&eventsource.Event{
-				Name: "stopwatches",
-				Data: string(dataBs),
-			}).WriteTo(ctx.Resp)
-			if err != nil {
-				log.Error("Unable to write to EventStream for user %s: %v", ctx.Doer.Name, err)
-				go unregister()
-				break loop
-			}
-			ctx.Resp.Flush()
->>>>>>> def54567
 		case event, ok := <-messageChan:
 			if !ok {
 				break loop
