// Copyright 2022 The Gitea Authors. All rights reserved.
// SPDX-License-Identifier: MIT

package actions

import (
	"errors"
	"net/http"
	"strings"

	actions_model "code.gitea.io/gitea/models/actions"
	"code.gitea.io/gitea/models/db"
<<<<<<< HEAD
	"code.gitea.io/gitea/models/repo"
	"code.gitea.io/gitea/models/user"
	"code.gitea.io/gitea/modules/base"
=======
>>>>>>> c205d559
	"code.gitea.io/gitea/modules/context"
	"code.gitea.io/gitea/modules/log"
	"code.gitea.io/gitea/modules/util"
	"code.gitea.io/gitea/modules/web"
	"code.gitea.io/gitea/services/forms"
)

<<<<<<< HEAD
// RunnersList render common runners list page
func RunnersList(ctx *context.Context, tplName base.TplName, opts actions_model.FindRunnerOptions, owner *user.User, repo *repo.Repository) {
=======
// RunnersList prepares data for runners list
func RunnersList(ctx *context.Context, opts actions_model.FindRunnerOptions) {
>>>>>>> c205d559
	count, err := actions_model.CountRunners(ctx, opts)
	if err != nil {
		ctx.ServerError("CountRunners", err)
		return
	}

	runners, err := actions_model.FindRunners(ctx, opts)
	if err != nil {
		ctx.ServerError("FindRunners", err)
		return
	}
	if err := runners.LoadAttributes(ctx); err != nil {
		ctx.ServerError("LoadAttributes", err)
		return
	}

	// ownid=0,repo_id=0,means this token is used for global
	var token *actions_model.ActionRunnerToken
	token, err = actions_model.GetUnactivatedRunnerToken(ctx, opts.OwnerID, opts.RepoID)
	if errors.Is(err, util.ErrNotExist) {
		token, err = actions_model.NewRunnerToken(ctx, opts.OwnerID, opts.RepoID)
		if err != nil {
			ctx.ServerError("CreateRunnerToken", err)
			return
		}
	} else if err != nil {
		ctx.ServerError("GetUnactivatedRunnerToken", err)
		return
	}

	ctx.Data["Keyword"] = opts.Filter
	ctx.Data["Runners"] = runners
	ctx.Data["Total"] = count
	ctx.Data["RegistrationToken"] = token.Token
	ctx.Data["RunnerOwner"] = owner
	ctx.Data["RunnerRepo"] = repo

	pager := context.NewPagination(int(count), opts.PageSize, opts.Page, 5)

	ctx.Data["Page"] = pager
}

<<<<<<< HEAD
// RunnerDetails render runner details page
func RunnerDetails(ctx *context.Context, tplName base.TplName, page int, runnerID int64, owner *user.User, repo *repo.Repository) {
=======
// RunnerDetails prepares data for runners edit page
func RunnerDetails(ctx *context.Context, page int, runnerID, ownerID, repoID int64) {
>>>>>>> c205d559
	runner, err := actions_model.GetRunnerByID(ctx, runnerID)
	if err != nil {
		ctx.ServerError("GetRunnerByID", err)
		return
	}
	if err := runner.LoadAttributes(ctx); err != nil {
		ctx.ServerError("LoadAttributes", err)
		return
	}
	if editable, err := runner.Editable(ctx.Doer, owner, repo); err != nil {
		ctx.ServerError("Editable", err)
		return
	} else if !editable {
		err = errors.New("no permission to edit this runner")
		ctx.NotFound("RunnerDetails", err)
		return
	}

	ctx.Data["Runner"] = runner

	opts := actions_model.FindTaskOptions{
		ListOptions: db.ListOptions{
			Page:     page,
			PageSize: 30,
		},
		Status:      actions_model.StatusUnknown, // Unknown means all
		IDOrderDesc: true,
		RunnerID:    runner.ID,
	}

	count, err := actions_model.CountTasks(ctx, opts)
	if err != nil {
		ctx.ServerError("CountTasks", err)
		return
	}

	tasks, err := actions_model.FindTasks(ctx, opts)
	if err != nil {
		ctx.ServerError("FindTasks", err)
		return
	}
	if err = tasks.LoadAttributes(ctx); err != nil {
		ctx.ServerError("TasksLoadAttributes", err)
		return
	}

	ctx.Data["Tasks"] = tasks
	pager := context.NewPagination(int(count), opts.PageSize, opts.Page, 5)
	ctx.Data["Page"] = pager
}

// RunnerDetailsEditPost response for edit runner details
func RunnerDetailsEditPost(ctx *context.Context, runnerID int64, redirectTo string, owner *user.User, repo *repo.Repository) {
	runner, err := actions_model.GetRunnerByID(ctx, runnerID)
	if err != nil {
		log.Warn("RunnerDetailsEditPost.GetRunnerByID failed: %v, url: %s", err, ctx.Req.URL)
		ctx.ServerError("RunnerDetailsEditPost.GetRunnerByID", err)
		return
	}
	if editable, err := runner.Editable(ctx.Doer, owner, repo); err != nil {
		ctx.ServerError("Editable", err)
		return
	} else if !editable {
		ctx.NotFound("RunnerDetailsEditPost.Editable", util.NewPermissionDeniedErrorf("no permission to edit this runner"))
		return
	}

	form := web.GetForm(ctx).(*forms.EditRunnerForm)
	runner.Description = form.Description
	runner.CustomLabels = splitLabels(form.CustomLabels)

	err = actions_model.UpdateRunner(ctx, runner, "description", "custom_labels")
	if err != nil {
		log.Warn("RunnerDetailsEditPost.UpdateRunner failed: %v, url: %s", err, ctx.Req.URL)
		ctx.Flash.Warning(ctx.Tr("actions.runners.update_runner_failed"))
		ctx.Redirect(redirectTo)
		return
	}

	log.Debug("RunnerDetailsEditPost success: %s", ctx.Req.URL)

	ctx.Flash.Success(ctx.Tr("actions.runners.update_runner_success"))
	ctx.Redirect(redirectTo)
}

// RunnerResetRegistrationToken reset registration token
func RunnerResetRegistrationToken(ctx *context.Context, ownerID, repoID int64, redirectTo string) {
	_, err := actions_model.NewRunnerToken(ctx, ownerID, repoID)
	if err != nil {
		ctx.ServerError("ResetRunnerRegistrationToken", err)
		return
	}

	ctx.Flash.Success(ctx.Tr("actions.runners.reset_registration_token_success"))
	ctx.Redirect(redirectTo)
}

// RunnerDeletePost response for deleting a runner
func RunnerDeletePost(ctx *context.Context, runnerID int64,
	successRedirectTo, failedRedirectTo string,
) {
	if err := actions_model.DeleteRunner(ctx, runnerID); err != nil {
		log.Warn("DeleteRunnerPost.UpdateRunner failed: %v, url: %s", err, ctx.Req.URL)
		ctx.Flash.Warning(ctx.Tr("actions.runners.delete_runner_failed"))

		ctx.JSON(http.StatusOK, map[string]interface{}{
			"redirect": failedRedirectTo,
		})
		return
	}

	log.Info("DeleteRunnerPost success: %s", ctx.Req.URL)

	ctx.Flash.Success(ctx.Tr("actions.runners.delete_runner_success"))

	ctx.JSON(http.StatusOK, map[string]interface{}{
		"redirect": successRedirectTo,
	})
}

func splitLabels(s string) []string {
	labels := strings.Split(s, ",")
	for i, v := range labels {
		labels[i] = strings.TrimSpace(v)
	}
	return labels
}<|MERGE_RESOLUTION|>--- conflicted
+++ resolved
@@ -10,12 +10,9 @@
 
 	actions_model "code.gitea.io/gitea/models/actions"
 	"code.gitea.io/gitea/models/db"
-<<<<<<< HEAD
 	"code.gitea.io/gitea/models/repo"
 	"code.gitea.io/gitea/models/user"
 	"code.gitea.io/gitea/modules/base"
-=======
->>>>>>> c205d559
 	"code.gitea.io/gitea/modules/context"
 	"code.gitea.io/gitea/modules/log"
 	"code.gitea.io/gitea/modules/util"
@@ -23,13 +20,8 @@
 	"code.gitea.io/gitea/services/forms"
 )
 
-<<<<<<< HEAD
-// RunnersList render common runners list page
-func RunnersList(ctx *context.Context, tplName base.TplName, opts actions_model.FindRunnerOptions, owner *user.User, repo *repo.Repository) {
-=======
 // RunnersList prepares data for runners list
-func RunnersList(ctx *context.Context, opts actions_model.FindRunnerOptions) {
->>>>>>> c205d559
+func RunnersList(ctx *context.Context, opts actions_model.FindRunnerOptions, owner *user.User, repo *repo.Repository) {
 	count, err := actions_model.CountRunners(ctx, opts)
 	if err != nil {
 		ctx.ServerError("CountRunners", err)
@@ -72,13 +64,8 @@
 	ctx.Data["Page"] = pager
 }
 
-<<<<<<< HEAD
-// RunnerDetails render runner details page
-func RunnerDetails(ctx *context.Context, tplName base.TplName, page int, runnerID int64, owner *user.User, repo *repo.Repository) {
-=======
 // RunnerDetails prepares data for runners edit page
-func RunnerDetails(ctx *context.Context, page int, runnerID, ownerID, repoID int64) {
->>>>>>> c205d559
+func RunnerDetails(ctx *context.Context, page int, runnerID int64, owner *user.User, repo *repo.Repository) {
 	runner, err := actions_model.GetRunnerByID(ctx, runnerID)
 	if err != nil {
 		ctx.ServerError("GetRunnerByID", err)
