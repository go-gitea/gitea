--- conflicted
+++ resolved
@@ -43,7 +43,6 @@
 	ctx.Redirect(redirectURL)
 }
 
-<<<<<<< HEAD
 func PerformSecretsDelete(ctx *context.Context, doer, owner *user_model.User, repo *repo_model.Repository, redirectURL string) {
 	defer ctx.JSON(http.StatusOK, map[string]interface{}{
 		"redirect": redirectURL,
@@ -51,23 +50,17 @@
 
 	id := ctx.FormInt64("id")
 
-	s := &secret_model.Secret{}
+	s := &secret_model.Secret{OwnerID: tryGetOwnerID(owner), RepoID: tryGetRepositoryID(repo)}
 	if has, err := db.GetByID(ctx, id, s); err != nil {
 		log.Error("GetByID failed: %v", err)
 		ctx.Flash.Error(ctx.Tr("secrets.deletion.failed"))
 		return
-	} else if !has || s.OwnerID != tryGetOwnerID(owner) || s.RepoID != tryGetRepositoryID(repo) {
+	} else if !has {
 		ctx.Flash.Error(ctx.Tr("secrets.deletion.failed"))
 		return
 	}
 
 	if _, err := db.DeleteByBean(ctx, &secret_model.Secret{ID: id}); err != nil {
-=======
-func PerformSecretsDelete(ctx *context.Context, ownerID, repoID int64, redirectURL string) {
-	id := ctx.FormInt64("id")
-
-	if _, err := db.DeleteByBean(ctx, &secret_model.Secret{ID: id, OwnerID: ownerID, RepoID: repoID}); err != nil {
->>>>>>> b3e849d1
 		log.Error("Delete secret %d failed: %v", id, err)
 		ctx.Flash.Error(ctx.Tr("secrets.deletion.failed"))
 		return
