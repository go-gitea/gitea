--- conflicted
+++ resolved
@@ -4,11 +4,8 @@
 package secrets
 
 import (
-<<<<<<< HEAD
+	"code.gitea.io/gitea/models/db"
 	repo_model "code.gitea.io/gitea/models/repo"
-=======
-	"code.gitea.io/gitea/models/db"
->>>>>>> 763938e8
 	secret_model "code.gitea.io/gitea/models/secret"
 	user_model "code.gitea.io/gitea/models/user"
 	"code.gitea.io/gitea/modules/context"
@@ -19,7 +16,6 @@
 	secret_service "code.gitea.io/gitea/services/secrets"
 )
 
-<<<<<<< HEAD
 func SetSecretsContext(ctx *context.Context, owner *user_model.User, repo *repo_model.Repository) {
 	ownerID := int64(0)
 	if owner != nil {
@@ -30,11 +26,7 @@
 		repoID = repo.ID
 	}
 
-	secrets, err := secret_model.FindSecrets(ctx, secret_model.FindSecretsOptions{OwnerID: ownerID, RepoID: repoID})
-=======
-func SetSecretsContext(ctx *context.Context, ownerID, repoID int64) {
 	secrets, err := db.Find[secret_model.Secret](ctx, secret_model.FindSecretsOptions{OwnerID: ownerID, RepoID: repoID})
->>>>>>> 763938e8
 	if err != nil {
 		ctx.ServerError("FindSecrets", err)
 		return
