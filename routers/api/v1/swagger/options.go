// Copyright 2017 The Gitea Authors. All rights reserved.
// Use of this source code is governed by a MIT-style
// license that can be found in the LICENSE file.

package swagger

import (
	"code.gitea.io/gitea/modules/auth"
	api "code.gitea.io/sdk/gitea"
)

// not actually a response, just a hack to get go-swagger to include definitions
// of the various XYZOption structs

// parameterBodies
// swagger:response parameterBodies
type swaggerParameterBodies struct {
	// in:body
	AddCollaboratorOption api.AddCollaboratorOption

	// in:body
	CreateEmailOption api.CreateEmailOption
	// in:body
	DeleteEmailOption api.DeleteEmailOption

	// in:body
	CreateHookOption api.CreateHookOption
	// in:body
	EditHookOption api.EditHookOption

<<<<<<< HEAD
	CreateIssueOption  api.CreateIssueOption
	EditIssueOption    api.EditIssueOption
	EditDeadlineOption api.EditDeadlineOption
=======
	// in:body
	CreateIssueOption api.CreateIssueOption
	// in:body
	EditIssueOption api.EditIssueOption
>>>>>>> 6efdcaed

	// in:body
	CreateIssueCommentOption api.CreateIssueCommentOption
	// in:body
	EditIssueCommentOption api.EditIssueCommentOption

	// in:body
	IssueLabelsOption api.IssueLabelsOption

	// in:body
	CreateKeyOption api.CreateKeyOption

	// in:body
	CreateLabelOption api.CreateLabelOption
	// in:body
	EditLabelOption api.EditLabelOption

	// in:body
	MarkdownOption api.MarkdownOption

	// in:body
	CreateMilestoneOption api.CreateMilestoneOption
	// in:body
	EditMilestoneOption api.EditMilestoneOption

	// in:body
	CreateOrgOption api.CreateOrgOption
	// in:body
	EditOrgOption api.EditOrgOption

	// in:body
	CreatePullRequestOption api.CreatePullRequestOption
	// in:body
	EditPullRequestOption api.EditPullRequestOption

	// in:body
	CreateReleaseOption api.CreateReleaseOption
	// in:body
	EditReleaseOption api.EditReleaseOption

	// in:body
	CreateRepoOption api.CreateRepoOption
	// in:body
	CreateForkOption api.CreateForkOption

	// in:body
	CreateStatusOption api.CreateStatusOption

	// in:body
	CreateTeamOption api.CreateTeamOption
	// in:body
	EditTeamOption api.EditTeamOption

	// in:body
	AddTimeOption api.AddTimeOption

	// in:body
	CreateUserOption api.CreateUserOption
	// in:body
	EditUserOption api.EditUserOption

	// in:body
	MigrateRepoForm auth.MigrateRepoForm

	// in:body
	EditAttachmentOptions api.EditAttachmentOptions
}<|MERGE_RESOLUTION|>--- conflicted
+++ resolved
@@ -28,16 +28,12 @@
 	// in:body
 	EditHookOption api.EditHookOption
 
-<<<<<<< HEAD
-	CreateIssueOption  api.CreateIssueOption
-	EditIssueOption    api.EditIssueOption
-	EditDeadlineOption api.EditDeadlineOption
-=======
 	// in:body
 	CreateIssueOption api.CreateIssueOption
 	// in:body
 	EditIssueOption api.EditIssueOption
->>>>>>> 6efdcaed
+	// in:body
+	EditDeadlineOption api.EditDeadlineOption
 
 	// in:body
 	CreateIssueCommentOption api.CreateIssueCommentOption
