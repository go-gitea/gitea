// Copyright 2017 The Gitea Authors. All rights reserved.
// SPDX-License-Identifier: MIT

package swagger

import (
	api "code.gitea.io/gitea/modules/structs"
	"code.gitea.io/gitea/services/forms"
)

// not actually a response, just a hack to get go-swagger to include definitions
// of the various XYZOption structs

// parameterBodies
// swagger:response parameterBodies
type swaggerParameterBodies struct {
	// in:body
	AddCollaboratorOption api.AddCollaboratorOption

	// in:body
	CreateEmailOption api.CreateEmailOption
	// in:body
	DeleteEmailOption api.DeleteEmailOption

	// in:body
	CreateHookOption api.CreateHookOption
	// in:body
	EditHookOption api.EditHookOption

	// in:body
	EditGitHookOption api.EditGitHookOption

	// in:body
	CreateIssueOption api.CreateIssueOption
	// in:body
	EditIssueOption api.EditIssueOption
	// in:body
	EditDeadlineOption api.EditDeadlineOption

	// in:body
	CreateIssueCommentOption api.CreateIssueCommentOption
	// in:body
	EditIssueCommentOption api.EditIssueCommentOption
	// in:body
	IssueMeta api.IssueMeta

	// in:body
	IssueLabelsOption api.IssueLabelsOption

	// in:body
	CreateKeyOption api.CreateKeyOption

	// in:body
	RenameUserOption api.RenameUserOption

	// in:body
	CreateLabelOption api.CreateLabelOption
	// in:body
	EditLabelOption api.EditLabelOption

	// in:body
	MarkupOption api.MarkupOption
	// in:body
	MarkdownOption api.MarkdownOption

	// in:body
	CreateMilestoneOption api.CreateMilestoneOption
	// in:body
	EditMilestoneOption api.EditMilestoneOption

	// in:body
	CreateOrgOption api.CreateOrgOption
	// in:body
	EditOrgOption api.EditOrgOption

	// in:body
	CreatePullRequestOption api.CreatePullRequestOption
	// in:body
	EditPullRequestOption api.EditPullRequestOption
	// in:body
	MergePullRequestOption forms.MergePullRequestForm

	// in:body
	CreateReleaseOption api.CreateReleaseOption
	// in:body
	EditReleaseOption api.EditReleaseOption

	// in:body
	CreateRepoOption api.CreateRepoOption
	// in:body
	EditRepoOption api.EditRepoOption
	// in:body
	TransferRepoOption api.TransferRepoOption
	// in:body
	CreateForkOption api.CreateForkOption
	// in:body
	GenerateRepoOption api.GenerateRepoOption

	// in:body
	CreateStatusOption api.CreateStatusOption

	// in:body
	CreateTeamOption api.CreateTeamOption
	// in:body
	EditTeamOption api.EditTeamOption

	// in:body
	AddTimeOption api.AddTimeOption

	// in:body
	CreateUserOption api.CreateUserOption

	// in:body
	EditUserOption api.EditUserOption

	// in:body
	EditAttachmentOptions api.EditAttachmentOptions

	// in:body
	ChangeFilesOptions api.ChangeFilesOptions

	// in:body
	CreateFileOptions api.CreateFileOptions

	// in:body
	UpdateFileOptions api.UpdateFileOptions

	// in:body
	DeleteFileOptions api.DeleteFileOptions

	// in:body
	CommitDateOptions api.CommitDateOptions

	// in:body
	RepoTopicOptions api.RepoTopicOptions

	// in:body
	EditReactionOption api.EditReactionOption

	// in:body
	CreateBranchRepoOption api.CreateBranchRepoOption

	// in:body
	CreateBranchProtectionOption api.CreateBranchProtectionOption

	// in:body
	EditBranchProtectionOption api.EditBranchProtectionOption

	// in:body
	CreateOAuth2ApplicationOptions api.CreateOAuth2ApplicationOptions

	// in:body
	CreatePullReviewOptions api.CreatePullReviewOptions

	// in:body
	CreatePullReviewComment api.CreatePullReviewComment

	// in:body
	SubmitPullReviewOptions api.SubmitPullReviewOptions

	// in:body
	DismissPullReviewOptions api.DismissPullReviewOptions

	// in:body
	MigrateRepoOptions api.MigrateRepoOptions

	// in:body
	PullReviewRequestOptions api.PullReviewRequestOptions

	// in:body
	CreateTagOption api.CreateTagOption

	// in:body
	CreateAccessTokenOption api.CreateAccessTokenOption

	// in:body
	UserSettingsOptions api.UserSettingsOptions

	// in:body
	CreateWikiPageOptions api.CreateWikiPageOptions

	// in:body
	CreatePushMirrorOption api.CreatePushMirrorOption

	// in:body
	UpdateUserAvatarOptions api.UpdateUserAvatarOption

	// in:body
	UpdateRepoAvatarOptions api.UpdateRepoAvatarOption

	// in:body
	CreateOrUpdateSecretOption api.CreateOrUpdateSecretOption

	// in:body
<<<<<<< HEAD
	CreateVariableOption api.CreateVariableOption

	// in:body
	UpdateVariableOption api.UpdateVariableOption
=======
	UserBadgeOption api.UserBadgeOption

	// in:body
	UserBadgeList api.BadgeList
>>>>>>> 4129e0e7
}<|MERGE_RESOLUTION|>--- conflicted
+++ resolved
@@ -192,15 +192,14 @@
 	CreateOrUpdateSecretOption api.CreateOrUpdateSecretOption
 
 	// in:body
-<<<<<<< HEAD
+	UserBadgeOption api.UserBadgeOption
+
+	// in:body
+	UserBadgeList api.BadgeList
+
+	// in:body
 	CreateVariableOption api.CreateVariableOption
 
 	// in:body
 	UpdateVariableOption api.UpdateVariableOption
-=======
-	UserBadgeOption api.UserBadgeOption
-
-	// in:body
-	UserBadgeList api.BadgeList
->>>>>>> 4129e0e7
 }