// Copyright 2017 The Gitea Authors. All rights reserved.
// SPDX-License-Identifier: MIT

package swagger

import (
	api "code.gitea.io/gitea/modules/structs"
	"code.gitea.io/gitea/services/forms"
)

// not actually a response, just a hack to get go-swagger to include definitions
// of the various XYZOption structs

// parameterBodies
// swagger:response parameterBodies
type swaggerParameterBodies struct {
	// in:body
	AddCollaboratorOption api.AddCollaboratorOption

	// in:body
	CreateEmailOption api.CreateEmailOption
	// in:body
	DeleteEmailOption api.DeleteEmailOption

	// in:body
	CreateHookOption api.CreateHookOption
	// in:body
	EditHookOption api.EditHookOption

	// in:body
	EditGitHookOption api.EditGitHookOption

	// in:body
	CreateIssueOption api.CreateIssueOption
	// in:body
	EditIssueOption api.EditIssueOption
	// in:body
	EditDeadlineOption api.EditDeadlineOption

	// in:body
	CreateIssueCommentOption api.CreateIssueCommentOption
	// in:body
	EditIssueCommentOption api.EditIssueCommentOption
	// in:body
	IssueMeta api.IssueMeta

	// in:body
	IssueLabelsOption api.IssueLabelsOption

	// in:body
	CreateKeyOption api.CreateKeyOption

	// in:body
	RenameUserOption api.RenameUserOption

	// in:body
	CreateLabelOption api.CreateLabelOption
	// in:body
	EditLabelOption api.EditLabelOption

	// in:body
	MarkupOption api.MarkupOption
	// in:body
	MarkdownOption api.MarkdownOption

	// in:body
	CreateMilestoneOption api.CreateMilestoneOption
	// in:body
	EditMilestoneOption api.EditMilestoneOption

	// in:body
	CreateOrgOption api.CreateOrgOption
	// in:body
	EditOrgOption api.EditOrgOption

	// in:body
	CreatePullRequestOption api.CreatePullRequestOption
	// in:body
	EditPullRequestOption api.EditPullRequestOption
	// in:body
	MergePullRequestOption forms.MergePullRequestForm

	// in:body
	CreateReleaseOption api.CreateReleaseOption
	// in:body
	EditReleaseOption api.EditReleaseOption

	// in:body
	CreateRepoOption api.CreateRepoOption
	// in:body
	EditRepoOption api.EditRepoOption
	// in:body
	UpdateBranchRepoOption api.UpdateBranchRepoOption
	// in:body
	TransferRepoOption api.TransferRepoOption
	// in:body
	CreateForkOption api.CreateForkOption
	// in:body
	GenerateRepoOption api.GenerateRepoOption

	// in:body
	CreateStatusOption api.CreateStatusOption

	// in:body
	CreateTeamOption api.CreateTeamOption
	// in:body
	EditTeamOption api.EditTeamOption

	// in:body
	AddTimeOption api.AddTimeOption

	// in:body
	CreateUserOption api.CreateUserOption

	// in:body
	EditUserOption api.EditUserOption

	// in:body
	EditAttachmentOptions api.EditAttachmentOptions

	// in:body
	GetFilesOptions api.GetFilesOptions

	// in:body
	ChangeFilesOptions api.ChangeFilesOptions

	// in:body
	CreateFileOptions api.CreateFileOptions

	// in:body
	UpdateFileOptions api.UpdateFileOptions

	// in:body
	DeleteFileOptions api.DeleteFileOptions

	// in:body
	CommitDateOptions api.CommitDateOptions

	// in:body
	RepoTopicOptions api.RepoTopicOptions

	// in:body
	EditReactionOption api.EditReactionOption

	// in:body
	CreateBranchRepoOption api.CreateBranchRepoOption

	// in:body
	CreateBranchProtectionOption api.CreateBranchProtectionOption

	// in:body
	EditBranchProtectionOption api.EditBranchProtectionOption

	// in:body
	UpdateBranchProtectionPriories api.UpdateBranchProtectionPriories

	// in:body
	CreateOAuth2ApplicationOptions api.CreateOAuth2ApplicationOptions

	// in:body
	CreatePullReviewOptions api.CreatePullReviewOptions

	// in:body
	CreatePullReviewComment api.CreatePullReviewComment

	// in:body
	SubmitPullReviewOptions api.SubmitPullReviewOptions

	// in:body
	DismissPullReviewOptions api.DismissPullReviewOptions

	// in:body
	MigrateRepoOptions api.MigrateRepoOptions

	// in:body
	PullReviewRequestOptions api.PullReviewRequestOptions

	// in:body
	CreateTagOption api.CreateTagOption

	// in:body
	CreateTagProtectionOption api.CreateTagProtectionOption

	// in:body
	EditTagProtectionOption api.EditTagProtectionOption

	// in:body
	CreateAccessTokenOption api.CreateAccessTokenOption

	// in:body
	UserSettingsOptions api.UserSettingsOptions

	// in:body
	CreateWikiPageOptions api.CreateWikiPageOptions

	// in:body
	CreatePushMirrorOption api.CreatePushMirrorOption

	// in:body
	UpdateUserAvatarOptions api.UpdateUserAvatarOption

	// in:body
	UpdateRepoAvatarOptions api.UpdateRepoAvatarOption

	// in:body
	CreateOrUpdateSecretOption api.CreateOrUpdateSecretOption

	// in:body
	UserBadgeOption api.UserBadgeOption

	// in:body
	CreateVariableOption api.CreateVariableOption

	// in:body
	RenameOrgOption api.RenameOrgOption

	// in:body
	CreateActionWorkflowDispatch api.CreateActionWorkflowDispatch

	// in:body
	UpdateVariableOption api.UpdateVariableOption

	// in:body
	NewProjectPayload api.NewProjectPayload

	// in:body
	UpdateProjectPayload api.UpdateProjectPayload
<<<<<<< HEAD
	LockIssueOption api.LockIssueOption
=======
	LockIssueOption      api.LockIssueOption
>>>>>>> d7466683
}<|MERGE_RESOLUTION|>--- conflicted
+++ resolved
@@ -225,9 +225,5 @@
 
 	// in:body
 	UpdateProjectPayload api.UpdateProjectPayload
-<<<<<<< HEAD
-	LockIssueOption api.LockIssueOption
-=======
 	LockIssueOption      api.LockIssueOption
->>>>>>> d7466683
 }