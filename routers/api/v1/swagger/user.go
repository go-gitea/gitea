// Copyright 2017 The Gitea Authors. All rights reserved.
// SPDX-License-Identifier: MIT

package swagger

import (
	activities_model "code.gitea.io/gitea/models/activities"
	api "code.gitea.io/gitea/modules/structs"
)

// User
// swagger:response User
type swaggerResponseUser struct {
	// in:body
	Body api.User `json:"body"`
}

// UserList
// swagger:response UserList
type swaggerResponseUserList struct {
	// in:body
	Body []api.User `json:"body"`
}

// EmailList
// swagger:response EmailList
type swaggerResponseEmailList struct {
	// in:body
	Body []api.Email `json:"body"`
}

// swagger:model EditUserOption
type swaggerModelEditUserOption struct {
	// in:body
	Options api.EditUserOption
}

// UserHeatmapData
// swagger:response UserHeatmapData
type swaggerResponseUserHeatmapData struct {
	// in:body
	Body []activities_model.UserHeatmapData `json:"body"`
}

// UserSettings
// swagger:response UserSettings
type swaggerResponseUserSettings struct {
	// in:body
	Body []api.UserSettings `json:"body"`
}

<<<<<<< HEAD
// StarList
// swagger:response StarList
type swaggerResponseStarList struct {
	// in:body
	Body api.StarList `json:"body"`
}

// StarListSlice
// swagger:response StarListSlice
type swaggerResponseStarListSlice struct {
	// in:body
	Body []api.StarList `json:"body"`
}

// StarListRepoInfo
// swagger:response StarListRepoInfo
type swaggerResponseStarListRepoInfo struct {
	// in:body
	Body []api.StarListRepoInfo `json:"body"`
=======
// BadgeList
// swagger:response BadgeList
type swaggerResponseBadgeList struct {
	// in:body
	Body []api.Badge `json:"body"`
>>>>>>> b25eec41
}<|MERGE_RESOLUTION|>--- conflicted
+++ resolved
@@ -49,7 +49,13 @@
 	Body []api.UserSettings `json:"body"`
 }
 
-<<<<<<< HEAD
+// BadgeList
+// swagger:response BadgeList
+type swaggerResponseBadgeList struct {
+	// in:body
+	Body []api.Badge `json:"body"`
+}
+
 // StarList
 // swagger:response StarList
 type swaggerResponseStarList struct {
@@ -69,11 +75,4 @@
 type swaggerResponseStarListRepoInfo struct {
 	// in:body
 	Body []api.StarListRepoInfo `json:"body"`
-=======
-// BadgeList
-// swagger:response BadgeList
-type swaggerResponseBadgeList struct {
-	// in:body
-	Body []api.Badge `json:"body"`
->>>>>>> b25eec41
 }