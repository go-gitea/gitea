// Copyright 2017 The Gitea Authors. All rights reserved.
// SPDX-License-Identifier: MIT

package swagger

import (
	api "code.gitea.io/gitea/modules/structs"
)

// ServerVersion
// swagger:response ServerVersion
type swaggerResponseServerVersion struct {
	// in:body
	Body api.ServerVersion `json:"body"`
}

<<<<<<< HEAD
// GitignoreTemplateList
// swagger:response GitignoreTemplateList
type swaggerResponseGitignoreTemplateList struct {
	// in:body
	Body []string `json:"body"`
}

// GitignoreTemplateInfo
// swagger:response GitignoreTemplateInfo
type swaggerResponseGitignoreTemplateInfo struct {
	// in:body
	Body api.GitignoreTemplateInfo `json:"body"`
=======
// LicenseTemplateList
// swagger:response LicenseTemplateList
type swaggerResponseLicensesTemplateList struct {
	// in:body
	Body []api.LicensesTemplateListEntry `json:"body"`
}

// LicenseTemplateInfo
// swagger:response LicenseTemplateInfo
type swaggerResponseLicenseTemplateInfo struct {
	// in:body
	Body api.LicenseTemplateInfo `json:"body"`
>>>>>>> 61d08f44
}

// StringSlice
// swagger:response StringSlice
type swaggerResponseStringSlice struct {
	// in:body
	Body []string `json:"body"`
}<|MERGE_RESOLUTION|>--- conflicted
+++ resolved
@@ -14,7 +14,6 @@
 	Body api.ServerVersion `json:"body"`
 }
 
-<<<<<<< HEAD
 // GitignoreTemplateList
 // swagger:response GitignoreTemplateList
 type swaggerResponseGitignoreTemplateList struct {
@@ -27,7 +26,8 @@
 type swaggerResponseGitignoreTemplateInfo struct {
 	// in:body
 	Body api.GitignoreTemplateInfo `json:"body"`
-=======
+}
+
 // LicenseTemplateList
 // swagger:response LicenseTemplateList
 type swaggerResponseLicensesTemplateList struct {
@@ -40,7 +40,6 @@
 type swaggerResponseLicenseTemplateInfo struct {
 	// in:body
 	Body api.LicenseTemplateInfo `json:"body"`
->>>>>>> 61d08f44
 }
 
 // StringSlice
