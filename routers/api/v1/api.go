// Copyright 2015 The Gogs Authors. All rights reserved.
// Copyright 2016 The Gitea Authors. All rights reserved.
// SPDX-License-Identifier: MIT

// Package v1 Gitea API.
//
// This documentation describes the Gitea API.
//
//	Schemes: http, https
//	BasePath: /api/v1
//	Version: {{AppVer | JSEscape | Safe}}
//	License: MIT http://opensource.org/licenses/MIT
//
//	Consumes:
//	- application/json
//	- text/plain
//
//	Produces:
//	- application/json
//	- text/html
//
//	Security:
//	- BasicAuth :
//	- Token :
//	- AccessToken :
//	- AuthorizationHeaderToken :
//	- SudoParam :
//	- SudoHeader :
//	- TOTPHeader :
//
//	SecurityDefinitions:
//	BasicAuth:
//	     type: basic
//	Token:
//	     type: apiKey
//	     name: token
//	     in: query
//	AccessToken:
//	     type: apiKey
//	     name: access_token
//	     in: query
//	AuthorizationHeaderToken:
//	     type: apiKey
//	     name: Authorization
//	     in: header
//	     description: API tokens must be prepended with "token" followed by a space.
//	SudoParam:
//	     type: apiKey
//	     name: sudo
//	     in: query
//	     description: Sudo API request as the user provided as the key. Admin privileges are required.
//	SudoHeader:
//	     type: apiKey
//	     name: Sudo
//	     in: header
//	     description: Sudo API request as the user provided as the key. Admin privileges are required.
//	TOTPHeader:
//	     type: apiKey
//	     name: X-GITEA-OTP
//	     in: header
//	     description: Must be used in combination with BasicAuth if two-factor authentication is enabled.
//
// swagger:meta
package v1

import (
	"fmt"
	"net/http"
	"strings"

	actions_model "code.gitea.io/gitea/models/actions"
	auth_model "code.gitea.io/gitea/models/auth"
	"code.gitea.io/gitea/models/organization"
	"code.gitea.io/gitea/models/perm"
	access_model "code.gitea.io/gitea/models/perm/access"
	repo_model "code.gitea.io/gitea/models/repo"
	"code.gitea.io/gitea/models/unit"
	user_model "code.gitea.io/gitea/models/user"
	"code.gitea.io/gitea/modules/context"
	"code.gitea.io/gitea/modules/log"
	"code.gitea.io/gitea/modules/setting"
	api "code.gitea.io/gitea/modules/structs"
	"code.gitea.io/gitea/modules/web"
	"code.gitea.io/gitea/routers/api/v1/activitypub"
	"code.gitea.io/gitea/routers/api/v1/admin"
	"code.gitea.io/gitea/routers/api/v1/misc"
	"code.gitea.io/gitea/routers/api/v1/notify"
	"code.gitea.io/gitea/routers/api/v1/org"
	"code.gitea.io/gitea/routers/api/v1/packages"
	"code.gitea.io/gitea/routers/api/v1/repo"
	"code.gitea.io/gitea/routers/api/v1/settings"
	"code.gitea.io/gitea/routers/api/v1/user"
	"code.gitea.io/gitea/services/auth"
	context_service "code.gitea.io/gitea/services/context"
	"code.gitea.io/gitea/services/forms"

	_ "code.gitea.io/gitea/routers/api/v1/swagger" // for swagger generation

	"gitea.com/go-chi/binding"
	"github.com/go-chi/cors"
)

func sudo() func(ctx *context.APIContext) {
	return func(ctx *context.APIContext) {
		sudo := ctx.FormString("sudo")
		if len(sudo) == 0 {
			sudo = ctx.Req.Header.Get("Sudo")
		}

		if len(sudo) > 0 {
			if ctx.IsSigned && ctx.Doer.IsAdmin {
				user, err := user_model.GetUserByName(ctx, sudo)
				if err != nil {
					if user_model.IsErrUserNotExist(err) {
						ctx.NotFound()
					} else {
						ctx.Error(http.StatusInternalServerError, "GetUserByName", err)
					}
					return
				}
				log.Trace("Sudo from (%s) to: %s", ctx.Doer.Name, user.Name)
				ctx.Doer = user
			} else {
				ctx.JSON(http.StatusForbidden, map[string]string{
					"message": "Only administrators allowed to sudo.",
				})
				return
			}
		}
	}
}

func repoAssignment() func(ctx *context.APIContext) {
	return func(ctx *context.APIContext) {
		userName := ctx.Params("username")
		repoName := ctx.Params("reponame")

		var (
			owner *user_model.User
			err   error
		)

		// Check if the user is the same as the repository owner.
		if ctx.IsSigned && ctx.Doer.LowerName == strings.ToLower(userName) {
			owner = ctx.Doer
		} else {
			owner, err = user_model.GetUserByName(ctx, userName)
			if err != nil {
				if user_model.IsErrUserNotExist(err) {
					if redirectUserID, err := user_model.LookupUserRedirect(userName); err == nil {
						context.RedirectToUser(ctx.Base, userName, redirectUserID)
					} else if user_model.IsErrUserRedirectNotExist(err) {
						ctx.NotFound("GetUserByName", err)
					} else {
						ctx.Error(http.StatusInternalServerError, "LookupUserRedirect", err)
					}
				} else {
					ctx.Error(http.StatusInternalServerError, "GetUserByName", err)
				}
				return
			}
		}
		ctx.Repo.Owner = owner
		ctx.ContextUser = owner

		// Get repository.
		repo, err := repo_model.GetRepositoryByName(owner.ID, repoName)
		if err != nil {
			if repo_model.IsErrRepoNotExist(err) {
				redirectRepoID, err := repo_model.LookupRedirect(owner.ID, repoName)
				if err == nil {
					context.RedirectToRepo(ctx.Base, redirectRepoID)
				} else if repo_model.IsErrRedirectNotExist(err) {
					ctx.NotFound()
				} else {
					ctx.Error(http.StatusInternalServerError, "LookupRepoRedirect", err)
				}
			} else {
				ctx.Error(http.StatusInternalServerError, "GetRepositoryByName", err)
			}
			return
		}

		repo.Owner = owner
		ctx.Repo.Repository = repo

		if ctx.Doer != nil && ctx.Doer.ID == user_model.ActionsUserID {
			taskID := ctx.Data["ActionsTaskID"].(int64)
			task, err := actions_model.GetTaskByID(ctx, taskID)
			if err != nil {
				ctx.Error(http.StatusInternalServerError, "actions_model.GetTaskByID", err)
				return
			}
			if task.RepoID != repo.ID {
				ctx.NotFound()
				return
			}

			if task.IsForkPullRequest {
				ctx.Repo.Permission.AccessMode = perm.AccessModeRead
			} else {
				ctx.Repo.Permission.AccessMode = perm.AccessModeWrite
			}

			if err := ctx.Repo.Repository.LoadUnits(ctx); err != nil {
				ctx.Error(http.StatusInternalServerError, "LoadUnits", err)
				return
			}
			ctx.Repo.Permission.Units = ctx.Repo.Repository.Units
			ctx.Repo.Permission.UnitsMode = make(map[unit.Type]perm.AccessMode)
			for _, u := range ctx.Repo.Repository.Units {
				ctx.Repo.Permission.UnitsMode[u.Type] = ctx.Repo.Permission.AccessMode
			}
		} else {
			ctx.Repo.Permission, err = access_model.GetUserRepoPermission(ctx, repo, ctx.Doer)
			if err != nil {
				ctx.Error(http.StatusInternalServerError, "GetUserRepoPermission", err)
				return
			}
		}

		if !ctx.Repo.HasAccess() {
			ctx.NotFound()
			return
		}
	}
}

func reqPackageAccess(accessMode perm.AccessMode) func(ctx *context.APIContext) {
	return func(ctx *context.APIContext) {
		if ctx.Package.AccessMode < accessMode && !ctx.IsUserSiteAdmin() {
			ctx.Error(http.StatusForbidden, "reqPackageAccess", "user should have specific permission or be a site admin")
			return
		}
	}
}

// if a token is being used for auth, we check that it contains the required scope
// if a token is not being used, reqToken will enforce other sign in methods
func tokenRequiresScopes(requiredScopeCategories ...auth_model.AccessTokenScopeCategory) func(ctx *context.APIContext) {
	return func(ctx *context.APIContext) {
		// no scope required
		if len(requiredScopeCategories) == 0 {
			return
		}

		// Need OAuth2 token to be present.
		scope, scopeExists := ctx.Data["ApiTokenScope"].(auth_model.AccessTokenScope)
		if ctx.Data["IsApiToken"] != true || !scopeExists {
			return
		}

		ctx.Data["ApiTokenScopePublicRepoOnly"] = false
		ctx.Data["ApiTokenScopePublicOrgOnly"] = false

		// use the http method to determine the access level
		requiredScopeLevel := auth_model.Read
		if ctx.Req.Method == "POST" || ctx.Req.Method == "PUT" || ctx.Req.Method == "PATCH" || ctx.Req.Method == "DELETE" {
			requiredScopeLevel = auth_model.Write
		}

		// get the required scope for the given access level and category
		requiredScopes := auth_model.GetRequiredScopes(requiredScopeLevel, requiredScopeCategories...)

		// check if scope only applies to public resources
		publicOnly, err := scope.PublicOnly()
		if err != nil {
			ctx.Error(http.StatusForbidden, "tokenRequiresScope", "parsing public resource scope failed: "+err.Error())
			return
		}

		// this context is used by the middleware in the specific route
		ctx.Data["ApiTokenScopePublicRepoOnly"] = publicOnly && auth_model.ContainsCategory(requiredScopeCategories, auth_model.AccessTokenScopeCategoryRepository)
		ctx.Data["ApiTokenScopePublicOrgOnly"] = publicOnly && auth_model.ContainsCategory(requiredScopeCategories, auth_model.AccessTokenScopeCategoryOrganization)

		allow, err := scope.HasScope(requiredScopes...)
		if err != nil {
			ctx.Error(http.StatusForbidden, "tokenRequiresScope", "checking scope failed: "+err.Error())
			return
		}

		if allow {
			return
		}

		ctx.Error(http.StatusForbidden, "tokenRequiresScope", fmt.Sprintf("token does not have at least one of required scope(s): %v", requiredScopes))
	}
}

// Contexter middleware already checks token for user sign in process.
func reqToken() func(ctx *context.APIContext) {
	return func(ctx *context.APIContext) {
		// If actions token is present
		if true == ctx.Data["IsActionsToken"] {
			return
		}

		if true == ctx.Data["IsApiToken"] {
			publicRepo, pubRepoExists := ctx.Data["ApiTokenScopePublicRepoOnly"]
			publicOrg, pubOrgExists := ctx.Data["ApiTokenScopePublicOrgOnly"]

			if pubRepoExists && publicRepo.(bool) &&
				ctx.Repo.Repository != nil && ctx.Repo.Repository.IsPrivate {
				ctx.Error(http.StatusForbidden, "reqToken", "token scope is limited to public repos")
				return
			}

			if pubOrgExists && publicOrg.(bool) &&
				ctx.Org.Organization != nil && ctx.Org.Organization.Visibility != api.VisibleTypePublic {
				ctx.Error(http.StatusForbidden, "reqToken", "token scope is limited to public orgs")
				return
			}

			return
		}

		if ctx.IsBasicAuth {
			ctx.CheckForOTP()
			return
		}
		if ctx.IsSigned {
			return
		}
		ctx.Error(http.StatusUnauthorized, "reqToken", "token is required")
	}
}

func reqExploreSignIn() func(ctx *context.APIContext) {
	return func(ctx *context.APIContext) {
		if setting.Service.Explore.RequireSigninView && !ctx.IsSigned {
			ctx.Error(http.StatusUnauthorized, "reqExploreSignIn", "you must be signed in to search for users")
		}
	}
}

func reqBasicAuth() func(ctx *context.APIContext) {
	return func(ctx *context.APIContext) {
		if !ctx.IsBasicAuth {
			ctx.Error(http.StatusUnauthorized, "reqBasicAuth", "auth required")
			return
		}
		ctx.CheckForOTP()
	}
}

// reqSiteAdmin user should be the site admin
func reqSiteAdmin() func(ctx *context.APIContext) {
	return func(ctx *context.APIContext) {
		if !ctx.IsUserSiteAdmin() {
			ctx.Error(http.StatusForbidden, "reqSiteAdmin", "user should be the site admin")
			return
		}
	}
}

// reqOwner user should be the owner of the repo or site admin.
func reqOwner() func(ctx *context.APIContext) {
	return func(ctx *context.APIContext) {
		if !ctx.Repo.IsOwner() && !ctx.IsUserSiteAdmin() {
			ctx.Error(http.StatusForbidden, "reqOwner", "user should be the owner of the repo")
			return
		}
	}
}

// reqAdmin user should be an owner or a collaborator with admin write of a repository, or site admin
func reqAdmin() func(ctx *context.APIContext) {
	return func(ctx *context.APIContext) {
		if !ctx.IsUserRepoAdmin() && !ctx.IsUserSiteAdmin() {
			ctx.Error(http.StatusForbidden, "reqAdmin", "user should be an owner or a collaborator with admin write of a repository")
			return
		}
	}
}

// reqRepoWriter user should have a permission to write to a repo, or be a site admin
func reqRepoWriter(unitTypes ...unit.Type) func(ctx *context.APIContext) {
	return func(ctx *context.APIContext) {
		if !ctx.IsUserRepoWriter(unitTypes) && !ctx.IsUserRepoAdmin() && !ctx.IsUserSiteAdmin() {
			ctx.Error(http.StatusForbidden, "reqRepoWriter", "user should have a permission to write to a repo")
			return
		}
	}
}

// reqRepoBranchWriter user should have a permission to write to a branch, or be a site admin
func reqRepoBranchWriter(ctx *context.APIContext) {
	options, ok := web.GetForm(ctx).(api.FileOptionInterface)
	if !ok || (!ctx.Repo.CanWriteToBranch(ctx, ctx.Doer, options.Branch()) && !ctx.IsUserSiteAdmin()) {
		ctx.Error(http.StatusForbidden, "reqRepoBranchWriter", "user should have a permission to write to this branch")
		return
	}
}

// reqRepoReader user should have specific read permission or be a repo admin or a site admin
func reqRepoReader(unitType unit.Type) func(ctx *context.APIContext) {
	return func(ctx *context.APIContext) {
		if !ctx.Repo.CanRead(unitType) && !ctx.IsUserRepoAdmin() && !ctx.IsUserSiteAdmin() {
			ctx.Error(http.StatusForbidden, "reqRepoReader", "user should have specific read permission or be a repo admin or a site admin")
			return
		}
	}
}

// reqAnyRepoReader user should have any permission to read repository or permissions of site admin
func reqAnyRepoReader() func(ctx *context.APIContext) {
	return func(ctx *context.APIContext) {
		if !ctx.Repo.HasAccess() && !ctx.IsUserSiteAdmin() {
			ctx.Error(http.StatusForbidden, "reqAnyRepoReader", "user should have any permission to read repository or permissions of site admin")
			return
		}
	}
}

// reqOrgOwnership user should be an organization owner, or a site admin
func reqOrgOwnership() func(ctx *context.APIContext) {
	return func(ctx *context.APIContext) {
		if ctx.IsUserSiteAdmin() {
			return
		}

		var orgID int64
		if ctx.Org.Organization != nil {
			orgID = ctx.Org.Organization.ID
		} else if ctx.Org.Team != nil {
			orgID = ctx.Org.Team.OrgID
		} else {
			ctx.Error(http.StatusInternalServerError, "", "reqOrgOwnership: unprepared context")
			return
		}

		isOwner, err := organization.IsOrganizationOwner(ctx, orgID, ctx.Doer.ID)
		if err != nil {
			ctx.Error(http.StatusInternalServerError, "IsOrganizationOwner", err)
			return
		} else if !isOwner {
			if ctx.Org.Organization != nil {
				ctx.Error(http.StatusForbidden, "", "Must be an organization owner")
			} else {
				ctx.NotFound()
			}
			return
		}
	}
}

// reqTeamMembership user should be an team member, or a site admin
func reqTeamMembership() func(ctx *context.APIContext) {
	return func(ctx *context.APIContext) {
		if ctx.IsUserSiteAdmin() {
			return
		}
		if ctx.Org.Team == nil {
			ctx.Error(http.StatusInternalServerError, "", "reqTeamMembership: unprepared context")
			return
		}

		orgID := ctx.Org.Team.OrgID
		isOwner, err := organization.IsOrganizationOwner(ctx, orgID, ctx.Doer.ID)
		if err != nil {
			ctx.Error(http.StatusInternalServerError, "IsOrganizationOwner", err)
			return
		} else if isOwner {
			return
		}

		if isTeamMember, err := organization.IsTeamMember(ctx, orgID, ctx.Org.Team.ID, ctx.Doer.ID); err != nil {
			ctx.Error(http.StatusInternalServerError, "IsTeamMember", err)
			return
		} else if !isTeamMember {
			isOrgMember, err := organization.IsOrganizationMember(ctx, orgID, ctx.Doer.ID)
			if err != nil {
				ctx.Error(http.StatusInternalServerError, "IsOrganizationMember", err)
			} else if isOrgMember {
				ctx.Error(http.StatusForbidden, "", "Must be a team member")
			} else {
				ctx.NotFound()
			}
			return
		}
	}
}

// reqOrgMembership user should be an organization member, or a site admin
func reqOrgMembership() func(ctx *context.APIContext) {
	return func(ctx *context.APIContext) {
		if ctx.IsUserSiteAdmin() {
			return
		}

		var orgID int64
		if ctx.Org.Organization != nil {
			orgID = ctx.Org.Organization.ID
		} else if ctx.Org.Team != nil {
			orgID = ctx.Org.Team.OrgID
		} else {
			ctx.Error(http.StatusInternalServerError, "", "reqOrgMembership: unprepared context")
			return
		}

		if isMember, err := organization.IsOrganizationMember(ctx, orgID, ctx.Doer.ID); err != nil {
			ctx.Error(http.StatusInternalServerError, "IsOrganizationMember", err)
			return
		} else if !isMember {
			if ctx.Org.Organization != nil {
				ctx.Error(http.StatusForbidden, "", "Must be an organization member")
			} else {
				ctx.NotFound()
			}
			return
		}
	}
}

func reqGitHook() func(ctx *context.APIContext) {
	return func(ctx *context.APIContext) {
		if !ctx.Doer.CanEditGitHook() {
			ctx.Error(http.StatusForbidden, "", "must be allowed to edit Git hooks")
			return
		}
	}
}

// reqWebhooksEnabled requires webhooks to be enabled by admin.
func reqWebhooksEnabled() func(ctx *context.APIContext) {
	return func(ctx *context.APIContext) {
		if setting.DisableWebhooks {
			ctx.Error(http.StatusForbidden, "", "webhooks disabled by administrator")
			return
		}
	}
}

func orgAssignment(args ...bool) func(ctx *context.APIContext) {
	var (
		assignOrg  bool
		assignTeam bool
	)
	if len(args) > 0 {
		assignOrg = args[0]
	}
	if len(args) > 1 {
		assignTeam = args[1]
	}
	return func(ctx *context.APIContext) {
		ctx.Org = new(context.APIOrganization)

		var err error
		if assignOrg {
			ctx.Org.Organization, err = organization.GetOrgByName(ctx, ctx.Params(":org"))
			if err != nil {
				if organization.IsErrOrgNotExist(err) {
					redirectUserID, err := user_model.LookupUserRedirect(ctx.Params(":org"))
					if err == nil {
						context.RedirectToUser(ctx.Base, ctx.Params(":org"), redirectUserID)
					} else if user_model.IsErrUserRedirectNotExist(err) {
						ctx.NotFound("GetOrgByName", err)
					} else {
						ctx.Error(http.StatusInternalServerError, "LookupUserRedirect", err)
					}
				} else {
					ctx.Error(http.StatusInternalServerError, "GetOrgByName", err)
				}
				return
			}
			ctx.ContextUser = ctx.Org.Organization.AsUser()
		}

		if assignTeam {
			ctx.Org.Team, err = organization.GetTeamByID(ctx, ctx.ParamsInt64(":teamid"))
			if err != nil {
				if organization.IsErrTeamNotExist(err) {
					ctx.NotFound()
				} else {
					ctx.Error(http.StatusInternalServerError, "GetTeamById", err)
				}
				return
			}
		}
	}
}

func mustEnableIssues(ctx *context.APIContext) {
	if !ctx.Repo.CanRead(unit.TypeIssues) {
		if log.IsTrace() {
			if ctx.IsSigned {
				log.Trace("Permission Denied: User %-v cannot read %-v in Repo %-v\n"+
					"User in Repo has Permissions: %-+v",
					ctx.Doer,
					unit.TypeIssues,
					ctx.Repo.Repository,
					ctx.Repo.Permission)
			} else {
				log.Trace("Permission Denied: Anonymous user cannot read %-v in Repo %-v\n"+
					"Anonymous user in Repo has Permissions: %-+v",
					unit.TypeIssues,
					ctx.Repo.Repository,
					ctx.Repo.Permission)
			}
		}
		ctx.NotFound()
		return
	}
}

func mustAllowPulls(ctx *context.APIContext) {
	if !(ctx.Repo.Repository.CanEnablePulls() && ctx.Repo.CanRead(unit.TypePullRequests)) {
		if ctx.Repo.Repository.CanEnablePulls() && log.IsTrace() {
			if ctx.IsSigned {
				log.Trace("Permission Denied: User %-v cannot read %-v in Repo %-v\n"+
					"User in Repo has Permissions: %-+v",
					ctx.Doer,
					unit.TypePullRequests,
					ctx.Repo.Repository,
					ctx.Repo.Permission)
			} else {
				log.Trace("Permission Denied: Anonymous user cannot read %-v in Repo %-v\n"+
					"Anonymous user in Repo has Permissions: %-+v",
					unit.TypePullRequests,
					ctx.Repo.Repository,
					ctx.Repo.Permission)
			}
		}
		ctx.NotFound()
		return
	}
}

func mustEnableIssuesOrPulls(ctx *context.APIContext) {
	if !ctx.Repo.CanRead(unit.TypeIssues) &&
		!(ctx.Repo.Repository.CanEnablePulls() && ctx.Repo.CanRead(unit.TypePullRequests)) {
		if ctx.Repo.Repository.CanEnablePulls() && log.IsTrace() {
			if ctx.IsSigned {
				log.Trace("Permission Denied: User %-v cannot read %-v and %-v in Repo %-v\n"+
					"User in Repo has Permissions: %-+v",
					ctx.Doer,
					unit.TypeIssues,
					unit.TypePullRequests,
					ctx.Repo.Repository,
					ctx.Repo.Permission)
			} else {
				log.Trace("Permission Denied: Anonymous user cannot read %-v and %-v in Repo %-v\n"+
					"Anonymous user in Repo has Permissions: %-+v",
					unit.TypeIssues,
					unit.TypePullRequests,
					ctx.Repo.Repository,
					ctx.Repo.Permission)
			}
		}
		ctx.NotFound()
		return
	}
}

func mustEnableWiki(ctx *context.APIContext) {
	if !(ctx.Repo.CanRead(unit.TypeWiki)) {
		ctx.NotFound()
		return
	}
}

func mustNotBeArchived(ctx *context.APIContext) {
	if ctx.Repo.Repository.IsArchived {
		ctx.NotFound()
		return
	}
}

func mustEnableAttachments(ctx *context.APIContext) {
	if !setting.Attachment.Enabled {
		ctx.NotFound()
		return
	}
}

// bind binding an obj to a func(ctx *context.APIContext)
func bind[T any](_ T) any {
	return func(ctx *context.APIContext) {
		theObj := new(T) // create a new form obj for every request but not use obj directly
		errs := binding.Bind(ctx.Req, theObj)
		if len(errs) > 0 {
			ctx.Error(http.StatusUnprocessableEntity, "validationError", fmt.Sprintf("%s: %s", errs[0].FieldNames, errs[0].Error()))
			return
		}
		web.SetForm(ctx, theObj)
	}
}

// The OAuth2 plugin is expected to be executed first, as it must ignore the user id stored
// in the session (if there is a user id stored in session other plugins might return the user
// object for that id).
//
// The Session plugin is expected to be executed second, in order to skip authentication
// for users that have already signed in.
func buildAuthGroup() *auth.Group {
	group := auth.NewGroup(
		&auth.OAuth2{},
		&auth.HTTPSign{},
		&auth.Basic{}, // FIXME: this should be removed once we don't allow basic auth in API
	)
	specialAdd(group)

	return group
}

// Routes registers all v1 APIs routes to web application.
func Routes() *web.Route {
	m := web.NewRoute()

	m.Use(securityHeaders())
	if setting.CORSConfig.Enabled {
		m.Use(cors.Handler(cors.Options{
			// Scheme:           setting.CORSConfig.Scheme, // FIXME: the cors middleware needs scheme option
			AllowedOrigins: setting.CORSConfig.AllowDomain,
			// setting.CORSConfig.AllowSubdomain // FIXME: the cors middleware needs allowSubdomain option
			AllowedMethods:   setting.CORSConfig.Methods,
			AllowCredentials: setting.CORSConfig.AllowCredentials,
			AllowedHeaders:   append([]string{"Authorization", "X-Gitea-OTP"}, setting.CORSConfig.Headers...),
			MaxAge:           int(setting.CORSConfig.MaxAge.Seconds()),
		}))
	}
	m.Use(context.APIContexter())

	// Get user from session if logged in.
	m.Use(auth.APIAuth(buildAuthGroup()))

	m.Use(auth.VerifyAuthWithOptionsAPI(&auth.VerifyOptions{
		SignInRequired: setting.Service.RequireSignInView,
	}))

	m.Group("", func() {
		// Miscellaneous (no scope required)
		if setting.API.EnableSwagger {
			m.Get("/swagger", func(ctx *context.APIContext) {
				ctx.Redirect(setting.AppSubURL + "/api/swagger")
			})
		}

		if setting.Federation.Enabled {
			m.Get("/nodeinfo", misc.NodeInfo)
			m.Group("/activitypub", func() {
				// deprecated, remove in 1.20, use /user-id/{user-id} instead
				m.Group("/user/{username}", func() {
					m.Get("", activitypub.Person)
					m.Post("/inbox", activitypub.ReqHTTPSignature(), activitypub.PersonInbox)
				}, context_service.UserAssignmentAPI())
				m.Group("/user-id/{user-id}", func() {
					m.Get("", activitypub.Person)
					m.Post("/inbox", activitypub.ReqHTTPSignature(), activitypub.PersonInbox)
				}, context_service.UserIDAssignmentAPI())
			}, tokenRequiresScopes(auth_model.AccessTokenScopeCategoryActivityPub))
		}
<<<<<<< HEAD
		m.Get("/signing-key.gpg", misc.SigningKey)
		m.Post("/markup", bind(api.MarkupOption{}), misc.Markup)
		m.Post("/markdown", bind(api.MarkdownOption{}), misc.Markdown)
		m.Post("/markdown/raw", misc.MarkdownRaw)
		m.Group("/settings", func() {
			m.Get("/ui", settings.GetGeneralUISettings)
			m.Get("/api", settings.GetGeneralAPISettings)
			m.Get("/attachment", settings.GetGeneralAttachmentSettings)
			m.Get("/repository", settings.GetGeneralRepoSettings)
			m.Get("/funding", settings.GetFundingSettings)
		})
=======
>>>>>>> d817b199

		// Misc (requires 'misc' scope)
		m.Group("", func() {
			m.Get("/version", misc.Version)
			m.Get("/signing-key.gpg", misc.SigningKey)
			m.Post("/markup", reqToken(), bind(api.MarkupOption{}), misc.Markup)
			m.Post("/markdown", reqToken(), bind(api.MarkdownOption{}), misc.Markdown)
			m.Post("/markdown/raw", reqToken(), misc.MarkdownRaw)
			m.Get("/gitignore/templates", misc.ListGitignoresTemplates)
			m.Get("/gitignore/templates/{name}", misc.GetGitignoreTemplateInfo)
			m.Get("/licenses", misc.ListLicenseTemplates)
			m.Get("/licenses/{name}", misc.GetLicenseTemplateInfo)
			m.Get("/label/templates", misc.ListLabelTemplates)
			m.Get("/label/templates/{name}", misc.GetLabelTemplate)

			m.Group("/settings", func() {
				m.Get("/ui", settings.GetGeneralUISettings)
				m.Get("/api", settings.GetGeneralAPISettings)
				m.Get("/attachment", settings.GetGeneralAttachmentSettings)
				m.Get("/repository", settings.GetGeneralRepoSettings)
			})
		}, tokenRequiresScopes(auth_model.AccessTokenScopeCategoryMisc))

		// Notifications (requires 'notifications' scope)
		m.Group("/notifications", func() {
			m.Combo("").
				Get(notify.ListNotifications).
				Put(reqToken(), notify.ReadNotifications)
			m.Get("/new", notify.NewAvailable)
			m.Combo("/threads/{id}").
				Get(notify.GetThread).
				Patch(reqToken(), notify.ReadThread)
		}, tokenRequiresScopes(auth_model.AccessTokenScopeCategoryNotification))

		// Users (requires user scope)
		m.Group("/users", func() {
			m.Get("/search", reqExploreSignIn(), user.Search)

			m.Group("/{username}", func() {
				m.Get("", reqExploreSignIn(), user.GetInfo)

				if setting.Service.EnableUserHeatmap {
					m.Get("/heatmap", user.GetUserHeatmapData)
				}

				m.Get("/repos", tokenRequiresScopes(auth_model.AccessTokenScopeCategoryRepository), reqExploreSignIn(), user.ListUserRepos)
				m.Group("/tokens", func() {
					m.Combo("").Get(user.ListAccessTokens).
						Post(bind(api.CreateAccessTokenOption{}), reqToken(), user.CreateAccessToken)
					m.Combo("/{id}").Delete(reqToken(), user.DeleteAccessToken)
				}, reqBasicAuth())

				m.Get("/activities/feeds", user.ListUserActivityFeeds)
			}, context_service.UserAssignmentAPI())
		}, tokenRequiresScopes(auth_model.AccessTokenScopeCategoryUser))

		// Users (requires user scope)
		m.Group("/users", func() {
			m.Group("/{username}", func() {
				m.Get("/keys", user.ListPublicKeys)
				m.Get("/gpg_keys", user.ListGPGKeys)

				m.Get("/followers", user.ListFollowers)
				m.Group("/following", func() {
					m.Get("", user.ListFollowing)
					m.Get("/{target}", user.CheckFollowing)
				})

				m.Get("/starred", user.GetStarredRepos)

				m.Get("/subscriptions", user.GetWatchedRepos)
			}, context_service.UserAssignmentAPI())
		}, tokenRequiresScopes(auth_model.AccessTokenScopeCategoryUser), reqToken())

		// Users (requires user scope)
		m.Group("/user", func() {
			m.Get("", user.GetAuthenticatedUser)
			m.Group("/settings", func() {
				m.Get("", user.GetUserSettings)
				m.Patch("", bind(api.UserSettingsOptions{}), user.UpdateUserSettings)
			}, reqToken())
			m.Combo("/emails").
				Get(user.ListEmails).
				Post(bind(api.CreateEmailOption{}), user.AddEmail).
				Delete(bind(api.DeleteEmailOption{}), user.DeleteEmail)

			m.Get("/followers", user.ListMyFollowers)
			m.Group("/following", func() {
				m.Get("", user.ListMyFollowing)
				m.Group("/{username}", func() {
					m.Get("", user.CheckMyFollowing)
					m.Put("", user.Follow)
					m.Delete("", user.Unfollow)
				}, context_service.UserAssignmentAPI())
			})

			// (admin:public_key scope)
			m.Group("/keys", func() {
				m.Combo("").Get(user.ListMyPublicKeys).
					Post(bind(api.CreateKeyOption{}), user.CreatePublicKey)
				m.Combo("/{id}").Get(user.GetPublicKey).
					Delete(user.DeletePublicKey)
			})

			// (admin:application scope)
			m.Group("/applications", func() {
				m.Combo("/oauth2").
					Get(user.ListOauth2Applications).
					Post(bind(api.CreateOAuth2ApplicationOptions{}), user.CreateOauth2Application)
				m.Combo("/oauth2/{id}").
					Delete(user.DeleteOauth2Application).
					Patch(bind(api.CreateOAuth2ApplicationOptions{}), user.UpdateOauth2Application).
					Get(user.GetOauth2Application)
			})

			// (admin:gpg_key scope)
			m.Group("/gpg_keys", func() {
				m.Combo("").Get(user.ListMyGPGKeys).
					Post(bind(api.CreateGPGKeyOption{}), user.CreateGPGKey)
				m.Combo("/{id}").Get(user.GetGPGKey).
					Delete(user.DeleteGPGKey)
			})
			m.Get("/gpg_key_token", user.GetVerificationToken)
			m.Post("/gpg_key_verify", bind(api.VerifyGPGKeyOption{}), user.VerifyUserGPGKey)

			// (repo scope)
			m.Combo("/repos", tokenRequiresScopes(auth_model.AccessTokenScopeCategoryRepository)).Get(user.ListMyRepos).
				Post(bind(api.CreateRepoOption{}), repo.Create)

			// (repo scope)
			m.Group("/starred", func() {
				m.Get("", user.GetMyStarredRepos)
				m.Group("/{username}/{reponame}", func() {
					m.Get("", user.IsStarring)
					m.Put("", user.Star)
					m.Delete("", user.Unstar)
				}, repoAssignment())
			}, tokenRequiresScopes(auth_model.AccessTokenScopeCategoryRepository))
			m.Get("/times", repo.ListMyTrackedTimes)
			m.Get("/stopwatches", repo.GetStopwatches)
			m.Get("/subscriptions", user.GetMyWatchedRepos)
			m.Get("/teams", org.ListUserTeams)
			m.Group("/hooks", func() {
				m.Combo("").Get(user.ListHooks).
					Post(bind(api.CreateHookOption{}), user.CreateHook)
				m.Combo("/{id}").Get(user.GetHook).
					Patch(bind(api.EditHookOption{}), user.EditHook).
					Delete(user.DeleteHook)
			}, reqWebhooksEnabled())

			m.Group("/avatar", func() {
				m.Post("", bind(api.UpdateUserAvatarOption{}), user.UpdateAvatar)
				m.Delete("", user.DeleteAvatar)
			}, reqToken())
		}, tokenRequiresScopes(auth_model.AccessTokenScopeCategoryUser), reqToken())

		// Repositories (requires repo scope, org scope)
		m.Post("/org/{org}/repos",
			tokenRequiresScopes(auth_model.AccessTokenScopeCategoryOrganization, auth_model.AccessTokenScopeCategoryRepository),
			reqToken(),
			bind(api.CreateRepoOption{}),
			repo.CreateOrgRepoDeprecated)

		// requires repo scope
		m.Combo("/repositories/{id}", reqToken(), tokenRequiresScopes(auth_model.AccessTokenScopeCategoryRepository)).Get(repo.GetByID)

		// Repos (requires repo scope)
		m.Group("/repos", func() {
			m.Get("/search", repo.Search)

			// (repo scope)
			m.Post("/migrate", reqToken(), bind(api.MigrateRepoOptions{}), repo.Migrate)

			m.Group("/{username}/{reponame}", func() {
				m.Combo("").Get(reqAnyRepoReader(), repo.Get).
					Delete(reqToken(), reqOwner(), repo.Delete).
					Patch(reqToken(), reqAdmin(), bind(api.EditRepoOption{}), repo.Edit)
				m.Post("/generate", reqToken(), reqRepoReader(unit.TypeCode), bind(api.GenerateRepoOption{}), repo.Generate)
				m.Group("/transfer", func() {
					m.Post("", reqOwner(), bind(api.TransferRepoOption{}), repo.Transfer)
					m.Post("/accept", repo.AcceptTransfer)
					m.Post("/reject", repo.RejectTransfer)
				}, reqToken())
				m.Group("/hooks/git", func() {
					m.Combo("").Get(repo.ListGitHooks)
					m.Group("/{id}", func() {
						m.Combo("").Get(repo.GetGitHook).
							Patch(bind(api.EditGitHookOption{}), repo.EditGitHook).
							Delete(repo.DeleteGitHook)
					})
				}, reqToken(), reqAdmin(), reqGitHook(), context.ReferencesGitRepo(true))
				m.Group("/hooks", func() {
					m.Combo("").Get(repo.ListHooks).
						Post(bind(api.CreateHookOption{}), repo.CreateHook)
					m.Group("/{id}", func() {
						m.Combo("").Get(repo.GetHook).
							Patch(bind(api.EditHookOption{}), repo.EditHook).
							Delete(repo.DeleteHook)
						m.Post("/tests", context.ReferencesGitRepo(), context.RepoRefForAPI, repo.TestHook)
					})
				}, reqToken(), reqAdmin(), reqWebhooksEnabled())
				m.Group("/collaborators", func() {
					m.Get("", reqAnyRepoReader(), repo.ListCollaborators)
					m.Group("/{collaborator}", func() {
						m.Combo("").Get(reqAnyRepoReader(), repo.IsCollaborator).
							Put(reqAdmin(), bind(api.AddCollaboratorOption{}), repo.AddCollaborator).
							Delete(reqAdmin(), repo.DeleteCollaborator)
						m.Get("/permission", repo.GetRepoPermissions)
					})
				}, reqToken())
				m.Get("/assignees", reqToken(), reqAnyRepoReader(), repo.GetAssignees)
				m.Get("/reviewers", reqToken(), reqAnyRepoReader(), repo.GetReviewers)
				m.Group("/teams", func() {
					m.Get("", reqAnyRepoReader(), repo.ListTeams)
					m.Combo("/{team}").Get(reqAnyRepoReader(), repo.IsTeam).
						Put(reqAdmin(), repo.AddTeam).
						Delete(reqAdmin(), repo.DeleteTeam)
				}, reqToken())
				m.Get("/raw/*", context.ReferencesGitRepo(), context.RepoRefForAPI, reqRepoReader(unit.TypeCode), repo.GetRawFile)
				m.Get("/media/*", context.ReferencesGitRepo(), context.RepoRefForAPI, reqRepoReader(unit.TypeCode), repo.GetRawFileOrLFS)
				m.Get("/archive/*", reqRepoReader(unit.TypeCode), repo.GetArchive)
				m.Combo("/forks").Get(repo.ListForks).
					Post(reqToken(), reqRepoReader(unit.TypeCode), bind(api.CreateForkOption{}), repo.CreateFork)
				m.Group("/branches", func() {
					m.Get("", repo.ListBranches)
					m.Get("/*", repo.GetBranch)
					m.Delete("/*", reqToken(), reqRepoWriter(unit.TypeCode), repo.DeleteBranch)
					m.Post("", reqToken(), reqRepoWriter(unit.TypeCode), bind(api.CreateBranchRepoOption{}), repo.CreateBranch)
				}, context.ReferencesGitRepo(), reqRepoReader(unit.TypeCode))
				m.Group("/branch_protections", func() {
					m.Get("", repo.ListBranchProtections)
					m.Post("", bind(api.CreateBranchProtectionOption{}), repo.CreateBranchProtection)
					m.Group("/{name}", func() {
						m.Get("", repo.GetBranchProtection)
						m.Patch("", bind(api.EditBranchProtectionOption{}), repo.EditBranchProtection)
						m.Delete("", repo.DeleteBranchProtection)
					})
				}, reqToken(), reqAdmin())
				m.Group("/tags", func() {
					m.Get("", repo.ListTags)
					m.Get("/*", repo.GetTag)
					m.Post("", reqToken(), reqRepoWriter(unit.TypeCode), bind(api.CreateTagOption{}), repo.CreateTag)
					m.Delete("/*", reqToken(), repo.DeleteTag)
				}, reqRepoReader(unit.TypeCode), context.ReferencesGitRepo(true))
				m.Group("/keys", func() {
					m.Combo("").Get(repo.ListDeployKeys).
						Post(bind(api.CreateKeyOption{}), repo.CreateDeployKey)
					m.Combo("/{id}").Get(repo.GetDeployKey).
						Delete(repo.DeleteDeploykey)
				}, reqToken(), reqAdmin())
				m.Group("/times", func() {
					m.Combo("").Get(repo.ListTrackedTimesByRepository)
					m.Combo("/{timetrackingusername}").Get(repo.ListTrackedTimesByUser)
				}, mustEnableIssues, reqToken())
				m.Group("/wiki", func() {
					m.Combo("/page/{pageName}").
						Get(repo.GetWikiPage).
						Patch(mustNotBeArchived, reqToken(), reqRepoWriter(unit.TypeWiki), bind(api.CreateWikiPageOptions{}), repo.EditWikiPage).
						Delete(mustNotBeArchived, reqToken(), reqRepoWriter(unit.TypeWiki), repo.DeleteWikiPage)
					m.Get("/revisions/{pageName}", repo.ListPageRevisions)
					m.Post("/new", reqToken(), mustNotBeArchived, reqRepoWriter(unit.TypeWiki), bind(api.CreateWikiPageOptions{}), repo.NewWikiPage)
					m.Get("/pages", repo.ListWikiPages)
				}, mustEnableWiki)
				m.Post("/markup", reqToken(), bind(api.MarkupOption{}), misc.Markup)
				m.Post("/markdown", reqToken(), bind(api.MarkdownOption{}), misc.Markdown)
				m.Post("/markdown/raw", reqToken(), misc.MarkdownRaw)
				m.Get("/stargazers", repo.ListStargazers)
				m.Get("/subscribers", repo.ListSubscribers)
				m.Group("/subscription", func() {
					m.Get("", user.IsWatching)
					m.Put("", reqToken(), user.Watch)
					m.Delete("", reqToken(), user.Unwatch)
				})
				m.Group("/releases", func() {
					m.Combo("").Get(repo.ListReleases).
						Post(reqToken(), reqRepoWriter(unit.TypeReleases), context.ReferencesGitRepo(), bind(api.CreateReleaseOption{}), repo.CreateRelease)
					m.Combo("/latest").Get(repo.GetLatestRelease)
					m.Group("/{id}", func() {
						m.Combo("").Get(repo.GetRelease).
							Patch(reqToken(), reqRepoWriter(unit.TypeReleases), context.ReferencesGitRepo(), bind(api.EditReleaseOption{}), repo.EditRelease).
							Delete(reqToken(), reqRepoWriter(unit.TypeReleases), repo.DeleteRelease)
						m.Group("/assets", func() {
							m.Combo("").Get(repo.ListReleaseAttachments).
								Post(reqToken(), reqRepoWriter(unit.TypeReleases), repo.CreateReleaseAttachment)
							m.Combo("/{attachment_id}").Get(repo.GetReleaseAttachment).
								Patch(reqToken(), reqRepoWriter(unit.TypeReleases), bind(api.EditAttachmentOptions{}), repo.EditReleaseAttachment).
								Delete(reqToken(), reqRepoWriter(unit.TypeReleases), repo.DeleteReleaseAttachment)
						})
					})
					m.Group("/tags", func() {
						m.Combo("/{tag}").
							Get(repo.GetReleaseByTag).
							Delete(reqToken(), reqRepoWriter(unit.TypeReleases), repo.DeleteReleaseByTag)
					})
				}, reqRepoReader(unit.TypeReleases))
				m.Post("/mirror-sync", reqToken(), reqRepoWriter(unit.TypeCode), repo.MirrorSync)
				m.Post("/push_mirrors-sync", reqAdmin(), reqToken(), repo.PushMirrorSync)
				m.Group("/push_mirrors", func() {
					m.Combo("").Get(repo.ListPushMirrors).
						Post(bind(api.CreatePushMirrorOption{}), repo.AddPushMirror)
					m.Combo("/{name}").
						Delete(repo.DeletePushMirrorByRemoteName).
						Get(repo.GetPushMirrorByName)
				}, reqAdmin(), reqToken())

				m.Get("/editorconfig/{filename}", context.ReferencesGitRepo(), context.RepoRefForAPI, reqRepoReader(unit.TypeCode), repo.GetEditorconfig)
				m.Group("/pulls", func() {
					m.Combo("").Get(repo.ListPullRequests).
						Post(reqToken(), mustNotBeArchived, bind(api.CreatePullRequestOption{}), repo.CreatePullRequest)
					m.Get("/pinned", repo.ListPinnedPullRequests)
					m.Group("/{index}", func() {
						m.Combo("").Get(repo.GetPullRequest).
							Patch(reqToken(), bind(api.EditPullRequestOption{}), repo.EditPullRequest)
						m.Get(".{diffType:diff|patch}", repo.DownloadPullDiffOrPatch)
						m.Post("/update", reqToken(), repo.UpdatePullRequest)
						m.Get("/commits", repo.GetPullRequestCommits)
						m.Get("/files", repo.GetPullRequestFiles)
						m.Combo("/merge").Get(repo.IsPullRequestMerged).
							Post(reqToken(), mustNotBeArchived, bind(forms.MergePullRequestForm{}), repo.MergePullRequest).
							Delete(reqToken(), mustNotBeArchived, repo.CancelScheduledAutoMerge)
						m.Group("/reviews", func() {
							m.Combo("").
								Get(repo.ListPullReviews).
								Post(reqToken(), bind(api.CreatePullReviewOptions{}), repo.CreatePullReview)
							m.Group("/{id}", func() {
								m.Combo("").
									Get(repo.GetPullReview).
									Delete(reqToken(), repo.DeletePullReview).
									Post(reqToken(), bind(api.SubmitPullReviewOptions{}), repo.SubmitPullReview)
								m.Combo("/comments").
									Get(repo.GetPullReviewComments)
								m.Post("/dismissals", reqToken(), bind(api.DismissPullReviewOptions{}), repo.DismissPullReview)
								m.Post("/undismissals", reqToken(), repo.UnDismissPullReview)
							})
						})
						m.Combo("/requested_reviewers", reqToken()).
							Delete(bind(api.PullReviewRequestOptions{}), repo.DeleteReviewRequests).
							Post(bind(api.PullReviewRequestOptions{}), repo.CreateReviewRequests)
					})
				}, mustAllowPulls, reqRepoReader(unit.TypeCode), context.ReferencesGitRepo())
				m.Group("/statuses", func() {
					m.Combo("/{sha}").Get(repo.GetCommitStatuses).
						Post(reqToken(), reqRepoWriter(unit.TypeCode), bind(api.CreateStatusOption{}), repo.NewCommitStatus)
				}, reqRepoReader(unit.TypeCode))
				m.Group("/commits", func() {
					m.Get("", context.ReferencesGitRepo(), repo.GetAllCommits)
					m.Group("/{ref}", func() {
						m.Get("/status", repo.GetCombinedCommitStatusByRef)
						m.Get("/statuses", repo.GetCommitStatusesByRef)
					}, context.ReferencesGitRepo())
				}, reqRepoReader(unit.TypeCode))
				m.Group("/git", func() {
					m.Group("/commits", func() {
						m.Get("/{sha}", repo.GetSingleCommit)
						m.Get("/{sha}.{diffType:diff|patch}", repo.DownloadCommitDiffOrPatch)
					})
					m.Get("/refs", repo.GetGitAllRefs)
					m.Get("/refs/*", repo.GetGitRefs)
					m.Get("/trees/{sha}", repo.GetTree)
					m.Get("/blobs/{sha}", repo.GetBlob)
					m.Get("/tags/{sha}", repo.GetAnnotatedTag)
					m.Get("/notes/{sha}", repo.GetNote)
				}, context.ReferencesGitRepo(true), reqRepoReader(unit.TypeCode))
				m.Post("/diffpatch", reqRepoWriter(unit.TypeCode), reqToken(), bind(api.ApplyDiffPatchFileOptions{}), repo.ApplyDiffPatch)
				m.Group("/contents", func() {
					m.Get("", repo.GetContentsList)
					m.Post("", reqToken(), bind(api.ChangeFilesOptions{}), reqRepoBranchWriter, repo.ChangeFiles)
					m.Get("/*", repo.GetContents)
					m.Group("/*", func() {
						m.Post("", bind(api.CreateFileOptions{}), reqRepoBranchWriter, repo.CreateFile)
						m.Put("", bind(api.UpdateFileOptions{}), reqRepoBranchWriter, repo.UpdateFile)
						m.Delete("", bind(api.DeleteFileOptions{}), reqRepoBranchWriter, repo.DeleteFile)
					}, reqToken())
				}, reqRepoReader(unit.TypeCode))
				m.Get("/signing-key.gpg", misc.SigningKey)
				m.Group("/topics", func() {
					m.Combo("").Get(repo.ListTopics).
						Put(reqToken(), reqAdmin(), bind(api.RepoTopicOptions{}), repo.UpdateTopics)
					m.Group("/{topic}", func() {
						m.Combo("").Put(reqToken(), repo.AddTopic).
							Delete(reqToken(), repo.DeleteTopic)
					}, reqAdmin())
				}, reqAnyRepoReader())
				m.Get("/issue_templates", context.ReferencesGitRepo(), repo.GetIssueTemplates)
				m.Get("/issue_config", context.ReferencesGitRepo(), repo.GetIssueConfig)
				m.Get("/issue_config/validate", context.ReferencesGitRepo(), repo.ValidateIssueConfig)
				m.Get("/languages", reqRepoReader(unit.TypeCode), repo.GetLanguages)
				m.Get("/activities/feeds", repo.ListRepoActivityFeeds)
<<<<<<< HEAD
				m.Get("/funding", context.ReferencesGitRepo(), repo.GetFunding)
=======
				m.Get("/new_pin_allowed", repo.AreNewIssuePinsAllowed)
				m.Group("/avatar", func() {
					m.Post("", bind(api.UpdateRepoAvatarOption{}), repo.UpdateAvatar)
					m.Delete("", repo.DeleteAvatar)
				}, reqAdmin(), reqToken())
>>>>>>> d817b199
			}, repoAssignment())
		}, tokenRequiresScopes(auth_model.AccessTokenScopeCategoryRepository))

		// Notifications (requires notifications scope)
		m.Group("/repos", func() {
			m.Group("/{username}/{reponame}", func() {
				m.Combo("/notifications", reqToken()).
					Get(notify.ListRepoNotifications).
					Put(notify.ReadRepoNotifications)
			}, repoAssignment())
		}, tokenRequiresScopes(auth_model.AccessTokenScopeCategoryNotification))

		// Issue (requires issue scope)
		m.Group("/repos", func() {
			m.Get("/issues/search", repo.SearchIssues)

			m.Group("/{username}/{reponame}", func() {
				m.Group("/issues", func() {
					m.Combo("").Get(repo.ListIssues).
						Post(reqToken(), mustNotBeArchived, bind(api.CreateIssueOption{}), repo.CreateIssue)
					m.Get("/pinned", repo.ListPinnedIssues)
					m.Group("/comments", func() {
						m.Get("", repo.ListRepoIssueComments)
						m.Group("/{id}", func() {
							m.Combo("").
								Get(repo.GetIssueComment).
								Patch(mustNotBeArchived, reqToken(), bind(api.EditIssueCommentOption{}), repo.EditIssueComment).
								Delete(reqToken(), repo.DeleteIssueComment)
							m.Combo("/reactions").
								Get(repo.GetIssueCommentReactions).
								Post(reqToken(), bind(api.EditReactionOption{}), repo.PostIssueCommentReaction).
								Delete(reqToken(), bind(api.EditReactionOption{}), repo.DeleteIssueCommentReaction)
							m.Group("/assets", func() {
								m.Combo("").
									Get(repo.ListIssueCommentAttachments).
									Post(reqToken(), mustNotBeArchived, repo.CreateIssueCommentAttachment)
								m.Combo("/{attachment_id}").
									Get(repo.GetIssueCommentAttachment).
									Patch(reqToken(), mustNotBeArchived, bind(api.EditAttachmentOptions{}), repo.EditIssueCommentAttachment).
									Delete(reqToken(), mustNotBeArchived, repo.DeleteIssueCommentAttachment)
							}, mustEnableAttachments)
						})
					})
					m.Group("/{index}", func() {
						m.Combo("").Get(repo.GetIssue).
							Patch(reqToken(), bind(api.EditIssueOption{}), repo.EditIssue).
							Delete(reqToken(), reqAdmin(), context.ReferencesGitRepo(), repo.DeleteIssue)
						m.Group("/comments", func() {
							m.Combo("").Get(repo.ListIssueComments).
								Post(reqToken(), mustNotBeArchived, bind(api.CreateIssueCommentOption{}), repo.CreateIssueComment)
							m.Combo("/{id}", reqToken()).Patch(bind(api.EditIssueCommentOption{}), repo.EditIssueCommentDeprecated).
								Delete(repo.DeleteIssueCommentDeprecated)
						})
						m.Get("/timeline", repo.ListIssueCommentsAndTimeline)
						m.Group("/labels", func() {
							m.Combo("").Get(repo.ListIssueLabels).
								Post(reqToken(), bind(api.IssueLabelsOption{}), repo.AddIssueLabels).
								Put(reqToken(), bind(api.IssueLabelsOption{}), repo.ReplaceIssueLabels).
								Delete(reqToken(), repo.ClearIssueLabels)
							m.Delete("/{id}", reqToken(), repo.DeleteIssueLabel)
						})
						m.Group("/times", func() {
							m.Combo("").
								Get(repo.ListTrackedTimes).
								Post(bind(api.AddTimeOption{}), repo.AddTime).
								Delete(repo.ResetIssueTime)
							m.Delete("/{id}", repo.DeleteTime)
						}, reqToken())
						m.Combo("/deadline").Post(reqToken(), bind(api.EditDeadlineOption{}), repo.UpdateIssueDeadline)
						m.Group("/stopwatch", func() {
							m.Post("/start", repo.StartIssueStopwatch)
							m.Post("/stop", repo.StopIssueStopwatch)
							m.Delete("/delete", repo.DeleteIssueStopwatch)
						}, reqToken())
						m.Group("/subscriptions", func() {
							m.Get("", repo.GetIssueSubscribers)
							m.Get("/check", reqToken(), repo.CheckIssueSubscription)
							m.Put("/{user}", reqToken(), repo.AddIssueSubscription)
							m.Delete("/{user}", reqToken(), repo.DelIssueSubscription)
						})
						m.Combo("/reactions").
							Get(repo.GetIssueReactions).
							Post(reqToken(), bind(api.EditReactionOption{}), repo.PostIssueReaction).
							Delete(reqToken(), bind(api.EditReactionOption{}), repo.DeleteIssueReaction)
						m.Group("/assets", func() {
							m.Combo("").
								Get(repo.ListIssueAttachments).
								Post(reqToken(), mustNotBeArchived, repo.CreateIssueAttachment)
							m.Combo("/{attachment_id}").
								Get(repo.GetIssueAttachment).
								Patch(reqToken(), mustNotBeArchived, bind(api.EditAttachmentOptions{}), repo.EditIssueAttachment).
								Delete(reqToken(), mustNotBeArchived, repo.DeleteIssueAttachment)
						}, mustEnableAttachments)
						m.Combo("/dependencies").
							Get(repo.GetIssueDependencies).
							Post(reqToken(), mustNotBeArchived, bind(api.IssueMeta{}), repo.CreateIssueDependency).
							Delete(reqToken(), mustNotBeArchived, bind(api.IssueMeta{}), repo.RemoveIssueDependency)
						m.Combo("/blocks").
							Get(repo.GetIssueBlocks).
							Post(reqToken(), bind(api.IssueMeta{}), repo.CreateIssueBlocking).
							Delete(reqToken(), bind(api.IssueMeta{}), repo.RemoveIssueBlocking)
						m.Group("/pin", func() {
							m.Combo("").
								Post(reqToken(), reqAdmin(), repo.PinIssue).
								Delete(reqToken(), reqAdmin(), repo.UnpinIssue)
							m.Patch("/{position}", reqToken(), reqAdmin(), repo.MoveIssuePin)
						})
					})
				}, mustEnableIssuesOrPulls)
				m.Group("/labels", func() {
					m.Combo("").Get(repo.ListLabels).
						Post(reqToken(), reqRepoWriter(unit.TypeIssues, unit.TypePullRequests), bind(api.CreateLabelOption{}), repo.CreateLabel)
					m.Combo("/{id}").Get(repo.GetLabel).
						Patch(reqToken(), reqRepoWriter(unit.TypeIssues, unit.TypePullRequests), bind(api.EditLabelOption{}), repo.EditLabel).
						Delete(reqToken(), reqRepoWriter(unit.TypeIssues, unit.TypePullRequests), repo.DeleteLabel)
				})
				m.Group("/milestones", func() {
					m.Combo("").Get(repo.ListMilestones).
						Post(reqToken(), reqRepoWriter(unit.TypeIssues, unit.TypePullRequests), bind(api.CreateMilestoneOption{}), repo.CreateMilestone)
					m.Combo("/{id}").Get(repo.GetMilestone).
						Patch(reqToken(), reqRepoWriter(unit.TypeIssues, unit.TypePullRequests), bind(api.EditMilestoneOption{}), repo.EditMilestone).
						Delete(reqToken(), reqRepoWriter(unit.TypeIssues, unit.TypePullRequests), repo.DeleteMilestone)
				})
			}, repoAssignment())
		}, tokenRequiresScopes(auth_model.AccessTokenScopeCategoryIssue))

		// NOTE: these are Gitea package management API - see packages.CommonRoutes and packages.DockerContainerRoutes for endpoints that implement package manager APIs
		m.Group("/packages/{username}", func() {
			m.Group("/{type}/{name}/{version}", func() {
				m.Get("", reqToken(), packages.GetPackage)
				m.Delete("", reqToken(), reqPackageAccess(perm.AccessModeWrite), packages.DeletePackage)
				m.Get("/files", reqToken(), packages.ListPackageFiles)
			})
			m.Get("/", reqToken(), packages.ListPackages)
		}, tokenRequiresScopes(auth_model.AccessTokenScopeCategoryPackage), context_service.UserAssignmentAPI(), context.PackageAssignmentAPI(), reqPackageAccess(perm.AccessModeRead))

		// Organizations
		m.Get("/user/orgs", reqToken(), tokenRequiresScopes(auth_model.AccessTokenScopeCategoryUser, auth_model.AccessTokenScopeCategoryOrganization), org.ListMyOrgs)
		m.Group("/users/{username}/orgs", func() {
			m.Get("", reqToken(), org.ListUserOrgs)
			m.Get("/{org}/permissions", reqToken(), org.GetUserOrgsPermissions)
		}, tokenRequiresScopes(auth_model.AccessTokenScopeCategoryUser, auth_model.AccessTokenScopeCategoryOrganization), context_service.UserAssignmentAPI())
		m.Post("/orgs", tokenRequiresScopes(auth_model.AccessTokenScopeCategoryOrganization), reqToken(), bind(api.CreateOrgOption{}), org.Create)
		m.Get("/orgs", org.GetAll, tokenRequiresScopes(auth_model.AccessTokenScopeCategoryOrganization))
		m.Group("/orgs/{org}", func() {
			m.Combo("").Get(org.Get).
				Patch(reqToken(), reqOrgOwnership(), bind(api.EditOrgOption{}), org.Edit).
				Delete(reqToken(), reqOrgOwnership(), org.Delete)
			m.Combo("/repos").Get(user.ListOrgRepos).
				Post(reqToken(), bind(api.CreateRepoOption{}), repo.CreateOrgRepo)
			m.Group("/members", func() {
				m.Get("", reqToken(), org.ListMembers)
				m.Combo("/{username}").Get(reqToken(), org.IsMember).
					Delete(reqToken(), reqOrgOwnership(), org.DeleteMember)
			})
			m.Group("/public_members", func() {
				m.Get("", org.ListPublicMembers)
				m.Combo("/{username}").Get(org.IsPublicMember).
					Put(reqToken(), reqOrgMembership(), org.PublicizeMember).
					Delete(reqToken(), reqOrgMembership(), org.ConcealMember)
			})
			m.Group("/teams", func() {
				m.Get("", reqToken(), org.ListTeams)
				m.Post("", reqToken(), reqOrgOwnership(), bind(api.CreateTeamOption{}), org.CreateTeam)
				m.Get("/search", reqToken(), org.SearchTeam)
			}, reqOrgMembership())
			m.Group("/labels", func() {
				m.Get("", org.ListLabels)
				m.Post("", reqToken(), reqOrgOwnership(), bind(api.CreateLabelOption{}), org.CreateLabel)
				m.Combo("/{id}").Get(reqToken(), org.GetLabel).
					Patch(reqToken(), reqOrgOwnership(), bind(api.EditLabelOption{}), org.EditLabel).
					Delete(reqToken(), reqOrgOwnership(), org.DeleteLabel)
			})
			m.Group("/hooks", func() {
				m.Combo("").Get(org.ListHooks).
					Post(bind(api.CreateHookOption{}), org.CreateHook)
				m.Combo("/{id}").Get(org.GetHook).
					Patch(bind(api.EditHookOption{}), org.EditHook).
					Delete(org.DeleteHook)
			}, reqToken(), reqOrgOwnership(), reqWebhooksEnabled())
			m.Group("/avatar", func() {
				m.Post("", bind(api.UpdateUserAvatarOption{}), org.UpdateAvatar)
				m.Delete("", org.DeleteAvatar)
			}, reqToken(), reqOrgOwnership())
			m.Get("/activities/feeds", org.ListOrgActivityFeeds)
		}, tokenRequiresScopes(auth_model.AccessTokenScopeCategoryOrganization), orgAssignment(true))
		m.Group("/teams/{teamid}", func() {
			m.Combo("").Get(reqToken(), org.GetTeam).
				Patch(reqToken(), reqOrgOwnership(), bind(api.EditTeamOption{}), org.EditTeam).
				Delete(reqToken(), reqOrgOwnership(), org.DeleteTeam)
			m.Group("/members", func() {
				m.Get("", reqToken(), org.GetTeamMembers)
				m.Combo("/{username}").
					Get(reqToken(), org.GetTeamMember).
					Put(reqToken(), reqOrgOwnership(), org.AddTeamMember).
					Delete(reqToken(), reqOrgOwnership(), org.RemoveTeamMember)
			})
			m.Group("/repos", func() {
				m.Get("", reqToken(), org.GetTeamRepos)
				m.Combo("/{org}/{reponame}").
					Put(reqToken(), org.AddTeamRepository).
					Delete(reqToken(), org.RemoveTeamRepository).
					Get(reqToken(), org.GetTeamRepo)
			})
			m.Get("/activities/feeds", org.ListTeamActivityFeeds)
		}, tokenRequiresScopes(auth_model.AccessTokenScopeCategoryOrganization), orgAssignment(false, true), reqToken(), reqTeamMembership())

		m.Group("/admin", func() {
			m.Group("/cron", func() {
				m.Get("", admin.ListCronTasks)
				m.Post("/{task}", admin.PostCronTask)
			})
			m.Get("/orgs", admin.GetAllOrgs)
			m.Group("/users", func() {
				m.Get("", admin.SearchUsers)
				m.Post("", bind(api.CreateUserOption{}), admin.CreateUser)
				m.Group("/{username}", func() {
					m.Combo("").Patch(bind(api.EditUserOption{}), admin.EditUser).
						Delete(admin.DeleteUser)
					m.Group("/keys", func() {
						m.Post("", bind(api.CreateKeyOption{}), admin.CreatePublicKey)
						m.Delete("/{id}", admin.DeleteUserPublicKey)
					})
					m.Get("/orgs", org.ListUserOrgs)
					m.Post("/orgs", bind(api.CreateOrgOption{}), admin.CreateOrg)
					m.Post("/repos", bind(api.CreateRepoOption{}), admin.CreateRepo)
					m.Post("/rename", bind(api.RenameUserOption{}), admin.RenameUser)
				}, context_service.UserAssignmentAPI())
			})
			m.Group("/emails", func() {
				m.Get("", admin.GetAllEmails)
				m.Get("/search", admin.SearchEmail)
			})
			m.Group("/unadopted", func() {
				m.Get("", admin.ListUnadoptedRepositories)
				m.Post("/{username}/{reponame}", admin.AdoptRepository)
				m.Delete("/{username}/{reponame}", admin.DeleteUnadoptedRepository)
			})
			m.Group("/hooks", func() {
				m.Combo("").Get(admin.ListHooks).
					Post(bind(api.CreateHookOption{}), admin.CreateHook)
				m.Combo("/{id}").Get(admin.GetHook).
					Patch(bind(api.EditHookOption{}), admin.EditHook).
					Delete(admin.DeleteHook)
			})
		}, tokenRequiresScopes(auth_model.AccessTokenScopeCategoryAdmin), reqToken(), reqSiteAdmin())

		m.Group("/topics", func() {
			m.Get("/search", repo.TopicSearch)
		}, tokenRequiresScopes(auth_model.AccessTokenScopeCategoryRepository))
	}, sudo())

	return m
}

func securityHeaders() func(http.Handler) http.Handler {
	return func(next http.Handler) http.Handler {
		return http.HandlerFunc(func(resp http.ResponseWriter, req *http.Request) {
			// CORB: https://www.chromium.org/Home/chromium-security/corb-for-developers
			// http://stackoverflow.com/a/3146618/244009
			resp.Header().Set("x-content-type-options", "nosniff")
			next.ServeHTTP(resp, req)
		})
	}
}<|MERGE_RESOLUTION|>--- conflicted
+++ resolved
@@ -750,20 +750,6 @@
 				}, context_service.UserIDAssignmentAPI())
 			}, tokenRequiresScopes(auth_model.AccessTokenScopeCategoryActivityPub))
 		}
-<<<<<<< HEAD
-		m.Get("/signing-key.gpg", misc.SigningKey)
-		m.Post("/markup", bind(api.MarkupOption{}), misc.Markup)
-		m.Post("/markdown", bind(api.MarkdownOption{}), misc.Markdown)
-		m.Post("/markdown/raw", misc.MarkdownRaw)
-		m.Group("/settings", func() {
-			m.Get("/ui", settings.GetGeneralUISettings)
-			m.Get("/api", settings.GetGeneralAPISettings)
-			m.Get("/attachment", settings.GetGeneralAttachmentSettings)
-			m.Get("/repository", settings.GetGeneralRepoSettings)
-			m.Get("/funding", settings.GetFundingSettings)
-		})
-=======
->>>>>>> d817b199
 
 		// Misc (requires 'misc' scope)
 		m.Group("", func() {
@@ -784,6 +770,7 @@
 				m.Get("/api", settings.GetGeneralAPISettings)
 				m.Get("/attachment", settings.GetGeneralAttachmentSettings)
 				m.Get("/repository", settings.GetGeneralRepoSettings)
+        m.Get("/funding", settings.GetFundingSettings)
 			})
 		}, tokenRequiresScopes(auth_model.AccessTokenScopeCategoryMisc))
 
@@ -1152,15 +1139,12 @@
 				m.Get("/issue_config/validate", context.ReferencesGitRepo(), repo.ValidateIssueConfig)
 				m.Get("/languages", reqRepoReader(unit.TypeCode), repo.GetLanguages)
 				m.Get("/activities/feeds", repo.ListRepoActivityFeeds)
-<<<<<<< HEAD
 				m.Get("/funding", context.ReferencesGitRepo(), repo.GetFunding)
-=======
 				m.Get("/new_pin_allowed", repo.AreNewIssuePinsAllowed)
 				m.Group("/avatar", func() {
 					m.Post("", bind(api.UpdateRepoAvatarOption{}), repo.UpdateAvatar)
 					m.Delete("", repo.DeleteAvatar)
 				}, reqAdmin(), reqToken())
->>>>>>> d817b199
 			}, repoAssignment())
 		}, tokenRequiresScopes(auth_model.AccessTokenScopeCategoryRepository))
 
