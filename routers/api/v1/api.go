// Copyright 2015 The Gogs Authors. All rights reserved.
// Copyright 2016 The Gitea Authors. All rights reserved.
// Use of this source code is governed by a MIT-style
// license that can be found in the LICENSE file.

// Package v1 Gitea API.
//
// This documentation describes the Gitea API.
//
//     Schemes: http, https
//     BasePath: /api/v1
//     Version: {{AppVer | JSEscape | Safe}}
//     License: MIT http://opensource.org/licenses/MIT
//
//     Consumes:
//     - application/json
//     - text/plain
//
//     Produces:
//     - application/json
//     - text/html
//
//     Security:
//     - BasicAuth :
//     - Token :
//     - AccessToken :
//     - AuthorizationHeaderToken :
//     - SudoParam :
//     - SudoHeader :
//     - TOTPHeader :
//
//     SecurityDefinitions:
//     BasicAuth:
//          type: basic
//     Token:
//          type: apiKey
//          name: token
//          in: query
//     AccessToken:
//          type: apiKey
//          name: access_token
//          in: query
//     AuthorizationHeaderToken:
//          type: apiKey
//          name: Authorization
//          in: header
//          description: API tokens must be prepended with "token" followed by a space.
//     SudoParam:
//          type: apiKey
//          name: sudo
//          in: query
//          description: Sudo API request as the user provided as the key. Admin privileges are required.
//     SudoHeader:
//          type: apiKey
//          name: Sudo
//          in: header
//          description: Sudo API request as the user provided as the key. Admin privileges are required.
//     TOTPHeader:
//          type: apiKey
//          name: X-GITEA-OTP
//          in: header
//          description: Must be used in combination with BasicAuth if two-factor authentication is enabled.
//
// swagger:meta
package v1

import (
	"fmt"
	"net/http"
	"reflect"
	"strings"

	"code.gitea.io/gitea/models"
	"code.gitea.io/gitea/models/unit"
	user_model "code.gitea.io/gitea/models/user"
	"code.gitea.io/gitea/modules/context"
	"code.gitea.io/gitea/modules/log"
	"code.gitea.io/gitea/modules/setting"
	api "code.gitea.io/gitea/modules/structs"
	"code.gitea.io/gitea/modules/web"
	"code.gitea.io/gitea/routers/api/v1/admin"
	"code.gitea.io/gitea/routers/api/v1/misc"
	"code.gitea.io/gitea/routers/api/v1/notify"
	"code.gitea.io/gitea/routers/api/v1/org"
	"code.gitea.io/gitea/routers/api/v1/repo"
	"code.gitea.io/gitea/routers/api/v1/settings"
	"code.gitea.io/gitea/routers/api/v1/user"
	"code.gitea.io/gitea/services/auth"
	"code.gitea.io/gitea/services/forms"

	_ "code.gitea.io/gitea/routers/api/v1/swagger" // for swagger generation

	"gitea.com/go-chi/binding"
	"github.com/go-chi/cors"
)

func sudo() func(ctx *context.APIContext) {
	return func(ctx *context.APIContext) {
		sudo := ctx.FormString("sudo")
		if len(sudo) == 0 {
			sudo = ctx.Req.Header.Get("Sudo")
		}

		if len(sudo) > 0 {
			if ctx.IsSigned && ctx.User.IsAdmin {
				user, err := user_model.GetUserByName(sudo)
				if err != nil {
					if user_model.IsErrUserNotExist(err) {
						ctx.NotFound()
					} else {
						ctx.Error(http.StatusInternalServerError, "GetUserByName", err)
					}
					return
				}
				log.Trace("Sudo from (%s) to: %s", ctx.User.Name, user.Name)
				ctx.User = user
			} else {
				ctx.JSON(http.StatusForbidden, map[string]string{
					"message": "Only administrators allowed to sudo.",
				})
				return
			}
		}
	}
}

func repoAssignment() func(ctx *context.APIContext) {
	return func(ctx *context.APIContext) {
		userName := ctx.Params("username")
		repoName := ctx.Params("reponame")

		var (
			owner *user_model.User
			err   error
		)

		// Check if the user is the same as the repository owner.
		if ctx.IsSigned && ctx.User.LowerName == strings.ToLower(userName) {
			owner = ctx.User
		} else {
			owner, err = user_model.GetUserByName(userName)
			if err != nil {
				if user_model.IsErrUserNotExist(err) {
					if redirectUserID, err := user_model.LookupUserRedirect(userName); err == nil {
						context.RedirectToUser(ctx.Context, userName, redirectUserID)
					} else if user_model.IsErrUserRedirectNotExist(err) {
						ctx.NotFound("GetUserByName", err)
					} else {
						ctx.Error(http.StatusInternalServerError, "LookupUserRedirect", err)
					}
				} else {
					ctx.Error(http.StatusInternalServerError, "GetUserByName", err)
				}
				return
			}
		}
		ctx.Repo.Owner = owner

		// Get repository.
		repo, err := models.GetRepositoryByName(owner.ID, repoName)
		if err != nil {
			if models.IsErrRepoNotExist(err) {
				redirectRepoID, err := models.LookupRepoRedirect(owner.ID, repoName)
				if err == nil {
					context.RedirectToRepo(ctx.Context, redirectRepoID)
				} else if models.IsErrRepoRedirectNotExist(err) {
					ctx.NotFound()
				} else {
					ctx.Error(http.StatusInternalServerError, "LookupRepoRedirect", err)
				}
			} else {
				ctx.Error(http.StatusInternalServerError, "GetRepositoryByName", err)
			}
			return
		}

		repo.Owner = owner
		ctx.Repo.Repository = repo

		ctx.Repo.Permission, err = models.GetUserRepoPermission(repo, ctx.User)
		if err != nil {
			ctx.Error(http.StatusInternalServerError, "GetUserRepoPermission", err)
			return
		}

		if !ctx.Repo.HasAccess() {
			ctx.NotFound()
			return
		}
	}
}

// Contexter middleware already checks token for user sign in process.
func reqToken() func(ctx *context.APIContext) {
	return func(ctx *context.APIContext) {
		if true == ctx.Data["IsApiToken"] {
			return
		}
		if ctx.Context.IsBasicAuth {
			ctx.CheckForOTP()
			return
		}
		if ctx.IsSigned {
			ctx.RequireCSRF()
			return
		}
		ctx.Error(http.StatusUnauthorized, "reqToken", "token is required")
	}
}

func reqExploreSignIn() func(ctx *context.APIContext) {
	return func(ctx *context.APIContext) {
		if setting.Service.Explore.RequireSigninView && !ctx.IsSigned {
			ctx.Error(http.StatusUnauthorized, "reqExploreSignIn", "you must be signed in to search for users")
		}
	}
}

func reqBasicOrRevProxyAuth() func(ctx *context.APIContext) {
	return func(ctx *context.APIContext) {
		if ctx.IsSigned && setting.Service.EnableReverseProxyAuth && ctx.Data["AuthedMethod"].(string) == auth.ReverseProxyMethodName {
			return
		}
		if !ctx.Context.IsBasicAuth {
			ctx.Error(http.StatusUnauthorized, "reqBasicOrRevProxyAuth", "auth required")
			return
		}
		ctx.CheckForOTP()
	}
}

// reqSiteAdmin user should be the site admin
func reqSiteAdmin() func(ctx *context.APIContext) {
	return func(ctx *context.APIContext) {
		if !ctx.IsUserSiteAdmin() {
			ctx.Error(http.StatusForbidden, "reqSiteAdmin", "user should be the site admin")
			return
		}
	}
}

// reqOwner user should be the owner of the repo or site admin.
func reqOwner() func(ctx *context.APIContext) {
	return func(ctx *context.APIContext) {
		if !ctx.IsUserRepoOwner() && !ctx.IsUserSiteAdmin() {
			ctx.Error(http.StatusForbidden, "reqOwner", "user should be the owner of the repo")
			return
		}
	}
}

// reqAdmin user should be an owner or a collaborator with admin write of a repository, or site admin
func reqAdmin() func(ctx *context.APIContext) {
	return func(ctx *context.APIContext) {
		if !ctx.IsUserRepoAdmin() && !ctx.IsUserSiteAdmin() {
			ctx.Error(http.StatusForbidden, "reqAdmin", "user should be an owner or a collaborator with admin write of a repository")
			return
		}
	}
}

// reqRepoWriter user should have a permission to write to a repo, or be a site admin
func reqRepoWriter(unitTypes ...unit.Type) func(ctx *context.APIContext) {
	return func(ctx *context.APIContext) {
		if !ctx.IsUserRepoWriter(unitTypes) && !ctx.IsUserRepoAdmin() && !ctx.IsUserSiteAdmin() {
			ctx.Error(http.StatusForbidden, "reqRepoWriter", "user should have a permission to write to a repo")
			return
		}
	}
}

// reqRepoReader user should have specific read permission or be a repo admin or a site admin
func reqRepoReader(unitType unit.Type) func(ctx *context.APIContext) {
	return func(ctx *context.APIContext) {
		if !ctx.IsUserRepoReaderSpecific(unitType) && !ctx.IsUserRepoAdmin() && !ctx.IsUserSiteAdmin() {
			ctx.Error(http.StatusForbidden, "reqRepoReader", "user should have specific read permission or be a repo admin or a site admin")
			return
		}
	}
}

// reqAnyRepoReader user should have any permission to read repository or permissions of site admin
func reqAnyRepoReader() func(ctx *context.APIContext) {
	return func(ctx *context.APIContext) {
		if !ctx.IsUserRepoReaderAny() && !ctx.IsUserSiteAdmin() {
			ctx.Error(http.StatusForbidden, "reqAnyRepoReader", "user should have any permission to read repository or permissions of site admin")
			return
		}
	}
}

// reqOrgOwnership user should be an organization owner, or a site admin
func reqOrgOwnership() func(ctx *context.APIContext) {
	return func(ctx *context.APIContext) {
		if ctx.Context.IsUserSiteAdmin() {
			return
		}

		var orgID int64
		if ctx.Org.Organization != nil {
			orgID = ctx.Org.Organization.ID
		} else if ctx.Org.Team != nil {
			orgID = ctx.Org.Team.OrgID
		} else {
			ctx.Error(http.StatusInternalServerError, "", "reqOrgOwnership: unprepared context")
			return
		}

		isOwner, err := models.IsOrganizationOwner(orgID, ctx.User.ID)
		if err != nil {
			ctx.Error(http.StatusInternalServerError, "IsOrganizationOwner", err)
			return
		} else if !isOwner {
			if ctx.Org.Organization != nil {
				ctx.Error(http.StatusForbidden, "", "Must be an organization owner")
			} else {
				ctx.NotFound()
			}
			return
		}
	}
}

// reqTeamMembership user should be an team member, or a site admin
func reqTeamMembership() func(ctx *context.APIContext) {
	return func(ctx *context.APIContext) {
		if ctx.Context.IsUserSiteAdmin() {
			return
		}
		if ctx.Org.Team == nil {
			ctx.Error(http.StatusInternalServerError, "", "reqTeamMembership: unprepared context")
			return
		}

		var orgID = ctx.Org.Team.OrgID
		isOwner, err := models.IsOrganizationOwner(orgID, ctx.User.ID)
		if err != nil {
			ctx.Error(http.StatusInternalServerError, "IsOrganizationOwner", err)
			return
		} else if isOwner {
			return
		}

		if isTeamMember, err := models.IsTeamMember(orgID, ctx.Org.Team.ID, ctx.User.ID); err != nil {
			ctx.Error(http.StatusInternalServerError, "IsTeamMember", err)
			return
		} else if !isTeamMember {
			isOrgMember, err := models.IsOrganizationMember(orgID, ctx.User.ID)
			if err != nil {
				ctx.Error(http.StatusInternalServerError, "IsOrganizationMember", err)
			} else if isOrgMember {
				ctx.Error(http.StatusForbidden, "", "Must be a team member")
			} else {
				ctx.NotFound()
			}
			return
		}
	}
}

// reqOrgMembership user should be an organization member, or a site admin
func reqOrgMembership() func(ctx *context.APIContext) {
	return func(ctx *context.APIContext) {
		if ctx.Context.IsUserSiteAdmin() {
			return
		}

		var orgID int64
		if ctx.Org.Organization != nil {
			orgID = ctx.Org.Organization.ID
		} else if ctx.Org.Team != nil {
			orgID = ctx.Org.Team.OrgID
		} else {
			ctx.Error(http.StatusInternalServerError, "", "reqOrgMembership: unprepared context")
			return
		}

		if isMember, err := models.IsOrganizationMember(orgID, ctx.User.ID); err != nil {
			ctx.Error(http.StatusInternalServerError, "IsOrganizationMember", err)
			return
		} else if !isMember {
			if ctx.Org.Organization != nil {
				ctx.Error(http.StatusForbidden, "", "Must be an organization member")
			} else {
				ctx.NotFound()
			}
			return
		}
	}
}

func reqGitHook() func(ctx *context.APIContext) {
	return func(ctx *context.APIContext) {
		if !ctx.User.CanEditGitHook() {
			ctx.Error(http.StatusForbidden, "", "must be allowed to edit Git hooks")
			return
		}
	}
}

// reqWebhooksEnabled requires webhooks to be enabled by admin.
func reqWebhooksEnabled() func(ctx *context.APIContext) {
	return func(ctx *context.APIContext) {
		if setting.DisableWebhooks {
			ctx.Error(http.StatusForbidden, "", "webhooks disabled by administrator")
			return
		}
	}
}

func orgAssignment(args ...bool) func(ctx *context.APIContext) {
	var (
		assignOrg  bool
		assignTeam bool
	)
	if len(args) > 0 {
		assignOrg = args[0]
	}
	if len(args) > 1 {
		assignTeam = args[1]
	}
	return func(ctx *context.APIContext) {
		ctx.Org = new(context.APIOrganization)

		var err error
		if assignOrg {
			ctx.Org.Organization, err = models.GetOrgByName(ctx.Params(":org"))
			if err != nil {
				if models.IsErrOrgNotExist(err) {
					redirectUserID, err := user_model.LookupUserRedirect(ctx.Params(":org"))
					if err == nil {
						context.RedirectToUser(ctx.Context, ctx.Params(":org"), redirectUserID)
					} else if user_model.IsErrUserRedirectNotExist(err) {
						ctx.NotFound("GetOrgByName", err)
					} else {
						ctx.Error(http.StatusInternalServerError, "LookupUserRedirect", err)
					}
				} else {
					ctx.Error(http.StatusInternalServerError, "GetOrgByName", err)
				}
				return
			}
		}

		if assignTeam {
			ctx.Org.Team, err = models.GetTeamByID(ctx.ParamsInt64(":teamid"))
			if err != nil {
				if models.IsErrTeamNotExist(err) {
					ctx.NotFound()
				} else {
					ctx.Error(http.StatusInternalServerError, "GetTeamById", err)
				}
				return
			}
		}
	}
}

func mustEnableIssues(ctx *context.APIContext) {
	if !ctx.Repo.CanRead(unit.TypeIssues) {
		if log.IsTrace() {
			if ctx.IsSigned {
				log.Trace("Permission Denied: User %-v cannot read %-v in Repo %-v\n"+
					"User in Repo has Permissions: %-+v",
					ctx.User,
					unit.TypeIssues,
					ctx.Repo.Repository,
					ctx.Repo.Permission)
			} else {
				log.Trace("Permission Denied: Anonymous user cannot read %-v in Repo %-v\n"+
					"Anonymous user in Repo has Permissions: %-+v",
					unit.TypeIssues,
					ctx.Repo.Repository,
					ctx.Repo.Permission)
			}
		}
		ctx.NotFound()
		return
	}
}

func mustAllowPulls(ctx *context.APIContext) {
	if !(ctx.Repo.Repository.CanEnablePulls() && ctx.Repo.CanRead(unit.TypePullRequests)) {
		if ctx.Repo.Repository.CanEnablePulls() && log.IsTrace() {
			if ctx.IsSigned {
				log.Trace("Permission Denied: User %-v cannot read %-v in Repo %-v\n"+
					"User in Repo has Permissions: %-+v",
					ctx.User,
					unit.TypePullRequests,
					ctx.Repo.Repository,
					ctx.Repo.Permission)
			} else {
				log.Trace("Permission Denied: Anonymous user cannot read %-v in Repo %-v\n"+
					"Anonymous user in Repo has Permissions: %-+v",
					unit.TypePullRequests,
					ctx.Repo.Repository,
					ctx.Repo.Permission)
			}
		}
		ctx.NotFound()
		return
	}
}

func mustEnableIssuesOrPulls(ctx *context.APIContext) {
	if !ctx.Repo.CanRead(unit.TypeIssues) &&
		!(ctx.Repo.Repository.CanEnablePulls() && ctx.Repo.CanRead(unit.TypePullRequests)) {
		if ctx.Repo.Repository.CanEnablePulls() && log.IsTrace() {
			if ctx.IsSigned {
				log.Trace("Permission Denied: User %-v cannot read %-v and %-v in Repo %-v\n"+
					"User in Repo has Permissions: %-+v",
					ctx.User,
					unit.TypeIssues,
					unit.TypePullRequests,
					ctx.Repo.Repository,
					ctx.Repo.Permission)
			} else {
				log.Trace("Permission Denied: Anonymous user cannot read %-v and %-v in Repo %-v\n"+
					"Anonymous user in Repo has Permissions: %-+v",
					unit.TypeIssues,
					unit.TypePullRequests,
					ctx.Repo.Repository,
					ctx.Repo.Permission)
			}
		}
		ctx.NotFound()
		return
	}
}

func mustEnableWiki(ctx *context.APIContext) {
	if !(ctx.Repo.CanRead(unit.TypeWiki)) {
		ctx.NotFound()
		return
	}
}

func mustNotBeArchived(ctx *context.APIContext) {
	if ctx.Repo.Repository.IsArchived {
		ctx.NotFound()
		return
	}
}

// bind binding an obj to a func(ctx *context.APIContext)
func bind(obj interface{}) http.HandlerFunc {
	var tp = reflect.TypeOf(obj)
	for tp.Kind() == reflect.Ptr {
		tp = tp.Elem()
	}
	return web.Wrap(func(ctx *context.APIContext) {
		var theObj = reflect.New(tp).Interface() // create a new form obj for every request but not use obj directly
		errs := binding.Bind(ctx.Req, theObj)
		if len(errs) > 0 {
			ctx.Error(http.StatusUnprocessableEntity, "validationError", fmt.Sprintf("%s: %s", errs[0].FieldNames, errs[0].Error()))
			return
		}
		web.SetForm(ctx, theObj)
	})
}

// Routes registers all v1 APIs routes to web application.
func Routes(sessioner func(http.Handler) http.Handler) *web.Route {
	var m = web.NewRoute()

	m.Use(sessioner)

	m.Use(securityHeaders())
	if setting.CORSConfig.Enabled {
		m.Use(cors.Handler(cors.Options{
			//Scheme:           setting.CORSConfig.Scheme, // FIXME: the cors middleware needs scheme option
			AllowedOrigins: setting.CORSConfig.AllowDomain,
			//setting.CORSConfig.AllowSubdomain // FIXME: the cors middleware needs allowSubdomain option
			AllowedMethods:   setting.CORSConfig.Methods,
			AllowCredentials: setting.CORSConfig.AllowCredentials,
			AllowedHeaders:   []string{"Authorization", "X-CSRFToken", "X-Gitea-OTP"},
			MaxAge:           int(setting.CORSConfig.MaxAge.Seconds()),
		}))
	}
	m.Use(context.APIContexter())

	// Get user from session if logged in.
	m.Use(context.APIAuth(auth.NewGroup(auth.Methods()...)))

	m.Use(context.ToggleAPI(&context.ToggleOptions{
		SignInRequired: setting.Service.RequireSignInView,
	}))

	m.Group("", func() {
		// Miscellaneous
		if setting.API.EnableSwagger {
			m.Get("/swagger", func(ctx *context.APIContext) {
				ctx.Redirect(setting.AppSubURL + "/api/swagger")
			})
		}
		m.Get("/version", misc.Version)
		if setting.Federation.Enabled {
			m.Get("/nodeinfo", misc.NodeInfo)
		}
		m.Get("/signing-key.gpg", misc.SigningKey)
		m.Post("/markdown", bind(api.MarkdownOption{}), misc.Markdown)
		m.Post("/markdown/raw", misc.MarkdownRaw)
		m.Group("/settings", func() {
			m.Get("/ui", settings.GetGeneralUISettings)
			m.Get("/api", settings.GetGeneralAPISettings)
			m.Get("/attachment", settings.GetGeneralAttachmentSettings)
			m.Get("/repository", settings.GetGeneralRepoSettings)
		})

		// Notifications
		m.Group("/notifications", func() {
			m.Combo("").
				Get(notify.ListNotifications).
				Put(notify.ReadNotifications)
			m.Get("/new", notify.NewAvailable)
			m.Combo("/threads/{id}").
				Get(notify.GetThread).
				Patch(notify.ReadThread)
		}, reqToken())

		// Users
		m.Group("/users", func() {
			m.Get("/search", reqExploreSignIn(), user.Search)

			m.Group("/{username}", func() {
				m.Get("", reqExploreSignIn(), user.GetInfo)

				if setting.Service.EnableUserHeatmap {
					m.Get("/heatmap", user.GetUserHeatmapData)
				}

				m.Get("/repos", reqExploreSignIn(), user.ListUserRepos)
				m.Group("/tokens", func() {
					m.Combo("").Get(user.ListAccessTokens).
						Post(bind(api.CreateAccessTokenOption{}), user.CreateAccessToken)
					m.Combo("/{id}").Delete(user.DeleteAccessToken)
				}, reqBasicOrRevProxyAuth())
			})
		})

		m.Group("/users", func() {
			m.Group("/{username}", func() {
				m.Get("/keys", user.ListPublicKeys)
				m.Get("/gpg_keys", user.ListGPGKeys)

				m.Get("/followers", user.ListFollowers)
				m.Group("/following", func() {
					m.Get("", user.ListFollowing)
					m.Get("/{target}", user.CheckFollowing)
				})

				m.Get("/starred", user.GetStarredRepos)

				m.Get("/subscriptions", user.GetWatchedRepos)
			})
		}, reqToken())

		m.Group("/user", func() {
			m.Get("", user.GetAuthenticatedUser)
			m.Group("/settings", func() {
				m.Get("", user.GetUserSettings)
				m.Patch("", bind(api.UserSettingsOptions{}), user.UpdateUserSettings)
			}, reqToken())
			m.Combo("/emails").Get(user.ListEmails).
				Post(bind(api.CreateEmailOption{}), user.AddEmail).
				Delete(bind(api.DeleteEmailOption{}), user.DeleteEmail)

			m.Get("/followers", user.ListMyFollowers)
			m.Group("/following", func() {
				m.Get("", user.ListMyFollowing)
				m.Combo("/{username}").Get(user.CheckMyFollowing).Put(user.Follow).Delete(user.Unfollow)
			})

			m.Group("/keys", func() {
				m.Combo("").Get(user.ListMyPublicKeys).
					Post(bind(api.CreateKeyOption{}), user.CreatePublicKey)
				m.Combo("/{id}").Get(user.GetPublicKey).
					Delete(user.DeletePublicKey)
			})
			m.Group("/applications", func() {
				m.Combo("/oauth2").
					Get(user.ListOauth2Applications).
					Post(bind(api.CreateOAuth2ApplicationOptions{}), user.CreateOauth2Application)
				m.Combo("/oauth2/{id}").
					Delete(user.DeleteOauth2Application).
					Patch(bind(api.CreateOAuth2ApplicationOptions{}), user.UpdateOauth2Application).
					Get(user.GetOauth2Application)
			}, reqToken())

			m.Group("/gpg_keys", func() {
				m.Combo("").Get(user.ListMyGPGKeys).
					Post(bind(api.CreateGPGKeyOption{}), user.CreateGPGKey)
				m.Combo("/{id}").Get(user.GetGPGKey).
					Delete(user.DeleteGPGKey)
			})

			m.Get("/gpg_key_token", user.GetVerificationToken)
			m.Post("/gpg_key_verify", bind(api.VerifyGPGKeyOption{}), user.VerifyUserGPGKey)

			m.Combo("/repos").Get(user.ListMyRepos).
				Post(bind(api.CreateRepoOption{}), repo.Create)

			m.Group("/starred", func() {
				m.Get("", user.GetMyStarredRepos)
				m.Group("/{username}/{reponame}", func() {
					m.Get("", user.IsStarring)
					m.Put("", user.Star)
					m.Delete("", user.Unstar)
				}, repoAssignment())
			})
			m.Get("/times", repo.ListMyTrackedTimes)

			m.Get("/stopwatches", repo.GetStopwatches)

			m.Get("/subscriptions", user.GetMyWatchedRepos)

			m.Get("/teams", org.ListUserTeams)
		}, reqToken())

		// Repositories
		m.Post("/org/{org}/repos", reqToken(), bind(api.CreateRepoOption{}), repo.CreateOrgRepoDeprecated)

		m.Combo("/repositories/{id}", reqToken()).Get(repo.GetByID)

		m.Group("/repos", func() {
			m.Get("/search", repo.Search)

			m.Get("/issues/search", repo.SearchIssues)

			m.Post("/migrate", reqToken(), bind(api.MigrateRepoOptions{}), repo.Migrate)

			m.Group("/{username}/{reponame}", func() {
				m.Combo("").Get(reqAnyRepoReader(), repo.Get).
					Delete(reqToken(), reqOwner(), repo.Delete).
					Patch(reqToken(), reqAdmin(), bind(api.EditRepoOption{}), repo.Edit)
				m.Post("/generate", reqToken(), reqRepoReader(unit.TypeCode), bind(api.GenerateRepoOption{}), repo.Generate)
				m.Post("/transfer", reqOwner(), bind(api.TransferRepoOption{}), repo.Transfer)
				m.Combo("/notifications").
					Get(reqToken(), notify.ListRepoNotifications).
					Put(reqToken(), notify.ReadRepoNotifications)
				m.Group("/hooks/git", func() {
					m.Combo("").Get(repo.ListGitHooks)
					m.Group("/{id}", func() {
						m.Combo("").Get(repo.GetGitHook).
							Patch(bind(api.EditGitHookOption{}), repo.EditGitHook).
							Delete(repo.DeleteGitHook)
					})
				}, reqToken(), reqAdmin(), reqGitHook(), context.ReferencesGitRepo(true))
				m.Group("/hooks", func() {
					m.Combo("").Get(repo.ListHooks).
						Post(bind(api.CreateHookOption{}), repo.CreateHook)
					m.Group("/{id}", func() {
						m.Combo("").Get(repo.GetHook).
							Patch(bind(api.EditHookOption{}), repo.EditHook).
							Delete(repo.DeleteHook)
						m.Post("/tests", context.RepoRefForAPI, repo.TestHook)
					})
				}, reqToken(), reqAdmin(), reqWebhooksEnabled())
				m.Group("/collaborators", func() {
					m.Get("", reqAnyRepoReader(), repo.ListCollaborators)
					m.Combo("/{collaborator}").Get(reqAnyRepoReader(), repo.IsCollaborator).
						Put(reqAdmin(), bind(api.AddCollaboratorOption{}), repo.AddCollaborator).
						Delete(reqAdmin(), repo.DeleteCollaborator)
				}, reqToken())
				m.Get("/assignees", reqToken(), reqAnyRepoReader(), repo.GetAssignees)
				m.Get("/reviewers", reqToken(), reqAnyRepoReader(), repo.GetReviewers)
				m.Group("/teams", func() {
					m.Get("", reqAnyRepoReader(), repo.ListTeams)
					m.Combo("/{team}").Get(reqAnyRepoReader(), repo.IsTeam).
						Put(reqAdmin(), repo.AddTeam).
						Delete(reqAdmin(), repo.DeleteTeam)
				}, reqToken())
<<<<<<< HEAD
				m.Get("/raw/*", context.RepoRefForAPI, reqRepoReader(models.UnitTypeCode), repo.GetRawFile)
				m.Get("/find/*", context.RepoRefForAPI, repo.GetRepoFiles)
				m.Get("/archive/*", reqRepoReader(models.UnitTypeCode), repo.GetArchive)
=======
				m.Get("/raw/*", context.RepoRefForAPI, reqRepoReader(unit.TypeCode), repo.GetRawFile)
				m.Get("/archive/*", reqRepoReader(unit.TypeCode), repo.GetArchive)
>>>>>>> edd37e9d
				m.Combo("/forks").Get(repo.ListForks).
					Post(reqToken(), reqRepoReader(unit.TypeCode), bind(api.CreateForkOption{}), repo.CreateFork)
				m.Group("/branches", func() {
					m.Get("", repo.ListBranches)
					m.Get("/*", repo.GetBranch)
					m.Delete("/*", context.ReferencesGitRepo(false), reqRepoWriter(unit.TypeCode), repo.DeleteBranch)
					m.Post("", reqRepoWriter(unit.TypeCode), bind(api.CreateBranchRepoOption{}), repo.CreateBranch)
				}, reqRepoReader(unit.TypeCode))
				m.Group("/branch_protections", func() {
					m.Get("", repo.ListBranchProtections)
					m.Post("", bind(api.CreateBranchProtectionOption{}), repo.CreateBranchProtection)
					m.Group("/{name}", func() {
						m.Get("", repo.GetBranchProtection)
						m.Patch("", bind(api.EditBranchProtectionOption{}), repo.EditBranchProtection)
						m.Delete("", repo.DeleteBranchProtection)
					})
				}, reqToken(), reqAdmin())
				m.Group("/tags", func() {
					m.Get("", repo.ListTags)
					m.Get("/*", repo.GetTag)
					m.Post("", reqRepoWriter(unit.TypeCode), bind(api.CreateTagOption{}), repo.CreateTag)
					m.Delete("/*", repo.DeleteTag)
				}, reqRepoReader(unit.TypeCode), context.ReferencesGitRepo(true))
				m.Group("/keys", func() {
					m.Combo("").Get(repo.ListDeployKeys).
						Post(bind(api.CreateKeyOption{}), repo.CreateDeployKey)
					m.Combo("/{id}").Get(repo.GetDeployKey).
						Delete(repo.DeleteDeploykey)
				}, reqToken(), reqAdmin())
				m.Group("/times", func() {
					m.Combo("").Get(repo.ListTrackedTimesByRepository)
					m.Combo("/{timetrackingusername}").Get(repo.ListTrackedTimesByUser)
				}, mustEnableIssues, reqToken())
				m.Group("/wiki", func() {
					m.Combo("/page/{pageName}").
						Get(repo.GetWikiPage).
						Patch(mustNotBeArchived, reqRepoWriter(unit.TypeWiki), bind(api.CreateWikiPageOptions{}), repo.EditWikiPage).
						Delete(mustNotBeArchived, reqRepoWriter(unit.TypeWiki), repo.DeleteWikiPage)
					m.Get("/revisions/{pageName}", repo.ListPageRevisions)
					m.Post("/new", mustNotBeArchived, reqRepoWriter(unit.TypeWiki), bind(api.CreateWikiPageOptions{}), repo.NewWikiPage)
					m.Get("/pages", repo.ListWikiPages)
				}, mustEnableWiki)
				m.Group("/issues", func() {
					m.Combo("").Get(repo.ListIssues).
						Post(reqToken(), mustNotBeArchived, bind(api.CreateIssueOption{}), repo.CreateIssue)
					m.Group("/comments", func() {
						m.Get("", repo.ListRepoIssueComments)
						m.Group("/{id}", func() {
							m.Combo("").
								Get(repo.GetIssueComment).
								Patch(mustNotBeArchived, reqToken(), bind(api.EditIssueCommentOption{}), repo.EditIssueComment).
								Delete(reqToken(), repo.DeleteIssueComment)
							m.Combo("/reactions").
								Get(repo.GetIssueCommentReactions).
								Post(reqToken(), bind(api.EditReactionOption{}), repo.PostIssueCommentReaction).
								Delete(reqToken(), bind(api.EditReactionOption{}), repo.DeleteIssueCommentReaction)
						})
					})
					m.Group("/{index}", func() {
						m.Combo("").Get(repo.GetIssue).
							Patch(reqToken(), bind(api.EditIssueOption{}), repo.EditIssue)
						m.Group("/comments", func() {
							m.Combo("").Get(repo.ListIssueComments).
								Post(reqToken(), mustNotBeArchived, bind(api.CreateIssueCommentOption{}), repo.CreateIssueComment)
							m.Combo("/{id}", reqToken()).Patch(bind(api.EditIssueCommentOption{}), repo.EditIssueCommentDeprecated).
								Delete(repo.DeleteIssueCommentDeprecated)
						})
						m.Group("/labels", func() {
							m.Combo("").Get(repo.ListIssueLabels).
								Post(reqToken(), bind(api.IssueLabelsOption{}), repo.AddIssueLabels).
								Put(reqToken(), bind(api.IssueLabelsOption{}), repo.ReplaceIssueLabels).
								Delete(reqToken(), repo.ClearIssueLabels)
							m.Delete("/{id}", reqToken(), repo.DeleteIssueLabel)
						})
						m.Group("/times", func() {
							m.Combo("").
								Get(repo.ListTrackedTimes).
								Post(bind(api.AddTimeOption{}), repo.AddTime).
								Delete(repo.ResetIssueTime)
							m.Delete("/{id}", repo.DeleteTime)
						}, reqToken())
						m.Combo("/deadline").Post(reqToken(), bind(api.EditDeadlineOption{}), repo.UpdateIssueDeadline)
						m.Group("/stopwatch", func() {
							m.Post("/start", reqToken(), repo.StartIssueStopwatch)
							m.Post("/stop", reqToken(), repo.StopIssueStopwatch)
							m.Delete("/delete", reqToken(), repo.DeleteIssueStopwatch)
						})
						m.Group("/subscriptions", func() {
							m.Get("", repo.GetIssueSubscribers)
							m.Get("/check", reqToken(), repo.CheckIssueSubscription)
							m.Put("/{user}", reqToken(), repo.AddIssueSubscription)
							m.Delete("/{user}", reqToken(), repo.DelIssueSubscription)
						})
						m.Combo("/reactions").
							Get(repo.GetIssueReactions).
							Post(reqToken(), bind(api.EditReactionOption{}), repo.PostIssueReaction).
							Delete(reqToken(), bind(api.EditReactionOption{}), repo.DeleteIssueReaction)
					})
				}, mustEnableIssuesOrPulls)
				m.Group("/labels", func() {
					m.Combo("").Get(repo.ListLabels).
						Post(reqToken(), reqRepoWriter(unit.TypeIssues, unit.TypePullRequests), bind(api.CreateLabelOption{}), repo.CreateLabel)
					m.Combo("/{id}").Get(repo.GetLabel).
						Patch(reqToken(), reqRepoWriter(unit.TypeIssues, unit.TypePullRequests), bind(api.EditLabelOption{}), repo.EditLabel).
						Delete(reqToken(), reqRepoWriter(unit.TypeIssues, unit.TypePullRequests), repo.DeleteLabel)
				})
				m.Post("/markdown", bind(api.MarkdownOption{}), misc.Markdown)
				m.Post("/markdown/raw", misc.MarkdownRaw)
				m.Group("/milestones", func() {
					m.Combo("").Get(repo.ListMilestones).
						Post(reqToken(), reqRepoWriter(unit.TypeIssues, unit.TypePullRequests), bind(api.CreateMilestoneOption{}), repo.CreateMilestone)
					m.Combo("/{id}").Get(repo.GetMilestone).
						Patch(reqToken(), reqRepoWriter(unit.TypeIssues, unit.TypePullRequests), bind(api.EditMilestoneOption{}), repo.EditMilestone).
						Delete(reqToken(), reqRepoWriter(unit.TypeIssues, unit.TypePullRequests), repo.DeleteMilestone)
				})
				m.Get("/stargazers", repo.ListStargazers)
				m.Get("/subscribers", repo.ListSubscribers)
				m.Group("/subscription", func() {
					m.Get("", user.IsWatching)
					m.Put("", reqToken(), user.Watch)
					m.Delete("", reqToken(), user.Unwatch)
				})
				m.Group("/releases", func() {
					m.Combo("").Get(repo.ListReleases).
						Post(reqToken(), reqRepoWriter(unit.TypeReleases), context.ReferencesGitRepo(false), bind(api.CreateReleaseOption{}), repo.CreateRelease)
					m.Group("/{id}", func() {
						m.Combo("").Get(repo.GetRelease).
							Patch(reqToken(), reqRepoWriter(unit.TypeReleases), context.ReferencesGitRepo(false), bind(api.EditReleaseOption{}), repo.EditRelease).
							Delete(reqToken(), reqRepoWriter(unit.TypeReleases), repo.DeleteRelease)
						m.Group("/assets", func() {
							m.Combo("").Get(repo.ListReleaseAttachments).
								Post(reqToken(), reqRepoWriter(unit.TypeReleases), repo.CreateReleaseAttachment)
							m.Combo("/{asset}").Get(repo.GetReleaseAttachment).
								Patch(reqToken(), reqRepoWriter(unit.TypeReleases), bind(api.EditAttachmentOptions{}), repo.EditReleaseAttachment).
								Delete(reqToken(), reqRepoWriter(unit.TypeReleases), repo.DeleteReleaseAttachment)
						})
					})
					m.Group("/tags", func() {
						m.Combo("/{tag}").
							Get(repo.GetReleaseByTag).
							Delete(reqToken(), reqRepoWriter(unit.TypeReleases), repo.DeleteReleaseByTag)
					})
				}, reqRepoReader(unit.TypeReleases))
				m.Post("/mirror-sync", reqToken(), reqRepoWriter(unit.TypeCode), repo.MirrorSync)
				m.Get("/editorconfig/{filename}", context.RepoRefForAPI, reqRepoReader(unit.TypeCode), repo.GetEditorconfig)
				m.Group("/pulls", func() {
					m.Combo("").Get(repo.ListPullRequests).
						Post(reqToken(), mustNotBeArchived, bind(api.CreatePullRequestOption{}), repo.CreatePullRequest)
					m.Group("/{index}", func() {
						m.Combo("").Get(repo.GetPullRequest).
							Patch(reqToken(), bind(api.EditPullRequestOption{}), repo.EditPullRequest)
						m.Get(".{diffType:diff|patch}", repo.DownloadPullDiffOrPatch)
						m.Post("/update", reqToken(), repo.UpdatePullRequest)
						m.Get("/commits", repo.GetPullRequestCommits)
						m.Combo("/merge").Get(repo.IsPullRequestMerged).
							Post(reqToken(), mustNotBeArchived, bind(forms.MergePullRequestForm{}), repo.MergePullRequest)
						m.Group("/reviews", func() {
							m.Combo("").
								Get(repo.ListPullReviews).
								Post(reqToken(), bind(api.CreatePullReviewOptions{}), repo.CreatePullReview)
							m.Group("/{id}", func() {
								m.Combo("").
									Get(repo.GetPullReview).
									Delete(reqToken(), repo.DeletePullReview).
									Post(reqToken(), bind(api.SubmitPullReviewOptions{}), repo.SubmitPullReview)
								m.Combo("/comments").
									Get(repo.GetPullReviewComments)
								m.Post("/dismissals", reqToken(), bind(api.DismissPullReviewOptions{}), repo.DismissPullReview)
								m.Post("/undismissals", reqToken(), repo.UnDismissPullReview)
							})
						})
						m.Combo("/requested_reviewers").
							Delete(reqToken(), bind(api.PullReviewRequestOptions{}), repo.DeleteReviewRequests).
							Post(reqToken(), bind(api.PullReviewRequestOptions{}), repo.CreateReviewRequests)
					})
				}, mustAllowPulls, reqRepoReader(unit.TypeCode), context.ReferencesGitRepo(false))
				m.Group("/statuses", func() {
					m.Combo("/{sha}").Get(repo.GetCommitStatuses).
						Post(reqToken(), bind(api.CreateStatusOption{}), repo.NewCommitStatus)
				}, reqRepoReader(unit.TypeCode))
				m.Group("/commits", func() {
					m.Get("", repo.GetAllCommits)
					m.Group("/{ref}", func() {
						m.Get("/status", repo.GetCombinedCommitStatusByRef)
						m.Get("/statuses", repo.GetCommitStatusesByRef)
					})
				}, reqRepoReader(unit.TypeCode))
				m.Group("/git", func() {
					m.Group("/commits", func() {
						m.Get("/{sha}", repo.GetSingleCommit)
						m.Get("/{sha}.{diffType:diff|patch}", repo.DownloadCommitDiffOrPatch)
					})
					m.Get("/refs", repo.GetGitAllRefs)
					m.Get("/refs/*", repo.GetGitRefs)
					m.Get("/trees/{sha}", context.RepoRefForAPI, repo.GetTree)
					m.Get("/blobs/{sha}", context.RepoRefForAPI, repo.GetBlob)
					m.Get("/tags/{sha}", context.RepoRefForAPI, repo.GetAnnotatedTag)
					m.Get("/notes/{sha}", repo.GetNote)
				}, reqRepoReader(unit.TypeCode))
				m.Group("/contents", func() {
					m.Get("", repo.GetContentsList)
					m.Get("/*", repo.GetContents)
					m.Group("/*", func() {
						m.Post("", bind(api.CreateFileOptions{}), repo.CreateFile)
						m.Put("", bind(api.UpdateFileOptions{}), repo.UpdateFile)
						m.Delete("", bind(api.DeleteFileOptions{}), repo.DeleteFile)
					}, reqRepoWriter(unit.TypeCode), reqToken())
				}, reqRepoReader(unit.TypeCode))
				m.Get("/signing-key.gpg", misc.SigningKey)
				m.Group("/topics", func() {
					m.Combo("").Get(repo.ListTopics).
						Put(reqToken(), reqAdmin(), bind(api.RepoTopicOptions{}), repo.UpdateTopics)
					m.Group("/{topic}", func() {
						m.Combo("").Put(reqToken(), repo.AddTopic).
							Delete(reqToken(), repo.DeleteTopic)
					}, reqAdmin())
				}, reqAnyRepoReader())
				m.Get("/issue_templates", context.ReferencesGitRepo(false), repo.GetIssueTemplates)
				m.Get("/languages", reqRepoReader(unit.TypeCode), repo.GetLanguages)
			}, repoAssignment())
		})

		// Organizations
		m.Get("/user/orgs", reqToken(), org.ListMyOrgs)
		m.Group("/users/{username}/orgs", func() {
			m.Get("", org.ListUserOrgs)
			m.Get("/{org}/permissions", reqToken(), org.GetUserOrgsPermissions)
		})
		m.Post("/orgs", reqToken(), bind(api.CreateOrgOption{}), org.Create)
		m.Get("/orgs", org.GetAll)
		m.Group("/orgs/{org}", func() {
			m.Combo("").Get(org.Get).
				Patch(reqToken(), reqOrgOwnership(), bind(api.EditOrgOption{}), org.Edit).
				Delete(reqToken(), reqOrgOwnership(), org.Delete)
			m.Combo("/repos").Get(user.ListOrgRepos).
				Post(reqToken(), bind(api.CreateRepoOption{}), repo.CreateOrgRepo)
			m.Group("/members", func() {
				m.Get("", org.ListMembers)
				m.Combo("/{username}").Get(org.IsMember).
					Delete(reqToken(), reqOrgOwnership(), org.DeleteMember)
			})
			m.Group("/public_members", func() {
				m.Get("", org.ListPublicMembers)
				m.Combo("/{username}").Get(org.IsPublicMember).
					Put(reqToken(), reqOrgMembership(), org.PublicizeMember).
					Delete(reqToken(), reqOrgMembership(), org.ConcealMember)
			})
			m.Group("/teams", func() {
				m.Get("", org.ListTeams)
				m.Post("", reqOrgOwnership(), bind(api.CreateTeamOption{}), org.CreateTeam)
				m.Get("/search", org.SearchTeam)
			}, reqToken(), reqOrgMembership())
			m.Group("/labels", func() {
				m.Get("", org.ListLabels)
				m.Post("", reqToken(), reqOrgOwnership(), bind(api.CreateLabelOption{}), org.CreateLabel)
				m.Combo("/{id}").Get(org.GetLabel).
					Patch(reqToken(), reqOrgOwnership(), bind(api.EditLabelOption{}), org.EditLabel).
					Delete(reqToken(), reqOrgOwnership(), org.DeleteLabel)
			})
			m.Group("/hooks", func() {
				m.Combo("").Get(org.ListHooks).
					Post(bind(api.CreateHookOption{}), org.CreateHook)
				m.Combo("/{id}").Get(org.GetHook).
					Patch(bind(api.EditHookOption{}), org.EditHook).
					Delete(org.DeleteHook)
			}, reqToken(), reqOrgOwnership(), reqWebhooksEnabled())
		}, orgAssignment(true))
		m.Group("/teams/{teamid}", func() {
			m.Combo("").Get(org.GetTeam).
				Patch(reqOrgOwnership(), bind(api.EditTeamOption{}), org.EditTeam).
				Delete(reqOrgOwnership(), org.DeleteTeam)
			m.Group("/members", func() {
				m.Get("", org.GetTeamMembers)
				m.Combo("/{username}").
					Get(org.GetTeamMember).
					Put(reqOrgOwnership(), org.AddTeamMember).
					Delete(reqOrgOwnership(), org.RemoveTeamMember)
			})
			m.Group("/repos", func() {
				m.Get("", org.GetTeamRepos)
				m.Combo("/{org}/{reponame}").
					Put(org.AddTeamRepository).
					Delete(org.RemoveTeamRepository)
			})
		}, orgAssignment(false, true), reqToken(), reqTeamMembership())

		m.Group("/admin", func() {
			m.Group("/cron", func() {
				m.Get("", admin.ListCronTasks)
				m.Post("/{task}", admin.PostCronTask)
			})
			m.Get("/orgs", admin.GetAllOrgs)
			m.Group("/users", func() {
				m.Get("", admin.GetAllUsers)
				m.Post("", bind(api.CreateUserOption{}), admin.CreateUser)
				m.Group("/{username}", func() {
					m.Combo("").Patch(bind(api.EditUserOption{}), admin.EditUser).
						Delete(admin.DeleteUser)
					m.Group("/keys", func() {
						m.Post("", bind(api.CreateKeyOption{}), admin.CreatePublicKey)
						m.Delete("/{id}", admin.DeleteUserPublicKey)
					})
					m.Get("/orgs", org.ListUserOrgs)
					m.Post("/orgs", bind(api.CreateOrgOption{}), admin.CreateOrg)
					m.Post("/repos", bind(api.CreateRepoOption{}), admin.CreateRepo)
				})
			})
			m.Group("/unadopted", func() {
				m.Get("", admin.ListUnadoptedRepositories)
				m.Post("/{username}/{reponame}", admin.AdoptRepository)
				m.Delete("/{username}/{reponame}", admin.DeleteUnadoptedRepository)
			})
		}, reqToken(), reqSiteAdmin())

		m.Group("/topics", func() {
			m.Get("/search", repo.TopicSearch)
		})
	}, sudo())

	return m
}

func securityHeaders() func(http.Handler) http.Handler {
	return func(next http.Handler) http.Handler {
		return http.HandlerFunc(func(resp http.ResponseWriter, req *http.Request) {
			// CORB: https://www.chromium.org/Home/chromium-security/corb-for-developers
			// http://stackoverflow.com/a/3146618/244009
			resp.Header().Set("x-content-type-options", "nosniff")
			next.ServeHTTP(resp, req)
		})
	}
}<|MERGE_RESOLUTION|>--- conflicted
+++ resolved
@@ -770,14 +770,9 @@
 						Put(reqAdmin(), repo.AddTeam).
 						Delete(reqAdmin(), repo.DeleteTeam)
 				}, reqToken())
-<<<<<<< HEAD
-				m.Get("/raw/*", context.RepoRefForAPI, reqRepoReader(models.UnitTypeCode), repo.GetRawFile)
+				m.Get("/raw/*", context.RepoRefForAPI, reqRepoReader(unit.TypeCode), repo.GetRawFile)
 				m.Get("/find/*", context.RepoRefForAPI, repo.GetRepoFiles)
-				m.Get("/archive/*", reqRepoReader(models.UnitTypeCode), repo.GetArchive)
-=======
-				m.Get("/raw/*", context.RepoRefForAPI, reqRepoReader(unit.TypeCode), repo.GetRawFile)
 				m.Get("/archive/*", reqRepoReader(unit.TypeCode), repo.GetArchive)
->>>>>>> edd37e9d
 				m.Combo("/forks").Get(repo.ListForks).
 					Post(reqToken(), reqRepoReader(unit.TypeCode), bind(api.CreateForkOption{}), repo.CreateFork)
 				m.Group("/branches", func() {
