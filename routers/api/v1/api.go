--- conflicted
+++ resolved
@@ -856,11 +856,8 @@
 							Delete(reqToken(), repo.DeleteTopic)
 					}, reqAdmin())
 				}, reqAnyRepoReader())
-<<<<<<< HEAD
 				m.Get("/issue_templates", context.ReferencesGitRepo(false), repo.GetIssueTemplates)
-=======
 				m.Get("/languages", reqRepoReader(models.UnitTypeCode), repo.GetLanguages)
->>>>>>> ec40e593
 			}, repoAssignment())
 		})
 
