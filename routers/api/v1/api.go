--- conflicted
+++ resolved
@@ -1013,121 +1013,9 @@
 					m.Post("/new", reqToken(), mustNotBeArchived, reqRepoWriter(unit.TypeWiki), bind(api.CreateWikiPageOptions{}), repo.NewWikiPage)
 					m.Get("/pages", repo.ListWikiPages)
 				}, mustEnableWiki)
-<<<<<<< HEAD
-				m.Group("/issues", func() {
-					m.Combo("").Get(repo.ListIssues).
-						Post(reqToken(auth_model.AccessTokenScopeRepo), mustNotBeArchived, bind(api.CreateIssueOption{}), repo.CreateIssue)
-					m.Group("/comments", func() {
-						m.Get("", repo.ListRepoIssueComments)
-						m.Group("/{id}", func() {
-							m.Combo("").
-								Get(repo.GetIssueComment).
-								Patch(mustNotBeArchived, reqToken(auth_model.AccessTokenScopeRepo), bind(api.EditIssueCommentOption{}), repo.EditIssueComment).
-								Delete(reqToken(auth_model.AccessTokenScopeRepo), repo.DeleteIssueComment)
-							m.Combo("/reactions").
-								Get(repo.GetIssueCommentReactions).
-								Post(reqToken(auth_model.AccessTokenScopeRepo), bind(api.EditReactionOption{}), repo.PostIssueCommentReaction).
-								Delete(reqToken(auth_model.AccessTokenScopeRepo), bind(api.EditReactionOption{}), repo.DeleteIssueCommentReaction)
-							m.Group("/assets", func() {
-								m.Combo("").
-									Get(repo.ListIssueCommentAttachments).
-									Post(reqToken(auth_model.AccessTokenScopeRepo), mustNotBeArchived, repo.CreateIssueCommentAttachment)
-								m.Combo("/{asset}").
-									Get(repo.GetIssueCommentAttachment).
-									Patch(reqToken(auth_model.AccessTokenScopeRepo), mustNotBeArchived, bind(api.EditAttachmentOptions{}), repo.EditIssueCommentAttachment).
-									Delete(reqToken(auth_model.AccessTokenScopeRepo), mustNotBeArchived, repo.DeleteIssueCommentAttachment)
-							}, mustEnableAttachments)
-						})
-					})
-					m.Group("/{index}", func() {
-						m.Combo("").Get(repo.GetIssue).
-							Patch(reqToken(auth_model.AccessTokenScopeRepo), bind(api.EditIssueOption{}), repo.EditIssue).
-							Delete(reqToken(auth_model.AccessTokenScopeRepo), reqAdmin(), context.ReferencesGitRepo(), repo.DeleteIssue)
-						m.Group("/comments", func() {
-							m.Combo("").Get(repo.ListIssueComments).
-								Post(reqToken(auth_model.AccessTokenScopeRepo), mustNotBeArchived, bind(api.CreateIssueCommentOption{}), repo.CreateIssueComment)
-							m.Combo("/{id}", reqToken(auth_model.AccessTokenScopeRepo)).Patch(bind(api.EditIssueCommentOption{}), repo.EditIssueCommentDeprecated).
-								Delete(repo.DeleteIssueCommentDeprecated)
-						})
-						m.Get("/timeline", repo.ListIssueCommentsAndTimeline)
-						m.Group("/labels", func() {
-							m.Combo("").Get(repo.ListIssueLabels).
-								Post(reqToken(auth_model.AccessTokenScopeRepo), bind(api.IssueLabelsOption{}), repo.AddIssueLabels).
-								Put(reqToken(auth_model.AccessTokenScopeRepo), bind(api.IssueLabelsOption{}), repo.ReplaceIssueLabels).
-								Delete(reqToken(auth_model.AccessTokenScopeRepo), repo.ClearIssueLabels)
-							m.Delete("/{id}", reqToken(auth_model.AccessTokenScopeRepo), repo.DeleteIssueLabel)
-						})
-						m.Group("/times", func() {
-							m.Combo("").
-								Get(repo.ListTrackedTimes).
-								Post(bind(api.AddTimeOption{}), repo.AddTime).
-								Delete(repo.ResetIssueTime)
-							m.Delete("/{id}", repo.DeleteTime)
-						}, reqToken(auth_model.AccessTokenScopeRepo))
-						m.Combo("/deadline").Post(reqToken(auth_model.AccessTokenScopeRepo), bind(api.EditDeadlineOption{}), repo.UpdateIssueDeadline)
-						m.Group("/stopwatch", func() {
-							m.Post("/start", reqToken(auth_model.AccessTokenScopeRepo), repo.StartIssueStopwatch)
-							m.Post("/stop", reqToken(auth_model.AccessTokenScopeRepo), repo.StopIssueStopwatch)
-							m.Delete("/delete", reqToken(auth_model.AccessTokenScopeRepo), repo.DeleteIssueStopwatch)
-						})
-						m.Group("/subscriptions", func() {
-							m.Get("", repo.GetIssueSubscribers)
-							m.Get("/check", reqToken(auth_model.AccessTokenScopeRepo), repo.CheckIssueSubscription)
-							m.Put("/{user}", reqToken(auth_model.AccessTokenScopeRepo), repo.AddIssueSubscription)
-							m.Delete("/{user}", reqToken(auth_model.AccessTokenScopeRepo), repo.DelIssueSubscription)
-						})
-						m.Combo("/reactions").
-							Get(repo.GetIssueReactions).
-							Post(reqToken(auth_model.AccessTokenScopeRepo), bind(api.EditReactionOption{}), repo.PostIssueReaction).
-							Delete(reqToken(auth_model.AccessTokenScopeRepo), bind(api.EditReactionOption{}), repo.DeleteIssueReaction)
-						m.Group("/assets", func() {
-							m.Combo("").
-								Get(repo.ListIssueAttachments).
-								Post(reqToken(auth_model.AccessTokenScopeRepo), mustNotBeArchived, repo.CreateIssueAttachment)
-							m.Combo("/{asset}").
-								Get(repo.GetIssueAttachment).
-								Patch(reqToken(auth_model.AccessTokenScopeRepo), mustNotBeArchived, bind(api.EditAttachmentOptions{}), repo.EditIssueAttachment).
-								Delete(reqToken(auth_model.AccessTokenScopeRepo), mustNotBeArchived, repo.DeleteIssueAttachment)
-						}, mustEnableAttachments)
-						m.Combo("/dependencies").
-							Get(repo.GetIssueDependencies).
-							Post(reqToken(auth_model.AccessTokenScopeRepo), mustNotBeArchived, bind(api.IssueMeta{}), repo.CreateIssueDependency).
-							Delete(reqToken(auth_model.AccessTokenScopeRepo), mustNotBeArchived, bind(api.IssueMeta{}), repo.RemoveIssueDependency)
-						m.Combo("/blocks").
-							Get(repo.GetIssueBlocks).
-							Post(reqToken(auth_model.AccessTokenScopeRepo), bind(api.IssueMeta{}), repo.CreateIssueBlocking).
-							Delete(reqToken(auth_model.AccessTokenScopeRepo), bind(api.IssueMeta{}), repo.RemoveIssueBlocking)
-					})
-				}, mustEnableIssuesOrPulls)
-				m.Group("/labels", func() {
-					m.Combo("").Get(repo.ListLabels).
-						Post(reqToken(auth_model.AccessTokenScopeRepo), reqRepoWriter(unit.TypeIssues, unit.TypePullRequests), bind(api.CreateLabelOption{}), repo.CreateLabel)
-					m.Combo("/{id}").Get(repo.GetLabel).
-						Patch(reqToken(auth_model.AccessTokenScopeRepo), reqRepoWriter(unit.TypeIssues, unit.TypePullRequests), bind(api.EditLabelOption{}), repo.EditLabel).
-						Delete(reqToken(auth_model.AccessTokenScopeRepo), reqRepoWriter(unit.TypeIssues, unit.TypePullRequests), repo.DeleteLabel)
-				})
-				m.Post("/markup", reqToken(auth_model.AccessTokenScopeRepo), bind(api.MarkupOption{}), misc.Markup)
-				m.Post("/markdown", reqToken(auth_model.AccessTokenScopeRepo), bind(api.MarkdownOption{}), misc.Markdown)
-				m.Post("/markdown/raw", reqToken(auth_model.AccessTokenScopeRepo), misc.MarkdownRaw)
-				m.Group("/milestones", func() {
-					m.Combo("").Get(repo.ListMilestones).
-						Post(reqToken(auth_model.AccessTokenScopeRepo), reqRepoWriter(unit.TypeIssues, unit.TypePullRequests), bind(api.CreateMilestoneOption{}), repo.CreateMilestone)
-					m.Combo("/{id}").Get(repo.GetMilestone).
-						Patch(reqToken(auth_model.AccessTokenScopeRepo), reqRepoWriter(unit.TypeIssues, unit.TypePullRequests), bind(api.EditMilestoneOption{}), repo.EditMilestone).
-						Delete(reqToken(auth_model.AccessTokenScopeRepo), reqRepoWriter(unit.TypeIssues, unit.TypePullRequests), repo.DeleteMilestone)
-					m.Group("/labels", func() {
-						m.Combo("").Get(repo.ListMilestoneLabels).
-							Post(reqToken(auth_model.AccessTokenScopeRepo), bind(api.MilestoneLabelsOption{}), repo.AddMilestoneLabels).
-							Put(reqToken(auth_model.AccessTokenScopeRepo), bind(api.MilestoneLabelsOption{}), repo.ReplaceMilestoneLabels).
-							Delete(reqToken(auth_model.AccessTokenScopeRepo), repo.ClearMilestoneLabels)
-						m.Delete("/{labelId}", reqToken(auth_model.AccessTokenScopeRepo), repo.DeleteMilestoneLabel)
-					})
-				})
-=======
 				m.Post("/markup", reqToken(), bind(api.MarkupOption{}), misc.Markup)
 				m.Post("/markdown", reqToken(), bind(api.MarkdownOption{}), misc.Markdown)
 				m.Post("/markdown/raw", reqToken(), misc.MarkdownRaw)
->>>>>>> 1432d4ea
 				m.Get("/stargazers", repo.ListStargazers)
 				m.Get("/subscribers", repo.ListSubscribers)
 				m.Group("/subscription", func() {
@@ -1377,6 +1265,13 @@
 					m.Combo("/{id}").Get(repo.GetMilestone).
 						Patch(reqToken(), reqRepoWriter(unit.TypeIssues, unit.TypePullRequests), bind(api.EditMilestoneOption{}), repo.EditMilestone).
 						Delete(reqToken(), reqRepoWriter(unit.TypeIssues, unit.TypePullRequests), repo.DeleteMilestone)
+					m.Group("/labels", func() {
+						m.Combo("").Get(repo.ListMilestoneLabels).
+							Post(reqToken(), bind(api.MilestoneLabelsOption{}), repo.AddMilestoneLabels).
+							Put(reqToken(), bind(api.MilestoneLabelsOption{}), repo.ReplaceMilestoneLabels).
+							Delete(reqToken(), repo.ClearMilestoneLabels)
+						m.Delete("/{labelId}", reqToken(), repo.DeleteMilestoneLabel)
+					})
 				})
 			}, repoAssignment())
 		}, tokenRequiresScopes(auth_model.AccessTokenScopeCategoryIssue))
