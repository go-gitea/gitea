--- conflicted
+++ resolved
@@ -825,12 +825,8 @@
 						Put(reqAdmin(), repo.AddTeam).
 						Delete(reqAdmin(), repo.DeleteTeam)
 				}, reqToken())
-<<<<<<< HEAD
-				m.Get("/raw/*", context.RepoRefForAPI, reqRepoReader(unit.TypeCode), repo.GetRawFile)
 				m.Get("/find/*", context.RepoRefForAPI, repo.GetRepoFiles)
-=======
 				m.Get("/raw/*", context.ReferencesGitRepo(), context.RepoRefForAPI, reqRepoReader(unit.TypeCode), repo.GetRawFile)
->>>>>>> e31c6166
 				m.Get("/archive/*", reqRepoReader(unit.TypeCode), repo.GetArchive)
 				m.Combo("/forks").Get(repo.ListForks).
 					Post(reqToken(), reqRepoReader(unit.TypeCode), bind(api.CreateForkOption{}), repo.CreateFork)
