--- conflicted
+++ resolved
@@ -1095,13 +1095,8 @@
 					m.Get("/blobs/{sha}", repo.GetBlob)
 					m.Get("/tags/{sha}", repo.GetAnnotatedTag)
 					m.Get("/notes/{sha}", repo.GetNote)
-<<<<<<< HEAD
-				}, context.ReferencesGitRepo(), reqRepoReader(unit.TypeCode))
+				}, context.ReferencesGitRepo(true), reqRepoReader(unit.TypeCode))
 				m.Post("/diffpatch", reqRepoWriter(unit.TypeCode), reqToken(auth_model.AccessTokenScopeRepo), bind(api.ApplyDiffPatchFileOptions{}), repo.ApplyDiffPatch)
-=======
-				}, context.ReferencesGitRepo(true), reqRepoReader(unit.TypeCode))
-				m.Post("/diffpatch", reqRepoWriter(unit.TypeCode), reqToken(), bind(api.ApplyDiffPatchFileOptions{}), repo.ApplyDiffPatch)
->>>>>>> 2782c143
 				m.Group("/contents", func() {
 					m.Get("", repo.GetContentsList)
 					m.Get("/*", repo.GetContents)
