// Copyright 2015 The Gogs Authors. All rights reserved.
// Copyright 2016 The Gitea Authors. All rights reserved.
// SPDX-License-Identifier: MIT

// Package v1 Gitea API
//
// This documentation describes the Gitea API.
//
//	Schemes: http, https
//	BasePath: /api/v1
//	Version: {{AppVer | JSEscape | Safe}}
//	License: MIT http://opensource.org/licenses/MIT
//
//	Consumes:
//	- application/json
//	- text/plain
//
//	Produces:
//	- application/json
//	- text/html
//
//	Security:
//	- BasicAuth :
//	- Token :
//	- AccessToken :
//	- AuthorizationHeaderToken :
//	- SudoParam :
//	- SudoHeader :
//	- TOTPHeader :
//
//	SecurityDefinitions:
//	BasicAuth:
//	     type: basic
//	Token:
//	     type: apiKey
//	     name: token
//	     in: query
//	     description: This authentication option is deprecated for removal in Gitea 1.23. Please use AuthorizationHeaderToken instead.
//	AccessToken:
//	     type: apiKey
//	     name: access_token
//	     in: query
//	     description: This authentication option is deprecated for removal in Gitea 1.23. Please use AuthorizationHeaderToken instead.
//	AuthorizationHeaderToken:
//	     type: apiKey
//	     name: Authorization
//	     in: header
//	     description: API tokens must be prepended with "token" followed by a space.
//	SudoParam:
//	     type: apiKey
//	     name: sudo
//	     in: query
//	     description: Sudo API request as the user provided as the key. Admin privileges are required.
//	SudoHeader:
//	     type: apiKey
//	     name: Sudo
//	     in: header
//	     description: Sudo API request as the user provided as the key. Admin privileges are required.
//	TOTPHeader:
//	     type: apiKey
//	     name: X-GITEA-OTP
//	     in: header
//	     description: Must be used in combination with BasicAuth if two-factor authentication is enabled.
//
// swagger:meta
package v1

import (
	"fmt"
	"net/http"
	"strings"

	actions_model "code.gitea.io/gitea/models/actions"
	auth_model "code.gitea.io/gitea/models/auth"
	"code.gitea.io/gitea/models/db"
	"code.gitea.io/gitea/models/organization"
	"code.gitea.io/gitea/models/perm"
	access_model "code.gitea.io/gitea/models/perm/access"
	repo_model "code.gitea.io/gitea/models/repo"
	"code.gitea.io/gitea/models/unit"
	user_model "code.gitea.io/gitea/models/user"
	"code.gitea.io/gitea/modules/context"
	"code.gitea.io/gitea/modules/log"
	"code.gitea.io/gitea/modules/setting"
	api "code.gitea.io/gitea/modules/structs"
	"code.gitea.io/gitea/modules/web"
	"code.gitea.io/gitea/routers/api/v1/activitypub"
	"code.gitea.io/gitea/routers/api/v1/admin"
	"code.gitea.io/gitea/routers/api/v1/misc"
	"code.gitea.io/gitea/routers/api/v1/notify"
	"code.gitea.io/gitea/routers/api/v1/org"
	"code.gitea.io/gitea/routers/api/v1/packages"
	"code.gitea.io/gitea/routers/api/v1/repo"
	"code.gitea.io/gitea/routers/api/v1/settings"
	"code.gitea.io/gitea/routers/api/v1/user"
	"code.gitea.io/gitea/routers/common"
	"code.gitea.io/gitea/services/auth"
	context_service "code.gitea.io/gitea/services/context"
	"code.gitea.io/gitea/services/forms"

	_ "code.gitea.io/gitea/routers/api/v1/swagger" // for swagger generation

	"gitea.com/go-chi/binding"
	"github.com/go-chi/cors"
)

func sudo() func(ctx *context.APIContext) {
	return func(ctx *context.APIContext) {
		sudo := ctx.FormString("sudo")
		if len(sudo) == 0 {
			sudo = ctx.Req.Header.Get("Sudo")
		}

		if len(sudo) > 0 {
			if ctx.IsSigned && ctx.Doer.IsAdmin {
				user, err := user_model.GetUserByName(ctx, sudo)
				if err != nil {
					if user_model.IsErrUserNotExist(err) {
						ctx.NotFound()
					} else {
						ctx.Error(http.StatusInternalServerError, "GetUserByName", err)
					}
					return
				}
				log.Trace("Sudo from (%s) to: %s", ctx.Doer.Name, user.Name)
				ctx.Doer = user
			} else {
				ctx.JSON(http.StatusForbidden, map[string]string{
					"message": "Only administrators allowed to sudo.",
				})
				return
			}
		}
	}
}

func repoAssignment() func(ctx *context.APIContext) {
	return func(ctx *context.APIContext) {
		userName := ctx.Params("username")
		repoName := ctx.Params("reponame")

		var (
			owner *user_model.User
			err   error
		)

		// Check if the user is the same as the repository owner.
		if ctx.IsSigned && ctx.Doer.LowerName == strings.ToLower(userName) {
			owner = ctx.Doer
		} else {
			owner, err = user_model.GetUserByName(ctx, userName)
			if err != nil {
				if user_model.IsErrUserNotExist(err) {
					if redirectUserID, err := user_model.LookupUserRedirect(ctx, userName); err == nil {
						context.RedirectToUser(ctx.Base, userName, redirectUserID)
					} else if user_model.IsErrUserRedirectNotExist(err) {
						ctx.NotFound("GetUserByName", err)
					} else {
						ctx.Error(http.StatusInternalServerError, "LookupUserRedirect", err)
					}
				} else {
					ctx.Error(http.StatusInternalServerError, "GetUserByName", err)
				}
				return
			}
		}
		ctx.Repo.Owner = owner
		ctx.ContextUser = owner

		// Get repository.
		repo, err := repo_model.GetRepositoryByName(ctx, owner.ID, repoName)
		if err != nil {
			if repo_model.IsErrRepoNotExist(err) {
				redirectRepoID, err := repo_model.LookupRedirect(ctx, owner.ID, repoName)
				if err == nil {
					context.RedirectToRepo(ctx.Base, redirectRepoID)
				} else if repo_model.IsErrRedirectNotExist(err) {
					ctx.NotFound()
				} else {
					ctx.Error(http.StatusInternalServerError, "LookupRepoRedirect", err)
				}
			} else {
				ctx.Error(http.StatusInternalServerError, "GetRepositoryByName", err)
			}
			return
		}

		repo.Owner = owner
		ctx.Repo.Repository = repo

		if ctx.Doer != nil && ctx.Doer.ID == user_model.ActionsUserID {
			taskID := ctx.Data["ActionsTaskID"].(int64)
			task, err := actions_model.GetTaskByID(ctx, taskID)
			if err != nil {
				ctx.Error(http.StatusInternalServerError, "actions_model.GetTaskByID", err)
				return
			}
			if task.RepoID != repo.ID {
				ctx.NotFound()
				return
			}

			if task.IsForkPullRequest {
				ctx.Repo.Permission.AccessMode = perm.AccessModeRead
			} else {
				ctx.Repo.Permission.AccessMode = perm.AccessModeWrite
			}

			if err := ctx.Repo.Repository.LoadUnits(ctx); err != nil {
				ctx.Error(http.StatusInternalServerError, "LoadUnits", err)
				return
			}
			ctx.Repo.Permission.Units = ctx.Repo.Repository.Units
			ctx.Repo.Permission.UnitsMode = make(map[unit.Type]perm.AccessMode)
			for _, u := range ctx.Repo.Repository.Units {
				ctx.Repo.Permission.UnitsMode[u.Type] = ctx.Repo.Permission.AccessMode
			}
		} else {
			ctx.Repo.Permission, err = access_model.GetUserRepoPermission(ctx, repo, ctx.Doer)
			if err != nil {
				ctx.Error(http.StatusInternalServerError, "GetUserRepoPermission", err)
				return
			}
		}

		if !ctx.Repo.HasAccess() {
			ctx.NotFound()
			return
		}
	}
}

func reqPackageAccess(accessMode perm.AccessMode) func(ctx *context.APIContext) {
	return func(ctx *context.APIContext) {
		if ctx.Package.AccessMode < accessMode && !ctx.IsUserSiteAdmin() {
			ctx.Error(http.StatusForbidden, "reqPackageAccess", "user should have specific permission or be a site admin")
			return
		}
	}
}

// if a token is being used for auth, we check that it contains the required scope
// if a token is not being used, reqToken will enforce other sign in methods
func tokenRequiresScopes(requiredScopeCategories ...auth_model.AccessTokenScopeCategory) func(ctx *context.APIContext) {
	return func(ctx *context.APIContext) {
		// no scope required
		if len(requiredScopeCategories) == 0 {
			return
		}

		// Need OAuth2 token to be present.
		scope, scopeExists := ctx.Data["ApiTokenScope"].(auth_model.AccessTokenScope)
		if ctx.Data["IsApiToken"] != true || !scopeExists {
			return
		}

		ctx.Data["ApiTokenScopePublicRepoOnly"] = false
		ctx.Data["ApiTokenScopePublicOrgOnly"] = false

		// use the http method to determine the access level
		requiredScopeLevel := auth_model.Read
		if ctx.Req.Method == "POST" || ctx.Req.Method == "PUT" || ctx.Req.Method == "PATCH" || ctx.Req.Method == "DELETE" {
			requiredScopeLevel = auth_model.Write
		}

		// get the required scope for the given access level and category
		requiredScopes := auth_model.GetRequiredScopes(requiredScopeLevel, requiredScopeCategories...)

		// check if scope only applies to public resources
		publicOnly, err := scope.PublicOnly()
		if err != nil {
			ctx.Error(http.StatusForbidden, "tokenRequiresScope", "parsing public resource scope failed: "+err.Error())
			return
		}

		// this context is used by the middleware in the specific route
		ctx.Data["ApiTokenScopePublicRepoOnly"] = publicOnly && auth_model.ContainsCategory(requiredScopeCategories, auth_model.AccessTokenScopeCategoryRepository)
		ctx.Data["ApiTokenScopePublicOrgOnly"] = publicOnly && auth_model.ContainsCategory(requiredScopeCategories, auth_model.AccessTokenScopeCategoryOrganization)

		allow, err := scope.HasScope(requiredScopes...)
		if err != nil {
			ctx.Error(http.StatusForbidden, "tokenRequiresScope", "checking scope failed: "+err.Error())
			return
		}

		if allow {
			return
		}

		ctx.Error(http.StatusForbidden, "tokenRequiresScope", fmt.Sprintf("token does not have at least one of required scope(s): %v", requiredScopes))
	}
}

// Contexter middleware already checks token for user sign in process.
func reqToken() func(ctx *context.APIContext) {
	return func(ctx *context.APIContext) {
		// If actions token is present
		if true == ctx.Data["IsActionsToken"] {
			return
		}

		if true == ctx.Data["IsApiToken"] {
			publicRepo, pubRepoExists := ctx.Data["ApiTokenScopePublicRepoOnly"]
			publicOrg, pubOrgExists := ctx.Data["ApiTokenScopePublicOrgOnly"]

			if pubRepoExists && publicRepo.(bool) &&
				ctx.Repo.Repository != nil && ctx.Repo.Repository.IsPrivate {
				ctx.Error(http.StatusForbidden, "reqToken", "token scope is limited to public repos")
				return
			}

			if pubOrgExists && publicOrg.(bool) &&
				ctx.Org.Organization != nil && ctx.Org.Organization.Visibility != api.VisibleTypePublic {
				ctx.Error(http.StatusForbidden, "reqToken", "token scope is limited to public orgs")
				return
			}

			return
		}

		if ctx.IsSigned {
			return
		}
		ctx.Error(http.StatusUnauthorized, "reqToken", "token is required")
	}
}

func reqExploreSignIn() func(ctx *context.APIContext) {
	return func(ctx *context.APIContext) {
		if setting.Service.Explore.RequireSigninView && !ctx.IsSigned {
			ctx.Error(http.StatusUnauthorized, "reqExploreSignIn", "you must be signed in to search for users")
		}
	}
}

func reqBasicOrRevProxyAuth() func(ctx *context.APIContext) {
	return func(ctx *context.APIContext) {
		if ctx.IsSigned && setting.Service.EnableReverseProxyAuthAPI && ctx.Data["AuthedMethod"].(string) == auth.ReverseProxyMethodName {
			return
		}
		if !ctx.IsBasicAuth {
			ctx.Error(http.StatusUnauthorized, "reqBasicAuth", "auth required")
			return
		}
	}
}

// reqSiteAdmin user should be the site admin
func reqSiteAdmin() func(ctx *context.APIContext) {
	return func(ctx *context.APIContext) {
		if !ctx.IsUserSiteAdmin() {
			ctx.Error(http.StatusForbidden, "reqSiteAdmin", "user should be the site admin")
			return
		}
	}
}

// reqOwner user should be the owner of the repo or site admin.
func reqOwner() func(ctx *context.APIContext) {
	return func(ctx *context.APIContext) {
		if !ctx.Repo.IsOwner() && !ctx.IsUserSiteAdmin() {
			ctx.Error(http.StatusForbidden, "reqOwner", "user should be the owner of the repo")
			return
		}
	}
}

// reqSelfOrAdmin doer should be the same as the contextUser or site admin
func reqSelfOrAdmin() func(ctx *context.APIContext) {
	return func(ctx *context.APIContext) {
		if !ctx.IsUserSiteAdmin() && ctx.ContextUser != ctx.Doer {
			ctx.Error(http.StatusForbidden, "reqSelfOrAdmin", "doer should be the site admin or be same as the contextUser")
			return
		}
	}
}

// reqAdmin user should be an owner or a collaborator with admin write of a repository, or site admin
func reqAdmin() func(ctx *context.APIContext) {
	return func(ctx *context.APIContext) {
		if !ctx.IsUserRepoAdmin() && !ctx.IsUserSiteAdmin() {
			ctx.Error(http.StatusForbidden, "reqAdmin", "user should be an owner or a collaborator with admin write of a repository")
			return
		}
	}
}

// reqRepoWriter user should have a permission to write to a repo, or be a site admin
func reqRepoWriter(unitTypes ...unit.Type) func(ctx *context.APIContext) {
	return func(ctx *context.APIContext) {
		if !ctx.IsUserRepoWriter(unitTypes) && !ctx.IsUserRepoAdmin() && !ctx.IsUserSiteAdmin() {
			ctx.Error(http.StatusForbidden, "reqRepoWriter", "user should have a permission to write to a repo")
			return
		}
	}
}

// reqRepoBranchWriter user should have a permission to write to a branch, or be a site admin
func reqRepoBranchWriter(ctx *context.APIContext) {
	options, ok := web.GetForm(ctx).(api.FileOptionInterface)
	if !ok || (!ctx.Repo.CanWriteToBranch(ctx, ctx.Doer, options.Branch()) && !ctx.IsUserSiteAdmin()) {
		ctx.Error(http.StatusForbidden, "reqRepoBranchWriter", "user should have a permission to write to this branch")
		return
	}
}

// reqRepoReader user should have specific read permission or be a repo admin or a site admin
func reqRepoReader(unitType unit.Type) func(ctx *context.APIContext) {
	return func(ctx *context.APIContext) {
		if !ctx.Repo.CanRead(unitType) && !ctx.IsUserRepoAdmin() && !ctx.IsUserSiteAdmin() {
			ctx.Error(http.StatusForbidden, "reqRepoReader", "user should have specific read permission or be a repo admin or a site admin")
			return
		}
	}
}

// reqAnyRepoReader user should have any permission to read repository or permissions of site admin
func reqAnyRepoReader() func(ctx *context.APIContext) {
	return func(ctx *context.APIContext) {
		if !ctx.Repo.HasAccess() && !ctx.IsUserSiteAdmin() {
			ctx.Error(http.StatusForbidden, "reqAnyRepoReader", "user should have any permission to read repository or permissions of site admin")
			return
		}
	}
}

// reqOrgOwnership user should be an organization owner, or a site admin
func reqOrgOwnership() func(ctx *context.APIContext) {
	return func(ctx *context.APIContext) {
		if ctx.IsUserSiteAdmin() {
			return
		}

		var orgID int64
		if ctx.Org.Organization != nil {
			orgID = ctx.Org.Organization.ID
		} else if ctx.Org.Team != nil {
			orgID = ctx.Org.Team.OrgID
		} else {
			ctx.Error(http.StatusInternalServerError, "", "reqOrgOwnership: unprepared context")
			return
		}

		isOwner, err := organization.IsOrganizationOwner(ctx, orgID, ctx.Doer.ID)
		if err != nil {
			ctx.Error(http.StatusInternalServerError, "IsOrganizationOwner", err)
			return
		} else if !isOwner {
			if ctx.Org.Organization != nil {
				ctx.Error(http.StatusForbidden, "", "Must be an organization owner")
			} else {
				ctx.NotFound()
			}
			return
		}
	}
}

// reqTeamMembership user should be an team member, or a site admin
func reqTeamMembership() func(ctx *context.APIContext) {
	return func(ctx *context.APIContext) {
		if ctx.IsUserSiteAdmin() {
			return
		}
		if ctx.Org.Team == nil {
			ctx.Error(http.StatusInternalServerError, "", "reqTeamMembership: unprepared context")
			return
		}

		orgID := ctx.Org.Team.OrgID
		isOwner, err := organization.IsOrganizationOwner(ctx, orgID, ctx.Doer.ID)
		if err != nil {
			ctx.Error(http.StatusInternalServerError, "IsOrganizationOwner", err)
			return
		} else if isOwner {
			return
		}

		if isTeamMember, err := organization.IsTeamMember(ctx, orgID, ctx.Org.Team.ID, ctx.Doer.ID); err != nil {
			ctx.Error(http.StatusInternalServerError, "IsTeamMember", err)
			return
		} else if !isTeamMember {
			isOrgMember, err := organization.IsOrganizationMember(ctx, orgID, ctx.Doer.ID)
			if err != nil {
				ctx.Error(http.StatusInternalServerError, "IsOrganizationMember", err)
			} else if isOrgMember {
				ctx.Error(http.StatusForbidden, "", "Must be a team member")
			} else {
				ctx.NotFound()
			}
			return
		}
	}
}

// reqOrgMembership user should be an organization member, or a site admin
func reqOrgMembership() func(ctx *context.APIContext) {
	return func(ctx *context.APIContext) {
		if ctx.IsUserSiteAdmin() {
			return
		}

		var orgID int64
		if ctx.Org.Organization != nil {
			orgID = ctx.Org.Organization.ID
		} else if ctx.Org.Team != nil {
			orgID = ctx.Org.Team.OrgID
		} else {
			ctx.Error(http.StatusInternalServerError, "", "reqOrgMembership: unprepared context")
			return
		}

		if isMember, err := organization.IsOrganizationMember(ctx, orgID, ctx.Doer.ID); err != nil {
			ctx.Error(http.StatusInternalServerError, "IsOrganizationMember", err)
			return
		} else if !isMember {
			if ctx.Org.Organization != nil {
				ctx.Error(http.StatusForbidden, "", "Must be an organization member")
			} else {
				ctx.NotFound()
			}
			return
		}
	}
}

func reqGitHook() func(ctx *context.APIContext) {
	return func(ctx *context.APIContext) {
		if !ctx.Doer.CanEditGitHook() {
			ctx.Error(http.StatusForbidden, "", "must be allowed to edit Git hooks")
			return
		}
	}
}

// reqWebhooksEnabled requires webhooks to be enabled by admin.
func reqWebhooksEnabled() func(ctx *context.APIContext) {
	return func(ctx *context.APIContext) {
		if setting.DisableWebhooks {
			ctx.Error(http.StatusForbidden, "", "webhooks disabled by administrator")
			return
		}
	}
}

func orgAssignment(args ...bool) func(ctx *context.APIContext) {
	var (
		assignOrg  bool
		assignTeam bool
	)
	if len(args) > 0 {
		assignOrg = args[0]
	}
	if len(args) > 1 {
		assignTeam = args[1]
	}
	return func(ctx *context.APIContext) {
		ctx.Org = new(context.APIOrganization)

		var err error
		if assignOrg {
			ctx.Org.Organization, err = organization.GetOrgByName(ctx, ctx.Params(":org"))
			if err != nil {
				if organization.IsErrOrgNotExist(err) {
					redirectUserID, err := user_model.LookupUserRedirect(ctx, ctx.Params(":org"))
					if err == nil {
						context.RedirectToUser(ctx.Base, ctx.Params(":org"), redirectUserID)
					} else if user_model.IsErrUserRedirectNotExist(err) {
						ctx.NotFound("GetOrgByName", err)
					} else {
						ctx.Error(http.StatusInternalServerError, "LookupUserRedirect", err)
					}
				} else {
					ctx.Error(http.StatusInternalServerError, "GetOrgByName", err)
				}
				return
			}
			ctx.ContextUser = ctx.Org.Organization.AsUser()
		}

		if assignTeam {
			ctx.Org.Team, err = organization.GetTeamByID(ctx, ctx.ParamsInt64(":teamid"))
			if err != nil {
				if organization.IsErrTeamNotExist(err) {
					ctx.NotFound()
				} else {
					ctx.Error(http.StatusInternalServerError, "GetTeamById", err)
				}
				return
			}
		}
	}
}

func mustEnableIssues(ctx *context.APIContext) {
	if !ctx.Repo.CanRead(unit.TypeIssues) {
		if log.IsTrace() {
			if ctx.IsSigned {
				log.Trace("Permission Denied: User %-v cannot read %-v in Repo %-v\n"+
					"User in Repo has Permissions: %-+v",
					ctx.Doer,
					unit.TypeIssues,
					ctx.Repo.Repository,
					ctx.Repo.Permission)
			} else {
				log.Trace("Permission Denied: Anonymous user cannot read %-v in Repo %-v\n"+
					"Anonymous user in Repo has Permissions: %-+v",
					unit.TypeIssues,
					ctx.Repo.Repository,
					ctx.Repo.Permission)
			}
		}
		ctx.NotFound()
		return
	}
}

func mustAllowPulls(ctx *context.APIContext) {
	if !(ctx.Repo.Repository.CanEnablePulls() && ctx.Repo.CanRead(unit.TypePullRequests)) {
		if ctx.Repo.Repository.CanEnablePulls() && log.IsTrace() {
			if ctx.IsSigned {
				log.Trace("Permission Denied: User %-v cannot read %-v in Repo %-v\n"+
					"User in Repo has Permissions: %-+v",
					ctx.Doer,
					unit.TypePullRequests,
					ctx.Repo.Repository,
					ctx.Repo.Permission)
			} else {
				log.Trace("Permission Denied: Anonymous user cannot read %-v in Repo %-v\n"+
					"Anonymous user in Repo has Permissions: %-+v",
					unit.TypePullRequests,
					ctx.Repo.Repository,
					ctx.Repo.Permission)
			}
		}
		ctx.NotFound()
		return
	}
}

func mustEnableIssuesOrPulls(ctx *context.APIContext) {
	if !ctx.Repo.CanRead(unit.TypeIssues) &&
		!(ctx.Repo.Repository.CanEnablePulls() && ctx.Repo.CanRead(unit.TypePullRequests)) {
		if ctx.Repo.Repository.CanEnablePulls() && log.IsTrace() {
			if ctx.IsSigned {
				log.Trace("Permission Denied: User %-v cannot read %-v and %-v in Repo %-v\n"+
					"User in Repo has Permissions: %-+v",
					ctx.Doer,
					unit.TypeIssues,
					unit.TypePullRequests,
					ctx.Repo.Repository,
					ctx.Repo.Permission)
			} else {
				log.Trace("Permission Denied: Anonymous user cannot read %-v and %-v in Repo %-v\n"+
					"Anonymous user in Repo has Permissions: %-+v",
					unit.TypeIssues,
					unit.TypePullRequests,
					ctx.Repo.Repository,
					ctx.Repo.Permission)
			}
		}
		ctx.NotFound()
		return
	}
}

func mustEnableWiki(ctx *context.APIContext) {
	if !(ctx.Repo.CanRead(unit.TypeWiki)) {
		ctx.NotFound()
		return
	}
}

func mustNotBeArchived(ctx *context.APIContext) {
	if ctx.Repo.Repository.IsArchived {
		ctx.Error(http.StatusLocked, "RepoArchived", fmt.Errorf("%s is archived", ctx.Repo.Repository.LogString()))
		return
	}
}

func mustEnableAttachments(ctx *context.APIContext) {
	if !setting.Attachment.Enabled {
		ctx.NotFound()
		return
	}
}

// bind binding an obj to a func(ctx *context.APIContext)
func bind[T any](_ T) any {
	return func(ctx *context.APIContext) {
		theObj := new(T) // create a new form obj for every request but not use obj directly
		errs := binding.Bind(ctx.Req, theObj)
		if len(errs) > 0 {
			ctx.Error(http.StatusUnprocessableEntity, "validationError", fmt.Sprintf("%s: %s", errs[0].FieldNames, errs[0].Error()))
			return
		}
		web.SetForm(ctx, theObj)
	}
}

func buildAuthGroup() *auth.Group {
	group := auth.NewGroup(
		&auth.OAuth2{},
		&auth.HTTPSign{},
		&auth.Basic{}, // FIXME: this should be removed once we don't allow basic auth in API
	)
	if setting.Service.EnableReverseProxyAuthAPI {
		group.Add(&auth.ReverseProxy{})
	}

	if setting.IsWindows && auth_model.IsSSPIEnabled(db.DefaultContext) {
		group.Add(&auth.SSPI{}) // it MUST be the last, see the comment of SSPI
	}

	return group
}

func apiAuth(authMethod auth.Method) func(*context.APIContext) {
	return func(ctx *context.APIContext) {
		ar, err := common.AuthShared(ctx.Base, nil, authMethod)
		if err != nil {
			ctx.Error(http.StatusUnauthorized, "APIAuth", err)
			return
		}
		ctx.Doer = ar.Doer
		ctx.IsSigned = ar.Doer != nil
		ctx.IsBasicAuth = ar.IsBasicAuth
	}
}

// verifyAuthWithOptions checks authentication according to options
func verifyAuthWithOptions(options *common.VerifyOptions) func(ctx *context.APIContext) {
	return func(ctx *context.APIContext) {
		// Check prohibit login users.
		if ctx.IsSigned {
			if !ctx.Doer.IsActive && setting.Service.RegisterEmailConfirm {
				ctx.Data["Title"] = ctx.Tr("auth.active_your_account")
				ctx.JSON(http.StatusForbidden, map[string]string{
					"message": "This account is not activated.",
				})
				return
			}
			if !ctx.Doer.IsActive || ctx.Doer.ProhibitLogin {
				log.Info("Failed authentication attempt for %s from %s", ctx.Doer.Name, ctx.RemoteAddr())
				ctx.Data["Title"] = ctx.Tr("auth.prohibit_login")
				ctx.JSON(http.StatusForbidden, map[string]string{
					"message": "This account is prohibited from signing in, please contact your site administrator.",
				})
				return
			}

			if ctx.Doer.MustChangePassword {
				ctx.JSON(http.StatusForbidden, map[string]string{
					"message": "You must change your password. Change it at: " + setting.AppURL + "/user/change_password",
				})
				return
			}
		}

		// Redirect to dashboard if user tries to visit any non-login page.
		if options.SignOutRequired && ctx.IsSigned && ctx.Req.URL.RequestURI() != "/" {
			ctx.Redirect(setting.AppSubURL + "/")
			return
		}

		if options.SignInRequired {
			if !ctx.IsSigned {
				// Restrict API calls with error message.
				ctx.JSON(http.StatusForbidden, map[string]string{
					"message": "Only signed in user is allowed to call APIs.",
				})
				return
			} else if !ctx.Doer.IsActive && setting.Service.RegisterEmailConfirm {
				ctx.Data["Title"] = ctx.Tr("auth.active_your_account")
				ctx.JSON(http.StatusForbidden, map[string]string{
					"message": "This account is not activated.",
				})
				return
			}
		}

		if options.AdminRequired {
			if !ctx.Doer.IsAdmin {
				ctx.JSON(http.StatusForbidden, map[string]string{
					"message": "You have no permission to request for this.",
				})
				return
			}
		}
	}
}

func individualPermsChecker(ctx *context.APIContext) {
	// org permissions have been checked in context.OrgAssignment(), but individual permissions haven't been checked.
	if ctx.ContextUser.IsIndividual() {
		switch {
		case ctx.ContextUser.Visibility == api.VisibleTypePrivate:
			if ctx.Doer == nil || (ctx.ContextUser.ID != ctx.Doer.ID && !ctx.Doer.IsAdmin) {
				ctx.NotFound("Visit Project", nil)
				return
			}
		case ctx.ContextUser.Visibility == api.VisibleTypeLimited:
			if ctx.Doer == nil {
				ctx.NotFound("Visit Project", nil)
				return
			}
		}
	}
}

// check for and warn against deprecated authentication options
func checkDeprecatedAuthMethods(ctx *context.APIContext) {
	if ctx.FormString("token") != "" || ctx.FormString("access_token") != "" {
		ctx.Resp.Header().Set("Warning", "token and access_token API authentication is deprecated and will be removed in gitea 1.23. Please use AuthorizationHeaderToken instead. Existing queries will continue to work but without authorization.")
	}
}

// Routes registers all v1 APIs routes to web application.
func Routes() *web.Route {
	m := web.NewRoute()

	m.Use(securityHeaders())
	if setting.CORSConfig.Enabled {
		m.Use(cors.Handler(cors.Options{
			AllowedOrigins:   setting.CORSConfig.AllowDomain,
			AllowedMethods:   setting.CORSConfig.Methods,
			AllowCredentials: setting.CORSConfig.AllowCredentials,
			AllowedHeaders:   append([]string{"Authorization", "X-Gitea-OTP"}, setting.CORSConfig.Headers...),
			MaxAge:           int(setting.CORSConfig.MaxAge.Seconds()),
		}))
	}
	m.Use(context.APIContexter())

	m.Use(checkDeprecatedAuthMethods)

	// Get user from session if logged in.
	m.Use(apiAuth(buildAuthGroup()))

	m.Use(verifyAuthWithOptions(&common.VerifyOptions{
		SignInRequired: setting.Service.RequireSignInView,
	}))

	m.Group("", func() {
		// Miscellaneous (no scope required)
		if setting.API.EnableSwagger {
			m.Get("/swagger", func(ctx *context.APIContext) {
				ctx.Redirect(setting.AppSubURL + "/api/swagger")
			})
		}

		if setting.Federation.Enabled {
			m.Get("/nodeinfo", misc.NodeInfo)
			m.Group("/activitypub", func() {
				// deprecated, remove in 1.20, use /user-id/{user-id} instead
				m.Group("/user/{username}", func() {
					m.Get("", activitypub.Person)
					m.Post("/inbox", activitypub.ReqHTTPSignature(), activitypub.PersonInbox)
				}, context_service.UserAssignmentAPI())
				m.Group("/user-id/{user-id}", func() {
					m.Get("", activitypub.Person)
					m.Post("/inbox", activitypub.ReqHTTPSignature(), activitypub.PersonInbox)
				}, context_service.UserIDAssignmentAPI())
			}, tokenRequiresScopes(auth_model.AccessTokenScopeCategoryActivityPub))
		}

		// Misc (public accessible)
		m.Group("", func() {
			m.Get("/version", misc.Version)
			m.Get("/signing-key.gpg", misc.SigningKey)
			m.Post("/markup", reqToken(), bind(api.MarkupOption{}), misc.Markup)
			m.Post("/markdown", reqToken(), bind(api.MarkdownOption{}), misc.Markdown)
			m.Post("/markdown/raw", reqToken(), misc.MarkdownRaw)
			m.Get("/gitignore/templates", misc.ListGitignoresTemplates)
			m.Get("/gitignore/templates/{name}", misc.GetGitignoreTemplateInfo)
			m.Get("/licenses", misc.ListLicenseTemplates)
			m.Get("/licenses/{name}", misc.GetLicenseTemplateInfo)
			m.Get("/label/templates", misc.ListLabelTemplates)
			m.Get("/label/templates/{name}", misc.GetLabelTemplate)

			m.Group("/settings", func() {
				m.Get("/ui", settings.GetGeneralUISettings)
				m.Get("/api", settings.GetGeneralAPISettings)
				m.Get("/attachment", settings.GetGeneralAttachmentSettings)
				m.Get("/repository", settings.GetGeneralRepoSettings)
			})
		})

		// Notifications (requires 'notifications' scope)
		m.Group("/notifications", func() {
			m.Combo("").
				Get(reqToken(), notify.ListNotifications).
				Put(reqToken(), notify.ReadNotifications)
			m.Get("/new", reqToken(), notify.NewAvailable)
			m.Combo("/threads/{id}").
				Get(reqToken(), notify.GetThread).
				Patch(reqToken(), notify.ReadThread)
		}, tokenRequiresScopes(auth_model.AccessTokenScopeCategoryNotification))

		// Users (requires user scope)
		m.Group("/users", func() {
			m.Get("/search", reqExploreSignIn(), user.Search)

			m.Group("/{username}", func() {
				m.Get("", reqExploreSignIn(), user.GetInfo)

				if setting.Service.EnableUserHeatmap {
					m.Get("/heatmap", user.GetUserHeatmapData)
				}

				m.Get("/languages", repo.GetUserPrimaryLanguageList)
				m.Get("/repos", tokenRequiresScopes(auth_model.AccessTokenScopeCategoryRepository), reqExploreSignIn(), user.ListUserRepos)
				m.Group("/tokens", func() {
					m.Combo("").Get(user.ListAccessTokens).
						Post(bind(api.CreateAccessTokenOption{}), reqToken(), user.CreateAccessToken)
					m.Combo("/{id}").Delete(reqToken(), user.DeleteAccessToken)
				}, reqSelfOrAdmin(), reqBasicOrRevProxyAuth())

				m.Get("/activities/feeds", user.ListUserActivityFeeds)
			}, context_service.UserAssignmentAPI(), individualPermsChecker)
		}, tokenRequiresScopes(auth_model.AccessTokenScopeCategoryUser))

		// Users (requires user scope)
		m.Group("/users", func() {
			m.Group("/{username}", func() {
				m.Get("/keys", user.ListPublicKeys)
				m.Get("/gpg_keys", user.ListGPGKeys)

				m.Get("/followers", user.ListFollowers)
				m.Group("/following", func() {
					m.Get("", user.ListFollowing)
					m.Get("/{target}", user.CheckFollowing)
				})

				m.Get("/starred", user.GetStarredRepos)

				m.Get("/subscriptions", user.GetWatchedRepos)
			}, context_service.UserAssignmentAPI())
		}, tokenRequiresScopes(auth_model.AccessTokenScopeCategoryUser), reqToken())

		// Users (requires user scope)
		m.Group("/user", func() {
			m.Get("", user.GetAuthenticatedUser)
			m.Group("/settings", func() {
				m.Get("", user.GetUserSettings)
				m.Patch("", bind(api.UserSettingsOptions{}), user.UpdateUserSettings)
			}, reqToken())
			m.Combo("/emails").
				Get(user.ListEmails).
				Post(bind(api.CreateEmailOption{}), user.AddEmail).
				Delete(bind(api.DeleteEmailOption{}), user.DeleteEmail)

			// manage user-level actions features
			m.Group("/actions", func() {
				m.Group("/secrets", func() {
					m.Combo("/{secretname}").
						Put(bind(api.CreateOrUpdateSecretOption{}), user.CreateOrUpdateSecret).
						Delete(user.DeleteSecret)
				})

				m.Group("/runners", func() {
					m.Get("/registration-token", reqToken(), user.GetRegistrationToken)
				})
			})

			m.Get("/followers", user.ListMyFollowers)
			m.Group("/following", func() {
				m.Get("", user.ListMyFollowing)
				m.Group("/{username}", func() {
					m.Get("", user.CheckMyFollowing)
					m.Put("", user.Follow)
					m.Delete("", user.Unfollow)
				}, context_service.UserAssignmentAPI())
			})

			// (admin:public_key scope)
			m.Group("/keys", func() {
				m.Combo("").Get(user.ListMyPublicKeys).
					Post(bind(api.CreateKeyOption{}), user.CreatePublicKey)
				m.Combo("/{id}").Get(user.GetPublicKey).
					Delete(user.DeletePublicKey)
			})

			// (admin:application scope)
			m.Group("/applications", func() {
				m.Combo("/oauth2").
					Get(user.ListOauth2Applications).
					Post(bind(api.CreateOAuth2ApplicationOptions{}), user.CreateOauth2Application)
				m.Combo("/oauth2/{id}").
					Delete(user.DeleteOauth2Application).
					Patch(bind(api.CreateOAuth2ApplicationOptions{}), user.UpdateOauth2Application).
					Get(user.GetOauth2Application)
			})

			// (admin:gpg_key scope)
			m.Group("/gpg_keys", func() {
				m.Combo("").Get(user.ListMyGPGKeys).
					Post(bind(api.CreateGPGKeyOption{}), user.CreateGPGKey)
				m.Combo("/{id}").Get(user.GetGPGKey).
					Delete(user.DeleteGPGKey)
			})
			m.Get("/gpg_key_token", user.GetVerificationToken)
			m.Post("/gpg_key_verify", bind(api.VerifyGPGKeyOption{}), user.VerifyUserGPGKey)

			// (repo scope)
			m.Combo("/repos", tokenRequiresScopes(auth_model.AccessTokenScopeCategoryRepository)).Get(user.ListMyRepos).
				Post(bind(api.CreateRepoOption{}), repo.Create)

			// (repo scope)
			m.Group("/starred", func() {
				m.Get("", user.GetMyStarredRepos)
				m.Group("/{username}/{reponame}", func() {
					m.Get("", user.IsStarring)
					m.Put("", user.Star)
					m.Delete("", user.Unstar)
				}, repoAssignment())
			}, tokenRequiresScopes(auth_model.AccessTokenScopeCategoryRepository))
			m.Get("/times", repo.ListMyTrackedTimes)
			m.Get("/stopwatches", repo.GetStopwatches)
			m.Get("/subscriptions", user.GetMyWatchedRepos)
			m.Get("/teams", org.ListUserTeams)
			m.Group("/hooks", func() {
				m.Combo("").Get(user.ListHooks).
					Post(bind(api.CreateHookOption{}), user.CreateHook)
				m.Combo("/{id}").Get(user.GetHook).
					Patch(bind(api.EditHookOption{}), user.EditHook).
					Delete(user.DeleteHook)
			}, reqWebhooksEnabled())

			m.Group("/avatar", func() {
				m.Post("", bind(api.UpdateUserAvatarOption{}), user.UpdateAvatar)
				m.Delete("", user.DeleteAvatar)
			}, reqToken())
		}, tokenRequiresScopes(auth_model.AccessTokenScopeCategoryUser), reqToken())

		// Repositories (requires repo scope, org scope)
		m.Post("/org/{org}/repos",
			tokenRequiresScopes(auth_model.AccessTokenScopeCategoryOrganization, auth_model.AccessTokenScopeCategoryRepository),
			reqToken(),
			bind(api.CreateRepoOption{}),
			repo.CreateOrgRepoDeprecated)

		// requires repo scope
		m.Combo("/repositories/{id}", reqToken(), tokenRequiresScopes(auth_model.AccessTokenScopeCategoryRepository)).Get(repo.GetByID)

		// Repos (requires repo scope)
		m.Group("/repos", func() {
			m.Get("/search", repo.Search)
			m.Get("/languages", repo.ListPrimaryLanguages)

			// (repo scope)
			m.Post("/migrate", reqToken(), bind(api.MigrateRepoOptions{}), repo.Migrate)

			m.Group("/{username}/{reponame}", func() {
				m.Combo("").Get(reqAnyRepoReader(), repo.Get).
					Delete(reqToken(), reqOwner(), repo.Delete).
					Patch(reqToken(), reqAdmin(), bind(api.EditRepoOption{}), repo.Edit)
				m.Post("/generate", reqToken(), reqRepoReader(unit.TypeCode), bind(api.GenerateRepoOption{}), repo.Generate)
				m.Group("/transfer", func() {
					m.Post("", reqOwner(), bind(api.TransferRepoOption{}), repo.Transfer)
					m.Post("/accept", repo.AcceptTransfer)
					m.Post("/reject", repo.RejectTransfer)
				}, reqToken())
				m.Group("/actions", func() {
					m.Group("/secrets", func() {
						m.Combo("/{secretname}").
							Put(reqToken(), reqOwner(), bind(api.CreateOrUpdateSecretOption{}), repo.CreateOrUpdateSecret).
							Delete(reqToken(), reqOwner(), repo.DeleteSecret)
					})

					m.Group("/runners", func() {
						m.Get("/registration-token", reqToken(), reqOwner(), repo.GetRegistrationToken)
					})
				})
				m.Group("/hooks/git", func() {
					m.Combo("").Get(repo.ListGitHooks)
					m.Group("/{id}", func() {
						m.Combo("").Get(repo.GetGitHook).
							Patch(bind(api.EditGitHookOption{}), repo.EditGitHook).
							Delete(repo.DeleteGitHook)
					})
				}, reqToken(), reqAdmin(), reqGitHook(), context.ReferencesGitRepo(true))
				m.Group("/hooks", func() {
					m.Combo("").Get(repo.ListHooks).
						Post(bind(api.CreateHookOption{}), repo.CreateHook)
					m.Group("/{id}", func() {
						m.Combo("").Get(repo.GetHook).
							Patch(bind(api.EditHookOption{}), repo.EditHook).
							Delete(repo.DeleteHook)
						m.Post("/tests", context.ReferencesGitRepo(), context.RepoRefForAPI, repo.TestHook)
					})
				}, reqToken(), reqAdmin(), reqWebhooksEnabled())
				m.Group("/collaborators", func() {
					m.Get("", reqAnyRepoReader(), repo.ListCollaborators)
					m.Group("/{collaborator}", func() {
						m.Combo("").Get(reqAnyRepoReader(), repo.IsCollaborator).
							Put(reqAdmin(), bind(api.AddCollaboratorOption{}), repo.AddCollaborator).
							Delete(reqAdmin(), repo.DeleteCollaborator)
						m.Get("/permission", repo.GetRepoPermissions)
					})
				}, reqToken())
				m.Get("/assignees", reqToken(), reqAnyRepoReader(), repo.GetAssignees)
				m.Get("/reviewers", reqToken(), reqAnyRepoReader(), repo.GetReviewers)
				m.Group("/teams", func() {
					m.Get("", reqAnyRepoReader(), repo.ListTeams)
					m.Combo("/{team}").Get(reqAnyRepoReader(), repo.IsTeam).
						Put(reqAdmin(), repo.AddTeam).
						Delete(reqAdmin(), repo.DeleteTeam)
				}, reqToken())
				m.Get("/raw/*", context.ReferencesGitRepo(), context.RepoRefForAPI, reqRepoReader(unit.TypeCode), repo.GetRawFile)
				m.Get("/media/*", context.ReferencesGitRepo(), context.RepoRefForAPI, reqRepoReader(unit.TypeCode), repo.GetRawFileOrLFS)
				m.Get("/archive/*", reqRepoReader(unit.TypeCode), repo.GetArchive)
				m.Combo("/forks").Get(repo.ListForks).
					Post(reqToken(), reqRepoReader(unit.TypeCode), bind(api.CreateForkOption{}), repo.CreateFork)
				m.Group("/branches", func() {
					m.Get("", repo.ListBranches)
					m.Get("/*", repo.GetBranch)
					m.Delete("/*", reqToken(), reqRepoWriter(unit.TypeCode), mustNotBeArchived, repo.DeleteBranch)
					m.Post("", reqToken(), reqRepoWriter(unit.TypeCode), mustNotBeArchived, bind(api.CreateBranchRepoOption{}), repo.CreateBranch)
				}, context.ReferencesGitRepo(), reqRepoReader(unit.TypeCode))
				m.Group("/branch_protections", func() {
					m.Get("", repo.ListBranchProtections)
					m.Post("", bind(api.CreateBranchProtectionOption{}), mustNotBeArchived, repo.CreateBranchProtection)
					m.Group("/{name}", func() {
						m.Get("", repo.GetBranchProtection)
						m.Patch("", bind(api.EditBranchProtectionOption{}), mustNotBeArchived, repo.EditBranchProtection)
						m.Delete("", repo.DeleteBranchProtection)
					})
				}, reqToken(), reqAdmin())
				m.Group("/tags", func() {
					m.Get("", repo.ListTags)
					m.Get("/*", repo.GetTag)
					m.Post("", reqToken(), reqRepoWriter(unit.TypeCode), mustNotBeArchived, bind(api.CreateTagOption{}), repo.CreateTag)
					m.Delete("/*", reqToken(), reqRepoWriter(unit.TypeCode), mustNotBeArchived, repo.DeleteTag)
				}, reqRepoReader(unit.TypeCode), context.ReferencesGitRepo(true))
				m.Group("/keys", func() {
					m.Combo("").Get(repo.ListDeployKeys).
						Post(bind(api.CreateKeyOption{}), repo.CreateDeployKey)
					m.Combo("/{id}").Get(repo.GetDeployKey).
						Delete(repo.DeleteDeploykey)
				}, reqToken(), reqAdmin())
				m.Group("/times", func() {
					m.Combo("").Get(repo.ListTrackedTimesByRepository)
					m.Combo("/{timetrackingusername}").Get(repo.ListTrackedTimesByUser)
				}, mustEnableIssues, reqToken())
				m.Group("/wiki", func() {
					m.Combo("/page/{pageName}").
						Get(repo.GetWikiPage).
						Patch(mustNotBeArchived, reqToken(), reqRepoWriter(unit.TypeWiki), bind(api.CreateWikiPageOptions{}), repo.EditWikiPage).
						Delete(mustNotBeArchived, reqToken(), reqRepoWriter(unit.TypeWiki), repo.DeleteWikiPage)
					m.Get("/revisions/{pageName}", repo.ListPageRevisions)
					m.Post("/new", reqToken(), mustNotBeArchived, reqRepoWriter(unit.TypeWiki), bind(api.CreateWikiPageOptions{}), repo.NewWikiPage)
					m.Get("/pages", repo.ListWikiPages)
				}, mustEnableWiki)
				m.Post("/markup", reqToken(), bind(api.MarkupOption{}), misc.Markup)
				m.Post("/markdown", reqToken(), bind(api.MarkdownOption{}), misc.Markdown)
				m.Post("/markdown/raw", reqToken(), misc.MarkdownRaw)
				m.Get("/stargazers", repo.ListStargazers)
				m.Get("/subscribers", repo.ListSubscribers)
				m.Group("/subscription", func() {
					m.Get("", user.IsWatching)
					m.Put("", user.Watch)
					m.Delete("", user.Unwatch)
				}, reqToken())
				m.Group("/releases", func() {
					m.Combo("").Get(repo.ListReleases).
						Post(reqToken(), reqRepoWriter(unit.TypeReleases), context.ReferencesGitRepo(), bind(api.CreateReleaseOption{}), repo.CreateRelease)
					m.Combo("/latest").Get(repo.GetLatestRelease)
					m.Group("/{id}", func() {
						m.Combo("").Get(repo.GetRelease).
							Patch(reqToken(), reqRepoWriter(unit.TypeReleases), context.ReferencesGitRepo(), bind(api.EditReleaseOption{}), repo.EditRelease).
							Delete(reqToken(), reqRepoWriter(unit.TypeReleases), repo.DeleteRelease)
						m.Group("/assets", func() {
							m.Combo("").Get(repo.ListReleaseAttachments).
								Post(reqToken(), reqRepoWriter(unit.TypeReleases), repo.CreateReleaseAttachment)
							m.Combo("/{attachment_id}").Get(repo.GetReleaseAttachment).
								Patch(reqToken(), reqRepoWriter(unit.TypeReleases), bind(api.EditAttachmentOptions{}), repo.EditReleaseAttachment).
								Delete(reqToken(), reqRepoWriter(unit.TypeReleases), repo.DeleteReleaseAttachment)
						})
					})
					m.Group("/tags", func() {
						m.Combo("/{tag}").
							Get(repo.GetReleaseByTag).
							Delete(reqToken(), reqRepoWriter(unit.TypeReleases), repo.DeleteReleaseByTag)
					})
				}, reqRepoReader(unit.TypeReleases))
				m.Post("/mirror-sync", reqToken(), reqRepoWriter(unit.TypeCode), mustNotBeArchived, repo.MirrorSync)
				m.Post("/push_mirrors-sync", reqAdmin(), reqToken(), mustNotBeArchived, repo.PushMirrorSync)
				m.Group("/push_mirrors", func() {
					m.Combo("").Get(repo.ListPushMirrors).
						Post(mustNotBeArchived, bind(api.CreatePushMirrorOption{}), repo.AddPushMirror)
					m.Combo("/{name}").
						Delete(mustNotBeArchived, repo.DeletePushMirrorByRemoteName).
						Get(repo.GetPushMirrorByName)
				}, reqAdmin(), reqToken())

				m.Get("/editorconfig/{filename}", context.ReferencesGitRepo(), context.RepoRefForAPI, reqRepoReader(unit.TypeCode), repo.GetEditorconfig)
				m.Group("/pulls", func() {
					m.Combo("").Get(repo.ListPullRequests).
						Post(reqToken(), mustNotBeArchived, bind(api.CreatePullRequestOption{}), repo.CreatePullRequest)
					m.Get("/pinned", repo.ListPinnedPullRequests)
					m.Group("/{index}", func() {
						m.Combo("").Get(repo.GetPullRequest).
							Patch(reqToken(), bind(api.EditPullRequestOption{}), repo.EditPullRequest)
						m.Get(".{diffType:diff|patch}", repo.DownloadPullDiffOrPatch)
						m.Post("/update", reqToken(), repo.UpdatePullRequest)
						m.Get("/commits", repo.GetPullRequestCommits)
						m.Get("/files", repo.GetPullRequestFiles)
						m.Combo("/merge").Get(repo.IsPullRequestMerged).
							Post(reqToken(), mustNotBeArchived, bind(forms.MergePullRequestForm{}), repo.MergePullRequest).
							Delete(reqToken(), mustNotBeArchived, repo.CancelScheduledAutoMerge)
						m.Group("/reviews", func() {
							m.Combo("").
								Get(repo.ListPullReviews).
								Post(reqToken(), bind(api.CreatePullReviewOptions{}), repo.CreatePullReview)
							m.Group("/{id}", func() {
								m.Combo("").
									Get(repo.GetPullReview).
									Delete(reqToken(), repo.DeletePullReview).
									Post(reqToken(), bind(api.SubmitPullReviewOptions{}), repo.SubmitPullReview)
								m.Combo("/comments").
									Get(repo.GetPullReviewComments)
								m.Post("/dismissals", reqToken(), bind(api.DismissPullReviewOptions{}), repo.DismissPullReview)
								m.Post("/undismissals", reqToken(), repo.UnDismissPullReview)
							})
						})
						m.Combo("/requested_reviewers", reqToken()).
							Delete(bind(api.PullReviewRequestOptions{}), repo.DeleteReviewRequests).
							Post(bind(api.PullReviewRequestOptions{}), repo.CreateReviewRequests)
					})
				}, mustAllowPulls, reqRepoReader(unit.TypeCode), context.ReferencesGitRepo())
				m.Group("/statuses", func() {
					m.Combo("/{sha}").Get(repo.GetCommitStatuses).
						Post(reqToken(), reqRepoWriter(unit.TypeCode), bind(api.CreateStatusOption{}), repo.NewCommitStatus)
				}, reqRepoReader(unit.TypeCode))
				m.Group("/commits", func() {
					m.Get("", context.ReferencesGitRepo(), repo.GetAllCommits)
					m.Group("/{ref}", func() {
						m.Get("/status", repo.GetCombinedCommitStatusByRef)
						m.Get("/statuses", repo.GetCommitStatusesByRef)
					}, context.ReferencesGitRepo())
				}, reqRepoReader(unit.TypeCode))
				m.Group("/git", func() {
					m.Group("/commits", func() {
						m.Get("/{sha}", repo.GetSingleCommit)
						m.Get("/{sha}.{diffType:diff|patch}", repo.DownloadCommitDiffOrPatch)
					})
					m.Get("/refs", repo.GetGitAllRefs)
					m.Get("/refs/*", repo.GetGitRefs)
					m.Get("/trees/{sha}", repo.GetTree)
					m.Get("/blobs/{sha}", repo.GetBlob)
					m.Get("/tags/{sha}", repo.GetAnnotatedTag)
					m.Get("/notes/{sha}", repo.GetNote)
				}, context.ReferencesGitRepo(true), reqRepoReader(unit.TypeCode))
				m.Post("/diffpatch", reqRepoWriter(unit.TypeCode), reqToken(), bind(api.ApplyDiffPatchFileOptions{}), mustNotBeArchived, repo.ApplyDiffPatch)
				m.Group("/contents", func() {
					m.Get("", repo.GetContentsList)
					m.Post("", reqToken(), bind(api.ChangeFilesOptions{}), reqRepoBranchWriter, mustNotBeArchived, repo.ChangeFiles)
					m.Get("/*", repo.GetContents)
					m.Group("/*", func() {
						m.Post("", bind(api.CreateFileOptions{}), reqRepoBranchWriter, mustNotBeArchived, repo.CreateFile)
						m.Put("", bind(api.UpdateFileOptions{}), reqRepoBranchWriter, mustNotBeArchived, repo.UpdateFile)
						m.Delete("", bind(api.DeleteFileOptions{}), reqRepoBranchWriter, mustNotBeArchived, repo.DeleteFile)
					}, reqToken())
				}, reqRepoReader(unit.TypeCode))
				m.Get("/signing-key.gpg", misc.SigningKey)
				m.Group("/topics", func() {
					m.Combo("").Get(repo.ListTopics).
						Put(reqToken(), reqAdmin(), bind(api.RepoTopicOptions{}), repo.UpdateTopics)
					m.Group("/{topic}", func() {
						m.Combo("").Put(reqToken(), repo.AddTopic).
							Delete(reqToken(), repo.DeleteTopic)
					}, reqAdmin())
				}, reqAnyRepoReader())
				m.Get("/issue_templates", context.ReferencesGitRepo(), repo.GetIssueTemplates)
				m.Get("/issue_config", context.ReferencesGitRepo(), repo.GetIssueConfig)
				m.Get("/issue_config/validate", context.ReferencesGitRepo(), repo.ValidateIssueConfig)
				m.Get("/languages", reqRepoReader(unit.TypeCode), repo.GetLanguages)
				m.Get("/activities/feeds", repo.ListRepoActivityFeeds)
				m.Get("/new_pin_allowed", repo.AreNewIssuePinsAllowed)
				m.Group("/avatar", func() {
					m.Post("", bind(api.UpdateRepoAvatarOption{}), repo.UpdateAvatar)
					m.Delete("", repo.DeleteAvatar)
				}, reqAdmin(), reqToken())
			}, repoAssignment())
		}, tokenRequiresScopes(auth_model.AccessTokenScopeCategoryRepository))

		// Notifications (requires notifications scope)
		m.Group("/repos", func() {
			m.Group("/{username}/{reponame}", func() {
				m.Combo("/notifications", reqToken()).
					Get(notify.ListRepoNotifications).
					Put(notify.ReadRepoNotifications)
			}, repoAssignment())
		}, tokenRequiresScopes(auth_model.AccessTokenScopeCategoryNotification))

		// Issue (requires issue scope)
		m.Group("/repos", func() {
			m.Get("/issues/search", repo.SearchIssues)

			m.Group("/{username}/{reponame}", func() {
				m.Group("/issues", func() {
					m.Combo("").Get(repo.ListIssues).
						Post(reqToken(), mustNotBeArchived, bind(api.CreateIssueOption{}), reqRepoReader(unit.TypeIssues), repo.CreateIssue)
					m.Get("/pinned", reqRepoReader(unit.TypeIssues), repo.ListPinnedIssues)
					m.Group("/comments", func() {
						m.Get("", repo.ListRepoIssueComments)
						m.Group("/{id}", func() {
							m.Combo("").
								Get(repo.GetIssueComment).
								Patch(mustNotBeArchived, reqToken(), bind(api.EditIssueCommentOption{}), repo.EditIssueComment).
								Delete(reqToken(), repo.DeleteIssueComment)
							m.Combo("/reactions").
								Get(repo.GetIssueCommentReactions).
								Post(reqToken(), bind(api.EditReactionOption{}), repo.PostIssueCommentReaction).
								Delete(reqToken(), bind(api.EditReactionOption{}), repo.DeleteIssueCommentReaction)
							m.Group("/assets", func() {
								m.Combo("").
									Get(repo.ListIssueCommentAttachments).
									Post(reqToken(), mustNotBeArchived, repo.CreateIssueCommentAttachment)
								m.Combo("/{attachment_id}").
									Get(repo.GetIssueCommentAttachment).
									Patch(reqToken(), mustNotBeArchived, bind(api.EditAttachmentOptions{}), repo.EditIssueCommentAttachment).
									Delete(reqToken(), mustNotBeArchived, repo.DeleteIssueCommentAttachment)
							}, mustEnableAttachments)
						})
					})
					m.Group("/{index}", func() {
						m.Combo("").Get(repo.GetIssue).
							Patch(reqToken(), bind(api.EditIssueOption{}), repo.EditIssue).
							Delete(reqToken(), reqAdmin(), context.ReferencesGitRepo(), repo.DeleteIssue)
						m.Group("/comments", func() {
							m.Combo("").Get(repo.ListIssueComments).
								Post(reqToken(), mustNotBeArchived, bind(api.CreateIssueCommentOption{}), repo.CreateIssueComment)
							m.Combo("/{id}", reqToken()).Patch(bind(api.EditIssueCommentOption{}), repo.EditIssueCommentDeprecated).
								Delete(repo.DeleteIssueCommentDeprecated)
						})
						m.Get("/timeline", repo.ListIssueCommentsAndTimeline)
						m.Group("/labels", func() {
							m.Combo("").Get(repo.ListIssueLabels).
								Post(reqToken(), bind(api.IssueLabelsOption{}), repo.AddIssueLabels).
								Put(reqToken(), bind(api.IssueLabelsOption{}), repo.ReplaceIssueLabels).
								Delete(reqToken(), repo.ClearIssueLabels)
							m.Delete("/{id}", reqToken(), repo.DeleteIssueLabel)
						})
						m.Group("/times", func() {
							m.Combo("").
								Get(repo.ListTrackedTimes).
								Post(bind(api.AddTimeOption{}), repo.AddTime).
								Delete(repo.ResetIssueTime)
							m.Delete("/{id}", repo.DeleteTime)
						}, reqToken())
						m.Combo("/deadline").Post(reqToken(), bind(api.EditDeadlineOption{}), repo.UpdateIssueDeadline)
						m.Group("/stopwatch", func() {
							m.Post("/start", repo.StartIssueStopwatch)
							m.Post("/stop", repo.StopIssueStopwatch)
							m.Delete("/delete", repo.DeleteIssueStopwatch)
						}, reqToken())
						m.Group("/subscriptions", func() {
							m.Get("", repo.GetIssueSubscribers)
							m.Get("/check", reqToken(), repo.CheckIssueSubscription)
							m.Put("/{user}", reqToken(), repo.AddIssueSubscription)
							m.Delete("/{user}", reqToken(), repo.DelIssueSubscription)
						})
						m.Combo("/reactions").
							Get(repo.GetIssueReactions).
							Post(reqToken(), bind(api.EditReactionOption{}), repo.PostIssueReaction).
							Delete(reqToken(), bind(api.EditReactionOption{}), repo.DeleteIssueReaction)
						m.Group("/assets", func() {
							m.Combo("").
								Get(repo.ListIssueAttachments).
								Post(reqToken(), mustNotBeArchived, repo.CreateIssueAttachment)
							m.Combo("/{attachment_id}").
								Get(repo.GetIssueAttachment).
								Patch(reqToken(), mustNotBeArchived, bind(api.EditAttachmentOptions{}), repo.EditIssueAttachment).
								Delete(reqToken(), mustNotBeArchived, repo.DeleteIssueAttachment)
						}, mustEnableAttachments)
						m.Combo("/dependencies").
							Get(repo.GetIssueDependencies).
							Post(reqToken(), mustNotBeArchived, bind(api.IssueMeta{}), repo.CreateIssueDependency).
							Delete(reqToken(), mustNotBeArchived, bind(api.IssueMeta{}), repo.RemoveIssueDependency)
						m.Combo("/blocks").
							Get(repo.GetIssueBlocks).
							Post(reqToken(), bind(api.IssueMeta{}), repo.CreateIssueBlocking).
							Delete(reqToken(), bind(api.IssueMeta{}), repo.RemoveIssueBlocking)
						m.Group("/pin", func() {
							m.Combo("").
								Post(reqToken(), reqAdmin(), repo.PinIssue).
								Delete(reqToken(), reqAdmin(), repo.UnpinIssue)
							m.Patch("/{position}", reqToken(), reqAdmin(), repo.MoveIssuePin)
						})
					})
				}, mustEnableIssuesOrPulls)
				m.Group("/labels", func() {
					m.Combo("").Get(repo.ListLabels).
						Post(reqToken(), reqRepoWriter(unit.TypeIssues, unit.TypePullRequests), bind(api.CreateLabelOption{}), repo.CreateLabel)
					m.Combo("/{id}").Get(repo.GetLabel).
						Patch(reqToken(), reqRepoWriter(unit.TypeIssues, unit.TypePullRequests), bind(api.EditLabelOption{}), repo.EditLabel).
						Delete(reqToken(), reqRepoWriter(unit.TypeIssues, unit.TypePullRequests), repo.DeleteLabel)
				})
				m.Group("/milestones", func() {
					m.Combo("").Get(repo.ListMilestones).
						Post(reqToken(), reqRepoWriter(unit.TypeIssues, unit.TypePullRequests), bind(api.CreateMilestoneOption{}), repo.CreateMilestone)
					m.Combo("/{id}").Get(repo.GetMilestone).
						Patch(reqToken(), reqRepoWriter(unit.TypeIssues, unit.TypePullRequests), bind(api.EditMilestoneOption{}), repo.EditMilestone).
						Delete(reqToken(), reqRepoWriter(unit.TypeIssues, unit.TypePullRequests), repo.DeleteMilestone)
				})
			}, repoAssignment())
		}, tokenRequiresScopes(auth_model.AccessTokenScopeCategoryIssue))

		// NOTE: these are Gitea package management API - see packages.CommonRoutes and packages.DockerContainerRoutes for endpoints that implement package manager APIs
		m.Group("/packages/{username}", func() {
			m.Group("/{type}/{name}/{version}", func() {
				m.Get("", reqToken(), packages.GetPackage)
				m.Delete("", reqToken(), reqPackageAccess(perm.AccessModeWrite), packages.DeletePackage)
				m.Get("/files", reqToken(), packages.ListPackageFiles)
			})
			m.Get("/", reqToken(), packages.ListPackages)
		}, tokenRequiresScopes(auth_model.AccessTokenScopeCategoryPackage), context_service.UserAssignmentAPI(), context.PackageAssignmentAPI(), reqPackageAccess(perm.AccessModeRead))

		// Organizations
		m.Get("/user/orgs", reqToken(), tokenRequiresScopes(auth_model.AccessTokenScopeCategoryUser, auth_model.AccessTokenScopeCategoryOrganization), org.ListMyOrgs)
		m.Group("/users/{username}/orgs", func() {
			m.Get("", reqToken(), org.ListUserOrgs)
			m.Get("/{org}/permissions", reqToken(), org.GetUserOrgsPermissions)
		}, tokenRequiresScopes(auth_model.AccessTokenScopeCategoryUser, auth_model.AccessTokenScopeCategoryOrganization), context_service.UserAssignmentAPI())
		m.Post("/orgs", tokenRequiresScopes(auth_model.AccessTokenScopeCategoryOrganization), reqToken(), bind(api.CreateOrgOption{}), org.Create)
		m.Get("/orgs", org.GetAll, tokenRequiresScopes(auth_model.AccessTokenScopeCategoryOrganization))
		m.Group("/orgs/{org}", func() {
			m.Combo("").Get(org.Get).
				Patch(reqToken(), reqOrgOwnership(), bind(api.EditOrgOption{}), org.Edit).
				Delete(reqToken(), reqOrgOwnership(), org.Delete)
			m.Combo("/repos").Get(user.ListOrgRepos).
				Post(reqToken(), bind(api.CreateRepoOption{}), repo.CreateOrgRepo)
			m.Group("/members", func() {
				m.Get("", reqToken(), org.ListMembers)
				m.Combo("/{username}").Get(reqToken(), org.IsMember).
					Delete(reqToken(), reqOrgOwnership(), org.DeleteMember)
			})
<<<<<<< HEAD
			m.Get("/languages", repo.GetOrgPrimaryLanguageList)
			m.Group("/actions/secrets", func() {
				m.Get("", reqToken(), reqOrgOwnership(), org.ListActionsSecrets)
				m.Post("", reqToken(), reqOrgOwnership(), bind(api.CreateSecretOption{}), org.CreateOrgSecret)
				m.Combo("/{secretname}").
					Put(reqToken(), reqOrgOwnership(), bind(api.UpdateSecretOption{}), org.UpdateOrgSecret).
					Delete(reqToken(), reqOrgOwnership(), org.DeleteOrgSecret)
=======
			m.Group("/actions", func() {
				m.Group("/secrets", func() {
					m.Get("", reqToken(), reqOrgOwnership(), org.ListActionsSecrets)
					m.Combo("/{secretname}").
						Put(reqToken(), reqOrgOwnership(), bind(api.CreateOrUpdateSecretOption{}), org.CreateOrUpdateSecret).
						Delete(reqToken(), reqOrgOwnership(), org.DeleteSecret)
				})

				m.Group("/runners", func() {
					m.Get("/registration-token", reqToken(), reqOrgOwnership(), org.GetRegistrationToken)
				})
>>>>>>> 9bea2760
			})
			m.Group("/public_members", func() {
				m.Get("", org.ListPublicMembers)
				m.Combo("/{username}").Get(org.IsPublicMember).
					Put(reqToken(), reqOrgMembership(), org.PublicizeMember).
					Delete(reqToken(), reqOrgMembership(), org.ConcealMember)
			})
			m.Group("/teams", func() {
				m.Get("", org.ListTeams)
				m.Post("", reqOrgOwnership(), bind(api.CreateTeamOption{}), org.CreateTeam)
				m.Get("/search", org.SearchTeam)
			}, reqToken(), reqOrgMembership())
			m.Group("/labels", func() {
				m.Get("", org.ListLabels)
				m.Post("", reqToken(), reqOrgOwnership(), bind(api.CreateLabelOption{}), org.CreateLabel)
				m.Combo("/{id}").Get(reqToken(), org.GetLabel).
					Patch(reqToken(), reqOrgOwnership(), bind(api.EditLabelOption{}), org.EditLabel).
					Delete(reqToken(), reqOrgOwnership(), org.DeleteLabel)
			})
			m.Group("/hooks", func() {
				m.Combo("").Get(org.ListHooks).
					Post(bind(api.CreateHookOption{}), org.CreateHook)
				m.Combo("/{id}").Get(org.GetHook).
					Patch(bind(api.EditHookOption{}), org.EditHook).
					Delete(org.DeleteHook)
			}, reqToken(), reqOrgOwnership(), reqWebhooksEnabled())
			m.Group("/avatar", func() {
				m.Post("", bind(api.UpdateUserAvatarOption{}), org.UpdateAvatar)
				m.Delete("", org.DeleteAvatar)
			}, reqToken(), reqOrgOwnership())
			m.Get("/activities/feeds", org.ListOrgActivityFeeds)
		}, tokenRequiresScopes(auth_model.AccessTokenScopeCategoryOrganization), orgAssignment(true))
		m.Group("/teams/{teamid}", func() {
			m.Combo("").Get(reqToken(), org.GetTeam).
				Patch(reqToken(), reqOrgOwnership(), bind(api.EditTeamOption{}), org.EditTeam).
				Delete(reqToken(), reqOrgOwnership(), org.DeleteTeam)
			m.Group("/members", func() {
				m.Get("", reqToken(), org.GetTeamMembers)
				m.Combo("/{username}").
					Get(reqToken(), org.GetTeamMember).
					Put(reqToken(), reqOrgOwnership(), org.AddTeamMember).
					Delete(reqToken(), reqOrgOwnership(), org.RemoveTeamMember)
			})
			m.Group("/repos", func() {
				m.Get("", reqToken(), org.GetTeamRepos)
				m.Combo("/{org}/{reponame}").
					Put(reqToken(), org.AddTeamRepository).
					Delete(reqToken(), org.RemoveTeamRepository).
					Get(reqToken(), org.GetTeamRepo)
			})
			m.Get("/activities/feeds", org.ListTeamActivityFeeds)
		}, tokenRequiresScopes(auth_model.AccessTokenScopeCategoryOrganization), orgAssignment(false, true), reqToken(), reqTeamMembership())

		m.Group("/admin", func() {
			m.Group("/cron", func() {
				m.Get("", admin.ListCronTasks)
				m.Post("/{task}", admin.PostCronTask)
			})
			m.Get("/orgs", admin.GetAllOrgs)
			m.Group("/users", func() {
				m.Get("", admin.SearchUsers)
				m.Post("", bind(api.CreateUserOption{}), admin.CreateUser)
				m.Group("/{username}", func() {
					m.Combo("").Patch(bind(api.EditUserOption{}), admin.EditUser).
						Delete(admin.DeleteUser)
					m.Group("/keys", func() {
						m.Post("", bind(api.CreateKeyOption{}), admin.CreatePublicKey)
						m.Delete("/{id}", admin.DeleteUserPublicKey)
					})
					m.Get("/orgs", org.ListUserOrgs)
					m.Post("/orgs", bind(api.CreateOrgOption{}), admin.CreateOrg)
					m.Post("/repos", bind(api.CreateRepoOption{}), admin.CreateRepo)
					m.Post("/rename", bind(api.RenameUserOption{}), admin.RenameUser)
				}, context_service.UserAssignmentAPI())
			})
			m.Group("/emails", func() {
				m.Get("", admin.GetAllEmails)
				m.Get("/search", admin.SearchEmail)
			})
			m.Group("/unadopted", func() {
				m.Get("", admin.ListUnadoptedRepositories)
				m.Post("/{username}/{reponame}", admin.AdoptRepository)
				m.Delete("/{username}/{reponame}", admin.DeleteUnadoptedRepository)
			})
			m.Group("/hooks", func() {
				m.Combo("").Get(admin.ListHooks).
					Post(bind(api.CreateHookOption{}), admin.CreateHook)
				m.Combo("/{id}").Get(admin.GetHook).
					Patch(bind(api.EditHookOption{}), admin.EditHook).
					Delete(admin.DeleteHook)
			})
			m.Group("/runners", func() {
				m.Get("/registration-token", admin.GetRegistrationToken)
			})
		}, tokenRequiresScopes(auth_model.AccessTokenScopeCategoryAdmin), reqToken(), reqSiteAdmin())

		m.Group("/topics", func() {
			m.Get("/search", repo.TopicSearch)
		}, tokenRequiresScopes(auth_model.AccessTokenScopeCategoryRepository))
	}, sudo())

	return m
}

func securityHeaders() func(http.Handler) http.Handler {
	return func(next http.Handler) http.Handler {
		return http.HandlerFunc(func(resp http.ResponseWriter, req *http.Request) {
			// CORB: https://www.chromium.org/Home/chromium-security/corb-for-developers
			// http://stackoverflow.com/a/3146618/244009
			resp.Header().Set("x-content-type-options", "nosniff")
			next.ServeHTTP(resp, req)
		})
	}
}<|MERGE_RESOLUTION|>--- conflicted
+++ resolved
@@ -1436,15 +1436,7 @@
 				m.Combo("/{username}").Get(reqToken(), org.IsMember).
 					Delete(reqToken(), reqOrgOwnership(), org.DeleteMember)
 			})
-<<<<<<< HEAD
 			m.Get("/languages", repo.GetOrgPrimaryLanguageList)
-			m.Group("/actions/secrets", func() {
-				m.Get("", reqToken(), reqOrgOwnership(), org.ListActionsSecrets)
-				m.Post("", reqToken(), reqOrgOwnership(), bind(api.CreateSecretOption{}), org.CreateOrgSecret)
-				m.Combo("/{secretname}").
-					Put(reqToken(), reqOrgOwnership(), bind(api.UpdateSecretOption{}), org.UpdateOrgSecret).
-					Delete(reqToken(), reqOrgOwnership(), org.DeleteOrgSecret)
-=======
 			m.Group("/actions", func() {
 				m.Group("/secrets", func() {
 					m.Get("", reqToken(), reqOrgOwnership(), org.ListActionsSecrets)
@@ -1456,7 +1448,6 @@
 				m.Group("/runners", func() {
 					m.Get("/registration-token", reqToken(), reqOrgOwnership(), org.GetRegistrationToken)
 				})
->>>>>>> 9bea2760
 			})
 			m.Group("/public_members", func() {
 				m.Get("", org.ListPublicMembers)
