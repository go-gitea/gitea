// Copyright 2015 The Gogs Authors. All rights reserved.
// Copyright 2016 The Gitea Authors. All rights reserved.
// SPDX-License-Identifier: MIT

// Package v1 Gitea API
//
// This documentation describes the Gitea API.
//
//	Schemes: https, http
//	License: MIT http://opensource.org/licenses/MIT
//
//	Consumes:
//	- application/json
//	- text/plain
//
//	Produces:
//	- application/json
//	- text/html
//
//	Security:
//	- BasicAuth :
//	- Token :
//	- AccessToken :
//	- AuthorizationHeaderToken :
//	- SudoParam :
//	- SudoHeader :
//	- TOTPHeader :
//
//	SecurityDefinitions:
//	BasicAuth:
//	     type: basic
//	Token:
//	     type: apiKey
//	     name: token
//	     in: query
//	     description: This authentication option is deprecated for removal in Gitea 1.23. Please use AuthorizationHeaderToken instead.
//	AccessToken:
//	     type: apiKey
//	     name: access_token
//	     in: query
//	     description: This authentication option is deprecated for removal in Gitea 1.23. Please use AuthorizationHeaderToken instead.
//	AuthorizationHeaderToken:
//	     type: apiKey
//	     name: Authorization
//	     in: header
//	     description: API tokens must be prepended with "token" followed by a space.
//	SudoParam:
//	     type: apiKey
//	     name: sudo
//	     in: query
//	     description: Sudo API request as the user provided as the key. Admin privileges are required.
//	SudoHeader:
//	     type: apiKey
//	     name: Sudo
//	     in: header
//	     description: Sudo API request as the user provided as the key. Admin privileges are required.
//	TOTPHeader:
//	     type: apiKey
//	     name: X-GITEA-OTP
//	     in: header
//	     description: Must be used in combination with BasicAuth if two-factor authentication is enabled.
//
// swagger:meta
package v1

import (
	gocontext "context"
	"errors"
	"fmt"
	"net/http"
	"strings"

	actions_model "code.gitea.io/gitea/models/actions"
	auth_model "code.gitea.io/gitea/models/auth"
	"code.gitea.io/gitea/models/db"
	"code.gitea.io/gitea/models/organization"
	"code.gitea.io/gitea/models/perm"
	access_model "code.gitea.io/gitea/models/perm/access"
	repo_model "code.gitea.io/gitea/models/repo"
	"code.gitea.io/gitea/models/unit"
	user_model "code.gitea.io/gitea/models/user"
	"code.gitea.io/gitea/modules/log"
	"code.gitea.io/gitea/modules/setting"
	api "code.gitea.io/gitea/modules/structs"
	"code.gitea.io/gitea/modules/web"
	"code.gitea.io/gitea/routers/api/v1/activitypub"
	"code.gitea.io/gitea/routers/api/v1/admin"
	"code.gitea.io/gitea/routers/api/v1/misc"
	"code.gitea.io/gitea/routers/api/v1/notify"
	"code.gitea.io/gitea/routers/api/v1/org"
	"code.gitea.io/gitea/routers/api/v1/packages"
	"code.gitea.io/gitea/routers/api/v1/projects"
	"code.gitea.io/gitea/routers/api/v1/repo"
	"code.gitea.io/gitea/routers/api/v1/settings"
	"code.gitea.io/gitea/routers/api/v1/user"
	"code.gitea.io/gitea/routers/common"
	"code.gitea.io/gitea/services/actions"
	"code.gitea.io/gitea/services/auth"
	"code.gitea.io/gitea/services/context"
	"code.gitea.io/gitea/services/forms"

	_ "code.gitea.io/gitea/routers/api/v1/swagger" // for swagger generation

	"gitea.com/go-chi/binding"
	"github.com/go-chi/cors"
)

func sudo() func(ctx *context.APIContext) {
	return func(ctx *context.APIContext) {
		sudo := ctx.FormString("sudo")
		if len(sudo) == 0 {
			sudo = ctx.Req.Header.Get("Sudo")
		}

		if len(sudo) > 0 {
			if ctx.IsSigned && ctx.Doer.IsAdmin {
				user, err := user_model.GetUserByName(ctx, sudo)
				if err != nil {
					if user_model.IsErrUserNotExist(err) {
						ctx.APIErrorNotFound()
					} else {
						ctx.APIErrorInternal(err)
					}
					return
				}
				log.Trace("Sudo from (%s) to: %s", ctx.Doer.Name, user.Name)
				ctx.Doer = user
			} else {
				ctx.JSON(http.StatusForbidden, map[string]string{
					"message": "Only administrators allowed to sudo.",
				})
				return
			}
		}
	}
}

func repoAssignment() func(ctx *context.APIContext) {
	return func(ctx *context.APIContext) {
		userName := ctx.PathParam("username")
		repoName := ctx.PathParam("reponame")

		var (
			owner *user_model.User
			err   error
		)

		// Check if the user is the same as the repository owner.
		if ctx.IsSigned && strings.EqualFold(ctx.Doer.LowerName, userName) {
			owner = ctx.Doer
		} else {
			owner, err = user_model.GetUserByName(ctx, userName)
			if err != nil {
				if user_model.IsErrUserNotExist(err) {
					if redirectUserID, err := user_model.LookupUserRedirect(ctx, userName); err == nil {
						context.RedirectToUser(ctx.Base, userName, redirectUserID)
					} else if user_model.IsErrUserRedirectNotExist(err) {
						ctx.APIErrorNotFound("GetUserByName", err)
					} else {
						ctx.APIErrorInternal(err)
					}
				} else {
					ctx.APIErrorInternal(err)
				}
				return
			}
		}
		ctx.Repo.Owner = owner
		ctx.ContextUser = owner

		// Get repository.
		repo, err := repo_model.GetRepositoryByName(ctx, owner.ID, repoName)
		if err != nil {
			if repo_model.IsErrRepoNotExist(err) {
				redirectRepoID, err := repo_model.LookupRedirect(ctx, owner.ID, repoName)
				if err == nil {
					context.RedirectToRepo(ctx.Base, redirectRepoID)
				} else if repo_model.IsErrRedirectNotExist(err) {
					ctx.APIErrorNotFound()
				} else {
					ctx.APIErrorInternal(err)
				}
			} else {
				ctx.APIErrorInternal(err)
			}
			return
		}

		repo.Owner = owner
		ctx.Repo.Repository = repo

		if ctx.Doer != nil && ctx.Doer.ID == user_model.ActionsUserID {
			taskID := ctx.Data["ActionsTaskID"].(int64)
			task, err := actions_model.GetTaskByID(ctx, taskID)
			if err != nil {
				ctx.APIErrorInternal(err)
				return
			}
			if task.RepoID != repo.ID {
				ctx.APIErrorNotFound()
				return
			}

			if task.IsForkPullRequest {
				ctx.Repo.Permission.AccessMode = perm.AccessModeRead
			} else {
				ctx.Repo.Permission.AccessMode = perm.AccessModeWrite
			}

			if err := ctx.Repo.Repository.LoadUnits(ctx); err != nil {
				ctx.APIErrorInternal(err)
				return
			}
			ctx.Repo.Permission.SetUnitsWithDefaultAccessMode(ctx.Repo.Repository.Units, ctx.Repo.Permission.AccessMode)
		} else {
			needTwoFactor, err := doerNeedTwoFactorAuth(ctx, ctx.Doer)
			if err != nil {
				ctx.APIErrorInternal(err)
				return
			}
			if needTwoFactor {
				ctx.Repo.Permission = access_model.PermissionNoAccess()
			} else {
				ctx.Repo.Permission, err = access_model.GetUserRepoPermission(ctx, repo, ctx.Doer)
				if err != nil {
					ctx.APIErrorInternal(err)
					return
				}
			}
		}

		if !ctx.Repo.Permission.HasAnyUnitAccessOrPublicAccess() {
			ctx.APIErrorNotFound()
			return
		}
	}
}

func doerNeedTwoFactorAuth(ctx gocontext.Context, doer *user_model.User) (bool, error) {
	if !setting.TwoFactorAuthEnforced {
		return false, nil
	}
	if doer == nil {
		return false, nil
	}
	has, err := auth_model.HasTwoFactorOrWebAuthn(ctx, doer.ID)
	if err != nil {
		return false, err
	}
	return !has, nil
}

func reqPackageAccess(accessMode perm.AccessMode) func(ctx *context.APIContext) {
	return func(ctx *context.APIContext) {
		if ctx.Package.AccessMode < accessMode && !ctx.IsUserSiteAdmin() {
			ctx.APIError(http.StatusForbidden, "user should have specific permission or be a site admin")
			return
		}
	}
}

func checkTokenPublicOnly() func(ctx *context.APIContext) {
	return func(ctx *context.APIContext) {
		if !ctx.PublicOnly {
			return
		}

		requiredScopeCategories, ok := ctx.Data["requiredScopeCategories"].([]auth_model.AccessTokenScopeCategory)
		if !ok || len(requiredScopeCategories) == 0 {
			return
		}

		// public Only permission check
		switch {
		case auth_model.ContainsCategory(requiredScopeCategories, auth_model.AccessTokenScopeCategoryRepository):
			if ctx.Repo.Repository != nil && ctx.Repo.Repository.IsPrivate {
				ctx.APIError(http.StatusForbidden, "token scope is limited to public repos")
				return
			}
		case auth_model.ContainsCategory(requiredScopeCategories, auth_model.AccessTokenScopeCategoryIssue):
			if ctx.Repo.Repository != nil && ctx.Repo.Repository.IsPrivate {
				ctx.APIError(http.StatusForbidden, "token scope is limited to public issues")
				return
			}
		case auth_model.ContainsCategory(requiredScopeCategories, auth_model.AccessTokenScopeCategoryOrganization):
			if ctx.Org.Organization != nil && ctx.Org.Organization.Visibility != api.VisibleTypePublic {
				ctx.APIError(http.StatusForbidden, "token scope is limited to public orgs")
				return
			}
			if ctx.ContextUser != nil && ctx.ContextUser.IsOrganization() && ctx.ContextUser.Visibility != api.VisibleTypePublic {
				ctx.APIError(http.StatusForbidden, "token scope is limited to public orgs")
				return
			}
		case auth_model.ContainsCategory(requiredScopeCategories, auth_model.AccessTokenScopeCategoryUser):
			if ctx.ContextUser != nil && ctx.ContextUser.IsTokenAccessAllowed() && ctx.ContextUser.Visibility != api.VisibleTypePublic {
				ctx.APIError(http.StatusForbidden, "token scope is limited to public users")
				return
			}
		case auth_model.ContainsCategory(requiredScopeCategories, auth_model.AccessTokenScopeCategoryActivityPub):
			if ctx.ContextUser != nil && ctx.ContextUser.IsTokenAccessAllowed() && ctx.ContextUser.Visibility != api.VisibleTypePublic {
				ctx.APIError(http.StatusForbidden, "token scope is limited to public activitypub")
				return
			}
		case auth_model.ContainsCategory(requiredScopeCategories, auth_model.AccessTokenScopeCategoryNotification):
			if ctx.Repo.Repository != nil && ctx.Repo.Repository.IsPrivate {
				ctx.APIError(http.StatusForbidden, "token scope is limited to public notifications")
				return
			}
		case auth_model.ContainsCategory(requiredScopeCategories, auth_model.AccessTokenScopeCategoryPackage):
			if ctx.Package != nil && ctx.Package.Owner.Visibility.IsPrivate() {
				ctx.APIError(http.StatusForbidden, "token scope is limited to public packages")
				return
			}
		}
	}
}

// if a token is being used for auth, we check that it contains the required scope
// if a token is not being used, reqToken will enforce other sign in methods
func tokenRequiresScopes(requiredScopeCategories ...auth_model.AccessTokenScopeCategory) func(ctx *context.APIContext) {
	return func(ctx *context.APIContext) {
		// no scope required
		if len(requiredScopeCategories) == 0 {
			return
		}

		// Need OAuth2 token to be present.
		scope, scopeExists := ctx.Data["ApiTokenScope"].(auth_model.AccessTokenScope)
		if ctx.Data["IsApiToken"] != true || !scopeExists {
			return
		}

		// use the http method to determine the access level
		requiredScopeLevel := auth_model.Read
		if ctx.Req.Method == http.MethodPost || ctx.Req.Method == http.MethodPut || ctx.Req.Method == http.MethodPatch || ctx.Req.Method == http.MethodDelete {
			requiredScopeLevel = auth_model.Write
		}

		// get the required scope for the given access level and category
		requiredScopes := auth_model.GetRequiredScopes(requiredScopeLevel, requiredScopeCategories...)
		allow, err := scope.HasScope(requiredScopes...)
		if err != nil {
			ctx.APIError(http.StatusForbidden, "checking scope failed: "+err.Error())
			return
		}

		if !allow {
			ctx.APIError(http.StatusForbidden, fmt.Sprintf("token does not have at least one of required scope(s), required=%v, token scope=%v", requiredScopes, scope))
			return
		}

		ctx.Data["requiredScopeCategories"] = requiredScopeCategories

		// check if scope only applies to public resources
		publicOnly, err := scope.PublicOnly()
		if err != nil {
			ctx.APIError(http.StatusForbidden, "parsing public resource scope failed: "+err.Error())
			return
		}

		// assign to true so that those searching should only filter public repositories/users/organizations
		ctx.PublicOnly = publicOnly
	}
}

// Contexter middleware already checks token for user sign in process.
func reqToken() func(ctx *context.APIContext) {
	return func(ctx *context.APIContext) {
		// If actions token is present
		if true == ctx.Data["IsActionsToken"] {
			return
		}

		if ctx.IsSigned {
			return
		}
		ctx.APIError(http.StatusUnauthorized, "token is required")
	}
}

func reqExploreSignIn() func(ctx *context.APIContext) {
	return func(ctx *context.APIContext) {
		if (setting.Service.RequireSignInViewStrict || setting.Service.Explore.RequireSigninView) && !ctx.IsSigned {
			ctx.APIError(http.StatusUnauthorized, "you must be signed in to search for users")
		}
	}
}

func reqUsersExploreEnabled() func(ctx *context.APIContext) {
	return func(ctx *context.APIContext) {
		if setting.Service.Explore.DisableUsersPage {
			ctx.APIErrorNotFound()
		}
	}
}

func reqBasicOrRevProxyAuth() func(ctx *context.APIContext) {
	return func(ctx *context.APIContext) {
		if ctx.IsSigned && setting.Service.EnableReverseProxyAuthAPI && ctx.Data["AuthedMethod"].(string) == auth.ReverseProxyMethodName {
			return
		}
		if !ctx.IsBasicAuth {
			ctx.APIError(http.StatusUnauthorized, "auth required")
			return
		}
	}
}

// reqSiteAdmin user should be the site admin
func reqSiteAdmin() func(ctx *context.APIContext) {
	return func(ctx *context.APIContext) {
		if !ctx.IsUserSiteAdmin() {
			ctx.APIError(http.StatusForbidden, "user should be the site admin")
			return
		}
	}
}

// reqOwner user should be the owner of the repo or site admin.
func reqOwner() func(ctx *context.APIContext) {
	return func(ctx *context.APIContext) {
		if !ctx.Repo.IsOwner() && !ctx.IsUserSiteAdmin() {
			ctx.APIError(http.StatusForbidden, "user should be the owner of the repo")
			return
		}
	}
}

// reqSelfOrAdmin doer should be the same as the contextUser or site admin
func reqSelfOrAdmin() func(ctx *context.APIContext) {
	return func(ctx *context.APIContext) {
		if !ctx.IsUserSiteAdmin() && ctx.ContextUser != ctx.Doer {
			ctx.APIError(http.StatusForbidden, "doer should be the site admin or be same as the contextUser")
			return
		}
	}
}

// reqAdmin user should be an owner or a collaborator with admin write of a repository, or site admin
func reqAdmin() func(ctx *context.APIContext) {
	return func(ctx *context.APIContext) {
		if !ctx.IsUserRepoAdmin() && !ctx.IsUserSiteAdmin() {
			ctx.APIError(http.StatusForbidden, "user should be an owner or a collaborator with admin write of a repository")
			return
		}
	}
}

// reqRepoWriter user should have a permission to write to a repo, or be a site admin
func reqRepoWriter(unitTypes ...unit.Type) func(ctx *context.APIContext) {
	return func(ctx *context.APIContext) {
		if !ctx.IsUserRepoWriter(unitTypes) && !ctx.IsUserRepoAdmin() && !ctx.IsUserSiteAdmin() {
			ctx.APIError(http.StatusForbidden, "user should have a permission to write to a repo")
			return
		}
	}
}

// reqRepoReader user should have specific read permission or be a repo admin or a site admin
func reqRepoReader(unitType unit.Type) func(ctx *context.APIContext) {
	return func(ctx *context.APIContext) {
		if !ctx.Repo.CanRead(unitType) && !ctx.IsUserRepoAdmin() && !ctx.IsUserSiteAdmin() {
			ctx.APIError(http.StatusForbidden, "user should have specific read permission or be a repo admin or a site admin")
			return
		}
	}
}

// reqAnyRepoReader user should have any permission to read repository or permissions of site admin
func reqAnyRepoReader() func(ctx *context.APIContext) {
	return func(ctx *context.APIContext) {
		if !ctx.Repo.Permission.HasAnyUnitAccess() && !ctx.IsUserSiteAdmin() {
			ctx.APIError(http.StatusForbidden, "user should have any permission to read repository or permissions of site admin")
			return
		}
	}
}

// reqOrgOwnership user should be an organization owner, or a site admin
func reqOrgOwnership() func(ctx *context.APIContext) {
	return func(ctx *context.APIContext) {
		if ctx.IsUserSiteAdmin() {
			return
		}

		var orgID int64
		if ctx.Org.Organization != nil {
			orgID = ctx.Org.Organization.ID
		} else if ctx.Org.Team != nil {
			orgID = ctx.Org.Team.OrgID
		} else {
			setting.PanicInDevOrTesting("reqOrgOwnership: unprepared context")
			ctx.APIErrorInternal(errors.New("reqOrgOwnership: unprepared context"))
			return
		}

		isOwner, err := organization.IsOrganizationOwner(ctx, orgID, ctx.Doer.ID)
		if err != nil {
			ctx.APIErrorInternal(err)
			return
		} else if !isOwner {
			if ctx.Org.Organization != nil {
				ctx.APIError(http.StatusForbidden, "Must be an organization owner")
			} else {
				ctx.APIErrorNotFound()
			}
			return
		}
	}
}

// reqTeamMembership user should be an team member, or a site admin
func reqTeamMembership() func(ctx *context.APIContext) {
	return func(ctx *context.APIContext) {
		if ctx.IsUserSiteAdmin() {
			return
		}
		if ctx.Org.Team == nil {
			setting.PanicInDevOrTesting("reqTeamMembership: unprepared context")
			ctx.APIErrorInternal(errors.New("reqTeamMembership: unprepared context"))
			return
		}

		orgID := ctx.Org.Team.OrgID
		isOwner, err := organization.IsOrganizationOwner(ctx, orgID, ctx.Doer.ID)
		if err != nil {
			ctx.APIErrorInternal(err)
			return
		} else if isOwner {
			return
		}

		if isTeamMember, err := organization.IsTeamMember(ctx, orgID, ctx.Org.Team.ID, ctx.Doer.ID); err != nil {
			ctx.APIErrorInternal(err)
			return
		} else if !isTeamMember {
			isOrgMember, err := organization.IsOrganizationMember(ctx, orgID, ctx.Doer.ID)
			if err != nil {
				ctx.APIErrorInternal(err)
			} else if isOrgMember {
				ctx.APIError(http.StatusForbidden, "Must be a team member")
			} else {
				ctx.APIErrorNotFound()
			}
			return
		}
	}
}

// reqOrgMembership user should be an organization member, or a site admin
func reqOrgMembership() func(ctx *context.APIContext) {
	return func(ctx *context.APIContext) {
		if ctx.IsUserSiteAdmin() {
			return
		}

		var orgID int64
		if ctx.Org.Organization != nil {
			orgID = ctx.Org.Organization.ID
		} else if ctx.Org.Team != nil {
			orgID = ctx.Org.Team.OrgID
		} else {
			setting.PanicInDevOrTesting("reqOrgMembership: unprepared context")
			ctx.APIErrorInternal(errors.New("reqOrgMembership: unprepared context"))
			return
		}

		if isMember, err := organization.IsOrganizationMember(ctx, orgID, ctx.Doer.ID); err != nil {
			ctx.APIErrorInternal(err)
			return
		} else if !isMember {
			if ctx.Org.Organization != nil {
				ctx.APIError(http.StatusForbidden, "Must be an organization member")
			} else {
				ctx.APIErrorNotFound()
			}
			return
		}
	}
}

func reqGitHook() func(ctx *context.APIContext) {
	return func(ctx *context.APIContext) {
		if !ctx.Doer.CanEditGitHook() {
			ctx.APIError(http.StatusForbidden, "must be allowed to edit Git hooks")
			return
		}
	}
}

// reqWebhooksEnabled requires webhooks to be enabled by admin.
func reqWebhooksEnabled() func(ctx *context.APIContext) {
	return func(ctx *context.APIContext) {
		if setting.DisableWebhooks {
			ctx.APIError(http.StatusForbidden, "webhooks disabled by administrator")
			return
		}
	}
}

// reqStarsEnabled requires Starring to be enabled in the config.
func reqStarsEnabled() func(ctx *context.APIContext) {
	return func(ctx *context.APIContext) {
		if setting.Repository.DisableStars {
			ctx.APIError(http.StatusForbidden, "stars disabled by administrator")
			return
		}
	}
}

func orgAssignment(args ...bool) func(ctx *context.APIContext) {
	var (
		assignOrg  bool
		assignTeam bool
	)
	if len(args) > 0 {
		assignOrg = args[0]
	}
	if len(args) > 1 {
		assignTeam = args[1]
	}
	return func(ctx *context.APIContext) {
		ctx.Org = new(context.APIOrganization)

		var err error
		if assignOrg {
			ctx.Org.Organization, err = organization.GetOrgByName(ctx, ctx.PathParam("org"))
			if err != nil {
				if organization.IsErrOrgNotExist(err) {
					redirectUserID, err := user_model.LookupUserRedirect(ctx, ctx.PathParam("org"))
					if err == nil {
						context.RedirectToUser(ctx.Base, ctx.PathParam("org"), redirectUserID)
					} else if user_model.IsErrUserRedirectNotExist(err) {
						ctx.APIErrorNotFound("GetOrgByName", err)
					} else {
						ctx.APIErrorInternal(err)
					}
				} else {
					ctx.APIErrorInternal(err)
				}
				return
			}
			ctx.ContextUser = ctx.Org.Organization.AsUser()
		}

		if assignTeam {
			ctx.Org.Team, err = organization.GetTeamByID(ctx, ctx.PathParamInt64("teamid"))
			if err != nil {
				if organization.IsErrTeamNotExist(err) {
					ctx.APIErrorNotFound()
				} else {
					ctx.APIErrorInternal(err)
				}
				return
			}
		}
	}
}

func mustEnableIssues(ctx *context.APIContext) {
	if !ctx.Repo.CanRead(unit.TypeIssues) {
		if log.IsTrace() {
			if ctx.IsSigned {
				log.Trace("Permission Denied: User %-v cannot read %-v in Repo %-v\n"+
					"User in Repo has Permissions: %-+v",
					ctx.Doer,
					unit.TypeIssues,
					ctx.Repo.Repository,
					ctx.Repo.Permission)
			} else {
				log.Trace("Permission Denied: Anonymous user cannot read %-v in Repo %-v\n"+
					"Anonymous user in Repo has Permissions: %-+v",
					unit.TypeIssues,
					ctx.Repo.Repository,
					ctx.Repo.Permission)
			}
		}
		ctx.APIErrorNotFound()
		return
	}
}

func mustAllowPulls(ctx *context.APIContext) {
	if !(ctx.Repo.Repository.CanEnablePulls() && ctx.Repo.CanRead(unit.TypePullRequests)) {
		if ctx.Repo.Repository.CanEnablePulls() && log.IsTrace() {
			if ctx.IsSigned {
				log.Trace("Permission Denied: User %-v cannot read %-v in Repo %-v\n"+
					"User in Repo has Permissions: %-+v",
					ctx.Doer,
					unit.TypePullRequests,
					ctx.Repo.Repository,
					ctx.Repo.Permission)
			} else {
				log.Trace("Permission Denied: Anonymous user cannot read %-v in Repo %-v\n"+
					"Anonymous user in Repo has Permissions: %-+v",
					unit.TypePullRequests,
					ctx.Repo.Repository,
					ctx.Repo.Permission)
			}
		}
		ctx.APIErrorNotFound()
		return
	}
}

func mustEnableIssuesOrPulls(ctx *context.APIContext) {
	if !ctx.Repo.CanRead(unit.TypeIssues) &&
		!(ctx.Repo.Repository.CanEnablePulls() && ctx.Repo.CanRead(unit.TypePullRequests)) {
		if ctx.Repo.Repository.CanEnablePulls() && log.IsTrace() {
			if ctx.IsSigned {
				log.Trace("Permission Denied: User %-v cannot read %-v and %-v in Repo %-v\n"+
					"User in Repo has Permissions: %-+v",
					ctx.Doer,
					unit.TypeIssues,
					unit.TypePullRequests,
					ctx.Repo.Repository,
					ctx.Repo.Permission)
			} else {
				log.Trace("Permission Denied: Anonymous user cannot read %-v and %-v in Repo %-v\n"+
					"Anonymous user in Repo has Permissions: %-+v",
					unit.TypeIssues,
					unit.TypePullRequests,
					ctx.Repo.Repository,
					ctx.Repo.Permission)
			}
		}
		ctx.APIErrorNotFound()
		return
	}
}

func mustEnableWiki(ctx *context.APIContext) {
	if !(ctx.Repo.CanRead(unit.TypeWiki)) {
		ctx.APIErrorNotFound()
		return
	}
}

// FIXME: for consistency, maybe most mustNotBeArchived checks should be replaced with mustEnableEditor
func mustNotBeArchived(ctx *context.APIContext) {
	if ctx.Repo.Repository.IsArchived {
		ctx.APIError(http.StatusLocked, fmt.Errorf("%s is archived", ctx.Repo.Repository.FullName()))
		return
	}
}

func mustEnableEditor(ctx *context.APIContext) {
	if !ctx.Repo.Repository.CanEnableEditor() {
		ctx.APIError(http.StatusLocked, fmt.Errorf("%s is not allowed to edit", ctx.Repo.Repository.FullName()))
		return
	}
}

func mustEnableAttachments(ctx *context.APIContext) {
	if !setting.Attachment.Enabled {
		ctx.APIErrorNotFound()
		return
	}
}

// bind binding an obj to a func(ctx *context.APIContext)
func bind[T any](_ T) any {
	return func(ctx *context.APIContext) {
		theObj := new(T) // create a new form obj for every request but not use obj directly
		errs := binding.Bind(ctx.Req, theObj)
		if len(errs) > 0 {
			ctx.APIError(http.StatusUnprocessableEntity, fmt.Sprintf("%s: %s", errs[0].FieldNames, errs[0].Error()))
			return
		}
		web.SetForm(ctx, theObj)
	}
}

func buildAuthGroup() *auth.Group {
	group := auth.NewGroup(
		&auth.OAuth2{},
		&auth.HTTPSign{},
		&auth.Basic{}, // FIXME: this should be removed once we don't allow basic auth in API
	)
	if setting.Service.EnableReverseProxyAuthAPI {
		group.Add(&auth.ReverseProxy{})
	}

	if setting.IsWindows && auth_model.IsSSPIEnabled(db.DefaultContext) {
		group.Add(&auth.SSPI{}) // it MUST be the last, see the comment of SSPI
	}

	return group
}

func apiAuth(authMethod auth.Method) func(*context.APIContext) {
	return func(ctx *context.APIContext) {
		ar, err := common.AuthShared(ctx.Base, nil, authMethod)
		if err != nil {
			ctx.APIError(http.StatusUnauthorized, err)
			return
		}
		ctx.Doer = ar.Doer
		ctx.IsSigned = ar.Doer != nil
		ctx.IsBasicAuth = ar.IsBasicAuth
	}
}

// verifyAuthWithOptions checks authentication according to options
func verifyAuthWithOptions(options *common.VerifyOptions) func(ctx *context.APIContext) {
	return func(ctx *context.APIContext) {
		// Check prohibit login users.
		if ctx.IsSigned {
			if !ctx.Doer.IsActive && setting.Service.RegisterEmailConfirm {
				ctx.Data["Title"] = ctx.Tr("auth.active_your_account")
				ctx.JSON(http.StatusForbidden, map[string]string{
					"message": "This account is not activated.",
				})
				return
			}
			if !ctx.Doer.IsActive || ctx.Doer.ProhibitLogin {
				log.Info("Failed authentication attempt for %s from %s", ctx.Doer.Name, ctx.RemoteAddr())
				ctx.Data["Title"] = ctx.Tr("auth.prohibit_login")
				ctx.JSON(http.StatusForbidden, map[string]string{
					"message": "This account is prohibited from signing in, please contact your site administrator.",
				})
				return
			}

			if ctx.Doer.MustChangePassword {
				ctx.JSON(http.StatusForbidden, map[string]string{
					"message": "You must change your password. Change it at: " + setting.AppURL + "/user/change_password",
				})
				return
			}
		}

		// Redirect to dashboard if user tries to visit any non-login page.
		if options.SignOutRequired && ctx.IsSigned && ctx.Req.URL.RequestURI() != "/" {
			ctx.Redirect(setting.AppSubURL + "/")
			return
		}

		if options.SignInRequired {
			if !ctx.IsSigned {
				// Restrict API calls with error message.
				ctx.JSON(http.StatusForbidden, map[string]string{
					"message": "Only signed in user is allowed to call APIs.",
				})
				return
			} else if !ctx.Doer.IsActive && setting.Service.RegisterEmailConfirm {
				ctx.Data["Title"] = ctx.Tr("auth.active_your_account")
				ctx.JSON(http.StatusForbidden, map[string]string{
					"message": "This account is not activated.",
				})
				return
			}
		}

		if options.AdminRequired {
			if !ctx.Doer.IsAdmin {
				ctx.JSON(http.StatusForbidden, map[string]string{
					"message": "You have no permission to request for this.",
				})
				return
			}
		}
	}
}

func individualPermsChecker(ctx *context.APIContext) {
	// org permissions have been checked in context.OrgAssignment(), but individual permissions haven't been checked.
	if ctx.ContextUser.IsIndividual() {
		switch ctx.ContextUser.Visibility {
		case api.VisibleTypePrivate:
			if ctx.Doer == nil || (ctx.ContextUser.ID != ctx.Doer.ID && !ctx.Doer.IsAdmin) {
				ctx.APIErrorNotFound("Visit Project", nil)
				return
			}
		case api.VisibleTypeLimited:
			if ctx.Doer == nil {
				ctx.APIErrorNotFound("Visit Project", nil)
				return
			}
		}
	}
}

// check for and warn against deprecated authentication options
func checkDeprecatedAuthMethods(ctx *context.APIContext) {
	if ctx.FormString("token") != "" || ctx.FormString("access_token") != "" {
		ctx.Resp.Header().Set("X-Gitea-Warning", "token and access_token API authentication is deprecated and will be removed in gitea 1.23. Please use AuthorizationHeaderToken instead. Existing queries will continue to work but without authorization.")
	}
}

// Routes registers all v1 APIs routes to web application.
func Routes() *web.Router {
	m := web.NewRouter()

	m.Use(securityHeaders())
	if setting.CORSConfig.Enabled {
		m.Use(cors.Handler(cors.Options{
			AllowedOrigins:   setting.CORSConfig.AllowDomain,
			AllowedMethods:   setting.CORSConfig.Methods,
			AllowCredentials: setting.CORSConfig.AllowCredentials,
			AllowedHeaders:   append([]string{"Authorization", "X-Gitea-OTP"}, setting.CORSConfig.Headers...),
			MaxAge:           int(setting.CORSConfig.MaxAge.Seconds()),
		}))
	}
	m.Use(context.APIContexter())

	m.Use(checkDeprecatedAuthMethods)

	// Get user from session if logged in.
	m.Use(apiAuth(buildAuthGroup()))

	m.Use(verifyAuthWithOptions(&common.VerifyOptions{
		SignInRequired: setting.Service.RequireSignInViewStrict,
	}))

	addActionsRoutes := func(
		m *web.Router,
		reqChecker func(ctx *context.APIContext),
		act actions.API,
	) {
		m.Group("/actions", func() {
			m.Group("/secrets", func() {
				m.Get("", reqToken(), reqChecker, act.ListActionsSecrets)
				m.Combo("/{secretname}").
					Put(reqToken(), reqChecker, bind(api.CreateOrUpdateSecretOption{}), act.CreateOrUpdateSecret).
					Delete(reqToken(), reqChecker, act.DeleteSecret)
			})

			m.Group("/variables", func() {
				m.Get("", reqToken(), reqChecker, act.ListVariables)
				m.Combo("/{variablename}").
					Get(reqToken(), reqChecker, act.GetVariable).
					Delete(reqToken(), reqChecker, act.DeleteVariable).
					Post(reqToken(), reqChecker, bind(api.CreateVariableOption{}), act.CreateVariable).
					Put(reqToken(), reqChecker, bind(api.UpdateVariableOption{}), act.UpdateVariable)
			})

			m.Group("/runners", func() {
				m.Get("", reqToken(), reqChecker, act.ListRunners)
				m.Get("/registration-token", reqToken(), reqChecker, act.GetRegistrationToken)
				m.Post("/registration-token", reqToken(), reqChecker, act.CreateRegistrationToken)
				m.Get("/{runner_id}", reqToken(), reqChecker, act.GetRunner)
				m.Delete("/{runner_id}", reqToken(), reqChecker, act.DeleteRunner)
			})
			m.Get("/runs", reqToken(), reqChecker, act.ListWorkflowRuns)
			m.Get("/jobs", reqToken(), reqChecker, act.ListWorkflowJobs)
		})
	}

	m.Group("", func() {
		// Miscellaneous (no scope required)
		if setting.API.EnableSwagger {
			m.Get("/swagger", func(ctx *context.APIContext) {
				ctx.Redirect(setting.AppSubURL + "/api/swagger")
			})
		}

		if setting.Federation.Enabled {
			m.Get("/nodeinfo", misc.NodeInfo)
			m.Group("/activitypub", func() {
				// deprecated, remove in 1.20, use /user-id/{user-id} instead
				m.Group("/user/{username}", func() {
					m.Get("", activitypub.Person)
					m.Post("/inbox", activitypub.ReqHTTPSignature(), activitypub.PersonInbox)
				}, context.UserAssignmentAPI(), checkTokenPublicOnly())
				m.Group("/user-id/{user-id}", func() {
					m.Get("", activitypub.Person)
					m.Post("/inbox", activitypub.ReqHTTPSignature(), activitypub.PersonInbox)
				}, context.UserIDAssignmentAPI(), checkTokenPublicOnly())
			}, tokenRequiresScopes(auth_model.AccessTokenScopeCategoryActivityPub))
		}

		// Misc (public accessible)
		m.Group("", func() {
			m.Get("/version", misc.Version)
			m.Get("/signing-key.gpg", misc.SigningKeyGPG)
			m.Get("/signing-key.pub", misc.SigningKeySSH)
			m.Post("/markup", reqToken(), bind(api.MarkupOption{}), misc.Markup)
			m.Post("/markdown", reqToken(), bind(api.MarkdownOption{}), misc.Markdown)
			m.Post("/markdown/raw", reqToken(), misc.MarkdownRaw)
			m.Get("/gitignore/templates", misc.ListGitignoresTemplates)
			m.Get("/gitignore/templates/{name}", misc.GetGitignoreTemplateInfo)
			m.Get("/licenses", misc.ListLicenseTemplates)
			m.Get("/licenses/{name}", misc.GetLicenseTemplateInfo)
			m.Get("/label/templates", misc.ListLabelTemplates)
			m.Get("/label/templates/{name}", misc.GetLabelTemplate)

			m.Group("/settings", func() {
				m.Get("/ui", settings.GetGeneralUISettings)
				m.Get("/api", settings.GetGeneralAPISettings)
				m.Get("/attachment", settings.GetGeneralAttachmentSettings)
				m.Get("/repository", settings.GetGeneralRepoSettings)
			})
		})

		// Notifications (requires 'notifications' scope)
		m.Group("/notifications", func() {
			m.Combo("").
				Get(reqToken(), notify.ListNotifications).
				Put(reqToken(), notify.ReadNotifications)
			m.Get("/new", reqToken(), notify.NewAvailable)
			m.Combo("/threads/{id}").
				Get(reqToken(), notify.GetThread).
				Patch(reqToken(), notify.ReadThread)
		}, tokenRequiresScopes(auth_model.AccessTokenScopeCategoryNotification))

		// Users (requires user scope)
		m.Group("/users", func() {
			m.Get("/search", reqExploreSignIn(), reqUsersExploreEnabled(), user.Search)

			m.Group("/{username}", func() {
				m.Get("", reqExploreSignIn(), user.GetInfo)

				if setting.Service.EnableUserHeatmap {
					m.Get("/heatmap", user.GetUserHeatmapData)
				}

				m.Get("/repos", tokenRequiresScopes(auth_model.AccessTokenScopeCategoryRepository), reqExploreSignIn(), user.ListUserRepos)
				m.Group("/tokens", func() {
					m.Combo("").Get(user.ListAccessTokens).
						Post(bind(api.CreateAccessTokenOption{}), reqToken(), user.CreateAccessToken)
					m.Combo("/{id}").Delete(reqToken(), user.DeleteAccessToken)
				}, reqSelfOrAdmin(), reqBasicOrRevProxyAuth())

				m.Get("/activities/feeds", user.ListUserActivityFeeds)
			}, context.UserAssignmentAPI(), checkTokenPublicOnly(), individualPermsChecker)
		}, tokenRequiresScopes(auth_model.AccessTokenScopeCategoryUser))

		// Users (requires user scope)
		m.Group("/users", func() {
			m.Group("/{username}", func() {
				m.Get("/keys", user.ListPublicKeys)
				m.Get("/gpg_keys", user.ListGPGKeys)

				m.Get("/followers", user.ListFollowers)
				m.Group("/following", func() {
					m.Get("", user.ListFollowing)
					m.Get("/{target}", user.CheckFollowing)
				})

				m.Get("/starred", reqStarsEnabled(), user.GetStarredRepos)

				m.Get("/subscriptions", user.GetWatchedRepos)
			}, context.UserAssignmentAPI(), checkTokenPublicOnly())
		}, tokenRequiresScopes(auth_model.AccessTokenScopeCategoryUser), reqToken())

		// Users (requires user scope)
		m.Group("/user", func() {
			m.Get("", user.GetAuthenticatedUser)
			m.Group("/settings", func() {
				m.Get("", user.GetUserSettings)
				m.Patch("", bind(api.UserSettingsOptions{}), user.UpdateUserSettings)
			}, reqToken())
			m.Combo("/emails").
				Get(user.ListEmails).
				Post(bind(api.CreateEmailOption{}), user.AddEmail).
				Delete(bind(api.DeleteEmailOption{}), user.DeleteEmail)

			// manage user-level actions features
			m.Group("/actions", func() {
				m.Group("/secrets", func() {
					m.Combo("/{secretname}").
						Put(bind(api.CreateOrUpdateSecretOption{}), user.CreateOrUpdateSecret).
						Delete(user.DeleteSecret)
				})

				m.Group("/variables", func() {
					m.Get("", user.ListVariables)
					m.Combo("/{variablename}").
						Get(user.GetVariable).
						Delete(user.DeleteVariable).
						Post(bind(api.CreateVariableOption{}), user.CreateVariable).
						Put(bind(api.UpdateVariableOption{}), user.UpdateVariable)
				})

				m.Group("/runners", func() {
					m.Get("", reqToken(), user.ListRunners)
					m.Get("/registration-token", reqToken(), user.GetRegistrationToken)
					m.Post("/registration-token", reqToken(), user.CreateRegistrationToken)
					m.Get("/{runner_id}", reqToken(), user.GetRunner)
					m.Delete("/{runner_id}", reqToken(), user.DeleteRunner)
				})

				m.Get("/runs", reqToken(), user.ListWorkflowRuns)
				m.Get("/jobs", reqToken(), user.ListWorkflowJobs)
			})

			m.Get("/followers", user.ListMyFollowers)
			m.Group("/following", func() {
				m.Get("", user.ListMyFollowing)
				m.Group("/{username}", func() {
					m.Get("", user.CheckMyFollowing)
					m.Put("", user.Follow)
					m.Delete("", user.Unfollow)
				}, context.UserAssignmentAPI())
			})

			// (admin:public_key scope)
			m.Group("/keys", func() {
				m.Combo("").Get(user.ListMyPublicKeys).
					Post(bind(api.CreateKeyOption{}), user.CreatePublicKey)
				m.Combo("/{id}").Get(user.GetPublicKey).
					Delete(user.DeletePublicKey)
			})

			// (admin:application scope)
			m.Group("/applications", func() {
				m.Combo("/oauth2").
					Get(user.ListOauth2Applications).
					Post(bind(api.CreateOAuth2ApplicationOptions{}), user.CreateOauth2Application)
				m.Combo("/oauth2/{id}").
					Delete(user.DeleteOauth2Application).
					Patch(bind(api.CreateOAuth2ApplicationOptions{}), user.UpdateOauth2Application).
					Get(user.GetOauth2Application)
			})

			// (admin:gpg_key scope)
			m.Group("/gpg_keys", func() {
				m.Combo("").Get(user.ListMyGPGKeys).
					Post(bind(api.CreateGPGKeyOption{}), user.CreateGPGKey)
				m.Combo("/{id}").Get(user.GetGPGKey).
					Delete(user.DeleteGPGKey)
			})
			m.Get("/gpg_key_token", user.GetVerificationToken)
			m.Post("/gpg_key_verify", bind(api.VerifyGPGKeyOption{}), user.VerifyUserGPGKey)

			// (repo scope)
			m.Combo("/repos", tokenRequiresScopes(auth_model.AccessTokenScopeCategoryRepository)).Get(user.ListMyRepos).
				Post(bind(api.CreateRepoOption{}), repo.Create)

			// (repo scope)
			m.Group("/starred", func() {
				m.Get("", user.GetMyStarredRepos)
				m.Group("/{username}/{reponame}", func() {
					m.Get("", user.IsStarring)
					m.Put("", user.Star)
					m.Delete("", user.Unstar)
				}, repoAssignment(), checkTokenPublicOnly())
			}, reqStarsEnabled(), tokenRequiresScopes(auth_model.AccessTokenScopeCategoryRepository))
			m.Get("/times", repo.ListMyTrackedTimes)
			m.Get("/stopwatches", repo.GetStopwatches)
			m.Get("/subscriptions", user.GetMyWatchedRepos)
			m.Get("/teams", org.ListUserTeams)
			m.Group("/hooks", func() {
				m.Combo("").Get(user.ListHooks).
					Post(bind(api.CreateHookOption{}), user.CreateHook)
				m.Combo("/{id}").Get(user.GetHook).
					Patch(bind(api.EditHookOption{}), user.EditHook).
					Delete(user.DeleteHook)
			}, reqWebhooksEnabled())

			m.Group("/avatar", func() {
				m.Post("", bind(api.UpdateUserAvatarOption{}), user.UpdateAvatar)
				m.Delete("", user.DeleteAvatar)
			})

			m.Group("/blocks", func() {
				m.Get("", user.ListBlocks)
				m.Group("/{username}", func() {
					m.Get("", user.CheckUserBlock)
					m.Put("", user.BlockUser)
					m.Delete("", user.UnblockUser)
				}, context.UserAssignmentAPI(), checkTokenPublicOnly())
			})

			m.Group("/projects", func() {
				m.Get("", projects.ListUserProjects)
				m.Post("", bind(api.NewProjectOption{}), projects.CreateUserProject)
			})
		}, tokenRequiresScopes(auth_model.AccessTokenScopeCategoryUser), reqToken())

		// Repositories (requires repo scope, org scope)
		m.Post("/org/{org}/repos",
			// FIXME: we need org in context
			tokenRequiresScopes(auth_model.AccessTokenScopeCategoryOrganization, auth_model.AccessTokenScopeCategoryRepository),
			reqToken(),
			bind(api.CreateRepoOption{}),
			repo.CreateOrgRepoDeprecated)

		// requires repo scope
		// FIXME: Don't expose repository id outside of the system
		m.Combo("/repositories/{id}", reqToken(), tokenRequiresScopes(auth_model.AccessTokenScopeCategoryRepository)).Get(repo.GetByID)

		// Repos (requires repo scope)
		m.Group("/repos", func() {
			m.Get("/search", repo.Search)

			// (repo scope)
			m.Post("/migrate", reqToken(), bind(api.MigrateRepoOptions{}), repo.Migrate)

			m.Group("/{username}/{reponame}", func() {
				m.Get("/compare/*", reqRepoReader(unit.TypeCode), repo.CompareDiff)

				m.Combo("").Get(reqAnyRepoReader(), repo.Get).
					Delete(reqToken(), reqOwner(), repo.Delete).
					Patch(reqToken(), reqAdmin(), bind(api.EditRepoOption{}), repo.Edit)
				m.Post("/generate", reqToken(), reqRepoReader(unit.TypeCode), bind(api.GenerateRepoOption{}), repo.Generate)
				m.Group("/transfer", func() {
					m.Post("", reqOwner(), bind(api.TransferRepoOption{}), repo.Transfer)
					m.Post("/accept", repo.AcceptTransfer)
					m.Post("/reject", repo.RejectTransfer)
				}, reqToken())

				addActionsRoutes(m, reqOwner(), repo.NewAction()) // it adds the routes for secrets/variables and runner management

				m.Group("/actions/workflows", func() {
					m.Get("", repo.ActionsListRepositoryWorkflows)
					m.Get("/{workflow_id}", repo.ActionsGetWorkflow)
					m.Put("/{workflow_id}/disable", reqRepoWriter(unit.TypeActions), repo.ActionsDisableWorkflow)
					m.Put("/{workflow_id}/enable", reqRepoWriter(unit.TypeActions), repo.ActionsEnableWorkflow)
					m.Post("/{workflow_id}/dispatches", reqRepoWriter(unit.TypeActions), bind(api.CreateActionWorkflowDispatch{}), repo.ActionsDispatchWorkflow)
				}, context.ReferencesGitRepo(), reqToken(), reqRepoReader(unit.TypeActions))

				m.Group("/actions/jobs", func() {
					m.Get("/{job_id}", repo.GetWorkflowJob)
					m.Get("/{job_id}/logs", repo.DownloadActionsRunJobLogs)
				}, reqToken(), reqRepoReader(unit.TypeActions))

				m.Group("/hooks/git", func() {
					m.Combo("").Get(repo.ListGitHooks)
					m.Group("/{id}", func() {
						m.Combo("").Get(repo.GetGitHook).
							Patch(bind(api.EditGitHookOption{}), repo.EditGitHook).
							Delete(repo.DeleteGitHook)
					})
				}, reqToken(), reqAdmin(), reqGitHook(), context.ReferencesGitRepo(true))
				m.Group("/hooks", func() {
					m.Combo("").Get(repo.ListHooks).
						Post(bind(api.CreateHookOption{}), repo.CreateHook)
					m.Group("/{id}", func() {
						m.Combo("").Get(repo.GetHook).
							Patch(bind(api.EditHookOption{}), repo.EditHook).
							Delete(repo.DeleteHook)
						m.Post("/tests", context.ReferencesGitRepo(), context.RepoRefForAPI, repo.TestHook)
					})
				}, reqToken(), reqAdmin(), reqWebhooksEnabled())
				m.Group("/collaborators", func() {
					m.Get("", reqAnyRepoReader(), repo.ListCollaborators)
					m.Group("/{collaborator}", func() {
						m.Combo("").Get(reqAnyRepoReader(), repo.IsCollaborator).
							Put(reqAdmin(), bind(api.AddCollaboratorOption{}), repo.AddOrUpdateCollaborator).
							Delete(reqAdmin(), repo.DeleteCollaborator)
						m.Get("/permission", repo.GetRepoPermissions)
					})
				}, reqToken())
				m.Get("/assignees", reqToken(), reqAnyRepoReader(), repo.GetAssignees)
				m.Get("/reviewers", reqToken(), reqAnyRepoReader(), repo.GetReviewers)
				m.Group("/teams", func() {
					m.Get("", reqAnyRepoReader(), repo.ListTeams)
					m.Combo("/{team}").Get(reqAnyRepoReader(), repo.IsTeam).
						Put(reqAdmin(), repo.AddTeam).
						Delete(reqAdmin(), repo.DeleteTeam)
				}, reqToken())
				m.Get("/raw/*", context.ReferencesGitRepo(), context.RepoRefForAPI, reqRepoReader(unit.TypeCode), repo.GetRawFile)
				m.Get("/media/*", context.ReferencesGitRepo(), context.RepoRefForAPI, reqRepoReader(unit.TypeCode), repo.GetRawFileOrLFS)
				m.Methods("HEAD,GET", "/archive/*", reqRepoReader(unit.TypeCode), repo.GetArchive)
				m.Combo("/forks").Get(repo.ListForks).
					Post(reqToken(), reqRepoReader(unit.TypeCode), bind(api.CreateForkOption{}), repo.CreateFork)
				m.Post("/merge-upstream", reqToken(), mustNotBeArchived, reqRepoWriter(unit.TypeCode), bind(api.MergeUpstreamRequest{}), repo.MergeUpstream)
				m.Group("/branches", func() {
					m.Get("", repo.ListBranches)
					m.Get("/*", repo.GetBranch)
					m.Delete("/*", reqToken(), reqRepoWriter(unit.TypeCode), mustNotBeArchived, repo.DeleteBranch)
					m.Post("", reqToken(), reqRepoWriter(unit.TypeCode), mustNotBeArchived, bind(api.CreateBranchRepoOption{}), repo.CreateBranch)
					m.Patch("/*", reqToken(), reqRepoWriter(unit.TypeCode), mustNotBeArchived, bind(api.UpdateBranchRepoOption{}), repo.UpdateBranch)
				}, context.ReferencesGitRepo(), reqRepoReader(unit.TypeCode))
				m.Group("/branch_protections", func() {
					m.Get("", repo.ListBranchProtections)
					m.Post("", bind(api.CreateBranchProtectionOption{}), mustNotBeArchived, repo.CreateBranchProtection)
					m.Group("/{name}", func() {
						m.Get("", repo.GetBranchProtection)
						m.Patch("", bind(api.EditBranchProtectionOption{}), mustNotBeArchived, repo.EditBranchProtection)
						m.Delete("", repo.DeleteBranchProtection)
					})
					m.Post("/priority", bind(api.UpdateBranchProtectionPriories{}), mustNotBeArchived, repo.UpdateBranchProtectionPriories)
				}, reqToken(), reqAdmin())
				m.Group("/tags", func() {
					m.Get("", repo.ListTags)
					m.Get("/*", repo.GetTag)
					m.Post("", reqToken(), reqRepoWriter(unit.TypeCode), mustNotBeArchived, bind(api.CreateTagOption{}), repo.CreateTag)
					m.Delete("/*", reqToken(), reqRepoWriter(unit.TypeCode), mustNotBeArchived, repo.DeleteTag)
				}, reqRepoReader(unit.TypeCode), context.ReferencesGitRepo(true))
				m.Group("/tag_protections", func() {
					m.Combo("").Get(repo.ListTagProtection).
						Post(bind(api.CreateTagProtectionOption{}), mustNotBeArchived, repo.CreateTagProtection)
					m.Group("/{id}", func() {
						m.Combo("").Get(repo.GetTagProtection).
							Patch(bind(api.EditTagProtectionOption{}), mustNotBeArchived, repo.EditTagProtection).
							Delete(repo.DeleteTagProtection)
					})
				}, reqToken(), reqAdmin())
				m.Group("/actions", func() {
					m.Get("/tasks", repo.ListActionTasks)
					m.Group("/runs", func() {
						m.Group("/{run}", func() {
							m.Get("", repo.GetWorkflowRun)
							m.Delete("", reqToken(), reqRepoWriter(unit.TypeActions), repo.DeleteActionRun)
							m.Get("/jobs", repo.ListWorkflowRunJobs)
							m.Get("/artifacts", repo.GetArtifactsOfRun)
						})
					})
					m.Get("/artifacts", repo.GetArtifacts)
					m.Group("/artifacts/{artifact_id}", func() {
						m.Get("", repo.GetArtifact)
						m.Delete("", reqRepoWriter(unit.TypeActions), repo.DeleteArtifact)
					})
					m.Get("/artifacts/{artifact_id}/zip", repo.DownloadArtifact)
				}, reqRepoReader(unit.TypeActions), context.ReferencesGitRepo(true))
				m.Group("/keys", func() {
					m.Combo("").Get(repo.ListDeployKeys).
						Post(bind(api.CreateKeyOption{}), repo.CreateDeployKey)
					m.Combo("/{id}").Get(repo.GetDeployKey).
						Delete(repo.DeleteDeploykey)
				}, reqToken(), reqAdmin())
				m.Group("/times", func() {
					m.Combo("").Get(repo.ListTrackedTimesByRepository)
					m.Combo("/{timetrackingusername}").Get(repo.ListTrackedTimesByUser)
				}, mustEnableIssues, reqToken())
				m.Group("/wiki", func() {
					m.Combo("/page/{pageName}").
						Get(repo.GetWikiPage).
						Patch(mustNotBeArchived, reqToken(), reqRepoWriter(unit.TypeWiki), bind(api.CreateWikiPageOptions{}), repo.EditWikiPage).
						Delete(mustNotBeArchived, reqToken(), reqRepoWriter(unit.TypeWiki), repo.DeleteWikiPage)
					m.Get("/revisions/{pageName}", repo.ListPageRevisions)
					m.Post("/new", reqToken(), mustNotBeArchived, reqRepoWriter(unit.TypeWiki), bind(api.CreateWikiPageOptions{}), repo.NewWikiPage)
					m.Get("/pages", repo.ListWikiPages)
				}, mustEnableWiki)
				m.Post("/markup", reqToken(), bind(api.MarkupOption{}), misc.Markup)
				m.Post("/markdown", reqToken(), bind(api.MarkdownOption{}), misc.Markdown)
				m.Post("/markdown/raw", reqToken(), misc.MarkdownRaw)
				m.Get("/stargazers", reqStarsEnabled(), repo.ListStargazers)
				m.Get("/subscribers", repo.ListSubscribers)
				m.Group("/subscription", func() {
					m.Get("", user.IsWatching)
					m.Put("", user.Watch)
					m.Delete("", user.Unwatch)
				}, reqToken())
				m.Group("/releases", func() {
					m.Combo("").Get(repo.ListReleases).
						Post(reqToken(), reqRepoWriter(unit.TypeReleases), context.ReferencesGitRepo(), bind(api.CreateReleaseOption{}), repo.CreateRelease)
					m.Combo("/latest").Get(repo.GetLatestRelease)
					m.Group("/{id}", func() {
						m.Combo("").Get(repo.GetRelease).
							Patch(reqToken(), reqRepoWriter(unit.TypeReleases), context.ReferencesGitRepo(), bind(api.EditReleaseOption{}), repo.EditRelease).
							Delete(reqToken(), reqRepoWriter(unit.TypeReleases), repo.DeleteRelease)
						m.Group("/assets", func() {
							m.Combo("").Get(repo.ListReleaseAttachments).
								Post(reqToken(), reqRepoWriter(unit.TypeReleases), repo.CreateReleaseAttachment)
							m.Combo("/{attachment_id}").Get(repo.GetReleaseAttachment).
								Patch(reqToken(), reqRepoWriter(unit.TypeReleases), bind(api.EditAttachmentOptions{}), repo.EditReleaseAttachment).
								Delete(reqToken(), reqRepoWriter(unit.TypeReleases), repo.DeleteReleaseAttachment)
						})
					})
					m.Group("/tags", func() {
						m.Combo("/{tag}").
							Get(repo.GetReleaseByTag).
							Delete(reqToken(), reqRepoWriter(unit.TypeReleases), repo.DeleteReleaseByTag)
					})
				}, reqRepoReader(unit.TypeReleases))
				m.Post("/mirror-sync", reqToken(), reqRepoWriter(unit.TypeCode), mustNotBeArchived, repo.MirrorSync)
				m.Post("/push_mirrors-sync", reqAdmin(), reqToken(), mustNotBeArchived, repo.PushMirrorSync)
				m.Group("/push_mirrors", func() {
					m.Combo("").Get(repo.ListPushMirrors).
						Post(mustNotBeArchived, bind(api.CreatePushMirrorOption{}), repo.AddPushMirror)
					m.Combo("/{name}").
						Delete(mustNotBeArchived, repo.DeletePushMirrorByRemoteName).
						Get(repo.GetPushMirrorByName)
				}, reqAdmin(), reqToken())

				m.Get("/editorconfig/{filename}", context.ReferencesGitRepo(), context.RepoRefForAPI, reqRepoReader(unit.TypeCode), repo.GetEditorconfig)
				m.Group("/pulls", func() {
					m.Combo("").Get(repo.ListPullRequests).
						Post(reqToken(), mustNotBeArchived, bind(api.CreatePullRequestOption{}), repo.CreatePullRequest)
					m.Get("/pinned", repo.ListPinnedPullRequests)
					m.Group("/{index}", func() {
						m.Combo("").Get(repo.GetPullRequest).
							Patch(reqToken(), bind(api.EditPullRequestOption{}), repo.EditPullRequest)
						m.Get(".{diffType:diff|patch}", repo.DownloadPullDiffOrPatch)
						m.Post("/update", reqToken(), repo.UpdatePullRequest)
						m.Get("/commits", repo.GetPullRequestCommits)
						m.Get("/files", repo.GetPullRequestFiles)
						m.Combo("/merge").Get(repo.IsPullRequestMerged).
							Post(reqToken(), mustNotBeArchived, bind(forms.MergePullRequestForm{}), repo.MergePullRequest).
							Delete(reqToken(), mustNotBeArchived, repo.CancelScheduledAutoMerge)
						m.Group("/reviews", func() {
							m.Combo("").
								Get(repo.ListPullReviews).
								Post(reqToken(), bind(api.CreatePullReviewOptions{}), repo.CreatePullReview)
							m.Group("/{id}", func() {
								m.Combo("").
									Get(repo.GetPullReview).
									Delete(reqToken(), repo.DeletePullReview).
									Post(reqToken(), bind(api.SubmitPullReviewOptions{}), repo.SubmitPullReview)
								m.Combo("/comments").
									Get(repo.GetPullReviewComments)
								m.Post("/dismissals", reqToken(), bind(api.DismissPullReviewOptions{}), repo.DismissPullReview)
								m.Post("/undismissals", reqToken(), repo.UnDismissPullReview)
							})
						})
						m.Combo("/requested_reviewers", reqToken()).
							Delete(bind(api.PullReviewRequestOptions{}), repo.DeleteReviewRequests).
							Post(bind(api.PullReviewRequestOptions{}), repo.CreateReviewRequests)
					})
					m.Get("/{base}/*", repo.GetPullRequestByBaseHead)
				}, mustAllowPulls, reqRepoReader(unit.TypeCode), context.ReferencesGitRepo())
				m.Group("/statuses", func() {
					m.Combo("/{sha}").Get(repo.GetCommitStatuses).
						Post(reqToken(), reqRepoWriter(unit.TypeCode), bind(api.CreateStatusOption{}), repo.NewCommitStatus)
				}, reqRepoReader(unit.TypeCode))
				m.Group("/commits", func() {
					m.Get("", context.ReferencesGitRepo(), repo.GetAllCommits)
					m.Group("/{ref}", func() {
						m.Get("/status", repo.GetCombinedCommitStatusByRef)
						m.Get("/statuses", repo.GetCommitStatusesByRef)
					}, context.ReferencesGitRepo())
					m.Group("/{sha}", func() {
						m.Get("/pull", repo.GetCommitPullRequest)
					}, context.ReferencesGitRepo())
				}, reqRepoReader(unit.TypeCode))
				m.Group("/git", func() {
					m.Group("/commits", func() {
						m.Get("/{sha}", repo.GetSingleCommit)
						m.Get("/{sha}.{diffType:diff|patch}", repo.DownloadCommitDiffOrPatch)
					})
					m.Get("/refs", repo.GetGitAllRefs)
					m.Get("/refs/*", repo.GetGitRefs)
					m.Get("/trees/{sha}", repo.GetTree)
					m.Get("/blobs/{sha}", repo.GetBlob)
					m.Get("/tags/{sha}", repo.GetAnnotatedTag)
					m.Get("/notes/{sha}", repo.GetNote)
				}, context.ReferencesGitRepo(true), reqRepoReader(unit.TypeCode))
				m.Group("/contents", func() {
					m.Get("", repo.GetContentsList)
					m.Get("/*", repo.GetContents)
					m.Group("", func() {
						// "change file" operations, need permission to write to the target branch provided by the form
						m.Post("", bind(api.ChangeFilesOptions{}), repo.ReqChangeRepoFileOptionsAndCheck, repo.ChangeFiles)
						m.Group("/*", func() {
							m.Post("", bind(api.CreateFileOptions{}), repo.ReqChangeRepoFileOptionsAndCheck, repo.CreateFile)
							m.Put("", bind(api.UpdateFileOptions{}), repo.ReqChangeRepoFileOptionsAndCheck, repo.UpdateFile)
							m.Delete("", bind(api.DeleteFileOptions{}), repo.ReqChangeRepoFileOptionsAndCheck, repo.DeleteFile)
						})
						m.Post("/diffpatch", bind(api.ApplyDiffPatchFileOptions{}), repo.ReqChangeRepoFileOptionsAndCheck, repo.ApplyDiffPatch)
					}, mustEnableEditor, reqToken())
				}, reqRepoReader(unit.TypeCode), context.ReferencesGitRepo())
				m.Group("/contents-ext", func() {
					m.Get("", repo.GetContentsExt)
					m.Get("/*", repo.GetContentsExt)
				}, reqRepoReader(unit.TypeCode), context.ReferencesGitRepo())
				m.Combo("/file-contents", reqRepoReader(unit.TypeCode), context.ReferencesGitRepo()).
					Get(repo.GetFileContentsGet).
					Post(bind(api.GetFilesOptions{}), repo.GetFileContentsPost) // the POST method requires "write" permission, so we also support "GET" method above
				m.Get("/signing-key.gpg", misc.SigningKeyGPG)
				m.Get("/signing-key.pub", misc.SigningKeySSH)
				m.Group("/topics", func() {
					m.Combo("").Get(repo.ListTopics).
						Put(reqToken(), reqAdmin(), bind(api.RepoTopicOptions{}), repo.UpdateTopics)
					m.Group("/{topic}", func() {
						m.Combo("").Put(reqToken(), repo.AddTopic).
							Delete(reqToken(), repo.DeleteTopic)
					}, reqAdmin())
				}, reqAnyRepoReader())
				m.Get("/issue_templates", context.ReferencesGitRepo(), repo.GetIssueTemplates)
				m.Get("/issue_config", context.ReferencesGitRepo(), repo.GetIssueConfig)
				m.Get("/issue_config/validate", context.ReferencesGitRepo(), repo.ValidateIssueConfig)
				m.Get("/languages", reqRepoReader(unit.TypeCode), repo.GetLanguages)
				m.Get("/licenses", reqRepoReader(unit.TypeCode), repo.GetLicenses)
				m.Get("/activities/feeds", repo.ListRepoActivityFeeds)
				m.Get("/new_pin_allowed", repo.AreNewIssuePinsAllowed)
				m.Group("/avatar", func() {
					m.Post("", bind(api.UpdateRepoAvatarOption{}), repo.UpdateAvatar)
					m.Delete("", repo.DeleteAvatar)
				}, reqAdmin(), reqToken())

				m.Methods("HEAD,GET", "/{ball_type:tarball|zipball|bundle}/*", reqRepoReader(unit.TypeCode), repo.DownloadArchive)

				m.Group("/projects", func() {
					m.Post("", bind(api.NewProjectOption{}), projects.CreateRepoProject)
				})
			}, repoAssignment(), checkTokenPublicOnly())
		}, tokenRequiresScopes(auth_model.AccessTokenScopeCategoryRepository))

		// Artifacts direct download endpoint authenticates via signed url
		// it is protected by the "sig" parameter (to help to access private repo), so no need to use other middlewares
		m.Get("/repos/{username}/{reponame}/actions/artifacts/{artifact_id}/zip/raw", repo.DownloadArtifactRaw)

		// Notifications (requires notifications scope)
		m.Group("/repos", func() {
			m.Group("/{username}/{reponame}", func() {
				m.Combo("/notifications", reqToken()).
					Get(notify.ListRepoNotifications).
					Put(notify.ReadRepoNotifications)
			}, repoAssignment(), checkTokenPublicOnly())
		}, tokenRequiresScopes(auth_model.AccessTokenScopeCategoryNotification))

		// Issue (requires issue scope)
		m.Group("/repos", func() {
			m.Get("/issues/search", repo.SearchIssues)

			m.Group("/{username}/{reponame}", func() {
				m.Group("/issues", func() {
					m.Combo("").Get(repo.ListIssues).
						Post(reqToken(), mustNotBeArchived, bind(api.CreateIssueOption{}), reqRepoReader(unit.TypeIssues), repo.CreateIssue)
					m.Get("/pinned", reqRepoReader(unit.TypeIssues), repo.ListPinnedIssues)
					m.Group("/comments", func() {
						m.Get("", repo.ListRepoIssueComments)
						m.Group("/{id}", func() {
							m.Combo("").
								Get(repo.GetIssueComment).
								Patch(mustNotBeArchived, reqToken(), bind(api.EditIssueCommentOption{}), repo.EditIssueComment).
								Delete(reqToken(), repo.DeleteIssueComment)
							m.Combo("/reactions").
								Get(repo.GetIssueCommentReactions).
								Post(reqToken(), bind(api.EditReactionOption{}), repo.PostIssueCommentReaction).
								Delete(reqToken(), bind(api.EditReactionOption{}), repo.DeleteIssueCommentReaction)
							m.Group("/assets", func() {
								m.Combo("").
									Get(repo.ListIssueCommentAttachments).
									Post(reqToken(), mustNotBeArchived, repo.CreateIssueCommentAttachment)
								m.Combo("/{attachment_id}").
									Get(repo.GetIssueCommentAttachment).
									Patch(reqToken(), mustNotBeArchived, bind(api.EditAttachmentOptions{}), repo.EditIssueCommentAttachment).
									Delete(reqToken(), mustNotBeArchived, repo.DeleteIssueCommentAttachment)
							}, mustEnableAttachments)
						})
					})
					m.Group("/{index}", func() {
						m.Combo("").Get(repo.GetIssue).
							Patch(reqToken(), bind(api.EditIssueOption{}), repo.EditIssue).
							Delete(reqToken(), reqAdmin(), context.ReferencesGitRepo(), repo.DeleteIssue)
						m.Group("/comments", func() {
							m.Combo("").Get(repo.ListIssueComments).
								Post(reqToken(), mustNotBeArchived, bind(api.CreateIssueCommentOption{}), repo.CreateIssueComment)
							m.Combo("/{id}", reqToken()).Patch(bind(api.EditIssueCommentOption{}), repo.EditIssueCommentDeprecated).
								Delete(repo.DeleteIssueCommentDeprecated)
						})
						m.Get("/timeline", repo.ListIssueCommentsAndTimeline)
						m.Group("/labels", func() {
							m.Combo("").Get(repo.ListIssueLabels).
								Post(reqToken(), bind(api.IssueLabelsOption{}), repo.AddIssueLabels).
								Put(reqToken(), bind(api.IssueLabelsOption{}), repo.ReplaceIssueLabels).
								Delete(reqToken(), repo.ClearIssueLabels)
							m.Delete("/{id}", reqToken(), repo.DeleteIssueLabel)
						})
						m.Group("/times", func() {
							m.Combo("").
								Get(repo.ListTrackedTimes).
								Post(bind(api.AddTimeOption{}), repo.AddTime).
								Delete(repo.ResetIssueTime)
							m.Delete("/{id}", repo.DeleteTime)
						}, reqToken())
						m.Combo("/deadline").Post(reqToken(), bind(api.EditDeadlineOption{}), repo.UpdateIssueDeadline)
						m.Group("/stopwatch", func() {
							m.Post("/start", repo.StartIssueStopwatch)
							m.Post("/stop", repo.StopIssueStopwatch)
							m.Delete("/delete", repo.DeleteIssueStopwatch)
						}, reqToken())
						m.Group("/subscriptions", func() {
							m.Get("", repo.GetIssueSubscribers)
							m.Get("/check", reqToken(), repo.CheckIssueSubscription)
							m.Put("/{user}", reqToken(), repo.AddIssueSubscription)
							m.Delete("/{user}", reqToken(), repo.DelIssueSubscription)
						})
						m.Combo("/reactions").
							Get(repo.GetIssueReactions).
							Post(reqToken(), bind(api.EditReactionOption{}), repo.PostIssueReaction).
							Delete(reqToken(), bind(api.EditReactionOption{}), repo.DeleteIssueReaction)
						m.Group("/assets", func() {
							m.Combo("").
								Get(repo.ListIssueAttachments).
								Post(reqToken(), mustNotBeArchived, repo.CreateIssueAttachment)
							m.Combo("/{attachment_id}").
								Get(repo.GetIssueAttachment).
								Patch(reqToken(), mustNotBeArchived, bind(api.EditAttachmentOptions{}), repo.EditIssueAttachment).
								Delete(reqToken(), mustNotBeArchived, repo.DeleteIssueAttachment)
						}, mustEnableAttachments)
						m.Combo("/dependencies").
							Get(repo.GetIssueDependencies).
							Post(reqToken(), mustNotBeArchived, bind(api.IssueMeta{}), repo.CreateIssueDependency).
							Delete(reqToken(), mustNotBeArchived, bind(api.IssueMeta{}), repo.RemoveIssueDependency)
						m.Combo("/blocks").
							Get(repo.GetIssueBlocks).
							Post(reqToken(), bind(api.IssueMeta{}), repo.CreateIssueBlocking).
							Delete(reqToken(), bind(api.IssueMeta{}), repo.RemoveIssueBlocking)
						m.Group("/pin", func() {
							m.Combo("").
								Post(reqToken(), reqAdmin(), repo.PinIssue).
								Delete(reqToken(), reqAdmin(), repo.UnpinIssue)
							m.Patch("/{position}", reqToken(), reqAdmin(), repo.MoveIssuePin)
						})
						m.Group("/lock", func() {
							m.Combo("").
								Put(bind(api.LockIssueOption{}), repo.LockIssue).
								Delete(repo.UnlockIssue)
						}, reqToken(), reqAdmin())
					})
				}, mustEnableIssuesOrPulls)
				m.Group("/labels", func() {
					m.Combo("").Get(repo.ListLabels).
						Post(reqToken(), reqRepoWriter(unit.TypeIssues, unit.TypePullRequests), bind(api.CreateLabelOption{}), repo.CreateLabel)
					m.Combo("/{id}").Get(repo.GetLabel).
						Patch(reqToken(), reqRepoWriter(unit.TypeIssues, unit.TypePullRequests), bind(api.EditLabelOption{}), repo.EditLabel).
						Delete(reqToken(), reqRepoWriter(unit.TypeIssues, unit.TypePullRequests), repo.DeleteLabel)
				})
				m.Group("/milestones", func() {
					m.Combo("").Get(repo.ListMilestones).
						Post(reqToken(), reqRepoWriter(unit.TypeIssues, unit.TypePullRequests), bind(api.CreateMilestoneOption{}), repo.CreateMilestone)
					m.Combo("/{id}").Get(repo.GetMilestone).
						Patch(reqToken(), reqRepoWriter(unit.TypeIssues, unit.TypePullRequests), bind(api.EditMilestoneOption{}), repo.EditMilestone).
						Delete(reqToken(), reqRepoWriter(unit.TypeIssues, unit.TypePullRequests), repo.DeleteMilestone)
				})
			}, repoAssignment(), checkTokenPublicOnly())
		}, tokenRequiresScopes(auth_model.AccessTokenScopeCategoryIssue))

		// NOTE: these are Gitea package management API - see packages.CommonRoutes and packages.DockerContainerRoutes for endpoints that implement package manager APIs
		m.Group("/packages/{username}", func() {
			m.Group("/{type}/{name}", func() {
				m.Get("/", packages.ListPackageVersions)

				m.Group("/{version}", func() {
					m.Get("", packages.GetPackage)
					m.Delete("", reqPackageAccess(perm.AccessModeWrite), packages.DeletePackage)
					m.Get("/files", packages.ListPackageFiles)
				})

				m.Group("/-", func() {
					m.Get("/latest", packages.GetLatestPackageVersion)
					m.Post("/link/{repo_name}", reqPackageAccess(perm.AccessModeWrite), packages.LinkPackage)
					m.Post("/unlink", reqPackageAccess(perm.AccessModeWrite), packages.UnlinkPackage)
				})
			})

			m.Get("/", packages.ListPackages)
		}, reqToken(), tokenRequiresScopes(auth_model.AccessTokenScopeCategoryPackage), context.UserAssignmentAPI(), context.PackageAssignmentAPI(), reqPackageAccess(perm.AccessModeRead), checkTokenPublicOnly())

		// Organizations
		m.Get("/user/orgs", reqToken(), tokenRequiresScopes(auth_model.AccessTokenScopeCategoryUser, auth_model.AccessTokenScopeCategoryOrganization), org.ListMyOrgs)
		m.Group("/users/{username}/orgs", func() {
			m.Get("", reqToken(), org.ListUserOrgs)
			m.Get("/{org}/permissions", reqToken(), org.GetUserOrgsPermissions)
		}, tokenRequiresScopes(auth_model.AccessTokenScopeCategoryUser, auth_model.AccessTokenScopeCategoryOrganization), context.UserAssignmentAPI(), checkTokenPublicOnly())
		m.Post("/orgs", tokenRequiresScopes(auth_model.AccessTokenScopeCategoryOrganization), reqToken(), bind(api.CreateOrgOption{}), org.Create)
		m.Get("/orgs", org.GetAll, tokenRequiresScopes(auth_model.AccessTokenScopeCategoryOrganization))
		m.Group("/orgs/{org}", func() {
			m.Combo("").Get(org.Get).
				Patch(reqToken(), reqOrgOwnership(), bind(api.EditOrgOption{}), org.Edit).
				Delete(reqToken(), reqOrgOwnership(), org.Delete)
			m.Post("/rename", reqToken(), reqOrgOwnership(), bind(api.RenameOrgOption{}), org.Rename)
			m.Combo("/repos").Get(user.ListOrgRepos).
				Post(reqToken(), bind(api.CreateRepoOption{}), repo.CreateOrgRepo)
			m.Group("/members", func() {
				m.Get("", reqToken(), org.ListMembers)
				m.Combo("/{username}").Get(reqToken(), org.IsMember).
					Delete(reqToken(), reqOrgOwnership(), org.DeleteMember)
			})
			addActionsRoutes(
				m,
				reqOrgOwnership(),
				org.NewAction(),
			)
			m.Group("/public_members", func() {
				m.Get("", org.ListPublicMembers)
				m.Combo("/{username}").Get(org.IsPublicMember).
					Put(reqToken(), reqOrgMembership(), org.PublicizeMember).
					Delete(reqToken(), reqOrgMembership(), org.ConcealMember)
			})
			m.Group("/teams", func() {
				m.Get("", org.ListTeams)
				m.Post("", reqOrgOwnership(), bind(api.CreateTeamOption{}), org.CreateTeam)
				m.Get("/search", org.SearchTeam)
			}, reqToken(), reqOrgMembership())
			m.Group("/labels", func() {
				m.Get("", org.ListLabels)
				m.Post("", reqToken(), reqOrgOwnership(), bind(api.CreateLabelOption{}), org.CreateLabel)
				m.Combo("/{id}").Get(reqToken(), org.GetLabel).
					Patch(reqToken(), reqOrgOwnership(), bind(api.EditLabelOption{}), org.EditLabel).
					Delete(reqToken(), reqOrgOwnership(), org.DeleteLabel)
			})
			m.Group("/hooks", func() {
				m.Combo("").Get(org.ListHooks).
					Post(bind(api.CreateHookOption{}), org.CreateHook)
				m.Combo("/{id}").Get(org.GetHook).
					Patch(bind(api.EditHookOption{}), org.EditHook).
					Delete(org.DeleteHook)
			}, reqToken(), reqOrgOwnership(), reqWebhooksEnabled())
			m.Group("/avatar", func() {
				m.Post("", bind(api.UpdateUserAvatarOption{}), org.UpdateAvatar)
				m.Delete("", org.DeleteAvatar)
			}, reqToken(), reqOrgOwnership())
			m.Get("/activities/feeds", org.ListOrgActivityFeeds)

			m.Group("/blocks", func() {
				m.Get("", org.ListBlocks)
				m.Group("/{username}", func() {
					m.Get("", org.CheckUserBlock)
					m.Put("", org.BlockUser)
					m.Delete("", org.UnblockUser)
				})
			}, reqToken(), reqOrgOwnership())

			m.Group("/projects", func() {
<<<<<<< HEAD
				m.Post("", bind(api.NewProjectOption{}), projects.CreateOrgProject)
=======
				m.Post("", bind(api.NewProjectPayload{}), projects.CreateOrgProject)
				m.Get("", projects.ListOrgProjects)
>>>>>>> c29a6b76
			})
		}, tokenRequiresScopes(auth_model.AccessTokenScopeCategoryOrganization), orgAssignment(true), checkTokenPublicOnly())
		m.Group("/teams/{teamid}", func() {
			m.Combo("").Get(reqToken(), org.GetTeam).
				Patch(reqToken(), reqOrgOwnership(), bind(api.EditTeamOption{}), org.EditTeam).
				Delete(reqToken(), reqOrgOwnership(), org.DeleteTeam)
			m.Group("/members", func() {
				m.Get("", reqToken(), org.GetTeamMembers)
				m.Combo("/{username}").
					Get(reqToken(), org.GetTeamMember).
					Put(reqToken(), reqOrgOwnership(), org.AddTeamMember).
					Delete(reqToken(), reqOrgOwnership(), org.RemoveTeamMember)
			})
			m.Group("/repos", func() {
				m.Get("", reqToken(), org.GetTeamRepos)
				m.Combo("/{org}/{reponame}").
					Put(reqToken(), org.AddTeamRepository).
					Delete(reqToken(), org.RemoveTeamRepository).
					Get(reqToken(), org.GetTeamRepo)
			})
			m.Get("/activities/feeds", org.ListTeamActivityFeeds)
		}, tokenRequiresScopes(auth_model.AccessTokenScopeCategoryOrganization), orgAssignment(false, true), reqToken(), reqTeamMembership(), checkTokenPublicOnly())

		m.Group("/admin", func() {
			m.Group("/cron", func() {
				m.Get("", admin.ListCronTasks)
				m.Post("/{task}", admin.PostCronTask)
			})
			m.Get("/orgs", admin.GetAllOrgs)
			m.Group("/users", func() {
				m.Get("", admin.SearchUsers)
				m.Post("", bind(api.CreateUserOption{}), admin.CreateUser)
				m.Group("/{username}", func() {
					m.Combo("").Patch(bind(api.EditUserOption{}), admin.EditUser).
						Delete(admin.DeleteUser)
					m.Group("/keys", func() {
						m.Post("", bind(api.CreateKeyOption{}), admin.CreatePublicKey)
						m.Delete("/{id}", admin.DeleteUserPublicKey)
					})
					m.Get("/orgs", org.ListUserOrgs)
					m.Post("/orgs", bind(api.CreateOrgOption{}), admin.CreateOrg)
					m.Post("/repos", bind(api.CreateRepoOption{}), admin.CreateRepo)
					m.Post("/rename", bind(api.RenameUserOption{}), admin.RenameUser)
					m.Get("/badges", admin.ListUserBadges)
					m.Post("/badges", bind(api.UserBadgeOption{}), admin.AddUserBadges)
					m.Delete("/badges", bind(api.UserBadgeOption{}), admin.DeleteUserBadges)
				}, context.UserAssignmentAPI())
			})
			m.Group("/emails", func() {
				m.Get("", admin.GetAllEmails)
				m.Get("/search", admin.SearchEmail)
			})
			m.Group("/unadopted", func() {
				m.Get("", admin.ListUnadoptedRepositories)
				m.Post("/{username}/{reponame}", admin.AdoptRepository)
				m.Delete("/{username}/{reponame}", admin.DeleteUnadoptedRepository)
			})
			m.Group("/hooks", func() {
				m.Combo("").Get(admin.ListHooks).
					Post(bind(api.CreateHookOption{}), admin.CreateHook)
				m.Combo("/{id}").Get(admin.GetHook).
					Patch(bind(api.EditHookOption{}), admin.EditHook).
					Delete(admin.DeleteHook)
			})
			m.Group("/actions", func() {
				m.Group("/runners", func() {
					m.Get("", admin.ListRunners)
					m.Post("/registration-token", admin.CreateRegistrationToken)
					m.Get("/{runner_id}", admin.GetRunner)
					m.Delete("/{runner_id}", admin.DeleteRunner)
				})
				m.Get("/runs", admin.ListWorkflowRuns)
				m.Get("/jobs", admin.ListWorkflowJobs)
			})
			m.Group("/runners", func() {
				m.Get("/registration-token", admin.GetRegistrationToken)
			})
		}, tokenRequiresScopes(auth_model.AccessTokenScopeCategoryAdmin), reqToken(), reqSiteAdmin())

		m.Group("/topics", func() {
			m.Get("/search", repo.TopicSearch)
		}, tokenRequiresScopes(auth_model.AccessTokenScopeCategoryRepository))
	}, sudo())

	return m
}

func securityHeaders() func(http.Handler) http.Handler {
	return func(next http.Handler) http.Handler {
		return http.HandlerFunc(func(resp http.ResponseWriter, req *http.Request) {
			// CORB: https://www.chromium.org/Home/chromium-security/corb-for-developers
			// http://stackoverflow.com/a/3146618/244009
			resp.Header().Set("x-content-type-options", "nosniff")
			next.ServeHTTP(resp, req)
		})
	}
}<|MERGE_RESOLUTION|>--- conflicted
+++ resolved
@@ -1699,12 +1699,8 @@
 			}, reqToken(), reqOrgOwnership())
 
 			m.Group("/projects", func() {
-<<<<<<< HEAD
 				m.Post("", bind(api.NewProjectOption{}), projects.CreateOrgProject)
-=======
-				m.Post("", bind(api.NewProjectPayload{}), projects.CreateOrgProject)
 				m.Get("", projects.ListOrgProjects)
->>>>>>> c29a6b76
 			})
 		}, tokenRequiresScopes(auth_model.AccessTokenScopeCategoryOrganization), orgAssignment(true), checkTokenPublicOnly())
 		m.Group("/teams/{teamid}", func() {
