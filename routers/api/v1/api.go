--- conflicted
+++ resolved
@@ -795,32 +795,19 @@
 					m.Put("", user.Star)
 					m.Delete("", user.Unstar)
 				}, repoAssignment())
-<<<<<<< HEAD
-			})
-			m.Get("/times", repo.ListMyTrackedTimes)
-
-			m.Get("/stopwatches", repo.GetStopwatches)
-
-			m.Get("/subscriptions", user.GetMyWatchedRepos)
-
-			m.Get("/teams", org.ListUserTeams)
-
+			}, reqToken(auth_model.AccessTokenScopeRepo))
+			m.Get("/times", reqToken(auth_model.AccessTokenScopeRepo), repo.ListMyTrackedTimes)
+			m.Get("/stopwatches", reqToken(auth_model.AccessTokenScopeRepo), repo.GetStopwatches)
+			m.Get("/subscriptions", reqToken(auth_model.AccessTokenScopeRepo), user.GetMyWatchedRepos)
+			m.Get("/teams", reqToken(auth_model.AccessTokenScopeRepo), org.ListUserTeams)
 			m.Group("/hooks", func() {
 				m.Combo("").Get(user.ListHooks).
 					Post(bind(api.CreateHookOption{}), user.CreateHook)
 				m.Combo("/{id}").Get(user.GetHook).
 					Patch(bind(api.EditHookOption{}), user.EditHook).
 					Delete(user.DeleteHook)
-			}, reqWebhooksEnabled())
-		}, reqToken())
-=======
-			}, reqToken(auth_model.AccessTokenScopeRepo))
-			m.Get("/times", reqToken(auth_model.AccessTokenScopeRepo), repo.ListMyTrackedTimes)
-			m.Get("/stopwatches", reqToken(auth_model.AccessTokenScopeRepo), repo.GetStopwatches)
-			m.Get("/subscriptions", reqToken(auth_model.AccessTokenScopeRepo), user.GetMyWatchedRepos)
-			m.Get("/teams", reqToken(auth_model.AccessTokenScopeRepo), org.ListUserTeams)
+			}, reqToken(auth_model.AccessTokenScopeAdminUserHook), reqWebhooksEnabled())
 		}, reqToken(""))
->>>>>>> a1fcb1cf
 
 		// Repositories
 		m.Post("/org/{org}/repos", reqToken(auth_model.AccessTokenScopeAdminOrg), bind(api.CreateRepoOption{}), repo.CreateOrgRepoDeprecated)
