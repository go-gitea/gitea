--- conflicted
+++ resolved
@@ -59,18 +59,11 @@
 	listOptions := utils.GetListOptions(ctx)
 
 	opts := &models.SearchUserOptions{
-<<<<<<< HEAD
 		Keyword:                  strings.Trim(ctx.Query("q"), " "),
-		UID:                      com.StrTo(ctx.Query("uid")).MustInt64(),
+		UID:                      ctx.QueryInt64("uid"),
 		Type:                     models.UserTypeIndividual,
 		ListOptions:              listOptions,
 		OnlyUsersWithPublicRepos: setting.UI.Explore.OnlyShowUsersWithPublicRepos && !ctx.IsSigned,
-=======
-		Keyword:     strings.Trim(ctx.Query("q"), " "),
-		UID:         ctx.QueryInt64("uid"),
-		Type:        models.UserTypeIndividual,
-		ListOptions: listOptions,
->>>>>>> 39aa11f9
 	}
 
 	users, maxResults, err := models.SearchUsers(opts)
