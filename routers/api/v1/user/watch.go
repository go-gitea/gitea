--- conflicted
+++ resolved
@@ -148,20 +148,7 @@
 	//   "404":
 	//     description: User is not watching this repo or repo do not exist
 
-<<<<<<< HEAD
-	if !repo_model.IsWatching(ctx.Doer.ID, ctx.Repo.Repository.ID) {
-=======
-	if repo_model.IsWatching(ctx, ctx.Doer.ID, ctx.Repo.Repository.ID) {
-		ctx.JSON(http.StatusOK, api.WatchInfo{
-			Subscribed:    true,
-			Ignored:       false,
-			Reason:        nil,
-			CreatedAt:     ctx.Repo.Repository.CreatedUnix.AsTime(),
-			URL:           subscriptionURL(ctx.Repo.Repository),
-			RepositoryURL: ctx.Repo.Repository.APIURL(),
-		})
-	} else {
->>>>>>> 796ff26e
+	if !repo_model.IsWatching(ctx, ctx.Doer.ID, ctx.Repo.Repository.ID) {
 		ctx.NotFound()
 		return
 	}
