// Copyright 2014 The Gogs Authors. All rights reserved.
// Copyright 2018 The Gitea Authors. All rights reserved.
// SPDX-License-Identifier: MIT

package user

import (
	"errors"
	"fmt"
	"net/http"
	"strconv"
	"strings"

	auth_model "code.gitea.io/gitea/models/auth"
	"code.gitea.io/gitea/models/db"
	api "code.gitea.io/gitea/modules/structs"
	"code.gitea.io/gitea/modules/util"
	"code.gitea.io/gitea/modules/web"
	"code.gitea.io/gitea/routers/api/v1/utils"
	"code.gitea.io/gitea/services/audit"
	"code.gitea.io/gitea/services/context"
	"code.gitea.io/gitea/services/convert"
)

// ListAccessTokens list all the access tokens
func ListAccessTokens(ctx *context.APIContext) {
	// swagger:operation GET /users/{username}/tokens user userGetTokens
	// ---
	// summary: List the authenticated user's access tokens
	// produces:
	// - application/json
	// parameters:
	// - name: username
	//   in: path
	//   description: username of user
	//   type: string
	//   required: true
	// - name: page
	//   in: query
	//   description: page number of results to return (1-based)
	//   type: integer
	// - name: limit
	//   in: query
	//   description: page size of results
	//   type: integer
	// responses:
	//   "200":
	//     "$ref": "#/responses/AccessTokenList"
	//   "403":
	//     "$ref": "#/responses/forbidden"

	opts := auth_model.ListAccessTokensOptions{UserID: ctx.ContextUser.ID, ListOptions: utils.GetListOptions(ctx)}

	tokens, count, err := db.FindAndCount[auth_model.AccessToken](ctx, opts)
	if err != nil {
		ctx.InternalServerError(err)
		return
	}

	apiTokens := make([]*api.AccessToken, len(tokens))
	for i := range tokens {
		apiTokens[i] = &api.AccessToken{
			ID:             tokens[i].ID,
			Name:           tokens[i].Name,
			TokenLastEight: tokens[i].TokenLastEight,
			Scopes:         tokens[i].Scope.StringSlice(),
		}
	}

	ctx.SetTotalCountHeader(count)
	ctx.JSON(http.StatusOK, &apiTokens)
}

// CreateAccessToken create access tokens
func CreateAccessToken(ctx *context.APIContext) {
	// swagger:operation POST /users/{username}/tokens user userCreateToken
	// ---
	// summary: Create an access token
	// consumes:
	// - application/json
	// produces:
	// - application/json
	// parameters:
	// - name: username
	//   in: path
	//   description: username of user
	//   required: true
	//   type: string
	// - name: body
	//   in: body
	//   schema:
	//     "$ref": "#/definitions/CreateAccessTokenOption"
	// responses:
	//   "201":
	//     "$ref": "#/responses/AccessToken"
	//   "400":
	//     "$ref": "#/responses/error"
	//   "403":
	//     "$ref": "#/responses/forbidden"

	form := web.GetForm(ctx).(*api.CreateAccessTokenOption)

	t := &auth_model.AccessToken{
		UID:  ctx.ContextUser.ID,
		Name: form.Name,
	}

	exist, err := auth_model.AccessTokenByNameExists(ctx, t)
	if err != nil {
		ctx.InternalServerError(err)
		return
	}
	if exist {
		ctx.Error(http.StatusBadRequest, "AccessTokenByNameExists", errors.New("access token name has been used already"))
		return
	}

	scope, err := auth_model.AccessTokenScope(strings.Join(form.Scopes, ",")).Normalize()
	if err != nil {
		ctx.Error(http.StatusBadRequest, "AccessTokenScope.Normalize", fmt.Errorf("invalid access token scope provided: %w", err))
		return
	}
	t.Scope = scope

	if err := auth_model.NewAccessToken(ctx, t); err != nil {
		ctx.Error(http.StatusInternalServerError, "NewAccessToken", err)
		return
	}

	audit.RecordUserAccessTokenAdd(ctx, ctx.Doer, ctx.Doer, t)

	ctx.JSON(http.StatusCreated, &api.AccessToken{
		Name:           t.Name,
		Token:          t.Token,
		ID:             t.ID,
		TokenLastEight: t.TokenLastEight,
	})
}

// DeleteAccessToken delete access tokens
func DeleteAccessToken(ctx *context.APIContext) {
	// swagger:operation DELETE /users/{username}/tokens/{token} user userDeleteAccessToken
	// ---
	// summary: delete an access token
	// produces:
	// - application/json
	// parameters:
	// - name: username
	//   in: path
	//   description: username of user
	//   type: string
	//   required: true
	// - name: token
	//   in: path
	//   description: token to be deleted, identified by ID and if not available by name
	//   type: string
	//   required: true
	// responses:
	//   "204":
	//     "$ref": "#/responses/empty"
	//   "403":
	//     "$ref": "#/responses/forbidden"
	//   "404":
	//     "$ref": "#/responses/notFound"
	//   "422":
	//     "$ref": "#/responses/error"

	token := ctx.PathParam(":id")
	tokenID, _ := strconv.ParseInt(token, 0, 64)

	var t *auth_model.AccessToken
	if tokenID == 0 {
		tokens, err := db.Find[auth_model.AccessToken](ctx, auth_model.ListAccessTokensOptions{
			Name:   token,
			UserID: ctx.ContextUser.ID,
		})
		if err != nil {
			ctx.Error(http.StatusInternalServerError, "ListAccessTokens", err)
			return
		}

		switch len(tokens) {
		case 0:
			ctx.NotFound()
			return
		case 1:
			t = tokens[0]
		default:
			ctx.Error(http.StatusUnprocessableEntity, "DeleteAccessTokenByID", fmt.Errorf("multiple matches for token name '%s'", token))
			return
		}
	} else {
		var err error
		t, _, err = db.GetByID[auth_model.AccessToken](ctx, tokenID)
		if err != nil {
			ctx.Error(http.StatusInternalServerError, "GetByID", err)
			return
		}
	}
	if t == nil {
		ctx.NotFound()
		return
	}

	if err := auth_model.DeleteAccessTokenByID(ctx, t.ID, ctx.ContextUser.ID); err != nil {
		if auth_model.IsErrAccessTokenNotExist(err) {
			ctx.NotFound()
		} else {
			ctx.Error(http.StatusInternalServerError, "DeleteAccessTokenByID", err)
		}
		return
	}

	audit.RecordUserAccessTokenRemove(ctx, ctx.Doer, ctx.Doer, t)

	ctx.Status(http.StatusNoContent)
}

// CreateOauth2Application is the handler to create a new OAuth2 Application for the authenticated user
func CreateOauth2Application(ctx *context.APIContext) {
	// swagger:operation POST /user/applications/oauth2 user userCreateOAuth2Application
	// ---
	// summary: creates a new OAuth2 application
	// produces:
	// - application/json
	// parameters:
	// - name: body
	//   in: body
	//   required: true
	//   schema:
	//     "$ref": "#/definitions/CreateOAuth2ApplicationOptions"
	// responses:
	//   "201":
	//     "$ref": "#/responses/OAuth2Application"
	//   "400":
	//     "$ref": "#/responses/error"

	data := web.GetForm(ctx).(*api.CreateOAuth2ApplicationOptions)

	app, err := auth_model.CreateOAuth2Application(ctx, auth_model.CreateOAuth2ApplicationOptions{
		Name:               data.Name,
		UserID:             ctx.Doer.ID,
		RedirectURIs:       data.RedirectURIs,
		ConfidentialClient: data.ConfidentialClient,
	})
	if err != nil {
		ctx.Error(http.StatusBadRequest, "", "error creating oauth2 application")
		return
	}
	secret, err := app.GenerateClientSecret(ctx)
	if err != nil {
		ctx.Error(http.StatusBadRequest, "", "error creating application secret")
		return
	}
	app.ClientSecret = secret

	audit.RecordOAuth2ApplicationAdd(ctx, ctx.Doer, ctx.Doer, app)

	ctx.JSON(http.StatusCreated, convert.ToOAuth2Application(app))
}

// ListOauth2Applications list all the Oauth2 application
func ListOauth2Applications(ctx *context.APIContext) {
	// swagger:operation GET /user/applications/oauth2 user userGetOauth2Application
	// ---
	// summary: List the authenticated user's oauth2 applications
	// produces:
	// - application/json
	// parameters:
	// - name: page
	//   in: query
	//   description: page number of results to return (1-based)
	//   type: integer
	// - name: limit
	//   in: query
	//   description: page size of results
	//   type: integer
	// responses:
	//   "200":
	//     "$ref": "#/responses/OAuth2ApplicationList"

	apps, total, err := db.FindAndCount[auth_model.OAuth2Application](ctx, auth_model.FindOAuth2ApplicationsOptions{
		ListOptions: utils.GetListOptions(ctx),
		OwnerID:     ctx.Doer.ID,
	})
	if err != nil {
		ctx.Error(http.StatusInternalServerError, "ListOAuth2Applications", err)
		return
	}

	apiApps := make([]*api.OAuth2Application, len(apps))
	for i := range apps {
		apiApps[i] = convert.ToOAuth2Application(apps[i])
		apiApps[i].ClientSecret = "" // Hide secret on application list
	}

	ctx.SetTotalCountHeader(total)
	ctx.JSON(http.StatusOK, &apiApps)
}

// DeleteOauth2Application delete OAuth2 Application
func DeleteOauth2Application(ctx *context.APIContext) {
	// swagger:operation DELETE /user/applications/oauth2/{id} user userDeleteOAuth2Application
	// ---
	// summary: delete an OAuth2 Application
	// produces:
	// - application/json
	// parameters:
	// - name: id
	//   in: path
	//   description: token to be deleted
	//   type: integer
	//   format: int64
	//   required: true
	// responses:
	//   "204":
	//     "$ref": "#/responses/empty"
	//   "404":
	//     "$ref": "#/responses/notFound"
<<<<<<< HEAD

	app, err := auth_model.GetOAuth2ApplicationByID(ctx, ctx.ParamsInt64("id"))
	if err != nil {
		if errors.Is(err, util.ErrNotExist) {
			ctx.NotFound()
		} else {
			ctx.Error(http.StatusInternalServerError, "GetOAuth2ApplicationByID", err)
		}
		return
	}

	if err := auth_model.DeleteOAuth2Application(ctx, app.ID, ctx.Doer.ID); err != nil {
=======
	appID := ctx.PathParamInt64(":id")
	if err := auth_model.DeleteOAuth2Application(ctx, appID, ctx.Doer.ID); err != nil {
>>>>>>> b5326a43
		if auth_model.IsErrOAuthApplicationNotFound(err) {
			ctx.NotFound()
		} else {
			ctx.Error(http.StatusInternalServerError, "DeleteOauth2ApplicationByID", err)
		}
		return
	}

	audit.RecordOAuth2ApplicationRemove(ctx, ctx.Doer, ctx.Doer, app)

	ctx.Status(http.StatusNoContent)
}

// GetOauth2Application get OAuth2 Application
func GetOauth2Application(ctx *context.APIContext) {
	// swagger:operation GET /user/applications/oauth2/{id} user userGetOAuth2Application
	// ---
	// summary: get an OAuth2 Application
	// produces:
	// - application/json
	// parameters:
	// - name: id
	//   in: path
	//   description: Application ID to be found
	//   type: integer
	//   format: int64
	//   required: true
	// responses:
	//   "200":
	//     "$ref": "#/responses/OAuth2Application"
	//   "404":
	//     "$ref": "#/responses/notFound"
	appID := ctx.PathParamInt64(":id")
	app, err := auth_model.GetOAuth2ApplicationByID(ctx, appID)
	if err != nil {
		if auth_model.IsErrOauthClientIDInvalid(err) || auth_model.IsErrOAuthApplicationNotFound(err) {
			ctx.NotFound()
		} else {
			ctx.Error(http.StatusInternalServerError, "GetOauth2ApplicationByID", err)
		}
		return
	}
	if app.UID != ctx.Doer.ID {
		ctx.NotFound()
		return
	}

	app.ClientSecret = ""

	ctx.JSON(http.StatusOK, convert.ToOAuth2Application(app))
}

// UpdateOauth2Application update OAuth2 Application
func UpdateOauth2Application(ctx *context.APIContext) {
	// swagger:operation PATCH /user/applications/oauth2/{id} user userUpdateOAuth2Application
	// ---
	// summary: update an OAuth2 Application, this includes regenerating the client secret
	// produces:
	// - application/json
	// parameters:
	// - name: id
	//   in: path
	//   description: application to be updated
	//   type: integer
	//   format: int64
	//   required: true
	// - name: body
	//   in: body
	//   required: true
	//   schema:
	//     "$ref": "#/definitions/CreateOAuth2ApplicationOptions"
	// responses:
	//   "200":
	//     "$ref": "#/responses/OAuth2Application"
	//   "404":
	//     "$ref": "#/responses/notFound"
	appID := ctx.PathParamInt64(":id")

	data := web.GetForm(ctx).(*api.CreateOAuth2ApplicationOptions)

	app, err := auth_model.UpdateOAuth2Application(ctx, auth_model.UpdateOAuth2ApplicationOptions{
		Name:               data.Name,
		UserID:             ctx.Doer.ID,
		ID:                 appID,
		RedirectURIs:       data.RedirectURIs,
		ConfidentialClient: data.ConfidentialClient,
	})
	if err != nil {
		if auth_model.IsErrOauthClientIDInvalid(err) || auth_model.IsErrOAuthApplicationNotFound(err) {
			ctx.NotFound()
		} else {
			ctx.Error(http.StatusInternalServerError, "UpdateOauth2ApplicationByID", err)
		}
		return
	}
	app.ClientSecret, err = app.GenerateClientSecret(ctx)
	if err != nil {
		ctx.Error(http.StatusBadRequest, "", "error updating application secret")
		return
	}

	audit.RecordOAuth2ApplicationUpdate(ctx, ctx.Doer, ctx.Doer, app)

	ctx.JSON(http.StatusOK, convert.ToOAuth2Application(app))
}<|MERGE_RESOLUTION|>--- conflicted
+++ resolved
@@ -317,9 +317,8 @@
 	//     "$ref": "#/responses/empty"
 	//   "404":
 	//     "$ref": "#/responses/notFound"
-<<<<<<< HEAD
-
-	app, err := auth_model.GetOAuth2ApplicationByID(ctx, ctx.ParamsInt64("id"))
+
+	app, err := auth_model.GetOAuth2ApplicationByID(ctx, ctx.PathParamInt64("id"))
 	if err != nil {
 		if errors.Is(err, util.ErrNotExist) {
 			ctx.NotFound()
@@ -330,14 +329,10 @@
 	}
 
 	if err := auth_model.DeleteOAuth2Application(ctx, app.ID, ctx.Doer.ID); err != nil {
-=======
-	appID := ctx.PathParamInt64(":id")
-	if err := auth_model.DeleteOAuth2Application(ctx, appID, ctx.Doer.ID); err != nil {
->>>>>>> b5326a43
 		if auth_model.IsErrOAuthApplicationNotFound(err) {
 			ctx.NotFound()
 		} else {
-			ctx.Error(http.StatusInternalServerError, "DeleteOauth2ApplicationByID", err)
+			ctx.Error(http.StatusInternalServerError, "DeleteOAuth2Application", err)
 		}
 		return
 	}
