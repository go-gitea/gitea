--- conflicted
+++ resolved
@@ -207,11 +207,7 @@
 		return
 	}
 
-<<<<<<< HEAD
-	if err := auth_model.DeleteAccessTokenByID(ctx, t.ID, ctx.Doer.ID); err != nil {
-=======
-	if err := auth_model.DeleteAccessTokenByID(ctx, tokenID, ctx.ContextUser.ID); err != nil {
->>>>>>> 966dcb99
+	if err := auth_model.DeleteAccessTokenByID(ctx, t.ID, ctx.ContextUser.ID); err != nil {
 		if auth_model.IsErrAccessTokenNotExist(err) {
 			ctx.NotFound()
 		} else {
@@ -323,7 +319,6 @@
 	//     "$ref": "#/responses/empty"
 	//   "404":
 	//     "$ref": "#/responses/notFound"
-<<<<<<< HEAD
 
 	app, err := auth_model.GetOAuth2ApplicationByID(ctx, ctx.ParamsInt64("id"))
 	if err != nil {
@@ -335,11 +330,7 @@
 		return
 	}
 
-	if err := auth_model.DeleteOAuth2Application(app.ID, ctx.Doer.ID); err != nil {
-=======
-	appID := ctx.ParamsInt64(":id")
-	if err := auth_model.DeleteOAuth2Application(ctx, appID, ctx.Doer.ID); err != nil {
->>>>>>> 966dcb99
+	if err := auth_model.DeleteOAuth2Application(ctx, app.ID, ctx.Doer.ID); err != nil {
 		if auth_model.IsErrOAuthApplicationNotFound(err) {
 			ctx.NotFound()
 		} else {
