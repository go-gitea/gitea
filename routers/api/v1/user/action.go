// Copyright 2023 The Gitea Authors. All rights reserved.
// SPDX-License-Identifier: MIT

package user

import (
	"errors"
	"net/http"

	actions_model "code.gitea.io/gitea/models/actions"
	"code.gitea.io/gitea/models/db"
	api "code.gitea.io/gitea/modules/structs"
	"code.gitea.io/gitea/modules/util"
	"code.gitea.io/gitea/modules/web"
	"code.gitea.io/gitea/routers/api/v1/utils"
	actions_service "code.gitea.io/gitea/services/actions"
	"code.gitea.io/gitea/services/context"
	secret_service "code.gitea.io/gitea/services/secrets"
)

// create or update one secret of the user scope
func CreateOrUpdateSecret(ctx *context.APIContext) {
	// swagger:operation PUT /user/actions/secrets/{secretname} user updateUserSecret
	// ---
	// summary: Create or Update a secret value in a user scope
	// consumes:
	// - application/json
	// produces:
	// - application/json
	// parameters:
	// - name: secretname
	//   in: path
	//   description: name of the secret
	//   type: string
	//   required: true
	// - name: body
	//   in: body
	//   schema:
	//     "$ref": "#/definitions/CreateOrUpdateSecretOption"
	// responses:
	//   "201":
	//     description: response when creating a secret
	//   "204":
	//     description: response when updating a secret
	//   "400":
	//     "$ref": "#/responses/error"
	//   "404":
	//     "$ref": "#/responses/notFound"

	opt := web.GetForm(ctx).(*api.CreateOrUpdateSecretOption)

<<<<<<< HEAD
	_, created, err := secret_service.CreateOrUpdateSecret(ctx, ctx.Doer, ctx.Doer, nil, ctx.Params("secretname"), opt.Data)
=======
	_, created, err := secret_service.CreateOrUpdateSecret(ctx, ctx.Doer.ID, 0, ctx.PathParam("secretname"), opt.Data)
>>>>>>> b5326a43
	if err != nil {
		if errors.Is(err, util.ErrInvalidArgument) {
			ctx.Error(http.StatusBadRequest, "CreateOrUpdateSecret", err)
		} else if errors.Is(err, util.ErrNotExist) {
			ctx.Error(http.StatusNotFound, "CreateOrUpdateSecret", err)
		} else {
			ctx.Error(http.StatusInternalServerError, "CreateOrUpdateSecret", err)
		}
		return
	}

	if created {
		ctx.Status(http.StatusCreated)
	} else {
		ctx.Status(http.StatusNoContent)
	}
}

// DeleteSecret delete one secret of the user scope
func DeleteSecret(ctx *context.APIContext) {
	// swagger:operation DELETE /user/actions/secrets/{secretname} user deleteUserSecret
	// ---
	// summary: Delete a secret in a user scope
	// consumes:
	// - application/json
	// produces:
	// - application/json
	// parameters:
	// - name: secretname
	//   in: path
	//   description: name of the secret
	//   type: string
	//   required: true
	// responses:
	//   "204":
	//     description: delete one secret of the user
	//   "400":
	//     "$ref": "#/responses/error"
	//   "404":
	//     "$ref": "#/responses/notFound"

<<<<<<< HEAD
	err := secret_service.DeleteSecretByName(ctx, ctx.Doer, ctx.Doer, nil, ctx.Params("secretname"))
=======
	err := secret_service.DeleteSecretByName(ctx, ctx.Doer.ID, 0, ctx.PathParam("secretname"))
>>>>>>> b5326a43
	if err != nil {
		if errors.Is(err, util.ErrInvalidArgument) {
			ctx.Error(http.StatusBadRequest, "DeleteSecret", err)
		} else if errors.Is(err, util.ErrNotExist) {
			ctx.Error(http.StatusNotFound, "DeleteSecret", err)
		} else {
			ctx.Error(http.StatusInternalServerError, "DeleteSecret", err)
		}
		return
	}

	ctx.Status(http.StatusNoContent)
}

// CreateVariable create a user-level variable
func CreateVariable(ctx *context.APIContext) {
	// swagger:operation POST /user/actions/variables/{variablename} user createUserVariable
	// ---
	// summary: Create a user-level variable
	// consumes:
	// - application/json
	// produces:
	// - application/json
	// parameters:
	// - name: variablename
	//   in: path
	//   description: name of the variable
	//   type: string
	//   required: true
	// - name: body
	//   in: body
	//   schema:
	//     "$ref": "#/definitions/CreateVariableOption"
	// responses:
	//   "201":
	//     description: response when creating a variable
	//   "204":
	//     description: response when creating a variable
	//   "400":
	//     "$ref": "#/responses/error"
	//   "404":
	//     "$ref": "#/responses/notFound"

	opt := web.GetForm(ctx).(*api.CreateVariableOption)

	ownerID := ctx.Doer.ID
	variableName := ctx.PathParam("variablename")

	v, err := actions_service.GetVariable(ctx, actions_model.FindVariablesOpts{
		OwnerID: ownerID,
		Name:    variableName,
	})
	if err != nil && !errors.Is(err, util.ErrNotExist) {
		ctx.Error(http.StatusInternalServerError, "GetVariable", err)
		return
	}
	if v != nil && v.ID > 0 {
		ctx.Error(http.StatusConflict, "VariableNameAlreadyExists", util.NewAlreadyExistErrorf("variable name %s already exists", variableName))
		return
	}

	if _, err := actions_service.CreateVariable(ctx, ownerID, 0, variableName, opt.Value); err != nil {
		if errors.Is(err, util.ErrInvalidArgument) {
			ctx.Error(http.StatusBadRequest, "CreateVariable", err)
		} else {
			ctx.Error(http.StatusInternalServerError, "CreateVariable", err)
		}
		return
	}

	ctx.Status(http.StatusNoContent)
}

// UpdateVariable update a user-level variable which is created by current doer
func UpdateVariable(ctx *context.APIContext) {
	// swagger:operation PUT /user/actions/variables/{variablename} user updateUserVariable
	// ---
	// summary: Update a user-level variable which is created by current doer
	// consumes:
	// - application/json
	// produces:
	// - application/json
	// parameters:
	// - name: variablename
	//   in: path
	//   description: name of the variable
	//   type: string
	//   required: true
	// - name: body
	//   in: body
	//   schema:
	//     "$ref": "#/definitions/UpdateVariableOption"
	// responses:
	//   "201":
	//     description: response when updating a variable
	//   "204":
	//     description: response when updating a variable
	//   "400":
	//     "$ref": "#/responses/error"
	//   "404":
	//     "$ref": "#/responses/notFound"

	opt := web.GetForm(ctx).(*api.UpdateVariableOption)

	v, err := actions_service.GetVariable(ctx, actions_model.FindVariablesOpts{
		OwnerID: ctx.Doer.ID,
		Name:    ctx.PathParam("variablename"),
	})
	if err != nil {
		if errors.Is(err, util.ErrNotExist) {
			ctx.Error(http.StatusNotFound, "GetVariable", err)
		} else {
			ctx.Error(http.StatusInternalServerError, "GetVariable", err)
		}
		return
	}

	if opt.Name == "" {
		opt.Name = ctx.PathParam("variablename")
	}
	if _, err := actions_service.UpdateVariable(ctx, v.ID, opt.Name, opt.Value); err != nil {
		if errors.Is(err, util.ErrInvalidArgument) {
			ctx.Error(http.StatusBadRequest, "UpdateVariable", err)
		} else {
			ctx.Error(http.StatusInternalServerError, "UpdateVariable", err)
		}
		return
	}

	ctx.Status(http.StatusNoContent)
}

// DeleteVariable delete a user-level variable which is created by current doer
func DeleteVariable(ctx *context.APIContext) {
	// swagger:operation DELETE /user/actions/variables/{variablename} user deleteUserVariable
	// ---
	// summary: Delete a user-level variable which is created by current doer
	// produces:
	// - application/json
	// parameters:
	// - name: variablename
	//   in: path
	//   description: name of the variable
	//   type: string
	//   required: true
	// responses:
	//   "201":
	//     description: response when deleting a variable
	//   "204":
	//     description: response when deleting a variable
	//   "400":
	//     "$ref": "#/responses/error"
	//   "404":
	//     "$ref": "#/responses/notFound"

	if err := actions_service.DeleteVariableByName(ctx, ctx.Doer.ID, 0, ctx.PathParam("variablename")); err != nil {
		if errors.Is(err, util.ErrInvalidArgument) {
			ctx.Error(http.StatusBadRequest, "DeleteVariableByName", err)
		} else if errors.Is(err, util.ErrNotExist) {
			ctx.Error(http.StatusNotFound, "DeleteVariableByName", err)
		} else {
			ctx.Error(http.StatusInternalServerError, "DeleteVariableByName", err)
		}
		return
	}

	ctx.Status(http.StatusNoContent)
}

// GetVariable get a user-level variable which is created by current doer
func GetVariable(ctx *context.APIContext) {
	// swagger:operation GET /user/actions/variables/{variablename} user getUserVariable
	// ---
	// summary: Get a user-level variable which is created by current doer
	// produces:
	// - application/json
	// parameters:
	// - name: variablename
	//   in: path
	//   description: name of the variable
	//   type: string
	//   required: true
	// responses:
	//   "200":
	//			"$ref": "#/responses/ActionVariable"
	//   "400":
	//     "$ref": "#/responses/error"
	//   "404":
	//     "$ref": "#/responses/notFound"

	v, err := actions_service.GetVariable(ctx, actions_model.FindVariablesOpts{
		OwnerID: ctx.Doer.ID,
		Name:    ctx.PathParam("variablename"),
	})
	if err != nil {
		if errors.Is(err, util.ErrNotExist) {
			ctx.Error(http.StatusNotFound, "GetVariable", err)
		} else {
			ctx.Error(http.StatusInternalServerError, "GetVariable", err)
		}
		return
	}

	variable := &api.ActionVariable{
		OwnerID: v.OwnerID,
		RepoID:  v.RepoID,
		Name:    v.Name,
		Data:    v.Data,
	}

	ctx.JSON(http.StatusOK, variable)
}

// ListVariables list user-level variables
func ListVariables(ctx *context.APIContext) {
	// swagger:operation GET /user/actions/variables user getUserVariablesList
	// ---
	// summary: Get the user-level list of variables which is created by current doer
	// produces:
	// - application/json
	// parameters:
	// - name: page
	//   in: query
	//   description: page number of results to return (1-based)
	//   type: integer
	// - name: limit
	//   in: query
	//   description: page size of results
	//   type: integer
	// responses:
	//   "200":
	//			"$ref": "#/responses/VariableList"
	//   "400":
	//     "$ref": "#/responses/error"
	//   "404":
	//     "$ref": "#/responses/notFound"

	vars, count, err := db.FindAndCount[actions_model.ActionVariable](ctx, &actions_model.FindVariablesOpts{
		OwnerID:     ctx.Doer.ID,
		ListOptions: utils.GetListOptions(ctx),
	})
	if err != nil {
		ctx.Error(http.StatusInternalServerError, "FindVariables", err)
		return
	}

	variables := make([]*api.ActionVariable, len(vars))
	for i, v := range vars {
		variables[i] = &api.ActionVariable{
			OwnerID: v.OwnerID,
			RepoID:  v.RepoID,
			Name:    v.Name,
			Data:    v.Data,
		}
	}

	ctx.SetTotalCountHeader(count)
	ctx.JSON(http.StatusOK, variables)
}<|MERGE_RESOLUTION|>--- conflicted
+++ resolved
@@ -49,11 +49,7 @@
 
 	opt := web.GetForm(ctx).(*api.CreateOrUpdateSecretOption)
 
-<<<<<<< HEAD
-	_, created, err := secret_service.CreateOrUpdateSecret(ctx, ctx.Doer, ctx.Doer, nil, ctx.Params("secretname"), opt.Data)
-=======
-	_, created, err := secret_service.CreateOrUpdateSecret(ctx, ctx.Doer.ID, 0, ctx.PathParam("secretname"), opt.Data)
->>>>>>> b5326a43
+	_, created, err := secret_service.CreateOrUpdateSecret(ctx, ctx.Doer, ctx.Doer, nil, ctx.PathParam("secretname"), opt.Data)
 	if err != nil {
 		if errors.Is(err, util.ErrInvalidArgument) {
 			ctx.Error(http.StatusBadRequest, "CreateOrUpdateSecret", err)
@@ -95,11 +91,7 @@
 	//   "404":
 	//     "$ref": "#/responses/notFound"
 
-<<<<<<< HEAD
-	err := secret_service.DeleteSecretByName(ctx, ctx.Doer, ctx.Doer, nil, ctx.Params("secretname"))
-=======
-	err := secret_service.DeleteSecretByName(ctx, ctx.Doer.ID, 0, ctx.PathParam("secretname"))
->>>>>>> b5326a43
+	err := secret_service.DeleteSecretByName(ctx, ctx.Doer, ctx.Doer, nil, ctx.PathParam("secretname"))
 	if err != nil {
 		if errors.Is(err, util.ErrInvalidArgument) {
 			ctx.Error(http.StatusBadRequest, "DeleteSecret", err)
