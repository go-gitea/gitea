// Copyright 2016 The Gogs Authors. All rights reserved.
// Copyright 2019 The Gitea Authors. All rights reserved.
// SPDX-License-Identifier: MIT

package repo

import (
	"errors"
	"fmt"
	"net/http"

	"code.gitea.io/gitea/models"
	"code.gitea.io/gitea/models/db"
	git_model "code.gitea.io/gitea/models/git"
	"code.gitea.io/gitea/models/organization"
	user_model "code.gitea.io/gitea/models/user"
	"code.gitea.io/gitea/modules/git"
	"code.gitea.io/gitea/modules/gitrepo"
	"code.gitea.io/gitea/modules/optional"
	repo_module "code.gitea.io/gitea/modules/repository"
	api "code.gitea.io/gitea/modules/structs"
	"code.gitea.io/gitea/modules/web"
	"code.gitea.io/gitea/routers/api/v1/utils"
	"code.gitea.io/gitea/services/context"
	"code.gitea.io/gitea/services/convert"
	pull_service "code.gitea.io/gitea/services/pull"
	repo_service "code.gitea.io/gitea/services/repository"
)

// GetBranch get a branch of a repository
func GetBranch(ctx *context.APIContext) {
	// swagger:operation GET /repos/{owner}/{repo}/branches/{branch} repository repoGetBranch
	// ---
	// summary: Retrieve a specific branch from a repository, including its effective branch protection
	// produces:
	// - application/json
	// parameters:
	// - name: owner
	//   in: path
	//   description: owner of the repo
	//   type: string
	//   required: true
	// - name: repo
	//   in: path
	//   description: name of the repo
	//   type: string
	//   required: true
	// - name: branch
	//   in: path
	//   description: branch to get
	//   type: string
	//   required: true
	// responses:
	//   "200":
	//     "$ref": "#/responses/Branch"
	//   "404":
	//     "$ref": "#/responses/notFound"

	branchName := ctx.PathParam("*")

	branch, err := ctx.Repo.GitRepo.GetBranch(branchName)
	if err != nil {
		if git.IsErrBranchNotExist(err) {
			ctx.NotFound(err)
		} else {
			ctx.Error(http.StatusInternalServerError, "GetBranch", err)
		}
		return
	}

	c, err := branch.GetCommit()
	if err != nil {
		ctx.Error(http.StatusInternalServerError, "GetCommit", err)
		return
	}

	branchProtection, err := git_model.GetFirstMatchProtectedBranchRule(ctx, ctx.Repo.Repository.ID, branchName)
	if err != nil {
		ctx.Error(http.StatusInternalServerError, "GetBranchProtection", err)
		return
	}

	br, err := convert.ToBranch(ctx, ctx.Repo.Repository, branch.Name, c, branchProtection, ctx.Doer, ctx.Repo.IsAdmin())
	if err != nil {
		ctx.Error(http.StatusInternalServerError, "convert.ToBranch", err)
		return
	}

	ctx.JSON(http.StatusOK, br)
}

// DeleteBranch get a branch of a repository
func DeleteBranch(ctx *context.APIContext) {
	// swagger:operation DELETE /repos/{owner}/{repo}/branches/{branch} repository repoDeleteBranch
	// ---
	// summary: Delete a specific branch from a repository
	// produces:
	// - application/json
	// parameters:
	// - name: owner
	//   in: path
	//   description: owner of the repo
	//   type: string
	//   required: true
	// - name: repo
	//   in: path
	//   description: name of the repo
	//   type: string
	//   required: true
	// - name: branch
	//   in: path
	//   description: branch to delete
	//   type: string
	//   required: true
	// responses:
	//   "204":
	//     "$ref": "#/responses/empty"
	//   "403":
	//     "$ref": "#/responses/error"
	//   "404":
	//     "$ref": "#/responses/notFound"
	//   "423":
	//     "$ref": "#/responses/repoArchivedError"
	if ctx.Repo.Repository.IsEmpty {
		ctx.Error(http.StatusNotFound, "", "Git Repository is empty.")
		return
	}

	if ctx.Repo.Repository.IsMirror {
		ctx.Error(http.StatusForbidden, "", "Git Repository is a mirror.")
		return
	}

	branchName := ctx.PathParam("*")

	// check whether branches of this repository has been synced
	totalNumOfBranches, err := db.Count[git_model.Branch](ctx, git_model.FindBranchOptions{
		RepoID:          ctx.Repo.Repository.ID,
		IsDeletedBranch: optional.Some(false),
	})
	if err != nil {
		ctx.Error(http.StatusInternalServerError, "CountBranches", err)
		return
	}
	if totalNumOfBranches == 0 { // sync branches immediately because non-empty repository should have at least 1 branch
		_, err = repo_module.SyncRepoBranches(ctx, ctx.Repo.Repository.ID, 0)
		if err != nil {
			ctx.ServerError("SyncRepoBranches", err)
			return
		}
	}

<<<<<<< HEAD
	if err := repo_service.DeleteBranch(ctx, ctx.Doer, ctx.Repo.Repository, ctx.Repo.GitRepo, branchName, nil); err != nil {
=======
	if err := repo_service.DeleteBranch(ctx, ctx.Doer, ctx.Repo.Repository, ctx.Repo.GitRepo, branchName); err != nil {
>>>>>>> 5cada755
		switch {
		case git.IsErrBranchNotExist(err):
			ctx.NotFound(err)
		case errors.Is(err, repo_service.ErrBranchIsDefault):
			ctx.Error(http.StatusForbidden, "DefaultBranch", fmt.Errorf("can not delete default branch"))
		case errors.Is(err, git_model.ErrBranchIsProtected):
			ctx.Error(http.StatusForbidden, "IsProtectedBranch", fmt.Errorf("branch protected"))
		default:
			ctx.Error(http.StatusInternalServerError, "DeleteBranch", err)
		}
		return
	}

	ctx.Status(http.StatusNoContent)
}

// CreateBranch creates a branch for a user's repository
func CreateBranch(ctx *context.APIContext) {
	// swagger:operation POST /repos/{owner}/{repo}/branches repository repoCreateBranch
	// ---
	// summary: Create a branch
	// consumes:
	// - application/json
	// produces:
	// - application/json
	// parameters:
	// - name: owner
	//   in: path
	//   description: owner of the repo
	//   type: string
	//   required: true
	// - name: repo
	//   in: path
	//   description: name of the repo
	//   type: string
	//   required: true
	// - name: body
	//   in: body
	//   schema:
	//     "$ref": "#/definitions/CreateBranchRepoOption"
	// responses:
	//   "201":
	//     "$ref": "#/responses/Branch"
	//   "403":
	//     description: The branch is archived or a mirror.
	//   "404":
	//     description: The old branch does not exist.
	//   "409":
	//     description: The branch with the same name already exists.
	//   "423":
	//     "$ref": "#/responses/repoArchivedError"

	if ctx.Repo.Repository.IsEmpty {
		ctx.Error(http.StatusNotFound, "", "Git Repository is empty.")
		return
	}

	if ctx.Repo.Repository.IsMirror {
		ctx.Error(http.StatusForbidden, "", "Git Repository is a mirror.")
		return
	}

	opt := web.GetForm(ctx).(*api.CreateBranchRepoOption)

	var oldCommit *git.Commit
	var err error

	if len(opt.OldRefName) > 0 {
		oldCommit, err = ctx.Repo.GitRepo.GetCommit(opt.OldRefName)
		if err != nil {
			ctx.Error(http.StatusInternalServerError, "GetCommit", err)
			return
		}
	} else if len(opt.OldBranchName) > 0 { //nolint
		if ctx.Repo.GitRepo.IsBranchExist(opt.OldBranchName) { //nolint
			oldCommit, err = ctx.Repo.GitRepo.GetBranchCommit(opt.OldBranchName) //nolint
			if err != nil {
				ctx.Error(http.StatusInternalServerError, "GetBranchCommit", err)
				return
			}
		} else {
			ctx.Error(http.StatusNotFound, "", "The old branch does not exist")
			return
		}
	} else {
		oldCommit, err = ctx.Repo.GitRepo.GetBranchCommit(ctx.Repo.Repository.DefaultBranch)
		if err != nil {
			ctx.Error(http.StatusInternalServerError, "GetBranchCommit", err)
			return
		}
	}

	err = repo_service.CreateNewBranchFromCommit(ctx, ctx.Doer, ctx.Repo.Repository, ctx.Repo.GitRepo, oldCommit.ID.String(), opt.BranchName)
	if err != nil {
		if git_model.IsErrBranchNotExist(err) {
			ctx.Error(http.StatusNotFound, "", "The old branch does not exist")
		} else if models.IsErrTagAlreadyExists(err) {
			ctx.Error(http.StatusConflict, "", "The branch with the same tag already exists.")
		} else if git_model.IsErrBranchAlreadyExists(err) || git.IsErrPushOutOfDate(err) {
			ctx.Error(http.StatusConflict, "", "The branch already exists.")
		} else if git_model.IsErrBranchNameConflict(err) {
			ctx.Error(http.StatusConflict, "", "The branch with the same name already exists.")
		} else {
			ctx.Error(http.StatusInternalServerError, "CreateNewBranchFromCommit", err)
		}
		return
	}

	branch, err := ctx.Repo.GitRepo.GetBranch(opt.BranchName)
	if err != nil {
		ctx.Error(http.StatusInternalServerError, "GetBranch", err)
		return
	}

	commit, err := branch.GetCommit()
	if err != nil {
		ctx.Error(http.StatusInternalServerError, "GetCommit", err)
		return
	}

	branchProtection, err := git_model.GetFirstMatchProtectedBranchRule(ctx, ctx.Repo.Repository.ID, branch.Name)
	if err != nil {
		ctx.Error(http.StatusInternalServerError, "GetBranchProtection", err)
		return
	}

	br, err := convert.ToBranch(ctx, ctx.Repo.Repository, branch.Name, commit, branchProtection, ctx.Doer, ctx.Repo.IsAdmin())
	if err != nil {
		ctx.Error(http.StatusInternalServerError, "convert.ToBranch", err)
		return
	}

	ctx.JSON(http.StatusCreated, br)
}

// ListBranches list all the branches of a repository
func ListBranches(ctx *context.APIContext) {
	// swagger:operation GET /repos/{owner}/{repo}/branches repository repoListBranches
	// ---
	// summary: List a repository's branches
	// produces:
	// - application/json
	// parameters:
	// - name: owner
	//   in: path
	//   description: owner of the repo
	//   type: string
	//   required: true
	// - name: repo
	//   in: path
	//   description: name of the repo
	//   type: string
	//   required: true
	// - name: page
	//   in: query
	//   description: page number of results to return (1-based)
	//   type: integer
	// - name: limit
	//   in: query
	//   description: page size of results
	//   type: integer
	// responses:
	//   "200":
	//     "$ref": "#/responses/BranchList"

	var totalNumOfBranches int64
	var apiBranches []*api.Branch

	listOptions := utils.GetListOptions(ctx)

	if !ctx.Repo.Repository.IsEmpty {
		if ctx.Repo.GitRepo == nil {
			ctx.Error(http.StatusInternalServerError, "Load git repository failed", nil)
			return
		}

		branchOpts := git_model.FindBranchOptions{
			ListOptions:     listOptions,
			RepoID:          ctx.Repo.Repository.ID,
			IsDeletedBranch: optional.Some(false),
		}
		var err error
		totalNumOfBranches, err = db.Count[git_model.Branch](ctx, branchOpts)
		if err != nil {
			ctx.Error(http.StatusInternalServerError, "CountBranches", err)
			return
		}
		if totalNumOfBranches == 0 { // sync branches immediately because non-empty repository should have at least 1 branch
			totalNumOfBranches, err = repo_module.SyncRepoBranches(ctx, ctx.Repo.Repository.ID, 0)
			if err != nil {
				ctx.ServerError("SyncRepoBranches", err)
				return
			}
		}

		rules, err := git_model.FindRepoProtectedBranchRules(ctx, ctx.Repo.Repository.ID)
		if err != nil {
			ctx.Error(http.StatusInternalServerError, "FindMatchedProtectedBranchRules", err)
			return
		}

		branches, err := db.Find[git_model.Branch](ctx, branchOpts)
		if err != nil {
			ctx.Error(http.StatusInternalServerError, "GetBranches", err)
			return
		}

		apiBranches = make([]*api.Branch, 0, len(branches))
		for i := range branches {
			c, err := ctx.Repo.GitRepo.GetBranchCommit(branches[i].Name)
			if err != nil {
				// Skip if this branch doesn't exist anymore.
				if git.IsErrNotExist(err) {
					totalNumOfBranches--
					continue
				}
				ctx.Error(http.StatusInternalServerError, "GetCommit", err)
				return
			}

			branchProtection := rules.GetFirstMatched(branches[i].Name)
			apiBranch, err := convert.ToBranch(ctx, ctx.Repo.Repository, branches[i].Name, c, branchProtection, ctx.Doer, ctx.Repo.IsAdmin())
			if err != nil {
				ctx.Error(http.StatusInternalServerError, "convert.ToBranch", err)
				return
			}
			apiBranches = append(apiBranches, apiBranch)
		}
	}

	ctx.SetLinkHeader(int(totalNumOfBranches), listOptions.PageSize)
	ctx.SetTotalCountHeader(totalNumOfBranches)
	ctx.JSON(http.StatusOK, apiBranches)
}

// GetBranchProtection gets a branch protection
func GetBranchProtection(ctx *context.APIContext) {
	// swagger:operation GET /repos/{owner}/{repo}/branch_protections/{name} repository repoGetBranchProtection
	// ---
	// summary: Get a specific branch protection for the repository
	// produces:
	// - application/json
	// parameters:
	// - name: owner
	//   in: path
	//   description: owner of the repo
	//   type: string
	//   required: true
	// - name: repo
	//   in: path
	//   description: name of the repo
	//   type: string
	//   required: true
	// - name: name
	//   in: path
	//   description: name of protected branch
	//   type: string
	//   required: true
	// responses:
	//   "200":
	//     "$ref": "#/responses/BranchProtection"
	//   "404":
	//     "$ref": "#/responses/notFound"

	repo := ctx.Repo.Repository
	bpName := ctx.PathParam(":name")
	bp, err := git_model.GetProtectedBranchRuleByName(ctx, repo.ID, bpName)
	if err != nil {
		ctx.Error(http.StatusInternalServerError, "GetProtectedBranchByID", err)
		return
	}
	if bp == nil || bp.RepoID != repo.ID {
		ctx.NotFound()
		return
	}

	ctx.JSON(http.StatusOK, convert.ToBranchProtection(ctx, bp, repo))
}

// ListBranchProtections list branch protections for a repo
func ListBranchProtections(ctx *context.APIContext) {
	// swagger:operation GET /repos/{owner}/{repo}/branch_protections repository repoListBranchProtection
	// ---
	// summary: List branch protections for a repository
	// produces:
	// - application/json
	// parameters:
	// - name: owner
	//   in: path
	//   description: owner of the repo
	//   type: string
	//   required: true
	// - name: repo
	//   in: path
	//   description: name of the repo
	//   type: string
	//   required: true
	// responses:
	//   "200":
	//     "$ref": "#/responses/BranchProtectionList"

	repo := ctx.Repo.Repository
	bps, err := git_model.FindRepoProtectedBranchRules(ctx, repo.ID)
	if err != nil {
		ctx.Error(http.StatusInternalServerError, "GetProtectedBranches", err)
		return
	}
	apiBps := make([]*api.BranchProtection, len(bps))
	for i := range bps {
		apiBps[i] = convert.ToBranchProtection(ctx, bps[i], repo)
	}

	ctx.JSON(http.StatusOK, apiBps)
}

// CreateBranchProtection creates a branch protection for a repo
func CreateBranchProtection(ctx *context.APIContext) {
	// swagger:operation POST /repos/{owner}/{repo}/branch_protections repository repoCreateBranchProtection
	// ---
	// summary: Create a branch protections for a repository
	// consumes:
	// - application/json
	// produces:
	// - application/json
	// parameters:
	// - name: owner
	//   in: path
	//   description: owner of the repo
	//   type: string
	//   required: true
	// - name: repo
	//   in: path
	//   description: name of the repo
	//   type: string
	//   required: true
	// - name: body
	//   in: body
	//   schema:
	//     "$ref": "#/definitions/CreateBranchProtectionOption"
	// responses:
	//   "201":
	//     "$ref": "#/responses/BranchProtection"
	//   "403":
	//     "$ref": "#/responses/forbidden"
	//   "404":
	//     "$ref": "#/responses/notFound"
	//   "422":
	//     "$ref": "#/responses/validationError"
	//   "423":
	//     "$ref": "#/responses/repoArchivedError"

	form := web.GetForm(ctx).(*api.CreateBranchProtectionOption)
	repo := ctx.Repo.Repository

	ruleName := form.RuleName
	if ruleName == "" {
		ruleName = form.BranchName //nolint
	}
	if len(ruleName) == 0 {
		ctx.Error(http.StatusBadRequest, "both rule_name and branch_name are empty", "both rule_name and branch_name are empty")
		return
	}

	isPlainRule := !git_model.IsRuleNameSpecial(ruleName)
	var isBranchExist bool
	if isPlainRule {
		isBranchExist = git.IsBranchExist(ctx.Req.Context(), ctx.Repo.Repository.RepoPath(), ruleName)
	}

	protectBranch, err := git_model.GetProtectedBranchRuleByName(ctx, repo.ID, ruleName)
	if err != nil {
		ctx.Error(http.StatusInternalServerError, "GetProtectBranchOfRepoByName", err)
		return
	} else if protectBranch != nil {
		ctx.Error(http.StatusForbidden, "Create branch protection", "Branch protection already exist")
		return
	}

	var requiredApprovals int64
	if form.RequiredApprovals > 0 {
		requiredApprovals = form.RequiredApprovals
	}

	whitelistUsers, err := user_model.GetUserIDsByNames(ctx, form.PushWhitelistUsernames, false)
	if err != nil {
		if user_model.IsErrUserNotExist(err) {
			ctx.Error(http.StatusUnprocessableEntity, "User does not exist", err)
			return
		}
		ctx.Error(http.StatusInternalServerError, "GetUserIDsByNames", err)
		return
	}
	forcePushAllowlistUsers, err := user_model.GetUserIDsByNames(ctx, form.ForcePushAllowlistUsernames, false)
	if err != nil {
		if user_model.IsErrUserNotExist(err) {
			ctx.Error(http.StatusUnprocessableEntity, "User does not exist", err)
			return
		}
		ctx.Error(http.StatusInternalServerError, "GetUserIDsByNames", err)
		return
	}
	mergeWhitelistUsers, err := user_model.GetUserIDsByNames(ctx, form.MergeWhitelistUsernames, false)
	if err != nil {
		if user_model.IsErrUserNotExist(err) {
			ctx.Error(http.StatusUnprocessableEntity, "User does not exist", err)
			return
		}
		ctx.Error(http.StatusInternalServerError, "GetUserIDsByNames", err)
		return
	}
	approvalsWhitelistUsers, err := user_model.GetUserIDsByNames(ctx, form.ApprovalsWhitelistUsernames, false)
	if err != nil {
		if user_model.IsErrUserNotExist(err) {
			ctx.Error(http.StatusUnprocessableEntity, "User does not exist", err)
			return
		}
		ctx.Error(http.StatusInternalServerError, "GetUserIDsByNames", err)
		return
	}
	var whitelistTeams, forcePushAllowlistTeams, mergeWhitelistTeams, approvalsWhitelistTeams []int64
	if repo.Owner.IsOrganization() {
		whitelistTeams, err = organization.GetTeamIDsByNames(ctx, repo.OwnerID, form.PushWhitelistTeams, false)
		if err != nil {
			if organization.IsErrTeamNotExist(err) {
				ctx.Error(http.StatusUnprocessableEntity, "Team does not exist", err)
				return
			}
			ctx.Error(http.StatusInternalServerError, "GetTeamIDsByNames", err)
			return
		}
		forcePushAllowlistTeams, err = organization.GetTeamIDsByNames(ctx, repo.OwnerID, form.ForcePushAllowlistTeams, false)
		if err != nil {
			if organization.IsErrTeamNotExist(err) {
				ctx.Error(http.StatusUnprocessableEntity, "Team does not exist", err)
				return
			}
			ctx.Error(http.StatusInternalServerError, "GetTeamIDsByNames", err)
			return
		}
		mergeWhitelistTeams, err = organization.GetTeamIDsByNames(ctx, repo.OwnerID, form.MergeWhitelistTeams, false)
		if err != nil {
			if organization.IsErrTeamNotExist(err) {
				ctx.Error(http.StatusUnprocessableEntity, "Team does not exist", err)
				return
			}
			ctx.Error(http.StatusInternalServerError, "GetTeamIDsByNames", err)
			return
		}
		approvalsWhitelistTeams, err = organization.GetTeamIDsByNames(ctx, repo.OwnerID, form.ApprovalsWhitelistTeams, false)
		if err != nil {
			if organization.IsErrTeamNotExist(err) {
				ctx.Error(http.StatusUnprocessableEntity, "Team does not exist", err)
				return
			}
			ctx.Error(http.StatusInternalServerError, "GetTeamIDsByNames", err)
			return
		}
	}

	protectBranch = &git_model.ProtectedBranch{
		RepoID:                        ctx.Repo.Repository.ID,
		RuleName:                      ruleName,
		Priority:                      form.Priority,
		CanPush:                       form.EnablePush,
		EnableWhitelist:               form.EnablePush && form.EnablePushWhitelist,
		WhitelistDeployKeys:           form.EnablePush && form.EnablePushWhitelist && form.PushWhitelistDeployKeys,
		CanForcePush:                  form.EnablePush && form.EnableForcePush,
		EnableForcePushAllowlist:      form.EnablePush && form.EnableForcePush && form.EnableForcePushAllowlist,
		ForcePushAllowlistDeployKeys:  form.EnablePush && form.EnableForcePush && form.EnableForcePushAllowlist && form.ForcePushAllowlistDeployKeys,
		EnableMergeWhitelist:          form.EnableMergeWhitelist,
		EnableStatusCheck:             form.EnableStatusCheck,
		StatusCheckContexts:           form.StatusCheckContexts,
		EnableApprovalsWhitelist:      form.EnableApprovalsWhitelist,
		RequiredApprovals:             requiredApprovals,
		BlockOnRejectedReviews:        form.BlockOnRejectedReviews,
		BlockOnOfficialReviewRequests: form.BlockOnOfficialReviewRequests,
		DismissStaleApprovals:         form.DismissStaleApprovals,
		IgnoreStaleApprovals:          form.IgnoreStaleApprovals,
		RequireSignedCommits:          form.RequireSignedCommits,
		ProtectedFilePatterns:         form.ProtectedFilePatterns,
		UnprotectedFilePatterns:       form.UnprotectedFilePatterns,
		BlockOnOutdatedBranch:         form.BlockOnOutdatedBranch,
		BlockAdminMergeOverride:       form.BlockAdminMergeOverride,
	}

	if err := git_model.UpdateProtectBranch(ctx, ctx.Repo.Repository, protectBranch, git_model.WhitelistOptions{
		UserIDs:          whitelistUsers,
		TeamIDs:          whitelistTeams,
		ForcePushUserIDs: forcePushAllowlistUsers,
		ForcePushTeamIDs: forcePushAllowlistTeams,
		MergeUserIDs:     mergeWhitelistUsers,
		MergeTeamIDs:     mergeWhitelistTeams,
		ApprovalsUserIDs: approvalsWhitelistUsers,
		ApprovalsTeamIDs: approvalsWhitelistTeams,
	}); err != nil {
		ctx.Error(http.StatusInternalServerError, "UpdateProtectBranch", err)
		return
	}

	if isBranchExist {
		if err := pull_service.CheckPRsForBaseBranch(ctx, ctx.Repo.Repository, ruleName); err != nil {
			ctx.Error(http.StatusInternalServerError, "CheckPRsForBaseBranch", err)
			return
		}
	} else {
		if !isPlainRule {
			if ctx.Repo.GitRepo == nil {
				ctx.Repo.GitRepo, err = gitrepo.OpenRepository(ctx, ctx.Repo.Repository)
				if err != nil {
					ctx.Error(http.StatusInternalServerError, "OpenRepository", err)
					return
				}
				defer func() {
					ctx.Repo.GitRepo.Close()
					ctx.Repo.GitRepo = nil
				}()
			}
			// FIXME: since we only need to recheck files protected rules, we could improve this
			matchedBranches, err := git_model.FindAllMatchedBranches(ctx, ctx.Repo.Repository.ID, ruleName)
			if err != nil {
				ctx.Error(http.StatusInternalServerError, "FindAllMatchedBranches", err)
				return
			}

			for _, branchName := range matchedBranches {
				if err = pull_service.CheckPRsForBaseBranch(ctx, ctx.Repo.Repository, branchName); err != nil {
					ctx.Error(http.StatusInternalServerError, "CheckPRsForBaseBranch", err)
					return
				}
			}
		}
	}

	// Reload from db to get all whitelists
	bp, err := git_model.GetProtectedBranchRuleByName(ctx, ctx.Repo.Repository.ID, ruleName)
	if err != nil {
		ctx.Error(http.StatusInternalServerError, "GetProtectedBranchByID", err)
		return
	}
	if bp == nil || bp.RepoID != ctx.Repo.Repository.ID {
		ctx.Error(http.StatusInternalServerError, "New branch protection not found", err)
		return
	}

	ctx.JSON(http.StatusCreated, convert.ToBranchProtection(ctx, bp, repo))
}

// EditBranchProtection edits a branch protection for a repo
func EditBranchProtection(ctx *context.APIContext) {
	// swagger:operation PATCH /repos/{owner}/{repo}/branch_protections/{name} repository repoEditBranchProtection
	// ---
	// summary: Edit a branch protections for a repository. Only fields that are set will be changed
	// consumes:
	// - application/json
	// produces:
	// - application/json
	// parameters:
	// - name: owner
	//   in: path
	//   description: owner of the repo
	//   type: string
	//   required: true
	// - name: repo
	//   in: path
	//   description: name of the repo
	//   type: string
	//   required: true
	// - name: name
	//   in: path
	//   description: name of protected branch
	//   type: string
	//   required: true
	// - name: body
	//   in: body
	//   schema:
	//     "$ref": "#/definitions/EditBranchProtectionOption"
	// responses:
	//   "200":
	//     "$ref": "#/responses/BranchProtection"
	//   "404":
	//     "$ref": "#/responses/notFound"
	//   "422":
	//     "$ref": "#/responses/validationError"
	//   "423":
	//     "$ref": "#/responses/repoArchivedError"
	form := web.GetForm(ctx).(*api.EditBranchProtectionOption)
	repo := ctx.Repo.Repository
	bpName := ctx.PathParam(":name")
	protectBranch, err := git_model.GetProtectedBranchRuleByName(ctx, repo.ID, bpName)
	if err != nil {
		ctx.Error(http.StatusInternalServerError, "GetProtectedBranchByID", err)
		return
	}
	if protectBranch == nil || protectBranch.RepoID != repo.ID {
		ctx.NotFound()
		return
	}

	if form.EnablePush != nil {
		if !*form.EnablePush {
			protectBranch.CanPush = false
			protectBranch.EnableWhitelist = false
			protectBranch.WhitelistDeployKeys = false
		} else {
			protectBranch.CanPush = true
			if form.EnablePushWhitelist != nil {
				if !*form.EnablePushWhitelist {
					protectBranch.EnableWhitelist = false
					protectBranch.WhitelistDeployKeys = false
				} else {
					protectBranch.EnableWhitelist = true
					if form.PushWhitelistDeployKeys != nil {
						protectBranch.WhitelistDeployKeys = *form.PushWhitelistDeployKeys
					}
				}
			}
		}
	}

	if form.EnableForcePush != nil {
		if !*form.EnableForcePush {
			protectBranch.CanForcePush = false
			protectBranch.EnableForcePushAllowlist = false
			protectBranch.ForcePushAllowlistDeployKeys = false
		} else {
			protectBranch.CanForcePush = true
			if form.EnableForcePushAllowlist != nil {
				if !*form.EnableForcePushAllowlist {
					protectBranch.EnableForcePushAllowlist = false
					protectBranch.ForcePushAllowlistDeployKeys = false
				} else {
					protectBranch.EnableForcePushAllowlist = true
					if form.ForcePushAllowlistDeployKeys != nil {
						protectBranch.ForcePushAllowlistDeployKeys = *form.ForcePushAllowlistDeployKeys
					}
				}
			}
		}
	}

	if form.Priority != nil {
		protectBranch.Priority = *form.Priority
	}

	if form.EnableMergeWhitelist != nil {
		protectBranch.EnableMergeWhitelist = *form.EnableMergeWhitelist
	}

	if form.EnableStatusCheck != nil {
		protectBranch.EnableStatusCheck = *form.EnableStatusCheck
	}

	if form.StatusCheckContexts != nil {
		protectBranch.StatusCheckContexts = form.StatusCheckContexts
	}

	if form.RequiredApprovals != nil && *form.RequiredApprovals >= 0 {
		protectBranch.RequiredApprovals = *form.RequiredApprovals
	}

	if form.EnableApprovalsWhitelist != nil {
		protectBranch.EnableApprovalsWhitelist = *form.EnableApprovalsWhitelist
	}

	if form.BlockOnRejectedReviews != nil {
		protectBranch.BlockOnRejectedReviews = *form.BlockOnRejectedReviews
	}

	if form.BlockOnOfficialReviewRequests != nil {
		protectBranch.BlockOnOfficialReviewRequests = *form.BlockOnOfficialReviewRequests
	}

	if form.DismissStaleApprovals != nil {
		protectBranch.DismissStaleApprovals = *form.DismissStaleApprovals
	}

	if form.IgnoreStaleApprovals != nil {
		protectBranch.IgnoreStaleApprovals = *form.IgnoreStaleApprovals
	}

	if form.RequireSignedCommits != nil {
		protectBranch.RequireSignedCommits = *form.RequireSignedCommits
	}

	if form.ProtectedFilePatterns != nil {
		protectBranch.ProtectedFilePatterns = *form.ProtectedFilePatterns
	}

	if form.UnprotectedFilePatterns != nil {
		protectBranch.UnprotectedFilePatterns = *form.UnprotectedFilePatterns
	}

	if form.BlockOnOutdatedBranch != nil {
		protectBranch.BlockOnOutdatedBranch = *form.BlockOnOutdatedBranch
	}

	if form.BlockAdminMergeOverride != nil {
		protectBranch.BlockAdminMergeOverride = *form.BlockAdminMergeOverride
	}

	var whitelistUsers, forcePushAllowlistUsers, mergeWhitelistUsers, approvalsWhitelistUsers []int64
	if form.PushWhitelistUsernames != nil {
		whitelistUsers, err = user_model.GetUserIDsByNames(ctx, form.PushWhitelistUsernames, false)
		if err != nil {
			if user_model.IsErrUserNotExist(err) {
				ctx.Error(http.StatusUnprocessableEntity, "User does not exist", err)
				return
			}
			ctx.Error(http.StatusInternalServerError, "GetUserIDsByNames", err)
			return
		}
	} else {
		whitelistUsers = protectBranch.WhitelistUserIDs
	}
	if form.ForcePushAllowlistDeployKeys != nil {
		forcePushAllowlistUsers, err = user_model.GetUserIDsByNames(ctx, form.ForcePushAllowlistUsernames, false)
		if err != nil {
			if user_model.IsErrUserNotExist(err) {
				ctx.Error(http.StatusUnprocessableEntity, "User does not exist", err)
				return
			}
			ctx.Error(http.StatusInternalServerError, "GetUserIDsByNames", err)
			return
		}
	} else {
		forcePushAllowlistUsers = protectBranch.ForcePushAllowlistUserIDs
	}
	if form.MergeWhitelistUsernames != nil {
		mergeWhitelistUsers, err = user_model.GetUserIDsByNames(ctx, form.MergeWhitelistUsernames, false)
		if err != nil {
			if user_model.IsErrUserNotExist(err) {
				ctx.Error(http.StatusUnprocessableEntity, "User does not exist", err)
				return
			}
			ctx.Error(http.StatusInternalServerError, "GetUserIDsByNames", err)
			return
		}
	} else {
		mergeWhitelistUsers = protectBranch.MergeWhitelistUserIDs
	}
	if form.ApprovalsWhitelistUsernames != nil {
		approvalsWhitelistUsers, err = user_model.GetUserIDsByNames(ctx, form.ApprovalsWhitelistUsernames, false)
		if err != nil {
			if user_model.IsErrUserNotExist(err) {
				ctx.Error(http.StatusUnprocessableEntity, "User does not exist", err)
				return
			}
			ctx.Error(http.StatusInternalServerError, "GetUserIDsByNames", err)
			return
		}
	} else {
		approvalsWhitelistUsers = protectBranch.ApprovalsWhitelistUserIDs
	}

	var whitelistTeams, forcePushAllowlistTeams, mergeWhitelistTeams, approvalsWhitelistTeams []int64
	if repo.Owner.IsOrganization() {
		if form.PushWhitelistTeams != nil {
			whitelistTeams, err = organization.GetTeamIDsByNames(ctx, repo.OwnerID, form.PushWhitelistTeams, false)
			if err != nil {
				if organization.IsErrTeamNotExist(err) {
					ctx.Error(http.StatusUnprocessableEntity, "Team does not exist", err)
					return
				}
				ctx.Error(http.StatusInternalServerError, "GetTeamIDsByNames", err)
				return
			}
		} else {
			whitelistTeams = protectBranch.WhitelistTeamIDs
		}
		if form.ForcePushAllowlistTeams != nil {
			forcePushAllowlistTeams, err = organization.GetTeamIDsByNames(ctx, repo.OwnerID, form.ForcePushAllowlistTeams, false)
			if err != nil {
				if organization.IsErrTeamNotExist(err) {
					ctx.Error(http.StatusUnprocessableEntity, "Team does not exist", err)
					return
				}
				ctx.Error(http.StatusInternalServerError, "GetTeamIDsByNames", err)
				return
			}
		} else {
			forcePushAllowlistTeams = protectBranch.ForcePushAllowlistTeamIDs
		}
		if form.MergeWhitelistTeams != nil {
			mergeWhitelistTeams, err = organization.GetTeamIDsByNames(ctx, repo.OwnerID, form.MergeWhitelistTeams, false)
			if err != nil {
				if organization.IsErrTeamNotExist(err) {
					ctx.Error(http.StatusUnprocessableEntity, "Team does not exist", err)
					return
				}
				ctx.Error(http.StatusInternalServerError, "GetTeamIDsByNames", err)
				return
			}
		} else {
			mergeWhitelistTeams = protectBranch.MergeWhitelistTeamIDs
		}
		if form.ApprovalsWhitelistTeams != nil {
			approvalsWhitelistTeams, err = organization.GetTeamIDsByNames(ctx, repo.OwnerID, form.ApprovalsWhitelistTeams, false)
			if err != nil {
				if organization.IsErrTeamNotExist(err) {
					ctx.Error(http.StatusUnprocessableEntity, "Team does not exist", err)
					return
				}
				ctx.Error(http.StatusInternalServerError, "GetTeamIDsByNames", err)
				return
			}
		} else {
			approvalsWhitelistTeams = protectBranch.ApprovalsWhitelistTeamIDs
		}
	}

	err = git_model.UpdateProtectBranch(ctx, ctx.Repo.Repository, protectBranch, git_model.WhitelistOptions{
		UserIDs:          whitelistUsers,
		TeamIDs:          whitelistTeams,
		ForcePushUserIDs: forcePushAllowlistUsers,
		ForcePushTeamIDs: forcePushAllowlistTeams,
		MergeUserIDs:     mergeWhitelistUsers,
		MergeTeamIDs:     mergeWhitelistTeams,
		ApprovalsUserIDs: approvalsWhitelistUsers,
		ApprovalsTeamIDs: approvalsWhitelistTeams,
	})
	if err != nil {
		ctx.Error(http.StatusInternalServerError, "UpdateProtectBranch", err)
		return
	}

	isPlainRule := !git_model.IsRuleNameSpecial(bpName)
	var isBranchExist bool
	if isPlainRule {
		isBranchExist = git.IsBranchExist(ctx.Req.Context(), ctx.Repo.Repository.RepoPath(), bpName)
	}

	if isBranchExist {
		if err = pull_service.CheckPRsForBaseBranch(ctx, ctx.Repo.Repository, bpName); err != nil {
			ctx.Error(http.StatusInternalServerError, "CheckPrsForBaseBranch", err)
			return
		}
	} else {
		if !isPlainRule {
			if ctx.Repo.GitRepo == nil {
				ctx.Repo.GitRepo, err = gitrepo.OpenRepository(ctx, ctx.Repo.Repository)
				if err != nil {
					ctx.Error(http.StatusInternalServerError, "OpenRepository", err)
					return
				}
				defer func() {
					ctx.Repo.GitRepo.Close()
					ctx.Repo.GitRepo = nil
				}()
			}

			// FIXME: since we only need to recheck files protected rules, we could improve this
			matchedBranches, err := git_model.FindAllMatchedBranches(ctx, ctx.Repo.Repository.ID, protectBranch.RuleName)
			if err != nil {
				ctx.Error(http.StatusInternalServerError, "FindAllMatchedBranches", err)
				return
			}

			for _, branchName := range matchedBranches {
				if err = pull_service.CheckPRsForBaseBranch(ctx, ctx.Repo.Repository, branchName); err != nil {
					ctx.Error(http.StatusInternalServerError, "CheckPrsForBaseBranch", err)
					return
				}
			}
		}
	}

	// Reload from db to ensure get all whitelists
	bp, err := git_model.GetProtectedBranchRuleByName(ctx, repo.ID, bpName)
	if err != nil {
		ctx.Error(http.StatusInternalServerError, "GetProtectedBranchBy", err)
		return
	}
	if bp == nil || bp.RepoID != ctx.Repo.Repository.ID {
		ctx.Error(http.StatusInternalServerError, "New branch protection not found", err)
		return
	}

	ctx.JSON(http.StatusOK, convert.ToBranchProtection(ctx, bp, repo))
}

// DeleteBranchProtection deletes a branch protection for a repo
func DeleteBranchProtection(ctx *context.APIContext) {
	// swagger:operation DELETE /repos/{owner}/{repo}/branch_protections/{name} repository repoDeleteBranchProtection
	// ---
	// summary: Delete a specific branch protection for the repository
	// produces:
	// - application/json
	// parameters:
	// - name: owner
	//   in: path
	//   description: owner of the repo
	//   type: string
	//   required: true
	// - name: repo
	//   in: path
	//   description: name of the repo
	//   type: string
	//   required: true
	// - name: name
	//   in: path
	//   description: name of protected branch
	//   type: string
	//   required: true
	// responses:
	//   "204":
	//     "$ref": "#/responses/empty"
	//   "404":
	//     "$ref": "#/responses/notFound"

	repo := ctx.Repo.Repository
	bpName := ctx.PathParam(":name")
	bp, err := git_model.GetProtectedBranchRuleByName(ctx, repo.ID, bpName)
	if err != nil {
		ctx.Error(http.StatusInternalServerError, "GetProtectedBranchByID", err)
		return
	}
	if bp == nil || bp.RepoID != repo.ID {
		ctx.NotFound()
		return
	}

	if err := git_model.DeleteProtectedBranch(ctx, ctx.Repo.Repository, bp.ID); err != nil {
		ctx.Error(http.StatusInternalServerError, "DeleteProtectedBranch", err)
		return
	}

	ctx.Status(http.StatusNoContent)
}

// UpdateBranchProtectionPriories updates the priorities of branch protections for a repo
func UpdateBranchProtectionPriories(ctx *context.APIContext) {
	// swagger:operation POST /repos/{owner}/{repo}/branch_protections/priority repository repoUpdateBranchProtectionPriories
	// ---
	// summary: Update the priorities of branch protections for a repository.
	// consumes:
	// - application/json
	// produces:
	// - application/json
	// parameters:
	// - name: owner
	//   in: path
	//   description: owner of the repo
	//   type: string
	//   required: true
	// - name: repo
	//   in: path
	//   description: name of the repo
	//   type: string
	//   required: true
	// - name: body
	//   in: body
	//   schema:
	//     "$ref": "#/definitions/UpdateBranchProtectionPriories"
	// responses:
	//   "204":
	//     "$ref": "#/responses/empty"
	//   "404":
	//     "$ref": "#/responses/notFound"
	//   "422":
	//     "$ref": "#/responses/validationError"
	//   "423":
	//     "$ref": "#/responses/repoArchivedError"
	form := web.GetForm(ctx).(*api.UpdateBranchProtectionPriories)
	repo := ctx.Repo.Repository

	if err := git_model.UpdateProtectBranchPriorities(ctx, repo, form.IDs); err != nil {
		ctx.Error(http.StatusInternalServerError, "UpdateProtectBranchPriorities", err)
		return
	}

	ctx.Status(http.StatusNoContent)
}<|MERGE_RESOLUTION|>--- conflicted
+++ resolved
@@ -150,11 +150,7 @@
 		}
 	}
 
-<<<<<<< HEAD
 	if err := repo_service.DeleteBranch(ctx, ctx.Doer, ctx.Repo.Repository, ctx.Repo.GitRepo, branchName, nil); err != nil {
-=======
-	if err := repo_service.DeleteBranch(ctx, ctx.Doer, ctx.Repo.Repository, ctx.Repo.GitRepo, branchName); err != nil {
->>>>>>> 5cada755
 		switch {
 		case git.IsErrBranchNotExist(err):
 			ctx.NotFound(err)
