--- conflicted
+++ resolved
@@ -183,15 +183,10 @@
 }
 
 // canWriteFiles returns true if repository is editable and user has proper access level.
-<<<<<<< HEAD
-func canWriteFiles(r *context.Repository, branch string) bool {
-	return r.Permission.CanWriteToBranch(branch) && !r.Repository.IsMirror && !r.Repository.IsArchived
-=======
 func canWriteFiles(ctx *context.APIContext, branch string) bool {
 	return ctx.Repo.Permission.CanWriteToBranch(ctx.User, branch) &&
 		!ctx.Repo.Repository.IsMirror &&
 		!ctx.Repo.Repository.IsArchived
->>>>>>> ae410cd4
 }
 
 // canReadFiles returns true if repository is readable and user has proper access level.
@@ -396,11 +391,7 @@
 
 // Called from both CreateFile or UpdateFile to handle both
 func createOrUpdateFile(ctx *context.APIContext, opts *files_service.UpdateRepoFileOptions) (*api.FileResponse, error) {
-<<<<<<< HEAD
-	if !canWriteFiles(ctx.Repo, opts.OldBranch) {
-=======
 	if !canWriteFiles(ctx, opts.OldBranch) {
->>>>>>> ae410cd4
 		return nil, models.ErrUserDoesNotHaveAccessToRepo{
 			UserID:   ctx.User.ID,
 			RepoName: ctx.Repo.Repository.LowerName,
@@ -457,11 +448,7 @@
 	//     "$ref": "#/responses/error"
 
 	apiOpts := web.GetForm(ctx).(*api.DeleteFileOptions)
-<<<<<<< HEAD
-	if !canWriteFiles(ctx.Repo, apiOpts.BranchName) {
-=======
 	if !canWriteFiles(ctx, apiOpts.BranchName) {
->>>>>>> ae410cd4
 		ctx.Error(http.StatusForbidden, "DeleteFile", models.ErrUserDoesNotHaveAccessToRepo{
 			UserID:   ctx.User.ID,
 			RepoName: ctx.Repo.Repository.LowerName,
