// Copyright 2018 The Gogs Authors. All rights reserved.
// Copyright 2019 The Gitea Authors. All rights reserved.
// Use of this source code is governed by a MIT-style
// license that can be found in the LICENSE file.

package repo

import (
	"fmt"
	"math"
	"net/http"
	"strconv"

	repo_model "code.gitea.io/gitea/models/repo"
	user_model "code.gitea.io/gitea/models/user"
	"code.gitea.io/gitea/modules/context"
	"code.gitea.io/gitea/modules/convert"
	"code.gitea.io/gitea/modules/git"
	"code.gitea.io/gitea/modules/setting"
	api "code.gitea.io/gitea/modules/structs"
	"code.gitea.io/gitea/modules/validation"
	"code.gitea.io/gitea/routers/api/v1/utils"
)

// GetSingleCommit get a commit via sha
func GetSingleCommit(ctx *context.APIContext) {
	// swagger:operation GET /repos/{owner}/{repo}/git/commits/{sha} repository repoGetSingleCommit
	// ---
	// summary: Get a single commit from a repository
	// produces:
	// - application/json
	// parameters:
	// - name: owner
	//   in: path
	//   description: owner of the repo
	//   type: string
	//   required: true
	// - name: repo
	//   in: path
	//   description: name of the repo
	//   type: string
	//   required: true
	// - name: sha
	//   in: path
	//   description: a git ref or commit sha
	//   type: string
	//   required: true
	// responses:
	//   "200":
	//     "$ref": "#/responses/Commit"
	//   "422":
	//     "$ref": "#/responses/validationError"
	//   "404":
	//     "$ref": "#/responses/notFound"

	sha := ctx.Params(":sha")
	if (validation.GitRefNamePatternInvalid.MatchString(sha) || !validation.CheckGitRefAdditionalRulesValid(sha)) && !git.SHAPattern.MatchString(sha) {
		ctx.Error(http.StatusUnprocessableEntity, "no valid ref or sha", fmt.Sprintf("no valid ref or sha: %s", sha))
		return
	}
	getCommit(ctx, sha)
}

func getCommit(ctx *context.APIContext, identifier string) {
	commit, err := ctx.Repo.GitRepo.GetCommit(identifier)
	if err != nil {
		if git.IsErrNotExist(err) {
			ctx.NotFound(identifier)
			return
		}
		ctx.Error(http.StatusInternalServerError, "gitRepo.GetCommit", err)
		return
	}

	json, err := convert.ToCommit(ctx.Repo.Repository, ctx.Repo.GitRepo, commit, nil)
	if err != nil {
		ctx.Error(http.StatusInternalServerError, "toCommit", err)
		return
	}
	ctx.JSON(http.StatusOK, json)
}

// GetAllCommits get all commits via
func GetAllCommits(ctx *context.APIContext) {
	// swagger:operation GET /repos/{owner}/{repo}/commits repository repoGetAllCommits
	// ---
	// summary: Get a list of all commits from a repository
	// produces:
	// - application/json
	// parameters:
	// - name: owner
	//   in: path
	//   description: owner of the repo
	//   type: string
	//   required: true
	// - name: repo
	//   in: path
	//   description: name of the repo
	//   type: string
	//   required: true
	// - name: sha
	//   in: query
	//   description: SHA or branch to start listing commits from (usually 'master')
	//   type: string
	// - name: path
	//   in: query
	//   description: filepath of a file/dir
	//   type: string
	// - name: page
	//   in: query
	//   description: page number of results to return (1-based)
	//   type: integer
	// - name: limit
	//   in: query
	//   description: page size of results (ignored if used with 'path')
	//   type: integer
	// responses:
	//   "200":
	//     "$ref": "#/responses/CommitList"
	//   "404":
	//     "$ref": "#/responses/notFound"
	//   "409":
	//     "$ref": "#/responses/EmptyRepository"

	if ctx.Repo.Repository.IsEmpty {
		ctx.JSON(http.StatusConflict, api.APIError{
			Message: "Git Repository is empty.",
			URL:     setting.API.SwaggerURL,
		})
		return
	}

	listOptions := utils.GetListOptions(ctx)
	if listOptions.Page <= 0 {
		listOptions.Page = 1
	}

	if listOptions.PageSize > setting.Git.CommitsRangeSize {
		listOptions.PageSize = setting.Git.CommitsRangeSize
	}

	sha := ctx.FormString("sha")
	path := ctx.FormString("path")

	var (
		commitsCountTotal int64
		commits           []*git.Commit
	)

	if len(path) == 0 {
		var baseCommit *git.Commit
		if len(sha) == 0 {
			// no sha supplied - use default branch
			head, err := gitRepo.GetHEADBranch()
			if err != nil {
				ctx.Error(http.StatusInternalServerError, "GetHEADBranch", err)
				return
			}

			baseCommit, err = gitRepo.GetBranchCommit(head.Name)
			if err != nil {
				ctx.Error(http.StatusInternalServerError, "GetCommit", err)
				return
			}
		} else {
			// get commit specified by sha
			baseCommit, err = gitRepo.GetCommit(sha)
			if err != nil {
				ctx.Error(http.StatusInternalServerError, "GetCommit", err)
				return
			}
		}

<<<<<<< HEAD
	var err error
	var baseCommit *git.Commit
	if len(sha) == 0 {
		// no sha supplied - use default branch
		head, err := ctx.Repo.GitRepo.GetHEADBranch()
=======
		// Total commit count
		commitsCountTotal, err = baseCommit.CommitsCount()
>>>>>>> a9ed1c5c
		if err != nil {
			ctx.Error(http.StatusInternalServerError, "GetCommitsCount", err)
			return
		}

<<<<<<< HEAD
		baseCommit, err = ctx.Repo.GitRepo.GetBranchCommit(head.Name)
=======
		// Query commits
		commits, err = baseCommit.CommitsByRange(listOptions.Page, listOptions.PageSize)
>>>>>>> a9ed1c5c
		if err != nil {
			ctx.Error(http.StatusInternalServerError, "CommitsByRange", err)
			return
		}
	} else {
<<<<<<< HEAD
		// get commit specified by sha
		baseCommit, err = ctx.Repo.GitRepo.GetCommit(sha)
=======
		if len(sha) == 0 {
			sha = ctx.Repo.Repository.DefaultBranch
		}

		commitsCountTotal, err = gitRepo.FileCommitsCount(sha, path)
>>>>>>> a9ed1c5c
		if err != nil {
			ctx.Error(http.StatusInternalServerError, "FileCommitsCount", err)
			return
		} else if commitsCountTotal == 0 {
			ctx.NotFound("FileCommitsCount", nil)
			return
		}

		commits, err = gitRepo.CommitsByFileAndRange(sha, path, listOptions.Page)
		if err != nil {
			ctx.Error(http.StatusInternalServerError, "CommitsByFileAndRange", err)
			return
		}
	}

	pageCount := int(math.Ceil(float64(commitsCountTotal) / float64(listOptions.PageSize)))

	userCache := make(map[string]*user_model.User)

	apiCommits := make([]*api.Commit, len(commits))
	for i, commit := range commits {
		// Create json struct
		apiCommits[i], err = convert.ToCommit(ctx.Repo.Repository, ctx.Repo.GitRepo, commit, userCache)
		if err != nil {
			ctx.Error(http.StatusInternalServerError, "toCommit", err)
			return
		}
	}

	ctx.SetLinkHeader(int(commitsCountTotal), listOptions.PageSize)
	ctx.SetTotalCountHeader(commitsCountTotal)

	// kept for backwards compatibility
	ctx.RespHeader().Set("X-Page", strconv.Itoa(listOptions.Page))
	ctx.RespHeader().Set("X-PerPage", strconv.Itoa(listOptions.PageSize))
	ctx.RespHeader().Set("X-Total", strconv.FormatInt(commitsCountTotal, 10))
	ctx.RespHeader().Set("X-PageCount", strconv.Itoa(pageCount))
	ctx.RespHeader().Set("X-HasMore", strconv.FormatBool(listOptions.Page < pageCount))
	ctx.AppendAccessControlExposeHeaders("X-Page", "X-PerPage", "X-Total", "X-PageCount", "X-HasMore")

	ctx.JSON(http.StatusOK, &apiCommits)
}

// DownloadCommitDiffOrPatch render a commit's raw diff or patch
func DownloadCommitDiffOrPatch(ctx *context.APIContext) {
	// swagger:operation GET /repos/{owner}/{repo}/git/commits/{sha}.{diffType} repository repoDownloadCommitDiffOrPatch
	// ---
	// summary: Get a commit's diff or patch
	// produces:
	// - text/plain
	// parameters:
	// - name: owner
	//   in: path
	//   description: owner of the repo
	//   type: string
	//   required: true
	// - name: repo
	//   in: path
	//   description: name of the repo
	//   type: string
	//   required: true
	// - name: sha
	//   in: path
	//   description: SHA of the commit to get
	//   type: string
	//   required: true
	// - name: diffType
	//   in: path
	//   description: whether the output is diff or patch
	//   type: string
	//   enum: [diff, patch]
	//   required: true
	// responses:
	//   "200":
	//     "$ref": "#/responses/string"
	//   "404":
	//     "$ref": "#/responses/notFound"
	repoPath := repo_model.RepoPath(ctx.Repo.Owner.Name, ctx.Repo.Repository.Name)
	if err := git.GetRawDiff(
		ctx,
		repoPath,
		ctx.Params(":sha"),
		git.RawDiffType(ctx.Params(":diffType")),
		ctx.Resp,
	); err != nil {
		if git.IsErrNotExist(err) {
			ctx.NotFound(ctx.Params(":sha"))
			return
		}
		ctx.Error(http.StatusInternalServerError, "DownloadCommitDiffOrPatch", err)
		return
	}
}<|MERGE_RESOLUTION|>--- conflicted
+++ resolved
@@ -145,68 +145,52 @@
 	var (
 		commitsCountTotal int64
 		commits           []*git.Commit
+		err               error
 	)
 
 	if len(path) == 0 {
 		var baseCommit *git.Commit
 		if len(sha) == 0 {
 			// no sha supplied - use default branch
-			head, err := gitRepo.GetHEADBranch()
+			head, err := ctx.Repo.GitRepo.GetHEADBranch()
 			if err != nil {
 				ctx.Error(http.StatusInternalServerError, "GetHEADBranch", err)
 				return
 			}
 
-			baseCommit, err = gitRepo.GetBranchCommit(head.Name)
+			baseCommit, err = ctx.Repo.GitRepo.GetBranchCommit(head.Name)
 			if err != nil {
 				ctx.Error(http.StatusInternalServerError, "GetCommit", err)
 				return
 			}
 		} else {
 			// get commit specified by sha
-			baseCommit, err = gitRepo.GetCommit(sha)
+			baseCommit, err = ctx.Repo.GitRepo.GetCommit(sha)
 			if err != nil {
 				ctx.Error(http.StatusInternalServerError, "GetCommit", err)
 				return
 			}
 		}
 
-<<<<<<< HEAD
-	var err error
-	var baseCommit *git.Commit
-	if len(sha) == 0 {
-		// no sha supplied - use default branch
-		head, err := ctx.Repo.GitRepo.GetHEADBranch()
-=======
 		// Total commit count
 		commitsCountTotal, err = baseCommit.CommitsCount()
->>>>>>> a9ed1c5c
 		if err != nil {
 			ctx.Error(http.StatusInternalServerError, "GetCommitsCount", err)
 			return
 		}
 
-<<<<<<< HEAD
-		baseCommit, err = ctx.Repo.GitRepo.GetBranchCommit(head.Name)
-=======
 		// Query commits
 		commits, err = baseCommit.CommitsByRange(listOptions.Page, listOptions.PageSize)
->>>>>>> a9ed1c5c
 		if err != nil {
 			ctx.Error(http.StatusInternalServerError, "CommitsByRange", err)
 			return
 		}
 	} else {
-<<<<<<< HEAD
-		// get commit specified by sha
-		baseCommit, err = ctx.Repo.GitRepo.GetCommit(sha)
-=======
 		if len(sha) == 0 {
 			sha = ctx.Repo.Repository.DefaultBranch
 		}
 
-		commitsCountTotal, err = gitRepo.FileCommitsCount(sha, path)
->>>>>>> a9ed1c5c
+		commitsCountTotal, err = ctx.Repo.GitRepo.FileCommitsCount(sha, path)
 		if err != nil {
 			ctx.Error(http.StatusInternalServerError, "FileCommitsCount", err)
 			return
@@ -215,7 +199,7 @@
 			return
 		}
 
-		commits, err = gitRepo.CommitsByFileAndRange(sha, path, listOptions.Page)
+		commits, err = ctx.Repo.GitRepo.CommitsByFileAndRange(sha, path, listOptions.Page)
 		if err != nil {
 			ctx.Error(http.StatusInternalServerError, "CommitsByFileAndRange", err)
 			return
