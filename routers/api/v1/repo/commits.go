// Copyright 2018 The Gogs Authors. All rights reserved.
// Copyright 2019 The Gitea Authors. All rights reserved.
// SPDX-License-Identifier: MIT

package repo

import (
	"fmt"
	"math"
	"net/http"
	"strconv"

	user_model "code.gitea.io/gitea/models/user"
	"code.gitea.io/gitea/modules/context"
	"code.gitea.io/gitea/modules/git"
	"code.gitea.io/gitea/modules/setting"
	api "code.gitea.io/gitea/modules/structs"
	"code.gitea.io/gitea/routers/api/v1/utils"
	"code.gitea.io/gitea/services/convert"
)

// GetSingleCommit get a commit via sha
func GetSingleCommit(ctx *context.APIContext) {
	// swagger:operation GET /repos/{owner}/{repo}/git/commits/{sha} repository repoGetSingleCommit
	// ---
	// summary: Get a single commit from a repository
	// produces:
	// - application/json
	// parameters:
	// - name: owner
	//   in: path
	//   description: owner of the repo
	//   type: string
	//   required: true
	// - name: repo
	//   in: path
	//   description: name of the repo
	//   type: string
	//   required: true
	// - name: sha
	//   in: path
	//   description: a git ref or commit sha
	//   type: string
	//   required: true
	// - name: stat
	//   in: query
	//   description: include diff stats for every commit (disable for speedup, default 'true')
	//   type: boolean
	// - name: verification
	//   in: query
	//   description: include verification for every commit (disable for speedup, default 'true')
	//   type: boolean
	// - name: files
	//   in: query
	//   description: include a list of affected files for every commit (disable for speedup, default 'true')
	//   type: boolean
	// responses:
	//   "200":
	//     "$ref": "#/responses/Commit"
	//   "422":
	//     "$ref": "#/responses/validationError"
	//   "404":
	//     "$ref": "#/responses/notFound"

	sha := ctx.Params(":sha")

	if !git.IsValidRefPattern(sha) {
		ctx.Error(http.StatusUnprocessableEntity, "no valid ref or sha", fmt.Sprintf("no valid ref or sha: %s", sha))
		return
	}

<<<<<<< HEAD
	stat := ctx.FormString("stat") == "" || ctx.FormBool("stat")
	files := ctx.FormString("files") == "" || ctx.FormBool("files")
	verification := ctx.FormString("verification") == "" || ctx.FormBool("verification")

	getCommit(ctx, sha, convert.ToCommitOptions{
		Stat:         stat,
		Files:        files,
		Verification: verification,
	})
=======
	getCommit(ctx, sha, convert.ParseCommitOptions(ctx))
>>>>>>> bbc14565
}

func getCommit(ctx *context.APIContext, identifier string, toCommitOpts convert.ToCommitOptions) {
	commit, err := ctx.Repo.GitRepo.GetCommit(identifier)
	if err != nil {
		if git.IsErrNotExist(err) {
			ctx.NotFound(identifier)
			return
		}
		ctx.Error(http.StatusInternalServerError, "gitRepo.GetCommit", err)
		return
	}

	json, err := convert.ToCommit(ctx, ctx.Repo.Repository, ctx.Repo.GitRepo, commit, nil, toCommitOpts)
	if err != nil {
		ctx.Error(http.StatusInternalServerError, "toCommit", err)
		return
	}
	ctx.JSON(http.StatusOK, json)
}

// GetAllCommits get all commits via
func GetAllCommits(ctx *context.APIContext) {
	// swagger:operation GET /repos/{owner}/{repo}/commits repository repoGetAllCommits
	// ---
	// summary: Get a list of all commits from a repository
	// produces:
	// - application/json
	// parameters:
	// - name: owner
	//   in: path
	//   description: owner of the repo
	//   type: string
	//   required: true
	// - name: repo
	//   in: path
	//   description: name of the repo
	//   type: string
	//   required: true
	// - name: sha
	//   in: query
	//   description: SHA or branch to start listing commits from (usually 'master')
	//   type: string
	// - name: path
	//   in: query
	//   description: filepath of a file/dir
	//   type: string
	// - name: stat
	//   in: query
	//   description: include diff stats for every commit (disable for speedup, default 'true')
	//   type: boolean
	// - name: verification
	//   in: query
	//   description: include verification for every commit (disable for speedup, default 'true')
	//   type: boolean
	// - name: files
	//   in: query
	//   description: include a list of affected files for every commit (disable for speedup, default 'true')
	//   type: boolean
	// - name: page
	//   in: query
	//   description: page number of results to return (1-based)
	//   type: integer
	// - name: limit
	//   in: query
	//   description: page size of results (ignored if used with 'path')
	//   type: integer
	// - name: not
	//   in: query
	//   description: commits that match the given specifier will not be listed.
	//   type: string
	// responses:
	//   "200":
	//     "$ref": "#/responses/CommitList"
	//   "404":
	//     "$ref": "#/responses/notFound"
	//   "409":
	//     "$ref": "#/responses/EmptyRepository"

	if ctx.Repo.Repository.IsEmpty {
		ctx.JSON(http.StatusConflict, api.APIError{
			Message: "Git Repository is empty.",
			URL:     setting.API.SwaggerURL,
		})
		return
	}

	listOptions := utils.GetListOptions(ctx)
	if listOptions.Page <= 0 {
		listOptions.Page = 1
	}

	if listOptions.PageSize > setting.Git.CommitsRangeSize {
		listOptions.PageSize = setting.Git.CommitsRangeSize
	}

	sha := ctx.FormString("sha")
	path := ctx.FormString("path")
	not := ctx.FormString("not")

	var (
		commitsCountTotal int64
		commits           []*git.Commit
		err               error
	)

	if len(path) == 0 {
		var baseCommit *git.Commit
		if len(sha) == 0 {
			// no sha supplied - use default branch
			head, err := ctx.Repo.GitRepo.GetHEADBranch()
			if err != nil {
				ctx.Error(http.StatusInternalServerError, "GetHEADBranch", err)
				return
			}

			baseCommit, err = ctx.Repo.GitRepo.GetBranchCommit(head.Name)
			if err != nil {
				ctx.Error(http.StatusInternalServerError, "GetCommit", err)
				return
			}
		} else {
			// get commit specified by sha
			baseCommit, err = ctx.Repo.GitRepo.GetCommit(sha)
			if err != nil {
				ctx.Error(http.StatusInternalServerError, "GetCommit", err)
				return
			}
		}

		// Total commit count
		commitsCountTotal, err = git.CommitsCount(ctx.Repo.GitRepo.Ctx, git.CommitsCountOptions{
			RepoPath: ctx.Repo.GitRepo.Path,
			Not:      not,
			Revision: []string{baseCommit.ID.String()},
		})

		if err != nil {
			ctx.Error(http.StatusInternalServerError, "GetCommitsCount", err)
			return
		}

		// Query commits
		commits, err = baseCommit.CommitsByRange(listOptions.Page, listOptions.PageSize, not)
		if err != nil {
			ctx.Error(http.StatusInternalServerError, "CommitsByRange", err)
			return
		}
	} else {
		if len(sha) == 0 {
			sha = ctx.Repo.Repository.DefaultBranch
		}

		commitsCountTotal, err = git.CommitsCount(ctx,
			git.CommitsCountOptions{
				RepoPath: ctx.Repo.GitRepo.Path,
				Not:      not,
				Revision: []string{sha},
				RelPath:  []string{path},
			})

		if err != nil {
			ctx.Error(http.StatusInternalServerError, "FileCommitsCount", err)
			return
		} else if commitsCountTotal == 0 {
			ctx.NotFound("FileCommitsCount", nil)
			return
		}

		commits, err = ctx.Repo.GitRepo.CommitsByFileAndRange(
			git.CommitsByFileAndRangeOptions{
				Revision: sha,
				File:     path,
				Not:      not,
				Page:     listOptions.Page,
			})

		if err != nil {
			ctx.Error(http.StatusInternalServerError, "CommitsByFileAndRange", err)
			return
		}
	}

	pageCount := int(math.Ceil(float64(commitsCountTotal) / float64(listOptions.PageSize)))
	userCache := make(map[string]*user_model.User)
	apiCommits := make([]*api.Commit, len(commits))

	for i, commit := range commits {
		// Create json struct
		apiCommits[i], err = convert.ToCommit(ctx, ctx.Repo.Repository, ctx.Repo.GitRepo, commit, userCache, convert.ParseCommitOptions(ctx))
		if err != nil {
			ctx.Error(http.StatusInternalServerError, "toCommit", err)
			return
		}
	}

	ctx.SetLinkHeader(int(commitsCountTotal), listOptions.PageSize)
	ctx.SetTotalCountHeader(commitsCountTotal)

	// kept for backwards compatibility
	ctx.RespHeader().Set("X-Page", strconv.Itoa(listOptions.Page))
	ctx.RespHeader().Set("X-PerPage", strconv.Itoa(listOptions.PageSize))
	ctx.RespHeader().Set("X-Total", strconv.FormatInt(commitsCountTotal, 10))
	ctx.RespHeader().Set("X-PageCount", strconv.Itoa(pageCount))
	ctx.RespHeader().Set("X-HasMore", strconv.FormatBool(listOptions.Page < pageCount))
	ctx.AppendAccessControlExposeHeaders("X-Page", "X-PerPage", "X-Total", "X-PageCount", "X-HasMore")

	ctx.JSON(http.StatusOK, &apiCommits)
}

// DownloadCommitDiffOrPatch render a commit's raw diff or patch
func DownloadCommitDiffOrPatch(ctx *context.APIContext) {
	// swagger:operation GET /repos/{owner}/{repo}/git/commits/{sha}.{diffType} repository repoDownloadCommitDiffOrPatch
	// ---
	// summary: Get a commit's diff or patch
	// produces:
	// - text/plain
	// parameters:
	// - name: owner
	//   in: path
	//   description: owner of the repo
	//   type: string
	//   required: true
	// - name: repo
	//   in: path
	//   description: name of the repo
	//   type: string
	//   required: true
	// - name: sha
	//   in: path
	//   description: SHA of the commit to get
	//   type: string
	//   required: true
	// - name: diffType
	//   in: path
	//   description: whether the output is diff or patch
	//   type: string
	//   enum: [diff, patch]
	//   required: true
	// responses:
	//   "200":
	//     "$ref": "#/responses/string"
	//   "404":
	//     "$ref": "#/responses/notFound"
	sha := ctx.Params(":sha")
	diffType := git.RawDiffType(ctx.Params(":diffType"))

	if err := git.GetRawDiff(ctx.Repo.GitRepo, sha, diffType, ctx.Resp); err != nil {
		if git.IsErrNotExist(err) {
			ctx.NotFound(sha)
			return
		}
		ctx.Error(http.StatusInternalServerError, "DownloadCommitDiffOrPatch", err)
		return
	}
}<|MERGE_RESOLUTION|>--- conflicted
+++ resolved
@@ -69,19 +69,7 @@
 		return
 	}
 
-<<<<<<< HEAD
-	stat := ctx.FormString("stat") == "" || ctx.FormBool("stat")
-	files := ctx.FormString("files") == "" || ctx.FormBool("files")
-	verification := ctx.FormString("verification") == "" || ctx.FormBool("verification")
-
-	getCommit(ctx, sha, convert.ToCommitOptions{
-		Stat:         stat,
-		Files:        files,
-		Verification: verification,
-	})
-=======
 	getCommit(ctx, sha, convert.ParseCommitOptions(ctx))
->>>>>>> bbc14565
 }
 
 func getCommit(ctx *context.APIContext, identifier string, toCommitOpts convert.ToCommitOptions) {
