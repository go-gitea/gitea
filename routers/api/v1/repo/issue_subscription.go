--- conflicted
+++ resolved
@@ -195,16 +195,12 @@
 		return
 	}
 
-<<<<<<< HEAD
-	users, err := iwl.GetWatchUsers()
-=======
 	var userIDs = make([]int64, 0, len(iwl))
 	for _, iw := range iwl {
 		userIDs = append(userIDs, iw.UserID)
 	}
 
 	users, err := models.GetUsersByIDs(userIDs)
->>>>>>> 084a2b00
 	if err != nil {
 		ctx.Error(http.StatusInternalServerError, "GetUsersByIDs", err)
 		return
