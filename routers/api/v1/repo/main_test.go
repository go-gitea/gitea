// Copyright 2018 The Gitea Authors. All rights reserved.
// Use of this source code is governed by a MIT-style
// license that can be found in the LICENSE file.

package repo

import (
	"path/filepath"
	"testing"

	"code.gitea.io/gitea/models/unittest"
	"code.gitea.io/gitea/modules/setting"
	webhook_service "code.gitea.io/gitea/services/webhook"
)

func TestMain(m *testing.M) {
<<<<<<< HEAD
	unittest.MainTest(m, &unittest.TestOptions{
		GiteaRootPath: filepath.Join("..", "..", "..", ".."),
=======
	setting.LoadForTest()
	setting.NewQueueService()
	unittest.MainTest(m, &unittest.TestOptions{
		GiteaRootPath: filepath.Join("..", "..", "..", ".."),
		SetUp:         webhook_service.Init,
>>>>>>> af09136b
	})
}<|MERGE_RESOLUTION|>--- conflicted
+++ resolved
@@ -14,15 +14,10 @@
 )
 
 func TestMain(m *testing.M) {
-<<<<<<< HEAD
-	unittest.MainTest(m, &unittest.TestOptions{
-		GiteaRootPath: filepath.Join("..", "..", "..", ".."),
-=======
 	setting.LoadForTest()
 	setting.NewQueueService()
 	unittest.MainTest(m, &unittest.TestOptions{
 		GiteaRootPath: filepath.Join("..", "..", "..", ".."),
 		SetUp:         webhook_service.Init,
->>>>>>> af09136b
 	})
 }