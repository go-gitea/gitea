// Copyright 2018 The Gitea Authors. All rights reserved.
// SPDX-License-Identifier: MIT

package repo

import (
	"testing"

	"code.gitea.io/gitea/models/unittest"
	webhook_service "code.gitea.io/gitea/services/webhook"
)

func TestMain(m *testing.M) {
	unittest.MainTest(m, &unittest.TestOptions{
<<<<<<< HEAD
		GiteaRootPath: filepath.Join("..", "..", "..", ".."),
		SetUp:         webhook_service.Init,
=======
		SetUp: func() error {
			setting.LoadQueueSettings()
			return webhook_service.Init()
		},
>>>>>>> c37f95fc
	})
}<|MERGE_RESOLUTION|>--- conflicted
+++ resolved
@@ -12,14 +12,6 @@
 
 func TestMain(m *testing.M) {
 	unittest.MainTest(m, &unittest.TestOptions{
-<<<<<<< HEAD
-		GiteaRootPath: filepath.Join("..", "..", "..", ".."),
-		SetUp:         webhook_service.Init,
-=======
-		SetUp: func() error {
-			setting.LoadQueueSettings()
-			return webhook_service.Init()
-		},
->>>>>>> c37f95fc
+		SetUp: webhook_service.Init,
 	})
 }