// Copyright 2014 The Gogs Authors. All rights reserved.
// Copyright 2018 The Gitea Authors. All rights reserved.
// Use of this source code is governed by a MIT-style
// license that can be found in the LICENSE file.

package repo

import (
	"fmt"
	"net/http"
	"strings"
	"time"

	"code.gitea.io/gitea/models/db"
	"code.gitea.io/gitea/models/organization"
	"code.gitea.io/gitea/models/perm"
	access_model "code.gitea.io/gitea/models/perm/access"
	repo_model "code.gitea.io/gitea/models/repo"
	unit_model "code.gitea.io/gitea/models/unit"
	user_model "code.gitea.io/gitea/models/user"
	"code.gitea.io/gitea/modules/context"
	"code.gitea.io/gitea/modules/convert"
	"code.gitea.io/gitea/modules/git"
	"code.gitea.io/gitea/modules/log"
	repo_module "code.gitea.io/gitea/modules/repository"
	"code.gitea.io/gitea/modules/setting"
	api "code.gitea.io/gitea/modules/structs"
	"code.gitea.io/gitea/modules/util"
	"code.gitea.io/gitea/modules/validation"
	"code.gitea.io/gitea/modules/web"
	"code.gitea.io/gitea/routers/api/v1/utils"
	repo_service "code.gitea.io/gitea/services/repository"
)

// Search repositories via options
func Search(ctx *context.APIContext) {
	// swagger:operation GET /repos/search repository repoSearch
	// ---
	// summary: Search for repositories
	// produces:
	// - application/json
	// parameters:
	// - name: q
	//   in: query
	//   description: keyword
	//   type: string
	// - name: topic
	//   in: query
	//   description: Limit search to repositories with keyword as topic
	//   type: boolean
	// - name: includeDesc
	//   in: query
	//   description: include search of keyword within repository description
	//   type: boolean
	// - name: uid
	//   in: query
	//   description: search only for repos that the user with the given id owns or contributes to
	//   type: integer
	//   format: int64
	// - name: priority_owner_id
	//   in: query
	//   description: repo owner to prioritize in the results
	//   type: integer
	//   format: int64
	// - name: team_id
	//   in: query
	//   description: search only for repos that belong to the given team id
	//   type: integer
	//   format: int64
	// - name: starredBy
	//   in: query
	//   description: search only for repos that the user with the given id has starred
	//   type: integer
	//   format: int64
	// - name: private
	//   in: query
	//   description: include private repositories this user has access to (defaults to true)
	//   type: boolean
	// - name: is_private
	//   in: query
	//   description: show only pubic, private or all repositories (defaults to all)
	//   type: boolean
	// - name: template
	//   in: query
	//   description: include template repositories this user has access to (defaults to true)
	//   type: boolean
	// - name: archived
	//   in: query
	//   description: show only archived, non-archived or all repositories (defaults to all)
	//   type: boolean
	// - name: mode
	//   in: query
	//   description: type of repository to search for. Supported values are
	//                "fork", "source", "mirror" and "collaborative"
	//   type: string
	// - name: exclusive
	//   in: query
	//   description: if `uid` is given, search only for repos that the user owns
	//   type: boolean
	// - name: sort
	//   in: query
	//   description: sort repos by attribute. Supported values are
	//                "alpha", "created", "updated", "size", and "id".
	//                Default is "alpha"
	//   type: string
	// - name: order
	//   in: query
	//   description: sort order, either "asc" (ascending) or "desc" (descending).
	//                Default is "asc", ignored if "sort" is not specified.
	//   type: string
	// - name: page
	//   in: query
	//   description: page number of results to return (1-based)
	//   type: integer
	// - name: limit
	//   in: query
	//   description: page size of results
	//   type: integer
	// responses:
	//   "200":
	//     "$ref": "#/responses/SearchResults"
	//   "422":
	//     "$ref": "#/responses/validationError"

	opts := &repo_model.SearchRepoOptions{
		ListOptions:        utils.GetListOptions(ctx),
		Actor:              ctx.Doer,
		Keyword:            ctx.FormTrim("q"),
		OwnerID:            ctx.FormInt64("uid"),
		PriorityOwnerID:    ctx.FormInt64("priority_owner_id"),
		TeamID:             ctx.FormInt64("team_id"),
		TopicOnly:          ctx.FormBool("topic"),
		Collaborate:        util.OptionalBoolNone,
		Private:            ctx.IsSigned && (ctx.FormString("private") == "" || ctx.FormBool("private")),
		Template:           util.OptionalBoolNone,
		StarredByID:        ctx.FormInt64("starredBy"),
		IncludeDescription: ctx.FormBool("includeDesc"),
	}

	if ctx.FormString("template") != "" {
		opts.Template = util.OptionalBoolOf(ctx.FormBool("template"))
	}

	if ctx.FormBool("exclusive") {
		opts.Collaborate = util.OptionalBoolFalse
	}

	mode := ctx.FormString("mode")
	switch mode {
	case "source":
		opts.Fork = util.OptionalBoolFalse
		opts.Mirror = util.OptionalBoolFalse
	case "fork":
		opts.Fork = util.OptionalBoolTrue
	case "mirror":
		opts.Mirror = util.OptionalBoolTrue
	case "collaborative":
		opts.Mirror = util.OptionalBoolFalse
		opts.Collaborate = util.OptionalBoolTrue
	case "":
	default:
		ctx.Error(http.StatusUnprocessableEntity, "", fmt.Errorf("Invalid search mode: \"%s\"", mode))
		return
	}

	if ctx.FormString("archived") != "" {
		opts.Archived = util.OptionalBoolOf(ctx.FormBool("archived"))
	}

	if ctx.FormString("is_private") != "" {
		opts.IsPrivate = util.OptionalBoolOf(ctx.FormBool("is_private"))
	}

	sortMode := ctx.FormString("sort")
	if len(sortMode) > 0 {
		sortOrder := ctx.FormString("order")
		if len(sortOrder) == 0 {
			sortOrder = "asc"
		}
		if searchModeMap, ok := context.SearchOrderByMap[sortOrder]; ok {
			if orderBy, ok := searchModeMap[sortMode]; ok {
				opts.OrderBy = orderBy
			} else {
				ctx.Error(http.StatusUnprocessableEntity, "", fmt.Errorf("Invalid sort mode: \"%s\"", sortMode))
				return
			}
		} else {
			ctx.Error(http.StatusUnprocessableEntity, "", fmt.Errorf("Invalid sort order: \"%s\"", sortOrder))
			return
		}
	}

	var err error
	repos, count, err := repo_model.SearchRepository(opts)
	if err != nil {
		ctx.JSON(http.StatusInternalServerError, api.SearchError{
			OK:    false,
			Error: err.Error(),
		})
		return
	}

	results := make([]*api.Repository, len(repos))
	for i, repo := range repos {
		if err = repo.GetOwner(ctx); err != nil {
			ctx.JSON(http.StatusInternalServerError, api.SearchError{
				OK:    false,
				Error: err.Error(),
			})
			return
		}
		accessMode, err := access_model.AccessLevel(ctx.Doer, repo)
		if err != nil {
			ctx.JSON(http.StatusInternalServerError, api.SearchError{
				OK:    false,
				Error: err.Error(),
			})
		}
		results[i] = convert.ToRepo(repo, accessMode)
	}
	ctx.SetLinkHeader(int(count), opts.PageSize)
	ctx.SetTotalCountHeader(count)
	ctx.JSON(http.StatusOK, api.SearchResults{
		OK:   true,
		Data: results,
	})
}

// CreateUserRepo create a repository for a user
func CreateUserRepo(ctx *context.APIContext, owner *user_model.User, opt api.CreateRepoOption) {
	if opt.AutoInit && opt.Readme == "" {
		opt.Readme = "Default"
	}
	repo, err := repo_service.CreateRepository(ctx.Doer, owner, repo_module.CreateRepoOptions{
		Name:          opt.Name,
		Description:   opt.Description,
		IssueLabels:   opt.IssueLabels,
		Gitignores:    opt.Gitignores,
		License:       opt.License,
		Readme:        opt.Readme,
		IsPrivate:     opt.Private,
		AutoInit:      opt.AutoInit,
		DefaultBranch: opt.DefaultBranch,
		TrustModel:    repo_model.ToTrustModel(opt.TrustModel),
		IsTemplate:    opt.Template,
		SizeLimit:     opt.SizeLimit,
	})
	if err != nil {
		if repo_model.IsErrRepoAlreadyExist(err) {
			ctx.Error(http.StatusConflict, "", "The repository with the same name already exists.")
		} else if db.IsErrNameReserved(err) ||
			db.IsErrNamePatternNotAllowed(err) ||
			repo_module.IsErrIssueLabelTemplateLoad(err) {
			ctx.Error(http.StatusUnprocessableEntity, "", err)
		} else {
			ctx.Error(http.StatusInternalServerError, "CreateRepository", err)
		}
		return
	}

	// reload repo from db to get a real state after creation
	repo, err = repo_model.GetRepositoryByID(repo.ID)
	if err != nil {
		ctx.Error(http.StatusInternalServerError, "GetRepositoryByID", err)
	}

	ctx.JSON(http.StatusCreated, convert.ToRepo(repo, perm.AccessModeOwner))
}

// Create one repository of mine
func Create(ctx *context.APIContext) {
	// swagger:operation POST /user/repos repository user createCurrentUserRepo
	// ---
	// summary: Create a repository
	// consumes:
	// - application/json
	// produces:
	// - application/json
	// parameters:
	// - name: body
	//   in: body
	//   schema:
	//     "$ref": "#/definitions/CreateRepoOption"
	// responses:
	//   "201":
	//     "$ref": "#/responses/Repository"
	//   "409":
	//     description: The repository with the same name already exists.
	//   "422":
	//     "$ref": "#/responses/validationError"
	opt := web.GetForm(ctx).(*api.CreateRepoOption)
	if ctx.Doer.IsOrganization() {
		// Shouldn't reach this condition, but just in case.
		ctx.Error(http.StatusUnprocessableEntity, "", "not allowed creating repository for organization")
		return
	}
	CreateUserRepo(ctx, ctx.Doer, *opt)
}

// Generate Create a repository using a template
func Generate(ctx *context.APIContext) {
	// swagger:operation POST /repos/{template_owner}/{template_repo}/generate repository generateRepo
	// ---
	// summary: Create a repository using a template
	// consumes:
	// - application/json
	// produces:
	// - application/json
	// parameters:
	// - name: template_owner
	//   in: path
	//   description: name of the template repository owner
	//   type: string
	//   required: true
	// - name: template_repo
	//   in: path
	//   description: name of the template repository
	//   type: string
	//   required: true
	// - name: body
	//   in: body
	//   schema:
	//     "$ref": "#/definitions/GenerateRepoOption"
	// responses:
	//   "201":
	//     "$ref": "#/responses/Repository"
	//   "403":
	//     "$ref": "#/responses/forbidden"
	//   "404":
	//     "$ref": "#/responses/notFound"
	//   "409":
	//     description: The repository with the same name already exists.
	//   "422":
	//     "$ref": "#/responses/validationError"
	form := web.GetForm(ctx).(*api.GenerateRepoOption)

	if !ctx.Repo.Repository.IsTemplate {
		ctx.Error(http.StatusUnprocessableEntity, "", "this is not a template repo")
		return
	}

	if ctx.Doer.IsOrganization() {
		ctx.Error(http.StatusUnprocessableEntity, "", "not allowed creating repository for organization")
		return
	}

	opts := repo_module.GenerateRepoOptions{
		Name:          form.Name,
		DefaultBranch: form.DefaultBranch,
		Description:   form.Description,
		Private:       form.Private,
		GitContent:    form.GitContent,
		Topics:        form.Topics,
		GitHooks:      form.GitHooks,
		Webhooks:      form.Webhooks,
		Avatar:        form.Avatar,
		IssueLabels:   form.Labels,
	}

	if !opts.IsValid() {
		ctx.Error(http.StatusUnprocessableEntity, "", "must select at least one template item")
		return
	}

	ctxUser := ctx.Doer
	var err error
	if form.Owner != ctxUser.Name {
		ctxUser, err = user_model.GetUserByName(ctx, form.Owner)
		if err != nil {
			if user_model.IsErrUserNotExist(err) {
				ctx.JSON(http.StatusNotFound, map[string]interface{}{
					"error": "request owner `" + form.Owner + "` does not exist",
				})
				return
			}

			ctx.Error(http.StatusInternalServerError, "GetUserByName", err)
			return
		}

		if !ctx.Doer.IsAdmin && !ctxUser.IsOrganization() {
			ctx.Error(http.StatusForbidden, "", "Only admin can generate repository for other user.")
			return
		}

		if !ctx.Doer.IsAdmin {
			canCreate, err := organization.OrgFromUser(ctxUser).CanCreateOrgRepo(ctx.Doer.ID)
			if err != nil {
				ctx.ServerError("CanCreateOrgRepo", err)
				return
			} else if !canCreate {
				ctx.Error(http.StatusForbidden, "", "Given user is not allowed to create repository in organization.")
				return
			}
		}
	}

	repo, err := repo_service.GenerateRepository(ctx.Doer, ctxUser, ctx.Repo.Repository, opts)
	if err != nil {
		if repo_model.IsErrRepoAlreadyExist(err) {
			ctx.Error(http.StatusConflict, "", "The repository with the same name already exists.")
		} else if db.IsErrNameReserved(err) ||
			db.IsErrNamePatternNotAllowed(err) {
			ctx.Error(http.StatusUnprocessableEntity, "", err)
		} else {
			ctx.Error(http.StatusInternalServerError, "CreateRepository", err)
		}
		return
	}
	log.Trace("Repository generated [%d]: %s/%s", repo.ID, ctxUser.Name, repo.Name)

	ctx.JSON(http.StatusCreated, convert.ToRepo(repo, perm.AccessModeOwner))
}

// CreateOrgRepoDeprecated create one repository of the organization
func CreateOrgRepoDeprecated(ctx *context.APIContext) {
	// swagger:operation POST /org/{org}/repos organization createOrgRepoDeprecated
	// ---
	// summary: Create a repository in an organization
	// deprecated: true
	// consumes:
	// - application/json
	// produces:
	// - application/json
	// parameters:
	// - name: org
	//   in: path
	//   description: name of organization
	//   type: string
	//   required: true
	// - name: body
	//   in: body
	//   schema:
	//     "$ref": "#/definitions/CreateRepoOption"
	// responses:
	//   "201":
	//     "$ref": "#/responses/Repository"
	//   "422":
	//     "$ref": "#/responses/validationError"
	//   "403":
	//     "$ref": "#/responses/forbidden"

	CreateOrgRepo(ctx)
}

// CreateOrgRepo create one repository of the organization
func CreateOrgRepo(ctx *context.APIContext) {
	// swagger:operation POST /orgs/{org}/repos organization createOrgRepo
	// ---
	// summary: Create a repository in an organization
	// consumes:
	// - application/json
	// produces:
	// - application/json
	// parameters:
	// - name: org
	//   in: path
	//   description: name of organization
	//   type: string
	//   required: true
	// - name: body
	//   in: body
	//   schema:
	//     "$ref": "#/definitions/CreateRepoOption"
	// responses:
	//   "201":
	//     "$ref": "#/responses/Repository"
	//   "404":
	//     "$ref": "#/responses/notFound"
	//   "403":
	//     "$ref": "#/responses/forbidden"
	opt := web.GetForm(ctx).(*api.CreateRepoOption)
	org, err := organization.GetOrgByName(ctx.Params(":org"))
	if err != nil {
		if organization.IsErrOrgNotExist(err) {
			ctx.Error(http.StatusUnprocessableEntity, "", err)
		} else {
			ctx.Error(http.StatusInternalServerError, "GetOrgByName", err)
		}
		return
	}

	if !organization.HasOrgOrUserVisible(ctx, org.AsUser(), ctx.Doer) {
		ctx.NotFound("HasOrgOrUserVisible", nil)
		return
	}

	if !ctx.Doer.IsAdmin {
		canCreate, err := org.CanCreateOrgRepo(ctx.Doer.ID)
		if err != nil {
			ctx.Error(http.StatusInternalServerError, "CanCreateOrgRepo", err)
			return
		} else if !canCreate {
			ctx.Error(http.StatusForbidden, "", "Given user is not allowed to create repository in organization.")
			return
		}
	}
	CreateUserRepo(ctx, org.AsUser(), *opt)
}

// Get one repository
func Get(ctx *context.APIContext) {
	// swagger:operation GET /repos/{owner}/{repo} repository repoGet
	// ---
	// summary: Get a repository
	// produces:
	// - application/json
	// parameters:
	// - name: owner
	//   in: path
	//   description: owner of the repo
	//   type: string
	//   required: true
	// - name: repo
	//   in: path
	//   description: name of the repo
	//   type: string
	//   required: true
	// responses:
	//   "200":
	//     "$ref": "#/responses/Repository"

	if err := ctx.Repo.Repository.LoadAttributes(ctx); err != nil {
		ctx.Error(http.StatusInternalServerError, "Repository.LoadAttributes", err)
		return
	}

	ctx.JSON(http.StatusOK, convert.ToRepo(ctx.Repo.Repository, ctx.Repo.AccessMode))
}

// GetByID returns a single Repository
func GetByID(ctx *context.APIContext) {
	// swagger:operation GET /repositories/{id} repository repoGetByID
	// ---
	// summary: Get a repository by id
	// produces:
	// - application/json
	// parameters:
	// - name: id
	//   in: path
	//   description: id of the repo to get
	//   type: integer
	//   format: int64
	//   required: true
	// responses:
	//   "200":
	//     "$ref": "#/responses/Repository"

	repo, err := repo_model.GetRepositoryByID(ctx.ParamsInt64(":id"))
	if err != nil {
		if repo_model.IsErrRepoNotExist(err) {
			ctx.NotFound()
		} else {
			ctx.Error(http.StatusInternalServerError, "GetRepositoryByID", err)
		}
		return
	}

	perm, err := access_model.GetUserRepoPermission(ctx, repo, ctx.Doer)
	if err != nil {
		ctx.Error(http.StatusInternalServerError, "AccessLevel", err)
		return
	} else if !perm.HasAccess() {
		ctx.NotFound()
		return
	}
	ctx.JSON(http.StatusOK, convert.ToRepo(repo, perm.AccessMode))
}

// Edit edit repository properties
func Edit(ctx *context.APIContext) {
	// swagger:operation PATCH /repos/{owner}/{repo} repository repoEdit
	// ---
	// summary: Edit a repository's properties. Only fields that are set will be changed.
	// produces:
	// - application/json
	// parameters:
	// - name: owner
	//   in: path
	//   description: owner of the repo to edit
	//   type: string
	//   required: true
	// - name: repo
	//   in: path
	//   description: name of the repo to edit
	//   type: string
	//   required: true
	// - name: body
	//   in: body
	//   description: "Properties of a repo that you can edit"
	//   schema:
	//     "$ref": "#/definitions/EditRepoOption"
	// responses:
	//   "200":
	//     "$ref": "#/responses/Repository"
	//   "403":
	//     "$ref": "#/responses/forbidden"
	//   "422":
	//     "$ref": "#/responses/validationError"

	opts := *web.GetForm(ctx).(*api.EditRepoOption)

	if err := updateBasicProperties(ctx, opts); err != nil {
		return
	}

	if err := updateRepoUnits(ctx, opts); err != nil {
		return
	}

	if opts.Archived != nil {
		if err := updateRepoArchivedState(ctx, opts); err != nil {
			return
		}
	}

	if opts.MirrorInterval != nil {
		if err := updateMirror(ctx, opts); err != nil {
			return
		}
	}

	repo, err := repo_model.GetRepositoryByID(ctx.Repo.Repository.ID)
	if err != nil {
		ctx.InternalServerError(err)
		return
	}

	ctx.JSON(http.StatusOK, convert.ToRepo(repo, ctx.Repo.AccessMode))
}

// updateBasicProperties updates the basic properties of a repo: Name, Description, Website and Visibility
func updateBasicProperties(ctx *context.APIContext, opts api.EditRepoOption) error {
	owner := ctx.Repo.Owner
	repo := ctx.Repo.Repository
	newRepoName := repo.Name
	if opts.Name != nil {
		newRepoName = *opts.Name
	}
	// Check if repository name has been changed and not just a case change
	if repo.LowerName != strings.ToLower(newRepoName) {
		if err := repo_service.ChangeRepositoryName(ctx.Doer, repo, newRepoName); err != nil {
			switch {
			case repo_model.IsErrRepoAlreadyExist(err):
				ctx.Error(http.StatusUnprocessableEntity, fmt.Sprintf("repo name is already taken [name: %s]", newRepoName), err)
			case db.IsErrNameReserved(err):
				ctx.Error(http.StatusUnprocessableEntity, fmt.Sprintf("repo name is reserved [name: %s]", newRepoName), err)
			case db.IsErrNamePatternNotAllowed(err):
				ctx.Error(http.StatusUnprocessableEntity, fmt.Sprintf("repo name's pattern is not allowed [name: %s, pattern: %s]", newRepoName, err.(db.ErrNamePatternNotAllowed).Pattern), err)
			default:
				ctx.Error(http.StatusUnprocessableEntity, "ChangeRepositoryName", err)
			}
			return err
		}

		log.Trace("Repository name changed: %s/%s -> %s", ctx.Repo.Owner.Name, repo.Name, newRepoName)
	}
	// Update the name in the repo object for the response
	repo.Name = newRepoName
	repo.LowerName = strings.ToLower(newRepoName)

	if opts.Description != nil {
		repo.Description = *opts.Description
	}

	if opts.Website != nil {
		repo.Website = *opts.Website
	}

	visibilityChanged := false
	if opts.Private != nil {
		// Visibility of forked repository is forced sync with base repository.
		if repo.IsFork {
			if err := repo.GetBaseRepo(); err != nil {
				ctx.Error(http.StatusInternalServerError, "Unable to load base repository", err)
				return err
			}
			*opts.Private = repo.BaseRepo.IsPrivate
		}

		visibilityChanged = repo.IsPrivate != *opts.Private
		// when ForcePrivate enabled, you could change public repo to private, but only admin users can change private to public
		if visibilityChanged && setting.Repository.ForcePrivate && !*opts.Private && !ctx.Doer.IsAdmin {
			err := fmt.Errorf("cannot change private repository to public")
			ctx.Error(http.StatusUnprocessableEntity, "Force Private enabled", err)
			return err
		}

		repo.IsPrivate = *opts.Private
	}

	if opts.Template != nil {
		repo.IsTemplate = *opts.Template
	}

	if ctx.Repo.GitRepo == nil && !repo.IsEmpty {
		var err error
		ctx.Repo.GitRepo, err = git.OpenRepository(ctx, ctx.Repo.Repository.RepoPath())
		if err != nil {
			ctx.Error(http.StatusInternalServerError, "Unable to OpenRepository", err)
			return err
		}
		defer ctx.Repo.GitRepo.Close()
	}

	// Default branch only updated if changed and exist or the repository is empty
	if opts.DefaultBranch != nil && repo.DefaultBranch != *opts.DefaultBranch && (repo.IsEmpty || ctx.Repo.GitRepo.IsBranchExist(*opts.DefaultBranch)) {
		if !repo.IsEmpty {
			if err := ctx.Repo.GitRepo.SetDefaultBranch(*opts.DefaultBranch); err != nil {
				if !git.IsErrUnsupportedVersion(err) {
					ctx.Error(http.StatusInternalServerError, "SetDefaultBranch", err)
					return err
				}
			}
		}
		repo.DefaultBranch = *opts.DefaultBranch
	}

<<<<<<< HEAD
	if opts.SizeLimit != nil {
		repo.SizeLimit = *opts.SizeLimit
	}
	if err := models.UpdateRepository(repo, visibilityChanged); err != nil {
=======
	if err := repo_service.UpdateRepository(repo, visibilityChanged); err != nil {
>>>>>>> bf207864
		ctx.Error(http.StatusInternalServerError, "UpdateRepository", err)
		return err
	}

	log.Trace("Repository basic settings updated: %s/%s", owner.Name, repo.Name)
	return nil
}

// updateRepoUnits updates repo units: Issue settings, Wiki settings, PR settings
func updateRepoUnits(ctx *context.APIContext, opts api.EditRepoOption) error {
	owner := ctx.Repo.Owner
	repo := ctx.Repo.Repository

	var units []repo_model.RepoUnit
	var deleteUnitTypes []unit_model.Type

	currHasIssues := repo.UnitEnabledCtx(ctx, unit_model.TypeIssues)
	newHasIssues := currHasIssues
	if opts.HasIssues != nil {
		newHasIssues = *opts.HasIssues
	}
	if currHasIssues || newHasIssues {
		if newHasIssues && opts.ExternalTracker != nil && !unit_model.TypeExternalTracker.UnitGlobalDisabled() {
			// Check that values are valid
			if !validation.IsValidExternalURL(opts.ExternalTracker.ExternalTrackerURL) {
				err := fmt.Errorf("External tracker URL not valid")
				ctx.Error(http.StatusUnprocessableEntity, "Invalid external tracker URL", err)
				return err
			}
			if len(opts.ExternalTracker.ExternalTrackerFormat) != 0 && !validation.IsValidExternalTrackerURLFormat(opts.ExternalTracker.ExternalTrackerFormat) {
				err := fmt.Errorf("External tracker URL format not valid")
				ctx.Error(http.StatusUnprocessableEntity, "Invalid external tracker URL format", err)
				return err
			}

			units = append(units, repo_model.RepoUnit{
				RepoID: repo.ID,
				Type:   unit_model.TypeExternalTracker,
				Config: &repo_model.ExternalTrackerConfig{
					ExternalTrackerURL:           opts.ExternalTracker.ExternalTrackerURL,
					ExternalTrackerFormat:        opts.ExternalTracker.ExternalTrackerFormat,
					ExternalTrackerStyle:         opts.ExternalTracker.ExternalTrackerStyle,
					ExternalTrackerRegexpPattern: opts.ExternalTracker.ExternalTrackerRegexpPattern,
				},
			})
			deleteUnitTypes = append(deleteUnitTypes, unit_model.TypeIssues)
		} else if newHasIssues && opts.ExternalTracker == nil && !unit_model.TypeIssues.UnitGlobalDisabled() {
			// Default to built-in tracker
			var config *repo_model.IssuesConfig

			if opts.InternalTracker != nil {
				config = &repo_model.IssuesConfig{
					EnableTimetracker:                opts.InternalTracker.EnableTimeTracker,
					AllowOnlyContributorsToTrackTime: opts.InternalTracker.AllowOnlyContributorsToTrackTime,
					EnableDependencies:               opts.InternalTracker.EnableIssueDependencies,
				}
			} else if unit, err := repo.GetUnit(unit_model.TypeIssues); err != nil {
				// Unit type doesn't exist so we make a new config file with default values
				config = &repo_model.IssuesConfig{
					EnableTimetracker:                true,
					AllowOnlyContributorsToTrackTime: true,
					EnableDependencies:               true,
				}
			} else {
				config = unit.IssuesConfig()
			}

			units = append(units, repo_model.RepoUnit{
				RepoID: repo.ID,
				Type:   unit_model.TypeIssues,
				Config: config,
			})
			deleteUnitTypes = append(deleteUnitTypes, unit_model.TypeExternalTracker)
		} else if !newHasIssues {
			if !unit_model.TypeExternalTracker.UnitGlobalDisabled() {
				deleteUnitTypes = append(deleteUnitTypes, unit_model.TypeExternalTracker)
			}
			if !unit_model.TypeIssues.UnitGlobalDisabled() {
				deleteUnitTypes = append(deleteUnitTypes, unit_model.TypeIssues)
			}
		}
	}

	currHasWiki := repo.UnitEnabledCtx(ctx, unit_model.TypeWiki)
	newHasWiki := currHasWiki
	if opts.HasWiki != nil {
		newHasWiki = *opts.HasWiki
	}
	if currHasWiki || newHasWiki {
		if newHasWiki && opts.ExternalWiki != nil && !unit_model.TypeExternalWiki.UnitGlobalDisabled() {
			// Check that values are valid
			if !validation.IsValidExternalURL(opts.ExternalWiki.ExternalWikiURL) {
				err := fmt.Errorf("External wiki URL not valid")
				ctx.Error(http.StatusUnprocessableEntity, "", "Invalid external wiki URL")
				return err
			}

			units = append(units, repo_model.RepoUnit{
				RepoID: repo.ID,
				Type:   unit_model.TypeExternalWiki,
				Config: &repo_model.ExternalWikiConfig{
					ExternalWikiURL: opts.ExternalWiki.ExternalWikiURL,
				},
			})
			deleteUnitTypes = append(deleteUnitTypes, unit_model.TypeWiki)
		} else if newHasWiki && opts.ExternalWiki == nil && !unit_model.TypeWiki.UnitGlobalDisabled() {
			config := &repo_model.UnitConfig{}
			units = append(units, repo_model.RepoUnit{
				RepoID: repo.ID,
				Type:   unit_model.TypeWiki,
				Config: config,
			})
			deleteUnitTypes = append(deleteUnitTypes, unit_model.TypeExternalWiki)
		} else if !newHasWiki {
			if !unit_model.TypeExternalWiki.UnitGlobalDisabled() {
				deleteUnitTypes = append(deleteUnitTypes, unit_model.TypeExternalWiki)
			}
			if !unit_model.TypeWiki.UnitGlobalDisabled() {
				deleteUnitTypes = append(deleteUnitTypes, unit_model.TypeWiki)
			}
		}
	}

	currHasPullRequests := repo.UnitEnabledCtx(ctx, unit_model.TypePullRequests)
	newHasPullRequests := currHasPullRequests
	if opts.HasPullRequests != nil {
		newHasPullRequests = *opts.HasPullRequests
	}
	if currHasPullRequests || newHasPullRequests {
		if newHasPullRequests && !unit_model.TypePullRequests.UnitGlobalDisabled() {
			// We do allow setting individual PR settings through the API, so
			// we get the config settings and then set them
			// if those settings were provided in the opts.
			unit, err := repo.GetUnit(unit_model.TypePullRequests)
			var config *repo_model.PullRequestsConfig
			if err != nil {
				// Unit type doesn't exist so we make a new config file with default values
				config = &repo_model.PullRequestsConfig{
					IgnoreWhitespaceConflicts:     false,
					AllowMerge:                    true,
					AllowRebase:                   true,
					AllowRebaseMerge:              true,
					AllowSquash:                   true,
					AllowManualMerge:              true,
					AutodetectManualMerge:         false,
					AllowRebaseUpdate:             true,
					DefaultDeleteBranchAfterMerge: false,
					DefaultMergeStyle:             repo_model.MergeStyleMerge,
				}
			} else {
				config = unit.PullRequestsConfig()
			}

			if opts.IgnoreWhitespaceConflicts != nil {
				config.IgnoreWhitespaceConflicts = *opts.IgnoreWhitespaceConflicts
			}
			if opts.AllowMerge != nil {
				config.AllowMerge = *opts.AllowMerge
			}
			if opts.AllowRebase != nil {
				config.AllowRebase = *opts.AllowRebase
			}
			if opts.AllowRebaseMerge != nil {
				config.AllowRebaseMerge = *opts.AllowRebaseMerge
			}
			if opts.AllowSquash != nil {
				config.AllowSquash = *opts.AllowSquash
			}
			if opts.AllowManualMerge != nil {
				config.AllowManualMerge = *opts.AllowManualMerge
			}
			if opts.AutodetectManualMerge != nil {
				config.AutodetectManualMerge = *opts.AutodetectManualMerge
			}
			if opts.AllowRebaseUpdate != nil {
				config.AllowRebaseUpdate = *opts.AllowRebaseUpdate
			}
			if opts.DefaultDeleteBranchAfterMerge != nil {
				config.DefaultDeleteBranchAfterMerge = *opts.DefaultDeleteBranchAfterMerge
			}
			if opts.DefaultMergeStyle != nil {
				config.DefaultMergeStyle = repo_model.MergeStyle(*opts.DefaultMergeStyle)
			}

			units = append(units, repo_model.RepoUnit{
				RepoID: repo.ID,
				Type:   unit_model.TypePullRequests,
				Config: config,
			})
		} else if !newHasPullRequests && !unit_model.TypePullRequests.UnitGlobalDisabled() {
			deleteUnitTypes = append(deleteUnitTypes, unit_model.TypePullRequests)
		}
	}

	if opts.HasProjects != nil && !unit_model.TypeProjects.UnitGlobalDisabled() {
		if *opts.HasProjects {
			units = append(units, repo_model.RepoUnit{
				RepoID: repo.ID,
				Type:   unit_model.TypeProjects,
			})
		} else {
			deleteUnitTypes = append(deleteUnitTypes, unit_model.TypeProjects)
		}
	}

	if err := repo_model.UpdateRepositoryUnits(repo, units, deleteUnitTypes); err != nil {
		ctx.Error(http.StatusInternalServerError, "UpdateRepositoryUnits", err)
		return err
	}

	log.Trace("Repository advanced settings updated: %s/%s", owner.Name, repo.Name)
	return nil
}

// updateRepoArchivedState updates repo's archive state
func updateRepoArchivedState(ctx *context.APIContext, opts api.EditRepoOption) error {
	repo := ctx.Repo.Repository
	// archive / un-archive
	if opts.Archived != nil {
		if repo.IsMirror {
			err := fmt.Errorf("repo is a mirror, cannot archive/un-archive")
			ctx.Error(http.StatusUnprocessableEntity, err.Error(), err)
			return err
		}
		if *opts.Archived {
			if err := repo_model.SetArchiveRepoState(repo, *opts.Archived); err != nil {
				log.Error("Tried to archive a repo: %s", err)
				ctx.Error(http.StatusInternalServerError, "ArchiveRepoState", err)
				return err
			}
			log.Trace("Repository was archived: %s/%s", ctx.Repo.Owner.Name, repo.Name)
		} else {
			if err := repo_model.SetArchiveRepoState(repo, *opts.Archived); err != nil {
				log.Error("Tried to un-archive a repo: %s", err)
				ctx.Error(http.StatusInternalServerError, "ArchiveRepoState", err)
				return err
			}
			log.Trace("Repository was un-archived: %s/%s", ctx.Repo.Owner.Name, repo.Name)
		}
	}
	return nil
}

// updateMirror updates a repo's mirror Interval and EnablePrune
func updateMirror(ctx *context.APIContext, opts api.EditRepoOption) error {
	repo := ctx.Repo.Repository

	// only update mirror if interval or enable prune are provided
	if opts.MirrorInterval == nil && opts.EnablePrune == nil {
		return nil
	}

	// these values only make sense if the repo is a mirror
	if !repo.IsMirror {
		err := fmt.Errorf("repo is not a mirror, can not change mirror interval")
		ctx.Error(http.StatusUnprocessableEntity, err.Error(), err)
		return err
	}

	// get the mirror from the repo
	mirror, err := repo_model.GetMirrorByRepoID(ctx, repo.ID)
	if err != nil {
		log.Error("Failed to get mirror: %s", err)
		ctx.Error(http.StatusInternalServerError, "MirrorInterval", err)
		return err
	}

	// update MirrorInterval
	if opts.MirrorInterval != nil {

		// MirrorInterval should be a duration
		interval, err := time.ParseDuration(*opts.MirrorInterval)
		if err != nil {
			log.Error("Wrong format for MirrorInternal Sent: %s", err)
			ctx.Error(http.StatusUnprocessableEntity, "MirrorInterval", err)
			return err
		}

		// Ensure the provided duration is not too short
		if interval != 0 && interval < setting.Mirror.MinInterval {
			err := fmt.Errorf("invalid mirror interval: %s is below minimum interval: %s", interval, setting.Mirror.MinInterval)
			ctx.Error(http.StatusUnprocessableEntity, "MirrorInterval", err)
			return err
		}

		mirror.Interval = interval
		mirror.Repo = repo
		mirror.ScheduleNextUpdate()
		log.Trace("Repository %s Mirror[%d] Set Interval: %s NextUpdateUnix: %s", repo.FullName(), mirror.ID, interval, mirror.NextUpdateUnix)
	}

	// update EnablePrune
	if opts.EnablePrune != nil {
		mirror.EnablePrune = *opts.EnablePrune
		log.Trace("Repository %s Mirror[%d] Set EnablePrune: %t", repo.FullName(), mirror.ID, mirror.EnablePrune)
	}

	// finally update the mirror in the DB
	if err := repo_model.UpdateMirror(ctx, mirror); err != nil {
		log.Error("Failed to Set Mirror Interval: %s", err)
		ctx.Error(http.StatusUnprocessableEntity, "MirrorInterval", err)
		return err
	}

	return nil
}

// Delete one repository
func Delete(ctx *context.APIContext) {
	// swagger:operation DELETE /repos/{owner}/{repo} repository repoDelete
	// ---
	// summary: Delete a repository
	// produces:
	// - application/json
	// parameters:
	// - name: owner
	//   in: path
	//   description: owner of the repo to delete
	//   type: string
	//   required: true
	// - name: repo
	//   in: path
	//   description: name of the repo to delete
	//   type: string
	//   required: true
	// responses:
	//   "204":
	//     "$ref": "#/responses/empty"
	//   "403":
	//     "$ref": "#/responses/forbidden"

	owner := ctx.Repo.Owner
	repo := ctx.Repo.Repository

	canDelete, err := repo_module.CanUserDelete(repo, ctx.Doer)
	if err != nil {
		ctx.Error(http.StatusInternalServerError, "CanUserDelete", err)
		return
	} else if !canDelete {
		ctx.Error(http.StatusForbidden, "", "Given user is not owner of organization.")
		return
	}

	if ctx.Repo.GitRepo != nil {
		ctx.Repo.GitRepo.Close()
	}

	if err := repo_service.DeleteRepository(ctx, ctx.Doer, repo, true); err != nil {
		ctx.Error(http.StatusInternalServerError, "DeleteRepository", err)
		return
	}

	log.Trace("Repository deleted: %s/%s", owner.Name, repo.Name)
	ctx.Status(http.StatusNoContent)
}

// GetIssueTemplates returns the issue templates for a repository
func GetIssueTemplates(ctx *context.APIContext) {
	// swagger:operation GET /repos/{owner}/{repo}/issue_templates repository repoGetIssueTemplates
	// ---
	// summary: Get available issue templates for a repository
	// produces:
	// - application/json
	// parameters:
	// - name: owner
	//   in: path
	//   description: owner of the repo
	//   type: string
	//   required: true
	// - name: repo
	//   in: path
	//   description: name of the repo
	//   type: string
	//   required: true
	// responses:
	//   "200":
	//     "$ref": "#/responses/IssueTemplates"

	ctx.JSON(http.StatusOK, ctx.IssueTemplatesFromDefaultBranch())
}<|MERGE_RESOLUTION|>--- conflicted
+++ resolved
@@ -716,14 +716,11 @@
 		repo.DefaultBranch = *opts.DefaultBranch
 	}
 
-<<<<<<< HEAD
 	if opts.SizeLimit != nil {
 		repo.SizeLimit = *opts.SizeLimit
 	}
 	if err := models.UpdateRepository(repo, visibilityChanged); err != nil {
-=======
 	if err := repo_service.UpdateRepository(repo, visibilityChanged); err != nil {
->>>>>>> bf207864
 		ctx.Error(http.StatusInternalServerError, "UpdateRepository", err)
 		return err
 	}
