--- conflicted
+++ resolved
@@ -235,7 +235,6 @@
 		opt.Readme = "Default"
 	}
 	repo, err := repo_service.CreateRepository(ctx.User, owner, models.CreateRepoOptions{
-<<<<<<< HEAD
 		Name:                 opt.Name,
 		Description:          opt.Description,
 		IssueLabels:          opt.IssueLabels,
@@ -245,20 +244,9 @@
 		IsPrivate:            opt.Private,
 		AutoInit:             opt.AutoInit,
 		DefaultBranch:        opt.DefaultBranch,
+		TrustModel:           models.ToTrustModel(opt.TrustModel),
 		AdoptPreExisting:     opt.AdoptPreExisting && setting.Repository.AllowAdoptionOfUnadoptedRepositories,
 		OverwritePreExisting: opt.OverwritePreExisting && (ctx.User.IsAdmin || setting.Repository.AllowOverwriteOfUnadoptedRepositories),
-=======
-		Name:          opt.Name,
-		Description:   opt.Description,
-		IssueLabels:   opt.IssueLabels,
-		Gitignores:    opt.Gitignores,
-		License:       opt.License,
-		Readme:        opt.Readme,
-		IsPrivate:     opt.Private,
-		AutoInit:      opt.AutoInit,
-		DefaultBranch: opt.DefaultBranch,
-		TrustModel:    models.ToTrustModel(opt.TrustModel),
->>>>>>> 355788db
 	})
 	if err != nil {
 		if models.IsErrRepoAlreadyExist(err) {
