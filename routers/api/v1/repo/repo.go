// Copyright 2014 The Gogs Authors. All rights reserved.
// Copyright 2018 The Gitea Authors. All rights reserved.
// Use of this source code is governed by a MIT-style
// license that can be found in the LICENSE file.

package repo

import (
	"fmt"
	"net/http"
	"strings"
	"time"

	"code.gitea.io/gitea/models"
	"code.gitea.io/gitea/modules/context"
	"code.gitea.io/gitea/modules/convert"
	"code.gitea.io/gitea/modules/git"
	"code.gitea.io/gitea/modules/log"
	"code.gitea.io/gitea/modules/setting"
	api "code.gitea.io/gitea/modules/structs"
	"code.gitea.io/gitea/modules/util"
	"code.gitea.io/gitea/modules/validation"
	"code.gitea.io/gitea/modules/web"
	"code.gitea.io/gitea/routers/api/v1/utils"
	repo_service "code.gitea.io/gitea/services/repository"
)

var searchOrderByMap = map[string]map[string]models.SearchOrderBy{
	"asc": {
		"alpha":   models.SearchOrderByAlphabetically,
		"created": models.SearchOrderByOldest,
		"updated": models.SearchOrderByLeastUpdated,
		"size":    models.SearchOrderBySize,
		"id":      models.SearchOrderByID,
	},
	"desc": {
		"alpha":   models.SearchOrderByAlphabeticallyReverse,
		"created": models.SearchOrderByNewest,
		"updated": models.SearchOrderByRecentUpdated,
		"size":    models.SearchOrderBySizeReverse,
		"id":      models.SearchOrderByIDReverse,
	},
}

// Search repositories via options
func Search(ctx *context.APIContext) {
	// swagger:operation GET /repos/search repository repoSearch
	// ---
	// summary: Search for repositories
	// produces:
	// - application/json
	// parameters:
	// - name: q
	//   in: query
	//   description: keyword
	//   type: string
	// - name: topic
	//   in: query
	//   description: Limit search to repositories with keyword as topic
	//   type: boolean
	// - name: includeDesc
	//   in: query
	//   description: include search of keyword within repository description
	//   type: boolean
	// - name: uid
	//   in: query
	//   description: search only for repos that the user with the given id owns or contributes to
	//   type: integer
	//   format: int64
	// - name: priority_owner_id
	//   in: query
	//   description: repo owner to prioritize in the results
	//   type: integer
	//   format: int64
	// - name: team_id
	//   in: query
	//   description: search only for repos that belong to the given team id
	//   type: integer
	//   format: int64
	// - name: starredBy
	//   in: query
	//   description: search only for repos that the user with the given id has starred
	//   type: integer
	//   format: int64
	// - name: private
	//   in: query
	//   description: include private repositories this user has access to (defaults to true)
	//   type: boolean
	// - name: is_private
	//   in: query
	//   description: show only pubic, private or all repositories (defaults to all)
	//   type: boolean
	// - name: template
	//   in: query
	//   description: include template repositories this user has access to (defaults to true)
	//   type: boolean
	// - name: archived
	//   in: query
	//   description: show only archived, non-archived or all repositories (defaults to all)
	//   type: boolean
	// - name: mode
	//   in: query
	//   description: type of repository to search for. Supported values are
	//                "fork", "source", "mirror" and "collaborative"
	//   type: string
	// - name: exclusive
	//   in: query
	//   description: if `uid` is given, search only for repos that the user owns
	//   type: boolean
	// - name: sort
	//   in: query
	//   description: sort repos by attribute. Supported values are
	//                "alpha", "created", "updated", "size", and "id".
	//                Default is "alpha"
	//   type: string
	// - name: order
	//   in: query
	//   description: sort order, either "asc" (ascending) or "desc" (descending).
	//                Default is "asc", ignored if "sort" is not specified.
	//   type: string
	// - name: page
	//   in: query
	//   description: page number of results to return (1-based)
	//   type: integer
	// - name: limit
	//   in: query
	//   description: page size of results
	//   type: integer
	// responses:
	//   "200":
	//     "$ref": "#/responses/SearchResults"
	//   "422":
	//     "$ref": "#/responses/validationError"

	opts := &models.SearchRepoOptions{
		ListOptions:        utils.GetListOptions(ctx),
		Actor:              ctx.User,
		Keyword:            strings.Trim(ctx.Query("q"), " "),
		OwnerID:            ctx.QueryInt64("uid"),
		PriorityOwnerID:    ctx.QueryInt64("priority_owner_id"),
		TeamID:             ctx.QueryInt64("team_id"),
		TopicOnly:          ctx.QueryBool("topic"),
		Collaborate:        util.OptionalBoolNone,
		Private:            ctx.IsSigned && (ctx.Query("private") == "" || ctx.QueryBool("private")),
		Template:           util.OptionalBoolNone,
		StarredByID:        ctx.QueryInt64("starredBy"),
		IncludeDescription: ctx.QueryBool("includeDesc"),
	}

	if ctx.Query("template") != "" {
		opts.Template = util.OptionalBoolOf(ctx.QueryBool("template"))
	}

	if ctx.QueryBool("exclusive") {
		opts.Collaborate = util.OptionalBoolFalse
	}

	var mode = ctx.Query("mode")
	switch mode {
	case "source":
		opts.Fork = util.OptionalBoolFalse
		opts.Mirror = util.OptionalBoolFalse
	case "fork":
		opts.Fork = util.OptionalBoolTrue
	case "mirror":
		opts.Mirror = util.OptionalBoolTrue
	case "collaborative":
		opts.Mirror = util.OptionalBoolFalse
		opts.Collaborate = util.OptionalBoolTrue
	case "":
	default:
		ctx.Error(http.StatusUnprocessableEntity, "", fmt.Errorf("Invalid search mode: \"%s\"", mode))
		return
	}

	if ctx.Query("archived") != "" {
		opts.Archived = util.OptionalBoolOf(ctx.QueryBool("archived"))
	}

	if ctx.Query("is_private") != "" {
		opts.IsPrivate = util.OptionalBoolOf(ctx.QueryBool("is_private"))
	}

	var sortMode = ctx.Query("sort")
	if len(sortMode) > 0 {
		var sortOrder = ctx.Query("order")
		if len(sortOrder) == 0 {
			sortOrder = "asc"
		}
		if searchModeMap, ok := searchOrderByMap[sortOrder]; ok {
			if orderBy, ok := searchModeMap[sortMode]; ok {
				opts.OrderBy = orderBy
			} else {
				ctx.Error(http.StatusUnprocessableEntity, "", fmt.Errorf("Invalid sort mode: \"%s\"", sortMode))
				return
			}
		} else {
			ctx.Error(http.StatusUnprocessableEntity, "", fmt.Errorf("Invalid sort order: \"%s\"", sortOrder))
			return
		}
	}

	var err error
	repos, count, err := models.SearchRepository(opts)
	if err != nil {
		ctx.JSON(http.StatusInternalServerError, api.SearchError{
			OK:    false,
			Error: err.Error(),
		})
		return
	}

	results := make([]*api.Repository, len(repos))
	for i, repo := range repos {
		if err = repo.GetOwner(); err != nil {
			ctx.JSON(http.StatusInternalServerError, api.SearchError{
				OK:    false,
				Error: err.Error(),
			})
			return
		}
		accessMode, err := models.AccessLevel(ctx.User, repo)
		if err != nil {
			ctx.JSON(http.StatusInternalServerError, api.SearchError{
				OK:    false,
				Error: err.Error(),
			})
		}
		results[i] = convert.ToRepo(repo, accessMode)
	}

	ctx.SetLinkHeader(int(count), opts.PageSize)
	ctx.Header().Set("X-Total-Count", fmt.Sprintf("%d", count))
	ctx.Header().Set("Access-Control-Expose-Headers", "X-Total-Count, Link")
	ctx.JSON(http.StatusOK, api.SearchResults{
		OK:   true,
		Data: results,
	})
}

// CreateUserRepo create a repository for a user
func CreateUserRepo(ctx *context.APIContext, owner *models.User, opt api.CreateRepoOption) {
	if opt.AutoInit && opt.Readme == "" {
		opt.Readme = "Default"
	}
	repo, err := repo_service.CreateRepository(ctx.User, owner, models.CreateRepoOptions{
		Name:          opt.Name,
		Description:   opt.Description,
		IssueLabels:   opt.IssueLabels,
		Gitignores:    opt.Gitignores,
		License:       opt.License,
		Readme:        opt.Readme,
		IsPrivate:     opt.Private,
		AutoInit:      opt.AutoInit,
		DefaultBranch: opt.DefaultBranch,
		TrustModel:    models.ToTrustModel(opt.TrustModel),
		IsTemplate:    opt.Template,
	})
	if err != nil {
		if models.IsErrRepoAlreadyExist(err) {
			ctx.Error(http.StatusConflict, "", "The repository with the same name already exists.")
		} else if models.IsErrNameReserved(err) ||
			models.IsErrNamePatternNotAllowed(err) {
			ctx.Error(http.StatusUnprocessableEntity, "", err)
		} else {
			ctx.Error(http.StatusInternalServerError, "CreateRepository", err)
		}
		return
	}

	// reload repo from db to get a real state after creation
	repo, err = models.GetRepositoryByID(repo.ID)
	if err != nil {
		ctx.Error(http.StatusInternalServerError, "GetRepositoryByID", err)
	}

	ctx.JSON(http.StatusCreated, convert.ToRepo(repo, models.AccessModeOwner))
}

// Create one repository of mine
func Create(ctx *context.APIContext) {
	// swagger:operation POST /user/repos repository user createCurrentUserRepo
	// ---
	// summary: Create a repository
	// consumes:
	// - application/json
	// produces:
	// - application/json
	// parameters:
	// - name: body
	//   in: body
	//   schema:
	//     "$ref": "#/definitions/CreateRepoOption"
	// responses:
	//   "201":
	//     "$ref": "#/responses/Repository"
	//   "409":
	//     description: The repository with the same name already exists.
	//   "422":
	//     "$ref": "#/responses/validationError"
	opt := web.GetForm(ctx).(*api.CreateRepoOption)
	if ctx.User.IsOrganization() {
		// Shouldn't reach this condition, but just in case.
		ctx.Error(http.StatusUnprocessableEntity, "", "not allowed creating repository for organization")
		return
	}
	CreateUserRepo(ctx, ctx.User, *opt)
}

// CreateOrgRepoDeprecated create one repository of the organization
func CreateOrgRepoDeprecated(ctx *context.APIContext) {
	// swagger:operation POST /org/{org}/repos organization createOrgRepoDeprecated
	// ---
	// summary: Create a repository in an organization
	// deprecated: true
	// consumes:
	// - application/json
	// produces:
	// - application/json
	// parameters:
	// - name: org
	//   in: path
	//   description: name of organization
	//   type: string
	//   required: true
	// - name: body
	//   in: body
	//   schema:
	//     "$ref": "#/definitions/CreateRepoOption"
	// responses:
	//   "201":
	//     "$ref": "#/responses/Repository"
	//   "422":
	//     "$ref": "#/responses/validationError"
	//   "403":
	//     "$ref": "#/responses/forbidden"

	CreateOrgRepo(ctx)
}

// CreateOrgRepo create one repository of the organization
func CreateOrgRepo(ctx *context.APIContext) {
	// swagger:operation POST /orgs/{org}/repos organization createOrgRepo
	// ---
	// summary: Create a repository in an organization
	// consumes:
	// - application/json
	// produces:
	// - application/json
	// parameters:
	// - name: org
	//   in: path
	//   description: name of organization
	//   type: string
	//   required: true
	// - name: body
	//   in: body
	//   schema:
	//     "$ref": "#/definitions/CreateRepoOption"
	// responses:
	//   "201":
	//     "$ref": "#/responses/Repository"
	//   "404":
	//     "$ref": "#/responses/notFound"
	//   "403":
	//     "$ref": "#/responses/forbidden"
	opt := web.GetForm(ctx).(*api.CreateRepoOption)
	org, err := models.GetOrgByName(ctx.Params(":org"))
	if err != nil {
		if models.IsErrOrgNotExist(err) {
			ctx.Error(http.StatusUnprocessableEntity, "", err)
		} else {
			ctx.Error(http.StatusInternalServerError, "GetOrgByName", err)
		}
		return
	}

	if !models.HasOrgVisible(org, ctx.User) {
		ctx.NotFound("HasOrgVisible", nil)
		return
	}

	if !ctx.User.IsAdmin {
		canCreate, err := org.CanCreateOrgRepo(ctx.User.ID)
		if err != nil {
			ctx.Error(http.StatusInternalServerError, "CanCreateOrgRepo", err)
			return
		} else if !canCreate {
			ctx.Error(http.StatusForbidden, "", "Given user is not allowed to create repository in organization.")
			return
		}
	}
	CreateUserRepo(ctx, org, *opt)
}

// Get one repository
func Get(ctx *context.APIContext) {
	// swagger:operation GET /repos/{owner}/{repo} repository repoGet
	// ---
	// summary: Get a repository
	// produces:
	// - application/json
	// parameters:
	// - name: owner
	//   in: path
	//   description: owner of the repo
	//   type: string
	//   required: true
	// - name: repo
	//   in: path
	//   description: name of the repo
	//   type: string
	//   required: true
	// responses:
	//   "200":
	//     "$ref": "#/responses/Repository"

	ctx.JSON(http.StatusOK, convert.ToRepo(ctx.Repo.Repository, ctx.Repo.AccessMode))
}

// GetByID returns a single Repository
func GetByID(ctx *context.APIContext) {
	// swagger:operation GET /repositories/{id} repository repoGetByID
	// ---
	// summary: Get a repository by id
	// produces:
	// - application/json
	// parameters:
	// - name: id
	//   in: path
	//   description: id of the repo to get
	//   type: integer
	//   format: int64
	//   required: true
	// responses:
	//   "200":
	//     "$ref": "#/responses/Repository"

	repo, err := models.GetRepositoryByID(ctx.ParamsInt64(":id"))
	if err != nil {
		if models.IsErrRepoNotExist(err) {
			ctx.NotFound()
		} else {
			ctx.Error(http.StatusInternalServerError, "GetRepositoryByID", err)
		}
		return
	}

	perm, err := models.GetUserRepoPermission(repo, ctx.User)
	if err != nil {
		ctx.Error(http.StatusInternalServerError, "AccessLevel", err)
		return
	} else if !perm.HasAccess() {
		ctx.NotFound()
		return
	}
	ctx.JSON(http.StatusOK, convert.ToRepo(repo, perm.AccessMode))
}

// Edit edit repository properties
func Edit(ctx *context.APIContext) {
	// swagger:operation PATCH /repos/{owner}/{repo} repository repoEdit
	// ---
	// summary: Edit a repository's properties. Only fields that are set will be changed.
	// produces:
	// - application/json
	// parameters:
	// - name: owner
	//   in: path
	//   description: owner of the repo to edit
	//   type: string
	//   required: true
	// - name: repo
	//   in: path
	//   description: name of the repo to edit
	//   type: string
	//   required: true
	//   required: true
	// - name: body
	//   in: body
	//   description: "Properties of a repo that you can edit"
	//   schema:
	//     "$ref": "#/definitions/EditRepoOption"
	// responses:
	//   "200":
	//     "$ref": "#/responses/Repository"
	//   "403":
	//     "$ref": "#/responses/forbidden"
	//   "422":
	//     "$ref": "#/responses/validationError"

	opts := *web.GetForm(ctx).(*api.EditRepoOption)

	if err := updateBasicProperties(ctx, opts); err != nil {
		return
	}

	if err := updateRepoUnits(ctx, opts); err != nil {
		return
	}

	if opts.Archived != nil {
		if err := updateRepoArchivedState(ctx, opts); err != nil {
			return
		}
	}

	if opts.MirrorInterval != nil {
		if err := updateMirrorInterval(ctx, opts); err != nil {
			return
		}
	}

	ctx.JSON(http.StatusOK, convert.ToRepo(ctx.Repo.Repository, ctx.Repo.AccessMode))
}

// updateBasicProperties updates the basic properties of a repo: Name, Description, Website and Visibility
func updateBasicProperties(ctx *context.APIContext, opts api.EditRepoOption) error {
	owner := ctx.Repo.Owner
	repo := ctx.Repo.Repository
	newRepoName := repo.Name
	if opts.Name != nil {
		newRepoName = *opts.Name
	}
	// Check if repository name has been changed and not just a case change
	if repo.LowerName != strings.ToLower(newRepoName) {
		if err := repo_service.ChangeRepositoryName(ctx.User, repo, newRepoName); err != nil {
			switch {
			case models.IsErrRepoAlreadyExist(err):
				ctx.Error(http.StatusUnprocessableEntity, fmt.Sprintf("repo name is already taken [name: %s]", newRepoName), err)
			case models.IsErrNameReserved(err):
				ctx.Error(http.StatusUnprocessableEntity, fmt.Sprintf("repo name is reserved [name: %s]", newRepoName), err)
			case models.IsErrNamePatternNotAllowed(err):
				ctx.Error(http.StatusUnprocessableEntity, fmt.Sprintf("repo name's pattern is not allowed [name: %s, pattern: %s]", newRepoName, err.(models.ErrNamePatternNotAllowed).Pattern), err)
			default:
				ctx.Error(http.StatusUnprocessableEntity, "ChangeRepositoryName", err)
			}
			return err
		}

		log.Trace("Repository name changed: %s/%s -> %s", ctx.Repo.Owner.Name, repo.Name, newRepoName)
	}
	// Update the name in the repo object for the response
	repo.Name = newRepoName
	repo.LowerName = strings.ToLower(newRepoName)

	if opts.Description != nil {
		repo.Description = *opts.Description
	}

	if opts.Website != nil {
		repo.Website = *opts.Website
	}

	visibilityChanged := false
	if opts.Private != nil {
		// Visibility of forked repository is forced sync with base repository.
		if repo.IsFork {
			*opts.Private = repo.BaseRepo.IsPrivate
		}

		visibilityChanged = repo.IsPrivate != *opts.Private
		// when ForcePrivate enabled, you could change public repo to private, but only admin users can change private to public
		if visibilityChanged && setting.Repository.ForcePrivate && !*opts.Private && !ctx.User.IsAdmin {
			err := fmt.Errorf("cannot change private repository to public")
			ctx.Error(http.StatusUnprocessableEntity, "Force Private enabled", err)
			return err
		}

		repo.IsPrivate = *opts.Private
	}

	if opts.Template != nil {
		repo.IsTemplate = *opts.Template
	}

	if ctx.Repo.GitRepo == nil {
		var err error
		ctx.Repo.GitRepo, err = git.OpenRepository(ctx.Repo.Repository.RepoPath())
		if err != nil {
			ctx.Error(http.StatusInternalServerError, "Unable to OpenRepository", err)
			return err
		}
		defer ctx.Repo.GitRepo.Close()
	}

	// Default branch only updated if changed and exist or the repository is empty
	if opts.DefaultBranch != nil &&
		repo.DefaultBranch != *opts.DefaultBranch &&
		(ctx.Repo.Repository.IsEmpty || ctx.Repo.GitRepo.IsBranchExist(*opts.DefaultBranch)) {
		if err := ctx.Repo.GitRepo.SetDefaultBranch(*opts.DefaultBranch); err != nil {
			if !git.IsErrUnsupportedVersion(err) {
				ctx.Error(http.StatusInternalServerError, "SetDefaultBranch", err)
				return err
			}
		}
		repo.DefaultBranch = *opts.DefaultBranch
	}

	if err := models.UpdateRepository(repo, visibilityChanged); err != nil {
		ctx.Error(http.StatusInternalServerError, "UpdateRepository", err)
		return err
	}

	log.Trace("Repository basic settings updated: %s/%s", owner.Name, repo.Name)
	return nil
}

// updateRepoUnits updates repo units: Issue settings, Wiki settings, PR settings
func updateRepoUnits(ctx *context.APIContext, opts api.EditRepoOption) error {
	owner := ctx.Repo.Owner
	repo := ctx.Repo.Repository

	var units []models.RepoUnit
	var deleteUnitTypes []models.UnitType

	if opts.HasIssues != nil {
		if *opts.HasIssues && opts.ExternalTracker != nil && !models.UnitTypeExternalTracker.UnitGlobalDisabled() {
			// Check that values are valid
			if !validation.IsValidExternalURL(opts.ExternalTracker.ExternalTrackerURL) {
				err := fmt.Errorf("External tracker URL not valid")
				ctx.Error(http.StatusUnprocessableEntity, "Invalid external tracker URL", err)
				return err
			}
			if len(opts.ExternalTracker.ExternalTrackerFormat) != 0 && !validation.IsValidExternalTrackerURLFormat(opts.ExternalTracker.ExternalTrackerFormat) {
				err := fmt.Errorf("External tracker URL format not valid")
				ctx.Error(http.StatusUnprocessableEntity, "Invalid external tracker URL format", err)
				return err
			}

			units = append(units, models.RepoUnit{
				RepoID: repo.ID,
				Type:   models.UnitTypeExternalTracker,
				Config: &models.ExternalTrackerConfig{
					ExternalTrackerURL:    opts.ExternalTracker.ExternalTrackerURL,
					ExternalTrackerFormat: opts.ExternalTracker.ExternalTrackerFormat,
					ExternalTrackerStyle:  opts.ExternalTracker.ExternalTrackerStyle,
				},
			})
			deleteUnitTypes = append(deleteUnitTypes, models.UnitTypeIssues)
		} else if *opts.HasIssues && opts.ExternalTracker == nil && !models.UnitTypeIssues.UnitGlobalDisabled() {
			// Default to built-in tracker
			var config *models.IssuesConfig

			if opts.InternalTracker != nil {
				config = &models.IssuesConfig{
					EnableTimetracker:                opts.InternalTracker.EnableTimeTracker,
					AllowOnlyContributorsToTrackTime: opts.InternalTracker.AllowOnlyContributorsToTrackTime,
					EnableDependencies:               opts.InternalTracker.EnableIssueDependencies,
				}
			} else if unit, err := repo.GetUnit(models.UnitTypeIssues); err != nil {
				// Unit type doesn't exist so we make a new config file with default values
				config = &models.IssuesConfig{
					EnableTimetracker:                true,
					AllowOnlyContributorsToTrackTime: true,
					EnableDependencies:               true,
				}
			} else {
				config = unit.IssuesConfig()
			}

			units = append(units, models.RepoUnit{
				RepoID: repo.ID,
				Type:   models.UnitTypeIssues,
				Config: config,
			})
			deleteUnitTypes = append(deleteUnitTypes, models.UnitTypeExternalTracker)
		} else if !*opts.HasIssues {
			if !models.UnitTypeExternalTracker.UnitGlobalDisabled() {
				deleteUnitTypes = append(deleteUnitTypes, models.UnitTypeExternalTracker)
			}
			if !models.UnitTypeIssues.UnitGlobalDisabled() {
				deleteUnitTypes = append(deleteUnitTypes, models.UnitTypeIssues)
			}
		}
	}

	if opts.HasWiki != nil {
		if *opts.HasWiki && opts.ExternalWiki != nil && !models.UnitTypeExternalWiki.UnitGlobalDisabled() {
			// Check that values are valid
			if !validation.IsValidExternalURL(opts.ExternalWiki.ExternalWikiURL) {
				err := fmt.Errorf("External wiki URL not valid")
				ctx.Error(http.StatusUnprocessableEntity, "", "Invalid external wiki URL")
				return err
			}

			units = append(units, models.RepoUnit{
				RepoID: repo.ID,
				Type:   models.UnitTypeExternalWiki,
				Config: &models.ExternalWikiConfig{
					ExternalWikiURL: opts.ExternalWiki.ExternalWikiURL,
				},
			})
			deleteUnitTypes = append(deleteUnitTypes, models.UnitTypeWiki)
		} else if *opts.HasWiki && opts.ExternalWiki == nil && !models.UnitTypeWiki.UnitGlobalDisabled() {
			config := &models.UnitConfig{}
			units = append(units, models.RepoUnit{
				RepoID: repo.ID,
				Type:   models.UnitTypeWiki,
				Config: config,
			})
			deleteUnitTypes = append(deleteUnitTypes, models.UnitTypeExternalWiki)
		} else if !*opts.HasWiki {
			if !models.UnitTypeExternalWiki.UnitGlobalDisabled() {
				deleteUnitTypes = append(deleteUnitTypes, models.UnitTypeExternalWiki)
			}
			if !models.UnitTypeWiki.UnitGlobalDisabled() {
				deleteUnitTypes = append(deleteUnitTypes, models.UnitTypeWiki)
			}
		}
	}

	if opts.HasPullRequests != nil {
		if *opts.HasPullRequests && !models.UnitTypePullRequests.UnitGlobalDisabled() {
			// We do allow setting individual PR settings through the API, so
			// we get the config settings and then set them
			// if those settings were provided in the opts.
			unit, err := repo.GetUnit(models.UnitTypePullRequests)
			var config *models.PullRequestsConfig
			if err != nil {
				// Unit type doesn't exist so we make a new config file with default values
				config = &models.PullRequestsConfig{
					IgnoreWhitespaceConflicts: false,
					AllowMerge:                true,
					AllowRebase:               true,
					AllowRebaseMerge:          true,
					AllowSquash:               true,
<<<<<<< HEAD
					DefaultMergeStyle:         models.MergeStyleMerge,
=======
					AllowManualMerge:          true,
					AutodetectManualMerge:     false,
>>>>>>> 0a8a3ab0
				}
			} else {
				config = unit.PullRequestsConfig()
			}

			if opts.IgnoreWhitespaceConflicts != nil {
				config.IgnoreWhitespaceConflicts = *opts.IgnoreWhitespaceConflicts
			}
			if opts.AllowMerge != nil {
				config.AllowMerge = *opts.AllowMerge
			}
			if opts.AllowRebase != nil {
				config.AllowRebase = *opts.AllowRebase
			}
			if opts.AllowRebaseMerge != nil {
				config.AllowRebaseMerge = *opts.AllowRebaseMerge
			}
			if opts.AllowSquash != nil {
				config.AllowSquash = *opts.AllowSquash
			}
<<<<<<< HEAD
			if opts.DefaultMergeStyle != nil {
				config.DefaultMergeStyle = models.MergeStyle(*opts.DefaultMergeStyle)
=======
			if opts.AllowManualMerge != nil {
				config.AllowManualMerge = *opts.AllowManualMerge
			}
			if opts.AutodetectManualMerge != nil {
				config.AutodetectManualMerge = *opts.AutodetectManualMerge
>>>>>>> 0a8a3ab0
			}

			units = append(units, models.RepoUnit{
				RepoID: repo.ID,
				Type:   models.UnitTypePullRequests,
				Config: config,
			})
		} else if !*opts.HasPullRequests && !models.UnitTypePullRequests.UnitGlobalDisabled() {
			deleteUnitTypes = append(deleteUnitTypes, models.UnitTypePullRequests)
		}
	}

	if opts.HasProjects != nil && !models.UnitTypeProjects.UnitGlobalDisabled() {
		if *opts.HasProjects {
			units = append(units, models.RepoUnit{
				RepoID: repo.ID,
				Type:   models.UnitTypeProjects,
			})
		} else {
			deleteUnitTypes = append(deleteUnitTypes, models.UnitTypeProjects)
		}
	}

	if err := models.UpdateRepositoryUnits(repo, units, deleteUnitTypes); err != nil {
		ctx.Error(http.StatusInternalServerError, "UpdateRepositoryUnits", err)
		return err
	}

	log.Trace("Repository advanced settings updated: %s/%s", owner.Name, repo.Name)
	return nil
}

// updateRepoArchivedState updates repo's archive state
func updateRepoArchivedState(ctx *context.APIContext, opts api.EditRepoOption) error {
	repo := ctx.Repo.Repository
	// archive / un-archive
	if opts.Archived != nil {
		if repo.IsMirror {
			err := fmt.Errorf("repo is a mirror, cannot archive/un-archive")
			ctx.Error(http.StatusUnprocessableEntity, err.Error(), err)
			return err
		}
		if *opts.Archived {
			if err := repo.SetArchiveRepoState(*opts.Archived); err != nil {
				log.Error("Tried to archive a repo: %s", err)
				ctx.Error(http.StatusInternalServerError, "ArchiveRepoState", err)
				return err
			}
			log.Trace("Repository was archived: %s/%s", ctx.Repo.Owner.Name, repo.Name)
		} else {
			if err := repo.SetArchiveRepoState(*opts.Archived); err != nil {
				log.Error("Tried to un-archive a repo: %s", err)
				ctx.Error(http.StatusInternalServerError, "ArchiveRepoState", err)
				return err
			}
			log.Trace("Repository was un-archived: %s/%s", ctx.Repo.Owner.Name, repo.Name)
		}
	}
	return nil
}

// updateMirrorInterval updates the repo's mirror Interval
func updateMirrorInterval(ctx *context.APIContext, opts api.EditRepoOption) error {
	repo := ctx.Repo.Repository

	if opts.MirrorInterval != nil {
		if !repo.IsMirror {
			err := fmt.Errorf("repo is not a mirror, can not change mirror interval")
			ctx.Error(http.StatusUnprocessableEntity, err.Error(), err)
			return err
		}
		if err := repo.GetMirror(); err != nil {
			log.Error("Failed to get mirror: %s", err)
			ctx.Error(http.StatusInternalServerError, "MirrorInterval", err)
			return err
		}
		if interval, err := time.ParseDuration(*opts.MirrorInterval); err == nil {
			repo.Mirror.Interval = interval
			if err := models.UpdateMirror(repo.Mirror); err != nil {
				log.Error("Failed to Set Mirror Interval: %s", err)
				ctx.Error(http.StatusUnprocessableEntity, "MirrorInterval", err)
				return err
			}
			log.Trace("Repository %s/%s Mirror Interval was Updated to %s", ctx.Repo.Owner.Name, repo.Name, interval)
		} else {
			log.Error("Wrong format for MirrorInternal Sent: %s", err)
			ctx.Error(http.StatusUnprocessableEntity, "MirrorInterval", err)
			return err
		}
	}
	return nil
}

// Delete one repository
func Delete(ctx *context.APIContext) {
	// swagger:operation DELETE /repos/{owner}/{repo} repository repoDelete
	// ---
	// summary: Delete a repository
	// produces:
	// - application/json
	// parameters:
	// - name: owner
	//   in: path
	//   description: owner of the repo to delete
	//   type: string
	//   required: true
	// - name: repo
	//   in: path
	//   description: name of the repo to delete
	//   type: string
	//   required: true
	// responses:
	//   "204":
	//     "$ref": "#/responses/empty"
	//   "403":
	//     "$ref": "#/responses/forbidden"

	owner := ctx.Repo.Owner
	repo := ctx.Repo.Repository

	canDelete, err := repo.CanUserDelete(ctx.User)
	if err != nil {
		ctx.Error(http.StatusInternalServerError, "CanUserDelete", err)
		return
	} else if !canDelete {
		ctx.Error(http.StatusForbidden, "", "Given user is not owner of organization.")
		return
	}

	if err := repo_service.DeleteRepository(ctx.User, repo); err != nil {
		ctx.Error(http.StatusInternalServerError, "DeleteRepository", err)
		return
	}

	log.Trace("Repository deleted: %s/%s", owner.Name, repo.Name)
	ctx.Status(http.StatusNoContent)
}

// GetIssueTemplates returns the issue templates for a repository
func GetIssueTemplates(ctx *context.APIContext) {
	// swagger:operation GET /repos/{owner}/{repo}/issue_templates repository repoGetIssueTemplates
	// ---
	// summary: Get available issue templates for a repository
	// produces:
	// - application/json
	// parameters:
	// - name: owner
	//   in: path
	//   description: owner of the repo
	//   type: string
	//   required: true
	// - name: repo
	//   in: path
	//   description: name of the repo
	//   type: string
	//   required: true
	// responses:
	//   "200":
	//     "$ref": "#/responses/IssueTemplates"

	ctx.JSON(http.StatusOK, ctx.IssueTemplatesFromDefaultBranch())
}<|MERGE_RESOLUTION|>--- conflicted
+++ resolved
@@ -725,12 +725,9 @@
 					AllowRebase:               true,
 					AllowRebaseMerge:          true,
 					AllowSquash:               true,
-<<<<<<< HEAD
-					DefaultMergeStyle:         models.MergeStyleMerge,
-=======
 					AllowManualMerge:          true,
 					AutodetectManualMerge:     false,
->>>>>>> 0a8a3ab0
+					DefaultMergeStyle:         models.MergeStyleMerge,
 				}
 			} else {
 				config = unit.PullRequestsConfig()
@@ -751,16 +748,14 @@
 			if opts.AllowSquash != nil {
 				config.AllowSquash = *opts.AllowSquash
 			}
-<<<<<<< HEAD
+			if opts.AllowManualMerge != nil {
+				config.AllowManualMerge = *opts.AllowManualMerge
+			}
+			if opts.AutodetectManualMerge != nil {
+				config.AutodetectManualMerge = *opts.AutodetectManualMerge
+			}
 			if opts.DefaultMergeStyle != nil {
 				config.DefaultMergeStyle = models.MergeStyle(*opts.DefaultMergeStyle)
-=======
-			if opts.AllowManualMerge != nil {
-				config.AllowManualMerge = *opts.AllowManualMerge
-			}
-			if opts.AutodetectManualMerge != nil {
-				config.AutodetectManualMerge = *opts.AutodetectManualMerge
->>>>>>> 0a8a3ab0
 			}
 
 			units = append(units, models.RepoUnit{
