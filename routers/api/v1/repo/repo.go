--- conflicted
+++ resolved
@@ -716,15 +716,11 @@
 		repo.DefaultBranch = *opts.DefaultBranch
 	}
 
-<<<<<<< HEAD
 	if opts.SizeLimit != nil {
 		repo.SizeLimit = *opts.SizeLimit
 	}
 
-	if err := repo_service.UpdateRepository(repo, visibilityChanged); err != nil {
-=======
 	if err := repo_service.UpdateRepository(ctx, repo, visibilityChanged); err != nil {
->>>>>>> 757b4c17
 		ctx.Error(http.StatusInternalServerError, "UpdateRepository", err)
 		return err
 	}
