--- conflicted
+++ resolved
@@ -167,19 +167,8 @@
 
 	commit := convert.ToPayloadCommit(ctx.Repo.Repository, ctx.Repo.Commit)
 
-<<<<<<< HEAD
+	commitID := ctx.Repo.Commit.ID.String()
 	if err := webhook_service.PrepareWebhook(webhook_service.EventSource{Repository: ctx.Repo.Repository}, hook, webhook.HookEventPush, &api.PushPayload{
-		Ref:        git.BranchPrefix + ctx.Repo.Repository.DefaultBranch,
-		Before:     ctx.Repo.Commit.ID.String(),
-		After:      ctx.Repo.Commit.ID.String(),
-		Commits:    []*api.PayloadCommit{commit},
-		HeadCommit: commit,
-		Repo:       convert.ToRepo(ctx.Repo.Repository, perm.AccessModeNone),
-		Pusher:     convert.ToUserWithAccessMode(ctx.Doer, perm.AccessModeNone),
-		Sender:     convert.ToUserWithAccessMode(ctx.Doer, perm.AccessModeNone),
-=======
-	commitID := ctx.Repo.Commit.ID.String()
-	if err := webhook_service.PrepareWebhook(hook, ctx.Repo.Repository, webhook.HookEventPush, &api.PushPayload{
 		Ref:          ref,
 		Before:       commitID,
 		After:        commitID,
@@ -190,7 +179,6 @@
 		Repo:         convert.ToRepo(ctx.Repo.Repository, perm.AccessModeNone),
 		Pusher:       convert.ToUserWithAccessMode(ctx.Doer, perm.AccessModeNone),
 		Sender:       convert.ToUserWithAccessMode(ctx.Doer, perm.AccessModeNone),
->>>>>>> 7d1aed83
 	}); err != nil {
 		ctx.Error(http.StatusInternalServerError, "PrepareWebhook: ", err)
 		return
