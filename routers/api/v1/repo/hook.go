--- conflicted
+++ resolved
@@ -140,21 +140,9 @@
 		return
 	}
 
-<<<<<<< HEAD
+	commit := convert.ToPayloadCommit(ctx.Repo.Repository, ctx.Repo.Commit)
+
 	if err := webhook.PrepareWebhook(hook, ctx.Repo.Repository, nil, models.HookEventPush, &api.PushPayload{
-		Ref:    git.BranchPrefix + ctx.Repo.Repository.DefaultBranch,
-		Before: ctx.Repo.Commit.ID.String(),
-		After:  ctx.Repo.Commit.ID.String(),
-		Commits: []*api.PayloadCommit{
-			convert.ToPayloadCommit(ctx.Repo.Repository, ctx.Repo.Commit),
-		},
-		Repo:   convert.ToRepo(ctx.Repo.Repository, models.AccessModeNone),
-		Pusher: convert.ToUserWithAccessMode(ctx.User, models.AccessModeNone),
-		Sender: convert.ToUserWithAccessMode(ctx.User, models.AccessModeNone),
-=======
-	commit := convert.ToPayloadCommit(ctx.Repo.Repository, ctx.Repo.Commit)
-
-	if err := webhook.PrepareWebhook(hook, ctx.Repo.Repository, models.HookEventPush, &api.PushPayload{
 		Ref:        git.BranchPrefix + ctx.Repo.Repository.DefaultBranch,
 		Before:     ctx.Repo.Commit.ID.String(),
 		After:      ctx.Repo.Commit.ID.String(),
@@ -163,7 +151,6 @@
 		Repo:       convert.ToRepo(ctx.Repo.Repository, models.AccessModeNone),
 		Pusher:     convert.ToUserWithAccessMode(ctx.User, models.AccessModeNone),
 		Sender:     convert.ToUserWithAccessMode(ctx.User, models.AccessModeNone),
->>>>>>> ce286f9d
 	}); err != nil {
 		ctx.Error(http.StatusInternalServerError, "PrepareWebhook: ", err)
 		return
