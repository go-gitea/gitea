--- conflicted
+++ resolved
@@ -402,7 +402,6 @@
 	)
 
 	// Get repo/branch information
-<<<<<<< HEAD
 	ci, err := common.ParseComparePathParams(ctx, form.Base+"..."+form.Head, repo, ctx.Repo.GitRepo, ctx.Doer)
 	if err != nil {
 		switch {
@@ -445,24 +444,6 @@
 
 	// Check if another PR exists with the same targets
 	existingPr, err := issues_model.GetUnmergedPullRequest(ctx, ci.HeadRepo.ID, ctx.Repo.Repository.ID, ci.HeadOriRef, ci.BaseOriRef, issues_model.PullRequestFlowGithub)
-=======
-	compareResult, closer := parseCompareInfo(ctx, form)
-	if ctx.Written() {
-		return
-	}
-	defer closer()
-
-	if !compareResult.baseRef.IsBranch() || !compareResult.headRef.IsBranch() {
-		ctx.Error(http.StatusUnprocessableEntity, "BaseHeadInvalidRefType", "Invalid PullRequest: base and head must be branches")
-		return
-	}
-
-	// Check if another PR exists with the same targets
-	existingPr, err := issues_model.GetUnmergedPullRequest(ctx, compareResult.headRepo.ID, ctx.Repo.Repository.ID,
-		compareResult.headRef.ShortName(), compareResult.baseRef.ShortName(),
-		issues_model.PullRequestFlowGithub,
-	)
->>>>>>> 22bf2ca6
 	if err != nil {
 		if !issues_model.IsErrPullRequestNotExist(err) {
 			ctx.Error(http.StatusInternalServerError, "GetUnmergedPullRequest", err)
@@ -538,7 +519,6 @@
 		DeadlineUnix: deadlineUnix,
 	}
 	pr := &issues_model.PullRequest{
-<<<<<<< HEAD
 		HeadRepoID: ci.HeadRepo.ID,
 		BaseRepoID: repo.ID,
 		HeadBranch: ci.HeadOriRef,
@@ -546,15 +526,6 @@
 		HeadRepo:   ci.HeadRepo,
 		BaseRepo:   repo,
 		MergeBase:  ci.CompareInfo.MergeBase,
-=======
-		HeadRepoID: compareResult.headRepo.ID,
-		BaseRepoID: repo.ID,
-		HeadBranch: compareResult.headRef.ShortName(),
-		BaseBranch: compareResult.baseRef.ShortName(),
-		HeadRepo:   compareResult.headRepo,
-		BaseRepo:   repo,
-		MergeBase:  compareResult.compareInfo.MergeBase,
->>>>>>> 22bf2ca6
 		Type:       issues_model.PullRequestGitea,
 	}
 
@@ -1144,138 +1115,6 @@
 	ctx.Status(http.StatusOK)
 }
 
-<<<<<<< HEAD
-=======
-type parseCompareInfoResult struct {
-	headRepo    *repo_model.Repository
-	headGitRepo *git.Repository
-	compareInfo *git.CompareInfo
-	baseRef     git.RefName
-	headRef     git.RefName
-}
-
-// parseCompareInfo returns non-nil if it succeeds, it always writes to the context and returns nil if it fails
-func parseCompareInfo(ctx *context.APIContext, form api.CreatePullRequestOption) (result *parseCompareInfoResult, closer func()) {
-	var err error
-	// Get compared branches information
-	// format: <base branch>...[<head repo>:]<head branch>
-	// base<-head: master...head:feature
-	// same repo: master...feature
-	baseRepo := ctx.Repo.Repository
-	baseRefToGuess := form.Base
-
-	headUser := ctx.Repo.Owner
-	headRefToGuess := form.Head
-	if headInfos := strings.Split(form.Head, ":"); len(headInfos) == 1 {
-		// If there is no head repository, it means pull request between same repository.
-		// Do nothing here because the head variables have been assigned above.
-	} else if len(headInfos) == 2 {
-		// There is a head repository (the head repository could also be the same base repo)
-		headRefToGuess = headInfos[1]
-		headUser, err = user_model.GetUserByName(ctx, headInfos[0])
-		if err != nil {
-			if user_model.IsErrUserNotExist(err) {
-				ctx.NotFound("GetUserByName")
-			} else {
-				ctx.Error(http.StatusInternalServerError, "GetUserByName", err)
-			}
-			return nil, nil
-		}
-	} else {
-		ctx.NotFound()
-		return nil, nil
-	}
-
-	isSameRepo := ctx.Repo.Owner.ID == headUser.ID
-
-	// Check if current user has fork of repository or in the same repository.
-	headRepo := repo_model.GetForkedRepo(ctx, headUser.ID, baseRepo.ID)
-	if headRepo == nil && !isSameRepo {
-		err = baseRepo.GetBaseRepo(ctx)
-		if err != nil {
-			ctx.Error(http.StatusInternalServerError, "GetBaseRepo", err)
-			return nil, nil
-		}
-
-		// Check if baseRepo's base repository is the same as headUser's repository.
-		if baseRepo.BaseRepo == nil || baseRepo.BaseRepo.OwnerID != headUser.ID {
-			log.Trace("parseCompareInfo[%d]: does not have fork or in same repository", baseRepo.ID)
-			ctx.NotFound("GetBaseRepo")
-			return nil, nil
-		}
-		// Assign headRepo so it can be used below.
-		headRepo = baseRepo.BaseRepo
-	}
-
-	var headGitRepo *git.Repository
-	if isSameRepo {
-		headRepo = ctx.Repo.Repository
-		headGitRepo = ctx.Repo.GitRepo
-		closer = func() {} // no need to close the head repo because it shares the base repo
-	} else {
-		headGitRepo, err = gitrepo.OpenRepository(ctx, headRepo)
-		if err != nil {
-			ctx.Error(http.StatusInternalServerError, "OpenRepository", err)
-			return nil, nil
-		}
-		closer = func() { _ = headGitRepo.Close() }
-	}
-	defer func() {
-		if result == nil && !isSameRepo {
-			_ = headGitRepo.Close()
-		}
-	}()
-
-	// user should have permission to read baseRepo's codes and pulls, NOT headRepo's
-	permBase, err := access_model.GetUserRepoPermission(ctx, baseRepo, ctx.Doer)
-	if err != nil {
-		ctx.Error(http.StatusInternalServerError, "GetUserRepoPermission", err)
-		return nil, nil
-	}
-
-	if !permBase.CanReadIssuesOrPulls(true) || !permBase.CanRead(unit.TypeCode) {
-		log.Trace("Permission Denied: User %-v cannot create/read pull requests or cannot read code in Repo %-v\nUser in baseRepo has Permissions: %-+v", ctx.Doer, baseRepo, permBase)
-		ctx.NotFound("Can't read pulls or can't read UnitTypeCode")
-		return nil, nil
-	}
-
-	// user should have permission to read headRepo's codes
-	// TODO: could the logic be simplified if the headRepo is the same as the baseRepo? Need to think more about it.
-	permHead, err := access_model.GetUserRepoPermission(ctx, headRepo, ctx.Doer)
-	if err != nil {
-		ctx.Error(http.StatusInternalServerError, "GetUserRepoPermission", err)
-		return nil, nil
-	}
-	if !permHead.CanRead(unit.TypeCode) {
-		log.Trace("Permission Denied: User: %-v cannot read code in Repo: %-v\nUser in headRepo has Permissions: %-+v", ctx.Doer, headRepo, permHead)
-		ctx.NotFound("Can't read headRepo UnitTypeCode")
-		return nil, nil
-	}
-
-	baseRef := ctx.Repo.GitRepo.UnstableGuessRefByShortName(baseRefToGuess)
-	headRef := headGitRepo.UnstableGuessRefByShortName(headRefToGuess)
-
-	log.Trace("Repo path: %q, base ref: %q->%q, head ref: %q->%q", ctx.Repo.GitRepo.Path, baseRefToGuess, baseRef, headRefToGuess, headRef)
-
-	baseRefValid := baseRef.IsBranch() || baseRef.IsTag() || git.IsStringLikelyCommitID(git.ObjectFormatFromName(ctx.Repo.Repository.ObjectFormatName), baseRef.ShortName())
-	headRefValid := headRef.IsBranch() || headRef.IsTag() || git.IsStringLikelyCommitID(git.ObjectFormatFromName(headRepo.ObjectFormatName), headRef.ShortName())
-	// Check if base&head ref are valid.
-	if !baseRefValid || !headRefValid {
-		ctx.NotFound()
-		return nil, nil
-	}
-
-	compareInfo, err := headGitRepo.GetCompareInfo(repo_model.RepoPath(baseRepo.Owner.Name, baseRepo.Name), baseRef.ShortName(), headRef.ShortName(), false, false)
-	if err != nil {
-		ctx.Error(http.StatusInternalServerError, "GetCompareInfo", err)
-		return nil, nil
-	}
-
-	result = &parseCompareInfoResult{headRepo: headRepo, headGitRepo: headGitRepo, compareInfo: compareInfo, baseRef: baseRef, headRef: headRef}
-	return result, closer
-}
-
->>>>>>> 22bf2ca6
 // UpdatePullRequest merge PR's baseBranch into headBranch
 func UpdatePullRequest(ctx *context.APIContext) {
 	// swagger:operation POST /repos/{owner}/{repo}/pulls/{index}/update repository repoUpdatePullRequest
