--- conflicted
+++ resolved
@@ -1057,14 +1057,6 @@
 	}
 	log.Trace("Pull request merged: %d", pr.ID)
 
-<<<<<<< HEAD
-	if form.DeleteBranchAfterMerge {
-		var headRepo *git.Repository
-		if ctx.Repo != nil && ctx.Repo.Repository != nil && ctx.Repo.Repository.ID == pr.HeadRepoID && ctx.Repo.GitRepo != nil {
-			headRepo = ctx.Repo.GitRepo
-		} else {
-			headRepo, err = gitrepo.OpenRepository(ctx, pr.HeadRepo)
-=======
 	// for agit flow, we should not delete the agit reference after merge
 	if form.DeleteBranchAfterMerge && pr.Flow == issues_model.PullRequestFlowGithub {
 		// check permission even it has been checked in repo_service.DeleteBranch so that we don't need to
@@ -1072,27 +1064,10 @@
 		if err := repo_service.CanDeleteBranch(ctx, pr.HeadRepo, pr.HeadBranch, ctx.Doer); err == nil {
 			// Don't cleanup when there are other PR's that use this branch as head branch.
 			exist, err := issues_model.HasUnmergedPullRequestsByHeadInfo(ctx, pr.HeadRepoID, pr.HeadBranch)
->>>>>>> 5cada755
 			if err != nil {
 				ctx.ServerError("HasUnmergedPullRequestsByHeadInfo", err)
 				return
 			}
-<<<<<<< HEAD
-			defer headRepo.Close()
-		}
-		if err := repo_service.DeleteBranch(ctx, ctx.Doer, pr.HeadRepo, headRepo, pr.HeadBranch, pr); err != nil {
-			switch {
-			case git.IsErrBranchNotExist(err):
-				ctx.NotFound(err)
-			case errors.Is(err, repo_service.ErrBranchIsDefault):
-				ctx.Error(http.StatusForbidden, "DefaultBranch", fmt.Errorf("can not delete default branch"))
-			case errors.Is(err, git_model.ErrBranchIsProtected):
-				ctx.Error(http.StatusForbidden, "IsProtectedBranch", fmt.Errorf("branch protected"))
-			default:
-				ctx.Error(http.StatusInternalServerError, "DeleteBranch", err)
-			}
-			return
-=======
 			if exist {
 				ctx.Status(http.StatusOK)
 				return
@@ -1113,7 +1088,7 @@
 				ctx.Error(http.StatusInternalServerError, "RetargetChildrenOnMerge", err)
 				return
 			}
-			if err := repo_service.DeleteBranch(ctx, ctx.Doer, pr.HeadRepo, headRepo, pr.HeadBranch); err != nil {
+			if err := repo_service.DeleteBranch(ctx, ctx.Doer, pr.HeadRepo, headRepo, pr.HeadBranch, pr); err != nil {
 				switch {
 				case git.IsErrBranchNotExist(err):
 					ctx.NotFound(err)
@@ -1130,7 +1105,6 @@
 				// Do not fail here as branch has already been deleted
 				log.Error("DeleteBranch: %v", err)
 			}
->>>>>>> 5cada755
 		}
 	}
 
