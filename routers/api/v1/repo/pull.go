--- conflicted
+++ resolved
@@ -1591,10 +1591,6 @@
 	maxLines := setting.Git.MaxGitDiffLines
 
 	// FIXME: If there are too many files in the repo, may cause some unpredictable issues.
-<<<<<<< HEAD
-	// FIXME: when using "skip-to", the NumFiles (totalNumberOfFiles, totalNumberOfPages) will be wrong
-=======
->>>>>>> 6422f05a
 	// FIXME: it doesn't need to call "GetDiff" to do various parsing and highlighting
 	diff, err := gitdiff.GetDiff(ctx, baseGitRepo,
 		&gitdiff.DiffOptions{
