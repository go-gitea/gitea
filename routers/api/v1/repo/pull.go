--- conflicted
+++ resolved
@@ -810,13 +810,8 @@
 		}
 	}
 
-<<<<<<< HEAD
 	if _, err := pull_service.IsSignedIfRequired(ctx, pr, ctx.User); err != nil {
-		if !models.IsErrWontSign(err) {
-=======
-	if _, err := pull_service.IsSignedIfRequired(pr, ctx.User); err != nil {
 		if !asymkey_service.IsErrWontSign(err) {
->>>>>>> 39eb8244
 			ctx.Error(http.StatusInternalServerError, "IsSignedIfRequired", err)
 			return
 		}
@@ -843,11 +838,7 @@
 		message += "\n\n" + form.MergeMessageField
 	}
 
-<<<<<<< HEAD
-	if err := pull_service.Merge(ctx, pr, ctx.User, ctx.Repo.GitRepo, models.MergeStyle(form.Do), message); err != nil {
-=======
-	if err := pull_service.Merge(pr, ctx.User, ctx.Repo.GitRepo, repo_model.MergeStyle(form.Do), message); err != nil {
->>>>>>> 39eb8244
+	if err := pull_service.Merge(ctx, pr, ctx.User, ctx.Repo.GitRepo, repo_model.MergeStyle(form.Do), message); err != nil {
 		if models.IsErrInvalidMergeStyle(err) {
 			ctx.Error(http.StatusMethodNotAllowed, "Invalid merge style", fmt.Errorf("%s is not allowed an allowed merge style for this repository", repo_model.MergeStyle(form.Do)))
 			return
@@ -977,11 +968,7 @@
 		headRepo = ctx.Repo.Repository
 		headGitRepo = ctx.Repo.GitRepo
 	} else {
-<<<<<<< HEAD
-		headGitRepo, err = git.OpenRepositoryCtx(ctx, models.RepoPath(headUser.Name, headRepo.Name))
-=======
-		headGitRepo, err = git.OpenRepository(repo_model.RepoPath(headUser.Name, headRepo.Name))
->>>>>>> 39eb8244
+		headGitRepo, err = git.OpenRepositoryCtx(ctx, repo_model.RepoPath(headUser.Name, headRepo.Name))
 		if err != nil {
 			ctx.Error(http.StatusInternalServerError, "OpenRepository", err)
 			return nil, nil, nil, nil, "", ""
