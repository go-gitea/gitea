--- conflicted
+++ resolved
@@ -807,9 +807,8 @@
 		return
 	}
 
-<<<<<<< HEAD
 	if form.MergeWhenChecksSucceed {
-		scheduled, err := automerge.ScheduleAutoMerge(dbCtx, ctx.Doer, pr, repo_model.MergeStyle(form.Do), form.MergeTitleField)
+		scheduled, err := automerge.ScheduleAutoMerge(ctx, ctx.Doer, pr, repo_model.MergeStyle(form.Do), form.MergeTitleField)
 		if err != nil {
 			if pull_model.IsErrAlreadyScheduledToAutoMerge(err) {
 				ctx.Error(http.StatusConflict, "ScheduleAutoMerge", err)
@@ -819,19 +818,12 @@
 			return
 		} else if scheduled {
 			// nothing more to do ...
-			if err := committer.Commit(); err != nil {
-				ctx.InternalServerError(err)
-				return
-			}
 			ctx.Status(http.StatusCreated)
 			return
 		}
 	}
 
-	if err := pull_service.Merge(dbCtx, pr, ctx.Doer, ctx.Repo.GitRepo, repo_model.MergeStyle(form.Do), form.HeadCommitID, form.MergeTitleField); err != nil {
-=======
 	if err := pull_service.Merge(pr, ctx.Doer, ctx.Repo.GitRepo, repo_model.MergeStyle(form.Do), form.HeadCommitID, form.MergeTitleField); err != nil {
->>>>>>> 4e099bd8
 		if models.IsErrInvalidMergeStyle(err) {
 			ctx.Error(http.StatusMethodNotAllowed, "Invalid merge style", fmt.Errorf("%s is not allowed an allowed merge style for this repository", repo_model.MergeStyle(form.Do)))
 		} else if models.IsErrMergeConflicts(err) {
