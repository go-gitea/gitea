--- conflicted
+++ resolved
@@ -600,11 +600,7 @@
 	}
 
 	if statusChangeComment != nil {
-<<<<<<< HEAD
-		notify.IssueChangeStatus(ctx, ctx.Doer, issue, statusChangeComment, issue.IsClosed)
-=======
-		notification.NotifyIssueChangeStatus(ctx, ctx.Doer, "", issue, statusChangeComment, issue.IsClosed)
->>>>>>> e88b529b
+		notify.IssueChangeStatus(ctx, ctx.Doer, "", issue, statusChangeComment, issue.IsClosed)
 	}
 
 	// change pull target branch
