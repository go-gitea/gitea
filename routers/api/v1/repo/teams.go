// Copyright 2020 The Gitea Authors. All rights reserved.
// Use of this source code is governed by a MIT-style
// license that can be found in the LICENSE file.

package repo

import (
	"fmt"
	"net/http"

	"code.gitea.io/gitea/models"
	"code.gitea.io/gitea/models/organization"
	"code.gitea.io/gitea/modules/context"
	"code.gitea.io/gitea/modules/convert"
)

// ListTeams list a repository's teams
func ListTeams(ctx *context.APIContext) {
	// swagger:operation GET /repos/{owner}/{repo}/teams repository repoListTeams
	// ---
	// summary: List a repository's teams
	// produces:
	// - application/json
	// parameters:
	// - name: owner
	//   in: path
	//   description: owner of the repo
	//   type: string
	//   required: true
	// - name: repo
	//   in: path
	//   description: name of the repo
	//   type: string
	//   required: true
	// responses:
	//   "200":
	//     "$ref": "#/responses/TeamList"

	if !ctx.Repo.Owner.IsOrganization() {
		ctx.Error(http.StatusMethodNotAllowed, "noOrg", "repo is not owned by an organization")
		return
	}

	teams, err := organization.GetRepoTeams(ctx.Repo.Repository)
	if err != nil {
		ctx.InternalServerError(err)
		return
	}

	apiTeams, err := convert.ToTeams(teams)
	if err != nil {
		ctx.InternalServerError(err)
		return
	}

	ctx.JSON(http.StatusOK, apiTeams)
}

// IsTeam check if a team is assigned to a repository
func IsTeam(ctx *context.APIContext) {
	// swagger:operation GET /repos/{owner}/{repo}/teams/{team} repository repoCheckTeam
	// ---
	// summary: Check if a team is assigned to a repository
	// produces:
	// - application/json
	// parameters:
	// - name: owner
	//   in: path
	//   description: owner of the repo
	//   type: string
	//   required: true
	// - name: repo
	//   in: path
	//   description: name of the repo
	//   type: string
	//   required: true
	// - name: team
	//   in: path
	//   description: team name
	//   type: string
	//   required: true
	// responses:
	//   "200":
	//     "$ref": "#/responses/Team"
	//   "404":
	//     "$ref": "#/responses/notFound"
	//   "405":
	//     "$ref": "#/responses/error"

	if !ctx.Repo.Owner.IsOrganization() {
		ctx.Error(http.StatusMethodNotAllowed, "noOrg", "repo is not owned by an organization")
		return
	}

	team := getTeamByParam(ctx)
	if team == nil {
		return
	}

<<<<<<< HEAD
	if team.HasRepository(ctx.Repo.Repository.ID) {
		apiTeam, err := convert.ToTeam(team)
		if err != nil {
			ctx.InternalServerError(err)
=======
	if models.HasRepository(team, ctx.Repo.Repository.ID) {
		if err := team.GetUnits(); err != nil {
			ctx.Error(http.StatusInternalServerError, "GetUnits", err)
>>>>>>> e45738e3
			return
		}
		ctx.JSON(http.StatusOK, apiTeam)
		return
	}

	ctx.NotFound()
}

// AddTeam add a team to a repository
func AddTeam(ctx *context.APIContext) {
	// swagger:operation PUT /repos/{owner}/{repo}/teams/{team} repository repoAddTeam
	// ---
	// summary: Add a team to a repository
	// produces:
	// - application/json
	// parameters:
	// - name: owner
	//   in: path
	//   description: owner of the repo
	//   type: string
	//   required: true
	// - name: repo
	//   in: path
	//   description: name of the repo
	//   type: string
	//   required: true
	// - name: team
	//   in: path
	//   description: team name
	//   type: string
	//   required: true
	// responses:
	//   "204":
	//     "$ref": "#/responses/empty"
	//   "422":
	//     "$ref": "#/responses/validationError"
	//   "405":
	//     "$ref": "#/responses/error"

	changeRepoTeam(ctx, true)
}

// DeleteTeam delete a team from a repository
func DeleteTeam(ctx *context.APIContext) {
	// swagger:operation DELETE /repos/{owner}/{repo}/teams/{team} repository repoDeleteTeam
	// ---
	// summary: Delete a team from a repository
	// produces:
	// - application/json
	// parameters:
	// - name: owner
	//   in: path
	//   description: owner of the repo
	//   type: string
	//   required: true
	// - name: repo
	//   in: path
	//   description: name of the repo
	//   type: string
	//   required: true
	// - name: team
	//   in: path
	//   description: team name
	//   type: string
	//   required: true
	// responses:
	//   "204":
	//     "$ref": "#/responses/empty"
	//   "422":
	//     "$ref": "#/responses/validationError"
	//   "405":
	//     "$ref": "#/responses/error"

	changeRepoTeam(ctx, false)
}

func changeRepoTeam(ctx *context.APIContext, add bool) {
	if !ctx.Repo.Owner.IsOrganization() {
		ctx.Error(http.StatusMethodNotAllowed, "noOrg", "repo is not owned by an organization")
	}
	if !ctx.Repo.Owner.RepoAdminChangeTeamAccess && !ctx.Repo.IsOwner() {
		ctx.Error(http.StatusForbidden, "noAdmin", "user is nor repo admin nor owner")
		return
	}

	team := getTeamByParam(ctx)
	if team == nil {
		return
	}

	repoHasTeam := models.HasRepository(team, ctx.Repo.Repository.ID)
	var err error
	if add {
		if repoHasTeam {
			ctx.Error(http.StatusUnprocessableEntity, "alreadyAdded", fmt.Errorf("team '%s' is already added to repo", team.Name))
			return
		}
		err = models.AddRepository(team, ctx.Repo.Repository)
	} else {
		if !repoHasTeam {
			ctx.Error(http.StatusUnprocessableEntity, "notAdded", fmt.Errorf("team '%s' was not added to repo", team.Name))
			return
		}
		err = models.RemoveRepository(team, ctx.Repo.Repository.ID)
	}
	if err != nil {
		ctx.InternalServerError(err)
		return
	}

	ctx.Status(http.StatusNoContent)
}

func getTeamByParam(ctx *context.APIContext) *organization.Team {
	team, err := organization.GetTeam(ctx.Repo.Owner.ID, ctx.Params(":team"))
	if err != nil {
		if organization.IsErrTeamNotExist(err) {
			ctx.Error(http.StatusNotFound, "TeamNotExit", err)
			return nil
		}
		ctx.InternalServerError(err)
		return nil
	}
	return team
}<|MERGE_RESOLUTION|>--- conflicted
+++ resolved
@@ -97,16 +97,10 @@
 		return
 	}
 
-<<<<<<< HEAD
-	if team.HasRepository(ctx.Repo.Repository.ID) {
+	if models.HasRepository(team, ctx.Repo.Repository.ID) {
 		apiTeam, err := convert.ToTeam(team)
 		if err != nil {
 			ctx.InternalServerError(err)
-=======
-	if models.HasRepository(team, ctx.Repo.Repository.ID) {
-		if err := team.GetUnits(); err != nil {
-			ctx.Error(http.StatusInternalServerError, "GetUnits", err)
->>>>>>> e45738e3
 			return
 		}
 		ctx.JSON(http.StatusOK, apiTeam)
