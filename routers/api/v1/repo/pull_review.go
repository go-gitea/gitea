// Copyright 2020 The Gitea Authors. All rights reserved.
// SPDX-License-Identifier: MIT

package repo

import (
	"errors"
	"fmt"
	"net/http"
	"strings"

	issues_model "code.gitea.io/gitea/models/issues"
	"code.gitea.io/gitea/models/organization"
	access_model "code.gitea.io/gitea/models/perm/access"
	user_model "code.gitea.io/gitea/models/user"
	"code.gitea.io/gitea/modules/gitrepo"
	api "code.gitea.io/gitea/modules/structs"
	"code.gitea.io/gitea/modules/web"
	"code.gitea.io/gitea/routers/api/v1/utils"
	"code.gitea.io/gitea/services/context"
	"code.gitea.io/gitea/services/convert"
	pull_service "code.gitea.io/gitea/services/pull"
)

// ListPullReviews lists all reviews of a pull request
func ListPullReviews(ctx *context.APIContext) {
	// swagger:operation GET /repos/{owner}/{repo}/pulls/{index}/reviews repository repoListPullReviews
	// ---
	// summary: List all reviews for a pull request
	// produces:
	// - application/json
	// parameters:
	// - name: owner
	//   in: path
	//   description: owner of the repo
	//   type: string
	//   required: true
	// - name: repo
	//   in: path
	//   description: name of the repo
	//   type: string
	//   required: true
	// - name: index
	//   in: path
	//   description: index of the pull request
	//   type: integer
	//   format: int64
	//   required: true
	// - name: page
	//   in: query
	//   description: page number of results to return (1-based)
	//   type: integer
	// - name: limit
	//   in: query
	//   description: page size of results
	//   type: integer
	// responses:
	//   "200":
	//     "$ref": "#/responses/PullReviewList"
	//   "404":
	//     "$ref": "#/responses/notFound"

	pr, err := issues_model.GetPullRequestByIndex(ctx, ctx.Repo.Repository.ID, ctx.PathParamInt64("index"))
	if err != nil {
		if issues_model.IsErrPullRequestNotExist(err) {
			ctx.APIErrorNotFound("GetPullRequestByIndex", err)
		} else {
			ctx.APIError(http.StatusInternalServerError, err)
		}
		return
	}

	if err = pr.LoadIssue(ctx); err != nil {
		ctx.APIError(http.StatusInternalServerError, err)
		return
	}

	if err = pr.Issue.LoadRepo(ctx); err != nil {
		ctx.APIError(http.StatusInternalServerError, err)
		return
	}

	opts := issues_model.FindReviewOptions{
		ListOptions: utils.GetListOptions(ctx),
		IssueID:     pr.IssueID,
	}

	allReviews, err := issues_model.FindReviews(ctx, opts)
	if err != nil {
		ctx.APIErrorInternal(err)
		return
	}

	count, err := issues_model.CountReviews(ctx, opts)
	if err != nil {
		ctx.APIErrorInternal(err)
		return
	}

	apiReviews, err := convert.ToPullReviewList(ctx, allReviews, ctx.Doer)
	if err != nil {
		ctx.APIError(http.StatusInternalServerError, err)
		return
	}

	ctx.SetTotalCountHeader(count)
	ctx.JSON(http.StatusOK, &apiReviews)
}

// GetPullReview gets a specific review of a pull request
func GetPullReview(ctx *context.APIContext) {
	// swagger:operation GET /repos/{owner}/{repo}/pulls/{index}/reviews/{id} repository repoGetPullReview
	// ---
	// summary: Get a specific review for a pull request
	// produces:
	// - application/json
	// parameters:
	// - name: owner
	//   in: path
	//   description: owner of the repo
	//   type: string
	//   required: true
	// - name: repo
	//   in: path
	//   description: name of the repo
	//   type: string
	//   required: true
	// - name: index
	//   in: path
	//   description: index of the pull request
	//   type: integer
	//   format: int64
	//   required: true
	// - name: id
	//   in: path
	//   description: id of the review
	//   type: integer
	//   format: int64
	//   required: true
	// responses:
	//   "200":
	//     "$ref": "#/responses/PullReview"
	//   "404":
	//     "$ref": "#/responses/notFound"

	review, _, statusSet := prepareSingleReview(ctx)
	if statusSet {
		return
	}

	apiReview, err := convert.ToPullReview(ctx, review, ctx.Doer)
	if err != nil {
		ctx.APIError(http.StatusInternalServerError, err)
		return
	}

	ctx.JSON(http.StatusOK, apiReview)
}

// GetPullReviewComments lists all comments of a pull request review
func GetPullReviewComments(ctx *context.APIContext) {
	// swagger:operation GET /repos/{owner}/{repo}/pulls/{index}/reviews/{id}/comments repository repoGetPullReviewComments
	// ---
	// summary: Get a specific review for a pull request
	// produces:
	// - application/json
	// parameters:
	// - name: owner
	//   in: path
	//   description: owner of the repo
	//   type: string
	//   required: true
	// - name: repo
	//   in: path
	//   description: name of the repo
	//   type: string
	//   required: true
	// - name: index
	//   in: path
	//   description: index of the pull request
	//   type: integer
	//   format: int64
	//   required: true
	// - name: id
	//   in: path
	//   description: id of the review
	//   type: integer
	//   format: int64
	//   required: true
	// responses:
	//   "200":
	//     "$ref": "#/responses/PullReviewCommentList"
	//   "404":
	//     "$ref": "#/responses/notFound"

	review, _, statusSet := prepareSingleReview(ctx)
	if statusSet {
		return
	}

	apiComments, err := convert.ToPullReviewCommentList(ctx, review, ctx.Doer)
	if err != nil {
		ctx.APIError(http.StatusInternalServerError, err)
		return
	}

	ctx.JSON(http.StatusOK, apiComments)
}

// DeletePullReview delete a specific review from a pull request
func DeletePullReview(ctx *context.APIContext) {
	// swagger:operation DELETE /repos/{owner}/{repo}/pulls/{index}/reviews/{id} repository repoDeletePullReview
	// ---
	// summary: Delete a specific review from a pull request
	// produces:
	// - application/json
	// parameters:
	// - name: owner
	//   in: path
	//   description: owner of the repo
	//   type: string
	//   required: true
	// - name: repo
	//   in: path
	//   description: name of the repo
	//   type: string
	//   required: true
	// - name: index
	//   in: path
	//   description: index of the pull request
	//   type: integer
	//   format: int64
	//   required: true
	// - name: id
	//   in: path
	//   description: id of the review
	//   type: integer
	//   format: int64
	//   required: true
	// responses:
	//   "204":
	//     "$ref": "#/responses/empty"
	//   "403":
	//     "$ref": "#/responses/forbidden"
	//   "404":
	//     "$ref": "#/responses/notFound"

	review, _, statusSet := prepareSingleReview(ctx)
	if statusSet {
		return
	}

	if ctx.Doer == nil {
		ctx.APIErrorNotFound()
		return
	}
	if !ctx.Doer.IsAdmin && ctx.Doer.ID != review.ReviewerID {
		ctx.APIError(http.StatusForbidden, nil)
		return
	}

	if err := issues_model.DeleteReview(ctx, review); err != nil {
		ctx.APIError(http.StatusInternalServerError, fmt.Errorf("can not delete ReviewID: %d", review.ID))
		return
	}

	ctx.Status(http.StatusNoContent)
}

// CreatePullReview create a review to a pull request
func CreatePullReview(ctx *context.APIContext) {
	// swagger:operation POST /repos/{owner}/{repo}/pulls/{index}/reviews repository repoCreatePullReview
	// ---
	// summary: Create a review to an pull request
	// produces:
	// - application/json
	// parameters:
	// - name: owner
	//   in: path
	//   description: owner of the repo
	//   type: string
	//   required: true
	// - name: repo
	//   in: path
	//   description: name of the repo
	//   type: string
	//   required: true
	// - name: index
	//   in: path
	//   description: index of the pull request
	//   type: integer
	//   format: int64
	//   required: true
	// - name: body
	//   in: body
	//   required: true
	//   schema:
	//     "$ref": "#/definitions/CreatePullReviewOptions"
	// responses:
	//   "200":
	//     "$ref": "#/responses/PullReview"
	//   "404":
	//     "$ref": "#/responses/notFound"
	//   "422":
	//     "$ref": "#/responses/validationError"

	opts := web.GetForm(ctx).(*api.CreatePullReviewOptions)
	pr, err := issues_model.GetPullRequestByIndex(ctx, ctx.Repo.Repository.ID, ctx.PathParamInt64("index"))
	if err != nil {
		if issues_model.IsErrPullRequestNotExist(err) {
			ctx.APIErrorNotFound("GetPullRequestByIndex", err)
		} else {
			ctx.APIError(http.StatusInternalServerError, err)
		}
		return
	}

	// determine review type
	reviewType, isWrong := preparePullReviewType(ctx, pr, opts.Event, opts.Body, len(opts.Comments) > 0)
	if isWrong {
		return
	}

	if err := pr.Issue.LoadRepo(ctx); err != nil {
		ctx.APIError(http.StatusInternalServerError, err)
		return
	}

	// if CommitID is empty, set it as lastCommitID
	if opts.CommitID == "" {
		gitRepo, closer, err := gitrepo.RepositoryFromContextOrOpen(ctx, pr.Issue.Repo)
		if err != nil {
			ctx.APIError(http.StatusInternalServerError, err)
			return
		}
		defer closer.Close()

		headCommitID, err := gitRepo.GetRefCommitID(pr.GetGitRefName())
		if err != nil {
			ctx.APIError(http.StatusInternalServerError, err)
			return
		}

		opts.CommitID = headCommitID
	}

	// create review comments
	for _, c := range opts.Comments {
		line := c.NewLineNum
		if c.OldLineNum > 0 {
			line = c.OldLineNum * -1
		}

		if _, err := pull_service.CreateCodeComment(ctx,
			ctx.Doer,
			ctx.Repo.GitRepo,
			pr.Issue,
			line,
			c.Body,
			c.Path,
			true, // pending review
			0,    // no reply
			opts.CommitID,
			nil,
		); err != nil {
			ctx.APIError(http.StatusInternalServerError, err)
			return
		}
	}

	// create review and associate all pending review comments
	review, _, err := pull_service.SubmitReview(ctx, ctx.Doer, ctx.Repo.GitRepo, pr.Issue, reviewType, opts.Body, opts.CommitID, nil)
	if err != nil {
		if errors.Is(err, pull_service.ErrSubmitReviewOnClosedPR) {
			ctx.APIError(http.StatusUnprocessableEntity, err)
		} else {
			ctx.APIError(http.StatusInternalServerError, err)
		}
		return
	}

	// convert response
	apiReview, err := convert.ToPullReview(ctx, review, ctx.Doer)
	if err != nil {
		ctx.APIError(http.StatusInternalServerError, err)
		return
	}
	ctx.JSON(http.StatusOK, apiReview)
}

// SubmitPullReview submit a pending review to an pull request
func SubmitPullReview(ctx *context.APIContext) {
	// swagger:operation POST /repos/{owner}/{repo}/pulls/{index}/reviews/{id} repository repoSubmitPullReview
	// ---
	// summary: Submit a pending review to an pull request
	// produces:
	// - application/json
	// parameters:
	// - name: owner
	//   in: path
	//   description: owner of the repo
	//   type: string
	//   required: true
	// - name: repo
	//   in: path
	//   description: name of the repo
	//   type: string
	//   required: true
	// - name: index
	//   in: path
	//   description: index of the pull request
	//   type: integer
	//   format: int64
	//   required: true
	// - name: id
	//   in: path
	//   description: id of the review
	//   type: integer
	//   format: int64
	//   required: true
	// - name: body
	//   in: body
	//   required: true
	//   schema:
	//     "$ref": "#/definitions/SubmitPullReviewOptions"
	// responses:
	//   "200":
	//     "$ref": "#/responses/PullReview"
	//   "404":
	//     "$ref": "#/responses/notFound"
	//   "422":
	//     "$ref": "#/responses/validationError"

	opts := web.GetForm(ctx).(*api.SubmitPullReviewOptions)
	review, pr, isWrong := prepareSingleReview(ctx)
	if isWrong {
		return
	}

	if review.Type != issues_model.ReviewTypePending {
		ctx.APIError(http.StatusUnprocessableEntity, fmt.Errorf("only a pending review can be submitted"))
		return
	}

	// determine review type
	reviewType, isWrong := preparePullReviewType(ctx, pr, opts.Event, opts.Body, len(review.Comments) > 0)
	if isWrong {
		return
	}

	// if review stay pending return
	if reviewType == issues_model.ReviewTypePending {
		ctx.APIError(http.StatusUnprocessableEntity, fmt.Errorf("review stay pending"))
		return
	}

	headCommitID, err := ctx.Repo.GitRepo.GetRefCommitID(pr.GetGitRefName())
	if err != nil {
		ctx.APIError(http.StatusInternalServerError, err)
		return
	}

	// create review and associate all pending review comments
	review, _, err = pull_service.SubmitReview(ctx, ctx.Doer, ctx.Repo.GitRepo, pr.Issue, reviewType, opts.Body, headCommitID, nil)
	if err != nil {
		if errors.Is(err, pull_service.ErrSubmitReviewOnClosedPR) {
			ctx.APIError(http.StatusUnprocessableEntity, err)
		} else {
			ctx.APIError(http.StatusInternalServerError, err)
		}
		return
	}

	// convert response
	apiReview, err := convert.ToPullReview(ctx, review, ctx.Doer)
	if err != nil {
		ctx.APIError(http.StatusInternalServerError, err)
		return
	}
	ctx.JSON(http.StatusOK, apiReview)
}

// preparePullReviewType return ReviewType and false or nil and true if an error happen
func preparePullReviewType(ctx *context.APIContext, pr *issues_model.PullRequest, event api.ReviewStateType, body string, hasComments bool) (issues_model.ReviewType, bool) {
	if err := pr.LoadIssue(ctx); err != nil {
		ctx.APIError(http.StatusInternalServerError, err)
		return -1, true
	}

	needsBody := true
	hasBody := len(strings.TrimSpace(body)) > 0

	var reviewType issues_model.ReviewType
	switch event {
	case api.ReviewStateApproved:
		// can not approve your own PR
		if pr.Issue.IsPoster(ctx.Doer.ID) {
			ctx.APIError(http.StatusUnprocessableEntity, fmt.Errorf("approve your own pull is not allowed"))
			return -1, true
		}
		reviewType = issues_model.ReviewTypeApprove
		needsBody = false

	case api.ReviewStateRequestChanges:
		// can not reject your own PR
		if pr.Issue.IsPoster(ctx.Doer.ID) {
			ctx.APIError(http.StatusUnprocessableEntity, fmt.Errorf("reject your own pull is not allowed"))
			return -1, true
		}
		reviewType = issues_model.ReviewTypeReject

	case api.ReviewStateComment:
		reviewType = issues_model.ReviewTypeComment
		needsBody = false
		// if there is no body we need to ensure that there are comments
		if !hasBody && !hasComments {
			ctx.APIError(http.StatusUnprocessableEntity, fmt.Errorf("review event %s requires a body or a comment", event))
			return -1, true
		}
	default:
		reviewType = issues_model.ReviewTypePending
	}

	// reject reviews with empty body if a body is required for this call
	if needsBody && !hasBody {
		ctx.APIError(http.StatusUnprocessableEntity, fmt.Errorf("review event %s requires a body", event))
		return -1, true
	}

	return reviewType, false
}

// prepareSingleReview return review, related pull and false or nil, nil and true if an error happen
func prepareSingleReview(ctx *context.APIContext) (*issues_model.Review, *issues_model.PullRequest, bool) {
	pr, err := issues_model.GetPullRequestByIndex(ctx, ctx.Repo.Repository.ID, ctx.PathParamInt64("index"))
	if err != nil {
		if issues_model.IsErrPullRequestNotExist(err) {
			ctx.APIErrorNotFound("GetPullRequestByIndex", err)
		} else {
			ctx.APIError(http.StatusInternalServerError, err)
		}
		return nil, nil, true
	}

	review, err := issues_model.GetReviewByID(ctx, ctx.PathParamInt64("id"))
	if err != nil {
		if issues_model.IsErrReviewNotExist(err) {
			ctx.APIErrorNotFound("GetReviewByID", err)
		} else {
			ctx.APIError(http.StatusInternalServerError, err)
		}
		return nil, nil, true
	}

	// validate the review is for the given PR
	if review.IssueID != pr.IssueID {
		ctx.APIErrorNotFound("ReviewNotInPR")
		return nil, nil, true
	}

	// make sure that the user has access to this review if it is pending
	if review.Type == issues_model.ReviewTypePending && review.ReviewerID != ctx.Doer.ID && !ctx.Doer.IsAdmin {
		ctx.APIErrorNotFound("GetReviewByID")
		return nil, nil, true
	}

	if err := review.LoadAttributes(ctx); err != nil && !user_model.IsErrUserNotExist(err) {
		ctx.APIError(http.StatusInternalServerError, err)
		return nil, nil, true
	}

	return review, pr, false
}

// CreateReviewRequests create review requests to an pull request
func CreateReviewRequests(ctx *context.APIContext) {
	// swagger:operation POST /repos/{owner}/{repo}/pulls/{index}/requested_reviewers repository repoCreatePullReviewRequests
	// ---
	// summary: create review requests for a pull request
	// produces:
	// - application/json
	// parameters:
	// - name: owner
	//   in: path
	//   description: owner of the repo
	//   type: string
	//   required: true
	// - name: repo
	//   in: path
	//   description: name of the repo
	//   type: string
	//   required: true
	// - name: index
	//   in: path
	//   description: index of the pull request
	//   type: integer
	//   format: int64
	//   required: true
	// - name: body
	//   in: body
	//   required: true
	//   schema:
	//     "$ref": "#/definitions/PullReviewRequestOptions"
	// responses:
	//   "201":
	//     "$ref": "#/responses/PullReviewList"
	//   "422":
	//     "$ref": "#/responses/validationError"
	//   "404":
	//     "$ref": "#/responses/notFound"

	opts := web.GetForm(ctx).(*api.PullReviewRequestOptions)

	// this will load issue
	pr, err := issues_model.GetPullRequestByIndex(ctx, ctx.Repo.Repository.ID, ctx.PathParamInt64("index"))
	if err != nil {
		if issues_model.IsErrPullRequestNotExist(err) {
			ctx.NotFound("GetPullRequestByIndex", err)
		} else {
			ctx.Error(http.StatusInternalServerError, "GetPullRequestByIndex", err)
		}
		return
	}

	pr.Issue.Repo = ctx.Repo.Repository

	allowedUsers, err := pull_service.GetReviewers(ctx, ctx.Repo.Repository, ctx.Doer.ID, pr.Issue.PosterID)
	if err != nil {
		ctx.Error(http.StatusInternalServerError, "GetReviewers", err)
		return
	}
	filteredUsers := make([]*user_model.User, 0, len(opts.Reviewers))
	for _, reviewer := range opts.Reviewers {
		found := false
		for _, allowedUser := range allowedUsers {
			if allowedUser.Name == reviewer || allowedUser.Email == reviewer {
				filteredUsers = append(filteredUsers, allowedUser)
				found = true
				break
			}
		}
		if !found {
			ctx.Error(http.StatusUnprocessableEntity, "", "")
			return
		}
	}

	filteredTeams := make([]*organization.Team, 0, len(opts.TeamReviewers))
	if ctx.Repo.Repository.Owner.IsOrganization() && len(opts.TeamReviewers) > 0 {
		allowedTeams, err := pull_service.GetReviewerTeams(ctx, ctx.Repo.Repository)
		if err != nil {
			ctx.Error(http.StatusInternalServerError, "GetReviewers", err)
			return
		}
		for _, teamReviewer := range opts.TeamReviewers {
			found := false
			for _, allowedTeam := range allowedTeams {
				if allowedTeam.Name == teamReviewer {
					filteredTeams = append(filteredTeams, allowedTeam)
					found = true
					break
				}
			}
			if !found {
				ctx.Error(http.StatusUnprocessableEntity, "", "")
				return
			}
		}
	}
	comments, err := pull_service.ReviewRequests(ctx, pr, ctx.Doer, filteredUsers, filteredTeams)
	if err != nil {
		if issues_model.IsErrReviewRequestOnClosedPR(err) {
			ctx.Error(http.StatusForbidden, "", err)
			return
		}
		if issues_model.IsErrNotValidReviewRequest(err) {
			ctx.Error(http.StatusUnprocessableEntity, "", err)
			return
		}
		ctx.Error(http.StatusInternalServerError, "ReviewRequests", err)
		return
	}

	reviews := make([]*issues_model.Review, 0, len(filteredUsers))
	for _, comment := range comments {
		if comment != nil {
			if err = comment.LoadReview(ctx); err != nil {
				ctx.ServerError("ReviewRequest", err)
				return
			}
			reviews = append(reviews, comment.Review)
		}
	}

	apiReviews, err := convert.ToPullReviewList(ctx, reviews, ctx.Doer)
	if err != nil {
		ctx.Error(http.StatusInternalServerError, "convertToPullReviewList", err)
		return
	}
	ctx.JSON(http.StatusCreated, apiReviews)
}

// DeleteReviewRequests delete review requests to an pull request
func DeleteReviewRequests(ctx *context.APIContext) {
	// swagger:operation DELETE /repos/{owner}/{repo}/pulls/{index}/requested_reviewers repository repoDeletePullReviewRequests
	// ---
	// summary: cancel review requests for a pull request
	// produces:
	// - application/json
	// parameters:
	// - name: owner
	//   in: path
	//   description: owner of the repo
	//   type: string
	//   required: true
	// - name: repo
	//   in: path
	//   description: name of the repo
	//   type: string
	//   required: true
	// - name: index
	//   in: path
	//   description: index of the pull request
	//   type: integer
	//   format: int64
	//   required: true
	// - name: body
	//   in: body
	//   required: true
	//   schema:
	//     "$ref": "#/definitions/PullReviewRequestOptions"
	// responses:
	//   "204":
	//     "$ref": "#/responses/empty"
	//   "422":
	//     "$ref": "#/responses/validationError"
	//   "403":
	//     "$ref": "#/responses/forbidden"
	//   "404":
	//     "$ref": "#/responses/notFound"
	opts := web.GetForm(ctx).(*api.PullReviewRequestOptions)
	deleteReviewRequests(ctx, *opts)
}

func parseReviewersByNames(ctx *context.APIContext, reviewerNames, teamReviewerNames []string) (reviewers []*user_model.User, teamReviewers []*organization.Team, err error) {
	for _, r := range reviewerNames {
		var reviewer *user_model.User
		if strings.Contains(r, "@") {
			reviewer, err = user_model.GetUserByEmail(ctx, r)
		} else {
			reviewer, err = user_model.GetUserByName(ctx, r)
		}
		if err != nil {
<<<<<<< HEAD
			return nil, nil, err
=======
			if user_model.IsErrUserNotExist(err) {
				ctx.APIErrorNotFound("UserNotExist", fmt.Sprintf("User '%s' not exist", r))
				return nil, nil
			}
			ctx.APIError(http.StatusInternalServerError, err)
			return nil, nil
>>>>>>> f35850f4
		}

		reviewers = append(reviewers, reviewer)
	}

	if ctx.Repo.Repository.Owner.IsOrganization() && len(teamReviewerNames) > 0 {
		for _, t := range teamReviewerNames {
			teamReviewer, err := organization.GetTeam(ctx, ctx.Repo.Owner.ID, t)
			if err != nil {
<<<<<<< HEAD
				return nil, nil, err
=======
				if organization.IsErrTeamNotExist(err) {
					ctx.APIErrorNotFound("TeamNotExist", fmt.Sprintf("Team '%s' not exist", t))
					return nil, nil
				}
				ctx.APIError(http.StatusInternalServerError, err)
				return nil, nil
>>>>>>> f35850f4
			}

			teamReviewers = append(teamReviewers, teamReviewer)
		}
	}
	return reviewers, teamReviewers, nil
}

func deleteReviewRequests(ctx *context.APIContext, opts api.PullReviewRequestOptions) {
	pr, err := issues_model.GetPullRequestByIndex(ctx, ctx.Repo.Repository.ID, ctx.PathParamInt64("index"))
	if err != nil {
		if issues_model.IsErrPullRequestNotExist(err) {
			ctx.APIErrorNotFound("GetPullRequestByIndex", err)
		} else {
			ctx.APIError(http.StatusInternalServerError, err)
		}
		return
	}

	if err := pr.Issue.LoadRepo(ctx); err != nil {
		ctx.APIError(http.StatusInternalServerError, err)
		return
	}

	permDoer, err := access_model.GetUserRepoPermission(ctx, pr.Issue.Repo, ctx.Doer)
	if err != nil {
		ctx.APIError(http.StatusInternalServerError, err)
		return
	}

	reviewers, teamReviewers, err := parseReviewersByNames(ctx, opts.Reviewers, opts.TeamReviewers)
	switch {
	case user_model.IsErrUserNotExist(err):
		ctx.NotFound("UserNotExist", fmt.Sprintf("User '%s' not exist", err.(user_model.ErrUserNotExist).Name))
		return
	case organization.IsErrTeamNotExist(err):
		ctx.NotFound("TeamNotExist", fmt.Sprintf("Team '%s' not exist", err.(organization.ErrTeamNotExist).Name))
		return
	case err != nil:
		ctx.Error(http.StatusInternalServerError, "GetUser", err)
		return
	}

	for _, reviewer := range reviewers {
		_, err := pull_service.ReviewRequest(ctx, pr, ctx.Doer, &permDoer, reviewer, false)
		if err != nil {
			if issues_model.IsErrReviewRequestOnClosedPR(err) {
				ctx.APIError(http.StatusForbidden, err)
				return
			}
			if issues_model.IsErrNotValidReviewRequest(err) {
				ctx.APIError(http.StatusUnprocessableEntity, err)
				return
			}
			ctx.APIError(http.StatusInternalServerError, err)
			return
		}
<<<<<<< HEAD
=======

		if comment != nil && isAdd {
			if err = comment.LoadReview(ctx); err != nil {
				ctx.APIErrorInternal(err)
				return
			}
			reviews = append(reviews, comment.Review)
		}
>>>>>>> f35850f4
	}

	if ctx.Repo.Repository.Owner.IsOrganization() && len(opts.TeamReviewers) > 0 {
		for _, teamReviewer := range teamReviewers {
			_, err := pull_service.TeamReviewRequest(ctx, pr, ctx.Doer, teamReviewer, false)
			if err != nil {
				if issues_model.IsErrReviewRequestOnClosedPR(err) {
					ctx.APIError(http.StatusForbidden, err)
					return
				}
				if issues_model.IsErrNotValidReviewRequest(err) {
					ctx.APIError(http.StatusUnprocessableEntity, err)
					return
				}
				ctx.APIErrorInternal(err)
				return
			}
<<<<<<< HEAD
		}
	}

	ctx.Status(http.StatusNoContent)
=======

			if comment != nil && isAdd {
				if err = comment.LoadReview(ctx); err != nil {
					ctx.APIErrorInternal(err)
					return
				}
				reviews = append(reviews, comment.Review)
			}
		}
	}

	if isAdd {
		apiReviews, err := convert.ToPullReviewList(ctx, reviews, ctx.Doer)
		if err != nil {
			ctx.APIError(http.StatusInternalServerError, err)
			return
		}
		ctx.JSON(http.StatusCreated, apiReviews)
	} else {
		ctx.Status(http.StatusNoContent)
		return
	}
>>>>>>> f35850f4
}

// DismissPullReview dismiss a review for a pull request
func DismissPullReview(ctx *context.APIContext) {
	// swagger:operation POST /repos/{owner}/{repo}/pulls/{index}/reviews/{id}/dismissals repository repoDismissPullReview
	// ---
	// summary: Dismiss a review for a pull request
	// produces:
	// - application/json
	// parameters:
	// - name: owner
	//   in: path
	//   description: owner of the repo
	//   type: string
	//   required: true
	// - name: repo
	//   in: path
	//   description: name of the repo
	//   type: string
	//   required: true
	// - name: index
	//   in: path
	//   description: index of the pull request
	//   type: integer
	//   format: int64
	//   required: true
	// - name: id
	//   in: path
	//   description: id of the review
	//   type: integer
	//   format: int64
	//   required: true
	// - name: body
	//   in: body
	//   required: true
	//   schema:
	//     "$ref": "#/definitions/DismissPullReviewOptions"
	// responses:
	//   "200":
	//     "$ref": "#/responses/PullReview"
	//   "403":
	//     "$ref": "#/responses/forbidden"
	//   "404":
	//     "$ref": "#/responses/notFound"
	//   "422":
	//     "$ref": "#/responses/validationError"
	opts := web.GetForm(ctx).(*api.DismissPullReviewOptions)
	dismissReview(ctx, opts.Message, true, opts.Priors)
}

// UnDismissPullReview cancel to dismiss a review for a pull request
func UnDismissPullReview(ctx *context.APIContext) {
	// swagger:operation POST /repos/{owner}/{repo}/pulls/{index}/reviews/{id}/undismissals repository repoUnDismissPullReview
	// ---
	// summary: Cancel to dismiss a review for a pull request
	// produces:
	// - application/json
	// parameters:
	// - name: owner
	//   in: path
	//   description: owner of the repo
	//   type: string
	//   required: true
	// - name: repo
	//   in: path
	//   description: name of the repo
	//   type: string
	//   required: true
	// - name: index
	//   in: path
	//   description: index of the pull request
	//   type: integer
	//   format: int64
	//   required: true
	// - name: id
	//   in: path
	//   description: id of the review
	//   type: integer
	//   format: int64
	//   required: true
	// responses:
	//   "200":
	//     "$ref": "#/responses/PullReview"
	//   "403":
	//     "$ref": "#/responses/forbidden"
	//   "404":
	//     "$ref": "#/responses/notFound"
	//   "422":
	//     "$ref": "#/responses/validationError"
	dismissReview(ctx, "", false, false)
}

func dismissReview(ctx *context.APIContext, msg string, isDismiss, dismissPriors bool) {
	if !ctx.Repo.IsAdmin() {
		ctx.APIError(http.StatusForbidden, "Must be repo admin")
		return
	}
	review, _, isWrong := prepareSingleReview(ctx)
	if isWrong {
		return
	}

	if review.Type != issues_model.ReviewTypeApprove && review.Type != issues_model.ReviewTypeReject {
		ctx.APIError(http.StatusForbidden, "not need to dismiss this review because it's type is not Approve or change request")
		return
	}

	_, err := pull_service.DismissReview(ctx, review.ID, ctx.Repo.Repository.ID, msg, ctx.Doer, isDismiss, dismissPriors)
	if err != nil {
		if pull_service.IsErrDismissRequestOnClosedPR(err) {
			ctx.APIError(http.StatusForbidden, err)
			return
		}
		ctx.APIError(http.StatusInternalServerError, err)
		return
	}

	if review, err = issues_model.GetReviewByID(ctx, review.ID); err != nil {
		ctx.APIError(http.StatusInternalServerError, err)
		return
	}

	// convert response
	apiReview, err := convert.ToPullReview(ctx, review, ctx.Doer)
	if err != nil {
		ctx.APIError(http.StatusInternalServerError, err)
		return
	}
	ctx.JSON(http.StatusOK, apiReview)
}<|MERGE_RESOLUTION|>--- conflicted
+++ resolved
@@ -615,9 +615,9 @@
 	pr, err := issues_model.GetPullRequestByIndex(ctx, ctx.Repo.Repository.ID, ctx.PathParamInt64("index"))
 	if err != nil {
 		if issues_model.IsErrPullRequestNotExist(err) {
-			ctx.NotFound("GetPullRequestByIndex", err)
+			ctx.APIErrorNotFound("GetPullRequestByIndex", err)
 		} else {
-			ctx.Error(http.StatusInternalServerError, "GetPullRequestByIndex", err)
+			ctx.APIError(http.StatusInternalServerError, err)
 		}
 		return
 	}
@@ -626,7 +626,7 @@
 
 	allowedUsers, err := pull_service.GetReviewers(ctx, ctx.Repo.Repository, ctx.Doer.ID, pr.Issue.PosterID)
 	if err != nil {
-		ctx.Error(http.StatusInternalServerError, "GetReviewers", err)
+		ctx.APIError(http.StatusInternalServerError, err)
 		return
 	}
 	filteredUsers := make([]*user_model.User, 0, len(opts.Reviewers))
@@ -640,7 +640,7 @@
 			}
 		}
 		if !found {
-			ctx.Error(http.StatusUnprocessableEntity, "", "")
+			ctx.APIError(http.StatusUnprocessableEntity, "")
 			return
 		}
 	}
@@ -649,7 +649,7 @@
 	if ctx.Repo.Repository.Owner.IsOrganization() && len(opts.TeamReviewers) > 0 {
 		allowedTeams, err := pull_service.GetReviewerTeams(ctx, ctx.Repo.Repository)
 		if err != nil {
-			ctx.Error(http.StatusInternalServerError, "GetReviewers", err)
+			ctx.APIError(http.StatusInternalServerError, err)
 			return
 		}
 		for _, teamReviewer := range opts.TeamReviewers {
@@ -662,7 +662,7 @@
 				}
 			}
 			if !found {
-				ctx.Error(http.StatusUnprocessableEntity, "", "")
+				ctx.APIError(http.StatusUnprocessableEntity, "")
 				return
 			}
 		}
@@ -670,14 +670,14 @@
 	comments, err := pull_service.ReviewRequests(ctx, pr, ctx.Doer, filteredUsers, filteredTeams)
 	if err != nil {
 		if issues_model.IsErrReviewRequestOnClosedPR(err) {
-			ctx.Error(http.StatusForbidden, "", err)
+			ctx.APIError(http.StatusForbidden, err)
 			return
 		}
 		if issues_model.IsErrNotValidReviewRequest(err) {
-			ctx.Error(http.StatusUnprocessableEntity, "", err)
+			ctx.APIError(http.StatusUnprocessableEntity, err)
 			return
 		}
-		ctx.Error(http.StatusInternalServerError, "ReviewRequests", err)
+		ctx.APIError(http.StatusInternalServerError, err)
 		return
 	}
 
@@ -685,7 +685,7 @@
 	for _, comment := range comments {
 		if comment != nil {
 			if err = comment.LoadReview(ctx); err != nil {
-				ctx.ServerError("ReviewRequest", err)
+				ctx.APIError(http.StatusInternalServerError, err)
 				return
 			}
 			reviews = append(reviews, comment.Review)
@@ -694,7 +694,7 @@
 
 	apiReviews, err := convert.ToPullReviewList(ctx, reviews, ctx.Doer)
 	if err != nil {
-		ctx.Error(http.StatusInternalServerError, "convertToPullReviewList", err)
+		ctx.APIError(http.StatusInternalServerError, err)
 		return
 	}
 	ctx.JSON(http.StatusCreated, apiReviews)
@@ -751,16 +751,7 @@
 			reviewer, err = user_model.GetUserByName(ctx, r)
 		}
 		if err != nil {
-<<<<<<< HEAD
 			return nil, nil, err
-=======
-			if user_model.IsErrUserNotExist(err) {
-				ctx.APIErrorNotFound("UserNotExist", fmt.Sprintf("User '%s' not exist", r))
-				return nil, nil
-			}
-			ctx.APIError(http.StatusInternalServerError, err)
-			return nil, nil
->>>>>>> f35850f4
 		}
 
 		reviewers = append(reviewers, reviewer)
@@ -770,16 +761,7 @@
 		for _, t := range teamReviewerNames {
 			teamReviewer, err := organization.GetTeam(ctx, ctx.Repo.Owner.ID, t)
 			if err != nil {
-<<<<<<< HEAD
 				return nil, nil, err
-=======
-				if organization.IsErrTeamNotExist(err) {
-					ctx.APIErrorNotFound("TeamNotExist", fmt.Sprintf("Team '%s' not exist", t))
-					return nil, nil
-				}
-				ctx.APIError(http.StatusInternalServerError, err)
-				return nil, nil
->>>>>>> f35850f4
 			}
 
 			teamReviewers = append(teamReviewers, teamReviewer)
@@ -813,13 +795,13 @@
 	reviewers, teamReviewers, err := parseReviewersByNames(ctx, opts.Reviewers, opts.TeamReviewers)
 	switch {
 	case user_model.IsErrUserNotExist(err):
-		ctx.NotFound("UserNotExist", fmt.Sprintf("User '%s' not exist", err.(user_model.ErrUserNotExist).Name))
+		ctx.APIErrorNotFound("UserNotExist", fmt.Sprintf("User '%s' not exist", err.(user_model.ErrUserNotExist).Name))
 		return
 	case organization.IsErrTeamNotExist(err):
-		ctx.NotFound("TeamNotExist", fmt.Sprintf("Team '%s' not exist", err.(organization.ErrTeamNotExist).Name))
+		ctx.APIErrorNotFound("TeamNotExist", fmt.Sprintf("Team '%s' not exist", err.(organization.ErrTeamNotExist).Name))
 		return
 	case err != nil:
-		ctx.Error(http.StatusInternalServerError, "GetUser", err)
+		ctx.APIError(http.StatusInternalServerError, err)
 		return
 	}
 
@@ -837,17 +819,6 @@
 			ctx.APIError(http.StatusInternalServerError, err)
 			return
 		}
-<<<<<<< HEAD
-=======
-
-		if comment != nil && isAdd {
-			if err = comment.LoadReview(ctx); err != nil {
-				ctx.APIErrorInternal(err)
-				return
-			}
-			reviews = append(reviews, comment.Review)
-		}
->>>>>>> f35850f4
 	}
 
 	if ctx.Repo.Repository.Owner.IsOrganization() && len(opts.TeamReviewers) > 0 {
@@ -865,35 +836,10 @@
 				ctx.APIErrorInternal(err)
 				return
 			}
-<<<<<<< HEAD
 		}
 	}
 
 	ctx.Status(http.StatusNoContent)
-=======
-
-			if comment != nil && isAdd {
-				if err = comment.LoadReview(ctx); err != nil {
-					ctx.APIErrorInternal(err)
-					return
-				}
-				reviews = append(reviews, comment.Review)
-			}
-		}
-	}
-
-	if isAdd {
-		apiReviews, err := convert.ToPullReviewList(ctx, reviews, ctx.Doer)
-		if err != nil {
-			ctx.APIError(http.StatusInternalServerError, err)
-			return
-		}
-		ctx.JSON(http.StatusCreated, apiReviews)
-	} else {
-		ctx.Status(http.StatusNoContent)
-		return
-	}
->>>>>>> f35850f4
 }
 
 // DismissPullReview dismiss a review for a pull request
