--- conflicted
+++ resolved
@@ -423,8 +423,7 @@
 		return
 	}
 
-<<<<<<< HEAD
-	ctx.JSON(201, api.IssueDeadline{Deadline: form.Deadline})
+	ctx.JSON(201, api.IssueDeadline{Deadline: &deadline})
 }
 
 // PinIssue pin an issue
@@ -543,7 +542,4 @@
 	}
 
 	ctx.JSON(200, nil)
-=======
-	ctx.JSON(201, api.IssueDeadline{Deadline: &deadline})
->>>>>>> 3b364029
 }