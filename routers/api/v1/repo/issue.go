// Copyright 2016 The Gogs Authors. All rights reserved.
// Copyright 2018 The Gitea Authors. All rights reserved.
// Use of this source code is governed by a MIT-style
// license that can be found in the LICENSE file.

package repo

import (
	"fmt"
	"net/http"
	"strings"
	"time"

	"code.gitea.io/gitea/models"
	"code.gitea.io/gitea/modules/context"
	"code.gitea.io/gitea/modules/convert"
	issue_indexer "code.gitea.io/gitea/modules/indexer/issues"
	"code.gitea.io/gitea/modules/log"
	"code.gitea.io/gitea/modules/setting"
	api "code.gitea.io/gitea/modules/structs"
	"code.gitea.io/gitea/modules/timeutil"
	"code.gitea.io/gitea/modules/util"
	"code.gitea.io/gitea/routers/api/v1/utils"
	issue_service "code.gitea.io/gitea/services/issue"
)

// SearchIssues searches for issues across the repositories that the user has access to
func SearchIssues(ctx *context.APIContext) {
	// swagger:operation GET /repos/issues/search issue issueSearchIssues
	// ---
	// summary: Search for issues across the repositories that the user has access to
	// produces:
	// - application/json
	// parameters:
	// - name: state
	//   in: query
	//   description: whether issue is open or closed
	//   type: string
	// - name: labels
	//   in: query
	//   description: comma separated list of labels. Fetch only issues that have any of this labels. Non existent labels are discarded
	//   type: string
	// - name: q
	//   in: query
	//   description: search string
	//   type: string
	// - name: priority_repo_id
	//   in: query
	//   description: repository to prioritize in the results
	//   type: integer
	//   format: int64
	// - name: type
	//   in: query
	//   description: filter by type (issues / pulls) if set
	//   type: string
	// - name: page
	//   in: query
	//   description: page number of requested issues
	//   type: integer
	// responses:
	//   "200":
	//     "$ref": "#/responses/IssueList"

	var isClosed util.OptionalBool
	switch ctx.Query("state") {
	case "closed":
		isClosed = util.OptionalBoolTrue
	case "all":
		isClosed = util.OptionalBoolNone
	default:
		isClosed = util.OptionalBoolFalse
	}

	// find repos user can access (for issue search)
	repoIDs := make([]int64, 0)
	opts := &models.SearchRepoOptions{
		ListOptions: models.ListOptions{
			PageSize: 15,
		},
		Private:     false,
		AllPublic:   true,
		TopicOnly:   false,
		Collaborate: util.OptionalBoolNone,
		OrderBy:     models.SearchOrderByRecentUpdated,
		Actor:       ctx.User,
	}
	if ctx.IsSigned {
		opts.Private = true
		opts.AllLimited = true
	}

	issueCount := 0
	for page := 1; ; page++ {
		opts.Page = page
		repos, count, err := models.SearchRepositoryByName(opts)
		if err != nil {
			ctx.Error(http.StatusInternalServerError, "SearchRepositoryByName", err)
			return
		}

		if len(repos) == 0 {
			break
		}
		log.Trace("Processing next %d repos of %d", len(repos), count)
		for _, repo := range repos {
			switch isClosed {
			case util.OptionalBoolTrue:
				issueCount += repo.NumClosedIssues
			case util.OptionalBoolFalse:
				issueCount += repo.NumOpenIssues
			case util.OptionalBoolNone:
				issueCount += repo.NumIssues
			}
			repoIDs = append(repoIDs, repo.ID)
		}
	}

	var issues []*models.Issue

	keyword := strings.Trim(ctx.Query("q"), " ")
	if strings.IndexByte(keyword, 0) >= 0 {
		keyword = ""
	}
	var issueIDs []int64
	var labelIDs []int64
	var err error
	if len(keyword) > 0 && len(repoIDs) > 0 {
		issueIDs, err = issue_indexer.SearchIssuesByKeyword(repoIDs, keyword)
	}

	var isPull util.OptionalBool
	switch ctx.Query("type") {
	case "pulls":
		isPull = util.OptionalBoolTrue
	case "issues":
		isPull = util.OptionalBoolFalse
	default:
		isPull = util.OptionalBoolNone
	}

	labels := strings.TrimSpace(ctx.Query("labels"))
	var includedLabelNames []string
	if len(labels) > 0 {
		includedLabelNames = strings.Split(labels, ",")
	}

	// Only fetch the issues if we either don't have a keyword or the search returned issues
	// This would otherwise return all issues if no issues were found by the search.
	if len(keyword) == 0 || len(issueIDs) > 0 || len(labelIDs) > 0 {
		issues, err = models.Issues(&models.IssuesOptions{
			ListOptions: models.ListOptions{
				Page:     ctx.QueryInt("page"),
				PageSize: setting.UI.IssuePagingNum,
			},
<<<<<<< HEAD
			RepoIDs:        repoIDs,
			IsClosed:       isClosed,
			IssueIDs:       issueIDs,
			LabelIDs:       labelIDs,
			SortType:       "priorityrepo",
			PriorityRepoID: ctx.QueryInt64("priority_repo_id"),
			IsPull:         isPull,
			HasAnyLabel:    true,
=======
			RepoIDs:            repoIDs,
			IsClosed:           isClosed,
			IssueIDs:           issueIDs,
			IncludedLabelNames: includedLabelNames,
			SortType:           "priorityrepo",
			PriorityRepoID:     ctx.QueryInt64("priority_repo_id"),
			IsPull:             isPull,
>>>>>>> 972b3bf3
		})
	}

	if err != nil {
		ctx.Error(http.StatusInternalServerError, "Issues", err)
		return
	}

	ctx.SetLinkHeader(issueCount, setting.UI.IssuePagingNum)
	ctx.JSON(http.StatusOK, convert.ToAPIIssueList(issues))
}

// ListIssues list the issues of a repository
func ListIssues(ctx *context.APIContext) {
	// swagger:operation GET /repos/{owner}/{repo}/issues issue issueListIssues
	// ---
	// summary: List a repository's issues
	// produces:
	// - application/json
	// parameters:
	// - name: owner
	//   in: path
	//   description: owner of the repo
	//   type: string
	//   required: true
	// - name: repo
	//   in: path
	//   description: name of the repo
	//   type: string
	//   required: true
	// - name: state
	//   in: query
	//   description: whether issue is open or closed
	//   type: string
	// - name: labels
	//   in: query
	//   description: comma separated list of labels. Fetch only issues that have any of this labels. Non existent labels are discarded
	//   type: string
	// - name: q
	//   in: query
	//   description: search string
	//   type: string
	// - name: type
	//   in: query
	//   description: filter by type (issues / pulls) if set
	//   type: string
	// - name: page
	//   in: query
	//   description: page number of results to return (1-based)
	//   type: integer
	// - name: limit
	//   in: query
	//   description: page size of results, maximum page size is 50
	//   type: integer
	// responses:
	//   "200":
	//     "$ref": "#/responses/IssueList"

	var isClosed util.OptionalBool
	switch ctx.Query("state") {
	case "closed":
		isClosed = util.OptionalBoolTrue
	case "all":
		isClosed = util.OptionalBoolNone
	default:
		isClosed = util.OptionalBoolFalse
	}

	var issues []*models.Issue

	keyword := strings.Trim(ctx.Query("q"), " ")
	if strings.IndexByte(keyword, 0) >= 0 {
		keyword = ""
	}
	var issueIDs []int64
	var labelIDs []int64
	var err error
	if len(keyword) > 0 {
		issueIDs, err = issue_indexer.SearchIssuesByKeyword([]int64{ctx.Repo.Repository.ID}, keyword)
	}

	if splitted := strings.Split(ctx.Query("labels"), ","); len(splitted) > 0 {
		labelIDs, err = models.GetLabelIDsInRepoByNames(ctx.Repo.Repository.ID, splitted)
		if err != nil {
			ctx.Error(http.StatusInternalServerError, "GetLabelIDsInRepoByNames", err)
			return
		}
	}

	listOptions := utils.GetListOptions(ctx)
	if ctx.QueryInt("limit") == 0 {
		listOptions.PageSize = setting.UI.IssuePagingNum
	}

	var isPull util.OptionalBool
	switch ctx.Query("type") {
	case "pulls":
		isPull = util.OptionalBoolTrue
	case "issues":
		isPull = util.OptionalBoolFalse
	default:
		isPull = util.OptionalBoolNone
	}

	// Only fetch the issues if we either don't have a keyword or the search returned issues
	// This would otherwise return all issues if no issues were found by the search.
	if len(keyword) == 0 || len(issueIDs) > 0 || len(labelIDs) > 0 {
		issues, err = models.Issues(&models.IssuesOptions{
			ListOptions: listOptions,
			RepoIDs:     []int64{ctx.Repo.Repository.ID},
			IsClosed:    isClosed,
			IssueIDs:    issueIDs,
			LabelIDs:    labelIDs,
			IsPull:      isPull,
		})
	}

	if err != nil {
		ctx.Error(http.StatusInternalServerError, "Issues", err)
		return
	}

	ctx.SetLinkHeader(ctx.Repo.Repository.NumIssues, listOptions.PageSize)
	ctx.JSON(http.StatusOK, convert.ToAPIIssueList(issues))
}

// GetIssue get an issue of a repository
func GetIssue(ctx *context.APIContext) {
	// swagger:operation GET /repos/{owner}/{repo}/issues/{index} issue issueGetIssue
	// ---
	// summary: Get an issue
	// produces:
	// - application/json
	// parameters:
	// - name: owner
	//   in: path
	//   description: owner of the repo
	//   type: string
	//   required: true
	// - name: repo
	//   in: path
	//   description: name of the repo
	//   type: string
	//   required: true
	// - name: index
	//   in: path
	//   description: index of the issue to get
	//   type: integer
	//   format: int64
	//   required: true
	// responses:
	//   "200":
	//     "$ref": "#/responses/Issue"
	//   "404":
	//     "$ref": "#/responses/notFound"

	issue, err := models.GetIssueWithAttrsByIndex(ctx.Repo.Repository.ID, ctx.ParamsInt64(":index"))
	if err != nil {
		if models.IsErrIssueNotExist(err) {
			ctx.NotFound()
		} else {
			ctx.Error(http.StatusInternalServerError, "GetIssueByIndex", err)
		}
		return
	}
	ctx.JSON(http.StatusOK, convert.ToAPIIssue(issue))
}

// CreateIssue create an issue of a repository
func CreateIssue(ctx *context.APIContext, form api.CreateIssueOption) {
	// swagger:operation POST /repos/{owner}/{repo}/issues issue issueCreateIssue
	// ---
	// summary: Create an issue. If using deadline only the date will be taken into account, and time of day ignored.
	// consumes:
	// - application/json
	// produces:
	// - application/json
	// parameters:
	// - name: owner
	//   in: path
	//   description: owner of the repo
	//   type: string
	//   required: true
	// - name: repo
	//   in: path
	//   description: name of the repo
	//   type: string
	//   required: true
	// - name: body
	//   in: body
	//   schema:
	//     "$ref": "#/definitions/CreateIssueOption"
	// responses:
	//   "201":
	//     "$ref": "#/responses/Issue"
	//   "403":
	//     "$ref": "#/responses/forbidden"
	//   "412":
	//     "$ref": "#/responses/error"
	//   "422":
	//     "$ref": "#/responses/validationError"

	var deadlineUnix timeutil.TimeStamp
	if form.Deadline != nil && ctx.Repo.CanWrite(models.UnitTypeIssues) {
		deadlineUnix = timeutil.TimeStamp(form.Deadline.Unix())
	}

	issue := &models.Issue{
		RepoID:       ctx.Repo.Repository.ID,
		Repo:         ctx.Repo.Repository,
		Title:        form.Title,
		PosterID:     ctx.User.ID,
		Poster:       ctx.User,
		Content:      form.Body,
		DeadlineUnix: deadlineUnix,
	}

	var assigneeIDs = make([]int64, 0)
	var err error
	if ctx.Repo.CanWrite(models.UnitTypeIssues) {
		issue.MilestoneID = form.Milestone
		assigneeIDs, err = models.MakeIDsFromAPIAssigneesToAdd(form.Assignee, form.Assignees)
		if err != nil {
			if models.IsErrUserNotExist(err) {
				ctx.Error(http.StatusUnprocessableEntity, "", fmt.Sprintf("Assignee does not exist: [name: %s]", err))
			} else {
				ctx.Error(http.StatusInternalServerError, "AddAssigneeByName", err)
			}
			return
		}

		// Check if the passed assignees is assignable
		for _, aID := range assigneeIDs {
			assignee, err := models.GetUserByID(aID)
			if err != nil {
				ctx.Error(http.StatusInternalServerError, "GetUserByID", err)
				return
			}

			valid, err := models.CanBeAssigned(assignee, ctx.Repo.Repository, false)
			if err != nil {
				ctx.Error(http.StatusInternalServerError, "canBeAssigned", err)
				return
			}
			if !valid {
				ctx.Error(http.StatusUnprocessableEntity, "canBeAssigned", models.ErrUserDoesNotHaveAccessToRepo{UserID: aID, RepoName: ctx.Repo.Repository.Name})
				return
			}
		}
	} else {
		// setting labels is not allowed if user is not a writer
		form.Labels = make([]int64, 0)
	}

	if err := issue_service.NewIssue(ctx.Repo.Repository, issue, form.Labels, nil, assigneeIDs); err != nil {
		if models.IsErrUserDoesNotHaveAccessToRepo(err) {
			ctx.Error(http.StatusBadRequest, "UserDoesNotHaveAccessToRepo", err)
			return
		}
		ctx.Error(http.StatusInternalServerError, "NewIssue", err)
		return
	}

	if form.Closed {
		if err := issue_service.ChangeStatus(issue, ctx.User, true); err != nil {
			if models.IsErrDependenciesLeft(err) {
				ctx.Error(http.StatusPreconditionFailed, "DependenciesLeft", "cannot close this issue because it still has open dependencies")
				return
			}
			ctx.Error(http.StatusInternalServerError, "ChangeStatus", err)
			return
		}
	}

	// Refetch from database to assign some automatic values
	issue, err = models.GetIssueByID(issue.ID)
	if err != nil {
		ctx.Error(http.StatusInternalServerError, "GetIssueByID", err)
		return
	}
	ctx.JSON(http.StatusCreated, convert.ToAPIIssue(issue))
}

// EditIssue modify an issue of a repository
func EditIssue(ctx *context.APIContext, form api.EditIssueOption) {
	// swagger:operation PATCH /repos/{owner}/{repo}/issues/{index} issue issueEditIssue
	// ---
	// summary: Edit an issue. If using deadline only the date will be taken into account, and time of day ignored.
	// consumes:
	// - application/json
	// produces:
	// - application/json
	// parameters:
	// - name: owner
	//   in: path
	//   description: owner of the repo
	//   type: string
	//   required: true
	// - name: repo
	//   in: path
	//   description: name of the repo
	//   type: string
	//   required: true
	// - name: index
	//   in: path
	//   description: index of the issue to edit
	//   type: integer
	//   format: int64
	//   required: true
	// - name: body
	//   in: body
	//   schema:
	//     "$ref": "#/definitions/EditIssueOption"
	// responses:
	//   "201":
	//     "$ref": "#/responses/Issue"
	//   "403":
	//     "$ref": "#/responses/forbidden"
	//   "404":
	//     "$ref": "#/responses/notFound"
	//   "412":
	//     "$ref": "#/responses/error"

	issue, err := models.GetIssueByIndex(ctx.Repo.Repository.ID, ctx.ParamsInt64(":index"))
	if err != nil {
		if models.IsErrIssueNotExist(err) {
			ctx.NotFound()
		} else {
			ctx.Error(http.StatusInternalServerError, "GetIssueByIndex", err)
		}
		return
	}
	issue.Repo = ctx.Repo.Repository
	canWrite := ctx.Repo.CanWriteIssuesOrPulls(issue.IsPull)

	err = issue.LoadAttributes()
	if err != nil {
		ctx.Error(http.StatusInternalServerError, "LoadAttributes", err)
		return
	}

	if !issue.IsPoster(ctx.User.ID) && !canWrite {
		ctx.Status(http.StatusForbidden)
		return
	}

	if len(form.Title) > 0 {
		issue.Title = form.Title
	}
	if form.Body != nil {
		issue.Content = *form.Body
	}

	// Update or remove the deadline, only if set and allowed
	if (form.Deadline != nil || form.RemoveDeadline != nil) && canWrite {
		var deadlineUnix timeutil.TimeStamp

		if (form.RemoveDeadline == nil || !*form.RemoveDeadline) && !form.Deadline.IsZero() {
			deadline := time.Date(form.Deadline.Year(), form.Deadline.Month(), form.Deadline.Day(),
				23, 59, 59, 0, form.Deadline.Location())
			deadlineUnix = timeutil.TimeStamp(deadline.Unix())
		}

		if err := models.UpdateIssueDeadline(issue, deadlineUnix, ctx.User); err != nil {
			ctx.Error(http.StatusInternalServerError, "UpdateIssueDeadline", err)
			return
		}
		issue.DeadlineUnix = deadlineUnix
	}

	// Add/delete assignees

	// Deleting is done the GitHub way (quote from their api documentation):
	// https://developer.github.com/v3/issues/#edit-an-issue
	// "assignees" (array): Logins for Users to assign to this issue.
	// Pass one or more user logins to replace the set of assignees on this Issue.
	// Send an empty array ([]) to clear all assignees from the Issue.

	if canWrite && (form.Assignees != nil || form.Assignee != nil) {
		oneAssignee := ""
		if form.Assignee != nil {
			oneAssignee = *form.Assignee
		}

		err = issue_service.UpdateAssignees(issue, oneAssignee, form.Assignees, ctx.User)
		if err != nil {
			ctx.Error(http.StatusInternalServerError, "UpdateAssignees", err)
			return
		}
	}

	if canWrite && form.Milestone != nil &&
		issue.MilestoneID != *form.Milestone {
		oldMilestoneID := issue.MilestoneID
		issue.MilestoneID = *form.Milestone
		if err = issue_service.ChangeMilestoneAssign(issue, ctx.User, oldMilestoneID); err != nil {
			ctx.Error(http.StatusInternalServerError, "ChangeMilestoneAssign", err)
			return
		}
	}

	if err = models.UpdateIssueByAPI(issue); err != nil {
		ctx.Error(http.StatusInternalServerError, "UpdateIssueByAPI", err)
		return
	}
	if form.State != nil {
		if err = issue_service.ChangeStatus(issue, ctx.User, api.StateClosed == api.StateType(*form.State)); err != nil {
			if models.IsErrDependenciesLeft(err) {
				ctx.Error(http.StatusPreconditionFailed, "DependenciesLeft", "cannot close this issue because it still has open dependencies")
				return
			}
			ctx.Error(http.StatusInternalServerError, "ChangeStatus", err)
			return
		}
	}

	// Refetch from database to assign some automatic values
	issue, err = models.GetIssueByID(issue.ID)
	if err != nil {
		ctx.InternalServerError(err)
		return
	}
	if err = issue.LoadMilestone(); err != nil {
		ctx.InternalServerError(err)
		return
	}
	ctx.JSON(http.StatusCreated, convert.ToAPIIssue(issue))
}

// UpdateIssueDeadline updates an issue deadline
func UpdateIssueDeadline(ctx *context.APIContext, form api.EditDeadlineOption) {
	// swagger:operation POST /repos/{owner}/{repo}/issues/{index}/deadline issue issueEditIssueDeadline
	// ---
	// summary: Set an issue deadline. If set to null, the deadline is deleted. If using deadline only the date will be taken into account, and time of day ignored.
	// consumes:
	// - application/json
	// produces:
	// - application/json
	// parameters:
	// - name: owner
	//   in: path
	//   description: owner of the repo
	//   type: string
	//   required: true
	// - name: repo
	//   in: path
	//   description: name of the repo
	//   type: string
	//   required: true
	// - name: index
	//   in: path
	//   description: index of the issue to create or update a deadline on
	//   type: integer
	//   format: int64
	//   required: true
	// - name: body
	//   in: body
	//   schema:
	//     "$ref": "#/definitions/EditDeadlineOption"
	// responses:
	//   "201":
	//     "$ref": "#/responses/IssueDeadline"
	//   "403":
	//     "$ref": "#/responses/forbidden"
	//   "404":
	//     "$ref": "#/responses/notFound"

	issue, err := models.GetIssueByIndex(ctx.Repo.Repository.ID, ctx.ParamsInt64(":index"))
	if err != nil {
		if models.IsErrIssueNotExist(err) {
			ctx.NotFound()
		} else {
			ctx.Error(http.StatusInternalServerError, "GetIssueByIndex", err)
		}
		return
	}

	if !ctx.Repo.CanWriteIssuesOrPulls(issue.IsPull) {
		ctx.Error(http.StatusForbidden, "", "Not repo writer")
		return
	}

	var deadlineUnix timeutil.TimeStamp
	var deadline time.Time
	if form.Deadline != nil && !form.Deadline.IsZero() {
		deadline = time.Date(form.Deadline.Year(), form.Deadline.Month(), form.Deadline.Day(),
			23, 59, 59, 0, form.Deadline.Location())
		deadlineUnix = timeutil.TimeStamp(deadline.Unix())
	}

	if err := models.UpdateIssueDeadline(issue, deadlineUnix, ctx.User); err != nil {
		ctx.Error(http.StatusInternalServerError, "UpdateIssueDeadline", err)
		return
	}

	ctx.JSON(http.StatusCreated, api.IssueDeadline{Deadline: &deadline})
}<|MERGE_RESOLUTION|>--- conflicted
+++ resolved
@@ -152,16 +152,7 @@
 				Page:     ctx.QueryInt("page"),
 				PageSize: setting.UI.IssuePagingNum,
 			},
-<<<<<<< HEAD
-			RepoIDs:        repoIDs,
-			IsClosed:       isClosed,
-			IssueIDs:       issueIDs,
-			LabelIDs:       labelIDs,
-			SortType:       "priorityrepo",
-			PriorityRepoID: ctx.QueryInt64("priority_repo_id"),
-			IsPull:         isPull,
-			HasAnyLabel:    true,
-=======
+      
 			RepoIDs:            repoIDs,
 			IsClosed:           isClosed,
 			IssueIDs:           issueIDs,
@@ -169,7 +160,8 @@
 			SortType:           "priorityrepo",
 			PriorityRepoID:     ctx.QueryInt64("priority_repo_id"),
 			IsPull:             isPull,
->>>>>>> 972b3bf3
+      HasAnyLabel:    true,
+
 		})
 	}
 
