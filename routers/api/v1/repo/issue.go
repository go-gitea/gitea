--- conflicted
+++ resolved
@@ -268,7 +268,17 @@
 		issue.Content = *form.Body
 	}
 
-<<<<<<< HEAD
+	// Update the deadline
+	var deadlineUnix util.TimeStamp
+	if form.Deadline != nil && !form.Deadline.IsZero() {
+		deadlineUnix = util.TimeStamp(form.Deadline.Unix())
+	}
+
+	if err := models.UpdateIssueDeadline(issue, deadlineUnix, ctx.User); err != nil {
+		ctx.Error(500, "UpdateIssueDeadline", err)
+		return
+	}
+
 	// Add/delete assignees
 
 	// Deleting is done the Github way (quote from their api documentation):
@@ -282,33 +292,6 @@
 		oneAssignee := ""
 		if form.Assignee != nil {
 			oneAssignee = *form.Assignee
-=======
-	var deadlineUnix util.TimeStamp
-	if form.Deadline != nil && !form.Deadline.IsZero() {
-		deadlineUnix = util.TimeStamp(form.Deadline.Unix())
-	}
-
-	if err := models.UpdateIssueDeadline(issue, deadlineUnix, ctx.User); err != nil {
-		ctx.Error(500, "UpdateIssueDeadline", err)
-		return
-	}
-
-	if ctx.Repo.IsWriter() && form.Assignee != nil &&
-		(issue.Assignee == nil || issue.Assignee.LowerName != strings.ToLower(*form.Assignee)) {
-		if len(*form.Assignee) == 0 {
-			issue.AssigneeID = 0
-		} else {
-			assignee, err := models.GetUserByName(*form.Assignee)
-			if err != nil {
-				if models.IsErrUserNotExist(err) {
-					ctx.Error(422, "", fmt.Sprintf("assignee does not exist: [name: %s]", *form.Assignee))
-				} else {
-					ctx.Error(500, "GetUserByName", err)
-				}
-				return
-			}
-			issue.AssigneeID = assignee.ID
->>>>>>> a98add19
 		}
 
 		err = models.UpdateAPIAssignee(issue, oneAssignee, form.Assignees, ctx.User)
