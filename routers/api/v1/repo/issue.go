// Copyright 2016 The Gogs Authors. All rights reserved.
// Copyright 2018 The Gitea Authors. All rights reserved.
// SPDX-License-Identifier: MIT

package repo

import (
	"errors"
	"fmt"
	"net/http"
	"strconv"
	"strings"
	"time"

	"code.gitea.io/gitea/models/db"
	issues_model "code.gitea.io/gitea/models/issues"
	"code.gitea.io/gitea/models/organization"
	access_model "code.gitea.io/gitea/models/perm/access"
	repo_model "code.gitea.io/gitea/models/repo"
	"code.gitea.io/gitea/models/unit"
	user_model "code.gitea.io/gitea/models/user"
	issue_indexer "code.gitea.io/gitea/modules/indexer/issues"
	"code.gitea.io/gitea/modules/optional"
	"code.gitea.io/gitea/modules/setting"
	api "code.gitea.io/gitea/modules/structs"
	"code.gitea.io/gitea/modules/timeutil"
	"code.gitea.io/gitea/modules/web"
	"code.gitea.io/gitea/routers/api/v1/utils"
	"code.gitea.io/gitea/routers/common"
	"code.gitea.io/gitea/services/context"
	"code.gitea.io/gitea/services/convert"
	issue_service "code.gitea.io/gitea/services/issue"
)

// SearchIssues searches for issues across the repositories that the user has access to
func SearchIssues(ctx *context.APIContext) {
	// swagger:operation GET /repos/issues/search issue issueSearchIssues
	// ---
	// summary: Search for issues across the repositories that the user has access to
	// produces:
	// - application/json
	// parameters:
	// - name: state
	//   in: query
	//   description: State of the issue
	//   type: string
	//   enum: [open, closed, all]
	//   default: open
	// - name: labels
	//   in: query
	//   description: Comma-separated list of label names. Fetch only issues that have any of these labels. Non existent labels are discarded.
	//   type: string
	// - name: milestones
	//   in: query
	//   description: Comma-separated list of milestone names. Fetch only issues that have any of these milestones. Non existent milestones are discarded.
	//   type: string
	// - name: q
	//   in: query
	//   description: Search string
	//   type: string
	// - name: priority_repo_id
	//   in: query
	//   description: Repository ID to prioritize in the results
	//   type: integer
	//   format: int64
	// - name: type
	//   in: query
	//   description: Filter by issue type
	//   type: string
	//   enum: [issues, pulls]
	// - name: since
	//   in: query
	//   description: Only show issues updated after the given time (RFC 3339 format)
	//   type: string
	//   format: date-time
	// - name: before
	//   in: query
	//   description: Only show issues updated before the given time (RFC 3339 format)
	//   type: string
	//   format: date-time
	// - name: assigned
	//   in: query
	//   description: Filter issues or pulls assigned to the authenticated user
	//   type: boolean
	//   default: false
	// - name: created
	//   in: query
	//   description: Filter issues or pulls created by the authenticated user
	//   type: boolean
	//   default: false
	// - name: mentioned
	//   in: query
	//   description: Filter issues or pulls mentioning the authenticated user
	//   type: boolean
	//   default: false
	// - name: review_requested
	//   in: query
	//   description: Filter pull requests where the authenticated user's review was requested
	//   type: boolean
	//   default: false
	// - name: reviewed
	//   in: query
	//   description: Filter pull requests reviewed by the authenticated user
	//   type: boolean
	//   default: false
	// - name: owner
	//   in: query
	//   description: Filter by repository owner
	//   type: string
	// - name: team
	//   in: query
	//   description: Filter by team (requires organization owner parameter)
	//   type: string
	// - name: page
	//   in: query
	//   description: Page number of results to return (1-based)
	//   type: integer
	//   minimum: 1
	//   default: 1
	// - name: limit
	//   in: query
	//   description: Number of items per page
	//   type: integer
	//   minimum: 0
	// responses:
	//   "200":
	//     "$ref": "#/responses/IssueList"
	//   "400":
	//     "$ref": "#/responses/error"
	//   "422":
	//     "$ref": "#/responses/validationError"

	before, since, err := context.GetQueryBeforeSince(ctx.Base)
	if err != nil {
		ctx.Error(http.StatusUnprocessableEntity, "GetQueryBeforeSince", err)
		return
	}

	var isClosed optional.Option[bool]
	switch ctx.FormString("state") {
	case "closed":
		isClosed = optional.Some(true)
	case "all":
		isClosed = optional.None[bool]()
	default:
		isClosed = optional.Some(false)
	}

	var (
		repoIDs   []int64
		allPublic bool
	)
	{
		// find repos user can access (for issue search)
		opts := &repo_model.SearchRepoOptions{
			Private:     false,
			AllPublic:   true,
			TopicOnly:   false,
			Collaborate: optional.None[bool](),
			// This needs to be a column that is not nil in fixtures or
			// MySQL will return different results when sorting by null in some cases
			OrderBy: db.SearchOrderByAlphabetically,
			Actor:   ctx.Doer,
		}
		if ctx.IsSigned {
			opts.Private = !ctx.PublicOnly
			opts.AllLimited = true
		}
		if ctx.FormString("owner") != "" {
			owner, err := user_model.GetUserByName(ctx, ctx.FormString("owner"))
			if err != nil {
				if user_model.IsErrUserNotExist(err) {
					ctx.Error(http.StatusBadRequest, "Owner not found", err)
				} else {
					ctx.Error(http.StatusInternalServerError, "GetUserByName", err)
				}
				return
			}
			opts.OwnerID = owner.ID
			opts.AllLimited = false
			opts.AllPublic = false
			opts.Collaborate = optional.Some(false)
		}
		if ctx.FormString("team") != "" {
			if ctx.FormString("owner") == "" {
				ctx.Error(http.StatusBadRequest, "", "Owner organisation is required for filtering on team")
				return
			}
			team, err := organization.GetTeam(ctx, opts.OwnerID, ctx.FormString("team"))
			if err != nil {
				if organization.IsErrTeamNotExist(err) {
					ctx.Error(http.StatusBadRequest, "Team not found", err)
				} else {
					ctx.Error(http.StatusInternalServerError, "GetUserByName", err)
				}
				return
			}
			opts.TeamID = team.ID
		}

		if opts.AllPublic {
			allPublic = true
			opts.AllPublic = false // set it false to avoid returning too many repos, we could filter by indexer
		}
		repoIDs, _, err = repo_model.SearchRepositoryIDs(ctx, opts)
		if err != nil {
			ctx.Error(http.StatusInternalServerError, "SearchRepositoryIDs", err)
			return
		}
		if len(repoIDs) == 0 {
			// no repos found, don't let the indexer return all repos
			repoIDs = []int64{0}
		}
	}

	keyword := ctx.FormTrim("q")
	if strings.IndexByte(keyword, 0) >= 0 {
		keyword = ""
	}

	var isPull optional.Option[bool]
	switch ctx.FormString("type") {
	case "pulls":
		isPull = optional.Some(true)
	case "issues":
		isPull = optional.Some(false)
	default:
		isPull = optional.None[bool]()
	}

	var includedAnyLabels []int64
	{
		labels := ctx.FormTrim("labels")
		var includedLabelNames []string
		if len(labels) > 0 {
			includedLabelNames = strings.Split(labels, ",")
		}
		includedAnyLabels, err = issues_model.GetLabelIDsByNames(ctx, includedLabelNames)
		if err != nil {
			ctx.Error(http.StatusInternalServerError, "GetLabelIDsByNames", err)
			return
		}
	}

	var includedMilestones []int64
	{
		milestones := ctx.FormTrim("milestones")
		var includedMilestoneNames []string
		if len(milestones) > 0 {
			includedMilestoneNames = strings.Split(milestones, ",")
		}
		includedMilestones, err = issues_model.GetMilestoneIDsByNames(ctx, includedMilestoneNames)
		if err != nil {
			ctx.Error(http.StatusInternalServerError, "GetMilestoneIDsByNames", err)
			return
		}
	}

	// this api is also used in UI,
	// so the default limit is set to fit UI needs
	limit := ctx.FormInt("limit")
	if limit == 0 {
		limit = setting.UI.IssuePagingNum
	} else if limit > setting.API.MaxResponseItems {
		limit = setting.API.MaxResponseItems
	}

	searchOpt := &issue_indexer.SearchOptions{
		Paginator: &db.ListOptions{
			PageSize: limit,
			Page:     ctx.FormInt("page"),
		},
		Keyword:             keyword,
		RepoIDs:             repoIDs,
		AllPublic:           allPublic,
		IsPull:              isPull,
		IsClosed:            isClosed,
		IncludedAnyLabelIDs: includedAnyLabels,
		MilestoneIDs:        includedMilestones,
		SortBy:              issue_indexer.SortByCreatedDesc,
	}

	if since != 0 {
		searchOpt.UpdatedAfterUnix = optional.Some(since)
	}
	if before != 0 {
		searchOpt.UpdatedBeforeUnix = optional.Some(before)
	}

	if ctx.IsSigned {
		ctxUserID := ctx.Doer.ID
		if ctx.FormBool("created") {
			searchOpt.PosterID = optional.Some(ctxUserID)
		}
		if ctx.FormBool("assigned") {
			searchOpt.AssigneeID = optional.Some(ctxUserID)
		}
		if ctx.FormBool("mentioned") {
			searchOpt.MentionID = optional.Some(ctxUserID)
		}
		if ctx.FormBool("review_requested") {
			searchOpt.ReviewRequestedID = optional.Some(ctxUserID)
		}
		if ctx.FormBool("reviewed") {
			searchOpt.ReviewedID = optional.Some(ctxUserID)
		}
	}

	// FIXME: It's unsupported to sort by priority repo when searching by indexer,
	//        it's indeed an regression, but I think it is worth to support filtering by indexer first.
	_ = ctx.FormInt64("priority_repo_id")

	ids, total, err := issue_indexer.SearchIssues(ctx, searchOpt)
	if err != nil {
		ctx.Error(http.StatusInternalServerError, "SearchIssues", err)
		return
	}
	issues, err := issues_model.GetIssuesByIDs(ctx, ids, true)
	if err != nil {
		ctx.Error(http.StatusInternalServerError, "FindIssuesByIDs", err)
		return
	}

	ctx.SetLinkHeader(int(total), limit)
	ctx.SetTotalCountHeader(total)
	ctx.JSON(http.StatusOK, convert.ToAPIIssueList(ctx, ctx.Doer, issues))
}

// ListIssues list the issues of a repository
func ListIssues(ctx *context.APIContext) {
	// swagger:operation GET /repos/{owner}/{repo}/issues issue issueListIssues
	// ---
	// summary: List a repository's issues
	// produces:
	// - application/json
	// parameters:
	// - name: owner
	//   in: path
	//   description: owner of the repo
	//   type: string
	//   required: true
	// - name: repo
	//   in: path
	//   description: name of the repo
	//   type: string
	//   required: true
	// - name: state
	//   in: query
	//   description: whether issue is open or closed
	//   type: string
	//   enum: [closed, open, all]
	// - name: labels
	//   in: query
	//   description: comma separated list of labels. Fetch only issues that have any of this labels. Non existent labels are discarded
	//   type: string
	// - name: q
	//   in: query
	//   description: search string
	//   type: string
	// - name: type
	//   in: query
	//   description: filter by type (issues / pulls) if set
	//   type: string
	//   enum: [issues, pulls]
	// - name: milestones
	//   in: query
	//   description: comma separated list of milestone names or ids. It uses names and fall back to ids. Fetch only issues that have any of this milestones. Non existent milestones are discarded
	//   type: string
	// - name: since
	//   in: query
	//   description: Only show items updated after the given time. This is a timestamp in RFC 3339 format
	//   type: string
	//   format: date-time
	//   required: false
	// - name: before
	//   in: query
	//   description: Only show items updated before the given time. This is a timestamp in RFC 3339 format
	//   type: string
	//   format: date-time
	//   required: false
	// - name: created_by
	//   in: query
	//   description: Only show items which were created by the given user
	//   type: string
	// - name: assigned_by
	//   in: query
	//   description: Only show items for which the given user is assigned
	//   type: string
	// - name: mentioned_by
	//   in: query
	//   description: Only show items in which the given user was mentioned
	//   type: string
	// - name: page
	//   in: query
	//   description: page number of results to return (1-based)
	//   type: integer
	// - name: limit
	//   in: query
	//   description: page size of results
	//   type: integer
	// responses:
	//   "200":
	//     "$ref": "#/responses/IssueList"
	//   "404":
	//     "$ref": "#/responses/notFound"
	before, since, err := context.GetQueryBeforeSince(ctx.Base)
	if err != nil {
		ctx.Error(http.StatusUnprocessableEntity, "GetQueryBeforeSince", err)
		return
	}

	var isClosed optional.Option[bool]
	switch ctx.FormString("state") {
	case "closed":
		isClosed = optional.Some(true)
	case "all":
		isClosed = optional.None[bool]()
	default:
		isClosed = optional.Some(false)
	}

	keyword := ctx.FormTrim("q")
	if strings.IndexByte(keyword, 0) >= 0 {
		keyword = ""
	}

	var labelIDs []int64
	if splitted := strings.Split(ctx.FormString("labels"), ","); len(splitted) > 0 {
		labelIDs, err = issues_model.GetLabelIDsInRepoByNames(ctx, ctx.Repo.Repository.ID, splitted)
		if err != nil {
			ctx.Error(http.StatusInternalServerError, "GetLabelIDsInRepoByNames", err)
			return
		}
	}

	var mileIDs []int64
	if part := strings.Split(ctx.FormString("milestones"), ","); len(part) > 0 {
		for i := range part {
			// uses names and fall back to ids
			// non existent milestones are discarded
			mile, err := issues_model.GetMilestoneByRepoIDANDName(ctx, ctx.Repo.Repository.ID, part[i])
			if err == nil {
				mileIDs = append(mileIDs, mile.ID)
				continue
			}
			if !issues_model.IsErrMilestoneNotExist(err) {
				ctx.Error(http.StatusInternalServerError, "GetMilestoneByRepoIDANDName", err)
				return
			}
			id, err := strconv.ParseInt(part[i], 10, 64)
			if err != nil {
				continue
			}
			mile, err = issues_model.GetMilestoneByRepoID(ctx, ctx.Repo.Repository.ID, id)
			if err == nil {
				mileIDs = append(mileIDs, mile.ID)
				continue
			}
			if issues_model.IsErrMilestoneNotExist(err) {
				continue
			}
			ctx.Error(http.StatusInternalServerError, "GetMilestoneByRepoID", err)
		}
	}

	listOptions := utils.GetListOptions(ctx)

	isPull := optional.None[bool]()
	switch ctx.FormString("type") {
	case "pulls":
		isPull = optional.Some(true)
	case "issues":
		isPull = optional.Some(false)
	}

	if isPull.Has() && !ctx.Repo.CanReadIssuesOrPulls(isPull.Value()) {
		ctx.NotFound()
		return
	}

	if !isPull.Has() {
		canReadIssues := ctx.Repo.CanRead(unit.TypeIssues)
		canReadPulls := ctx.Repo.CanRead(unit.TypePullRequests)
		if !canReadIssues && !canReadPulls {
			ctx.NotFound()
			return
		} else if !canReadIssues {
			isPull = optional.Some(true)
		} else if !canReadPulls {
			isPull = optional.Some(false)
		}
	}

	// FIXME: we should be more efficient here
	createdByID := getUserIDForFilter(ctx, "created_by")
	if ctx.Written() {
		return
	}
	assignedByID := getUserIDForFilter(ctx, "assigned_by")
	if ctx.Written() {
		return
	}
	mentionedByID := getUserIDForFilter(ctx, "mentioned_by")
	if ctx.Written() {
		return
	}

	searchOpt := &issue_indexer.SearchOptions{
		Paginator: &listOptions,
		Keyword:   keyword,
		RepoIDs:   []int64{ctx.Repo.Repository.ID},
		IsPull:    isPull,
		IsClosed:  isClosed,
		SortBy:    issue_indexer.SortByCreatedDesc,
	}
	if since != 0 {
		searchOpt.UpdatedAfterUnix = optional.Some(since)
	}
	if before != 0 {
		searchOpt.UpdatedBeforeUnix = optional.Some(before)
	}
	if len(labelIDs) == 1 && labelIDs[0] == 0 {
		searchOpt.NoLabelOnly = true
	} else {
		for _, labelID := range labelIDs {
			if labelID > 0 {
				searchOpt.IncludedLabelIDs = append(searchOpt.IncludedLabelIDs, labelID)
			} else {
				searchOpt.ExcludedLabelIDs = append(searchOpt.ExcludedLabelIDs, -labelID)
			}
		}
	}

	if len(mileIDs) == 1 && mileIDs[0] == db.NoConditionID {
		searchOpt.MilestoneIDs = []int64{0}
	} else {
		searchOpt.MilestoneIDs = mileIDs
	}

	if createdByID > 0 {
		searchOpt.PosterID = optional.Some(createdByID)
	}
	if assignedByID > 0 {
		searchOpt.AssigneeID = optional.Some(assignedByID)
	}
	if mentionedByID > 0 {
		searchOpt.MentionID = optional.Some(mentionedByID)
	}

	ids, total, err := issue_indexer.SearchIssues(ctx, searchOpt)
	if err != nil {
		ctx.Error(http.StatusInternalServerError, "SearchIssues", err)
		return
	}
	issues, err := issues_model.GetIssuesByIDs(ctx, ids, true)
	if err != nil {
		ctx.Error(http.StatusInternalServerError, "FindIssuesByIDs", err)
		return
	}

	ctx.SetLinkHeader(int(total), listOptions.PageSize)
	ctx.SetTotalCountHeader(total)
	ctx.JSON(http.StatusOK, convert.ToAPIIssueList(ctx, ctx.Doer, issues))
}

func getUserIDForFilter(ctx *context.APIContext, queryName string) int64 {
	userName := ctx.FormString(queryName)
	if len(userName) == 0 {
		return 0
	}

	user, err := user_model.GetUserByName(ctx, userName)
	if user_model.IsErrUserNotExist(err) {
		ctx.NotFound(err)
		return 0
	}

	if err != nil {
		ctx.InternalServerError(err)
		return 0
	}

	return user.ID
}

// GetIssue get an issue of a repository
func GetIssue(ctx *context.APIContext) {
	// swagger:operation GET /repos/{owner}/{repo}/issues/{index} issue issueGetIssue
	// ---
	// summary: Get an issue
	// produces:
	// - application/json
	// parameters:
	// - name: owner
	//   in: path
	//   description: owner of the repo
	//   type: string
	//   required: true
	// - name: repo
	//   in: path
	//   description: name of the repo
	//   type: string
	//   required: true
	// - name: index
	//   in: path
	//   description: index of the issue to get
	//   type: integer
	//   format: int64
	//   required: true
	// responses:
	//   "200":
	//     "$ref": "#/responses/Issue"
	//   "404":
	//     "$ref": "#/responses/notFound"

	issue, err := issues_model.GetIssueWithAttrsByIndex(ctx, ctx.Repo.Repository.ID, ctx.PathParamInt64(":index"))
	if err != nil {
		if issues_model.IsErrIssueNotExist(err) {
			ctx.NotFound()
		} else {
			ctx.Error(http.StatusInternalServerError, "GetIssueByIndex", err)
		}
		return
	}
	if !ctx.Repo.CanReadIssuesOrPulls(issue.IsPull) {
		ctx.NotFound()
		return
	}
	ctx.JSON(http.StatusOK, convert.ToAPIIssue(ctx, ctx.Doer, issue))
}

// CreateIssue create an issue of a repository
func CreateIssue(ctx *context.APIContext) {
	// swagger:operation POST /repos/{owner}/{repo}/issues issue issueCreateIssue
	// ---
	// summary: Create an issue. If using deadline only the date will be taken into account, and time of day ignored.
	// consumes:
	// - application/json
	// produces:
	// - application/json
	// parameters:
	// - name: owner
	//   in: path
	//   description: owner of the repo
	//   type: string
	//   required: true
	// - name: repo
	//   in: path
	//   description: name of the repo
	//   type: string
	//   required: true
	// - name: body
	//   in: body
	//   schema:
	//     "$ref": "#/definitions/CreateIssueOption"
	// responses:
	//   "201":
	//     "$ref": "#/responses/Issue"
	//   "403":
	//     "$ref": "#/responses/forbidden"
	//   "404":
	//     "$ref": "#/responses/notFound"
	//   "412":
	//     "$ref": "#/responses/error"
	//   "422":
	//     "$ref": "#/responses/validationError"
	//   "423":
	//     "$ref": "#/responses/repoArchivedError"

	form := web.GetForm(ctx).(*api.CreateIssueOption)
	var deadlineUnix timeutil.TimeStamp
	if form.Deadline != nil && ctx.Repo.CanWrite(unit.TypeIssues) {
		deadlineUnix = timeutil.TimeStamp(form.Deadline.Unix())
	}

	issue := &issues_model.Issue{
		RepoID:       ctx.Repo.Repository.ID,
		Repo:         ctx.Repo.Repository,
		Title:        form.Title,
		PosterID:     ctx.Doer.ID,
		Poster:       ctx.Doer,
		Content:      form.Body,
		Ref:          form.Ref,
		DeadlineUnix: deadlineUnix,
	}

	assigneeIDs := make([]int64, 0)
	var err error
	if ctx.Repo.CanWrite(unit.TypeIssues) {
		issue.MilestoneID = form.Milestone
		assigneeIDs, err = issues_model.MakeIDsFromAPIAssigneesToAdd(ctx, form.Assignee, form.Assignees)
		if err != nil {
			if user_model.IsErrUserNotExist(err) {
				ctx.Error(http.StatusUnprocessableEntity, "", fmt.Sprintf("Assignee does not exist: [name: %s]", err))
			} else {
				ctx.Error(http.StatusInternalServerError, "AddAssigneeByName", err)
			}
			return
		}

		// Check if the passed assignees is assignable
		for _, aID := range assigneeIDs {
			assignee, err := user_model.GetUserByID(ctx, aID)
			if err != nil {
				ctx.Error(http.StatusInternalServerError, "GetUserByID", err)
				return
			}

			valid, err := access_model.CanBeAssigned(ctx, assignee, ctx.Repo.Repository, false)
			if err != nil {
				ctx.Error(http.StatusInternalServerError, "canBeAssigned", err)
				return
			}
			if !valid {
				ctx.Error(http.StatusUnprocessableEntity, "canBeAssigned", repo_model.ErrUserDoesNotHaveAccessToRepo{UserID: aID, RepoName: ctx.Repo.Repository.Name})
				return
			}
		}
	} else {
		// setting labels is not allowed if user is not a writer
		form.Labels = make([]int64, 0)
	}

	if err := issue_service.NewIssue(ctx, ctx.Repo.Repository, issue, form.Labels, nil, assigneeIDs, 0); err != nil {
		if repo_model.IsErrUserDoesNotHaveAccessToRepo(err) {
			ctx.Error(http.StatusBadRequest, "UserDoesNotHaveAccessToRepo", err)
		} else if errors.Is(err, user_model.ErrBlockedUser) {
			ctx.Error(http.StatusForbidden, "NewIssue", err)
		} else {
			ctx.Error(http.StatusInternalServerError, "NewIssue", err)
		}
		return
	}

	if form.Closed {
		if err := issue_service.CloseIssue(ctx, issue, ctx.Doer, ""); err != nil {
			if issues_model.IsErrDependenciesLeft(err) {
				ctx.Error(http.StatusPreconditionFailed, "DependenciesLeft", "cannot close this issue because it still has open dependencies")
				return
			}
			ctx.Error(http.StatusInternalServerError, "ChangeStatus", err)
			return
		}
	}

	// Refetch from database to assign some automatic values
	issue, err = issues_model.GetIssueByID(ctx, issue.ID)
	if err != nil {
		ctx.Error(http.StatusInternalServerError, "GetIssueByID", err)
		return
	}
	ctx.JSON(http.StatusCreated, convert.ToAPIIssue(ctx, ctx.Doer, issue))
}

// EditIssue modify an issue of a repository
func EditIssue(ctx *context.APIContext) {
	// swagger:operation PATCH /repos/{owner}/{repo}/issues/{index} issue issueEditIssue
	// ---
	// summary: Edit an issue. If using deadline only the date will be taken into account, and time of day ignored.
	// consumes:
	// - application/json
	// produces:
	// - application/json
	// parameters:
	// - name: owner
	//   in: path
	//   description: owner of the repo
	//   type: string
	//   required: true
	// - name: repo
	//   in: path
	//   description: name of the repo
	//   type: string
	//   required: true
	// - name: index
	//   in: path
	//   description: index of the issue to edit
	//   type: integer
	//   format: int64
	//   required: true
	// - name: body
	//   in: body
	//   schema:
	//     "$ref": "#/definitions/EditIssueOption"
	// responses:
	//   "201":
	//     "$ref": "#/responses/Issue"
	//   "403":
	//     "$ref": "#/responses/forbidden"
	//   "404":
	//     "$ref": "#/responses/notFound"
	//   "412":
	//     "$ref": "#/responses/error"

	form := web.GetForm(ctx).(*api.EditIssueOption)
	issue, err := issues_model.GetIssueByIndex(ctx, ctx.Repo.Repository.ID, ctx.PathParamInt64(":index"))
	if err != nil {
		if issues_model.IsErrIssueNotExist(err) {
			ctx.NotFound()
		} else {
			ctx.Error(http.StatusInternalServerError, "GetIssueByIndex", err)
		}
		return
	}
	issue.Repo = ctx.Repo.Repository
	canWrite := ctx.Repo.CanWriteIssuesOrPulls(issue.IsPull)

	err = issue.LoadAttributes(ctx)
	if err != nil {
		ctx.Error(http.StatusInternalServerError, "LoadAttributes", err)
		return
	}

	if !issue.IsPoster(ctx.Doer.ID) && !canWrite {
		ctx.Status(http.StatusForbidden)
		return
	}

	if len(form.Title) > 0 {
		err = issue_service.ChangeTitle(ctx, issue, ctx.Doer, form.Title)
		if err != nil {
			ctx.Error(http.StatusInternalServerError, "ChangeTitle", err)
			return
		}
	}
	if form.Body != nil {
		err = issue_service.ChangeContent(ctx, issue, ctx.Doer, *form.Body, issue.ContentVersion)
		if err != nil {
			if errors.Is(err, issues_model.ErrIssueAlreadyChanged) {
				ctx.Error(http.StatusBadRequest, "ChangeContent", err)
				return
			}

			ctx.Error(http.StatusInternalServerError, "ChangeContent", err)
			return
		}
	}
	if form.Ref != nil {
		err = issue_service.ChangeIssueRef(ctx, issue, ctx.Doer, *form.Ref)
		if err != nil {
			ctx.Error(http.StatusInternalServerError, "UpdateRef", err)
			return
		}
	}

	// Update or remove the deadline, only if set and allowed
	if (form.Deadline != nil || form.RemoveDeadline != nil) && canWrite {
		var deadlineUnix timeutil.TimeStamp

		if form.RemoveDeadline == nil || !*form.RemoveDeadline {
			if form.Deadline == nil {
				ctx.Error(http.StatusBadRequest, "", "The due_date cannot be empty")
				return
			}
			if !form.Deadline.IsZero() {
				deadline := time.Date(form.Deadline.Year(), form.Deadline.Month(), form.Deadline.Day(),
					23, 59, 59, 0, form.Deadline.Location())
				deadlineUnix = timeutil.TimeStamp(deadline.Unix())
			}
		}

		if err := issues_model.UpdateIssueDeadline(ctx, issue, deadlineUnix, ctx.Doer); err != nil {
			ctx.Error(http.StatusInternalServerError, "UpdateIssueDeadline", err)
			return
		}
		issue.DeadlineUnix = deadlineUnix
	}

	// Add/delete assignees

	// Deleting is done the GitHub way (quote from their api documentation):
	// https://developer.github.com/v3/issues/#edit-an-issue
	// "assignees" (array): Logins for Users to assign to this issue.
	// Pass one or more user logins to replace the set of assignees on this Issue.
	// Send an empty array ([]) to clear all assignees from the Issue.

	if canWrite && (form.Assignees != nil || form.Assignee != nil) {
		oneAssignee := ""
		if form.Assignee != nil {
			oneAssignee = *form.Assignee
		}

		err = issue_service.UpdateAssignees(ctx, issue, oneAssignee, form.Assignees, ctx.Doer)
		if err != nil {
			if errors.Is(err, user_model.ErrBlockedUser) {
				ctx.Error(http.StatusForbidden, "UpdateAssignees", err)
			} else {
				ctx.Error(http.StatusInternalServerError, "UpdateAssignees", err)
			}
			return
		}
	}

	if canWrite && form.Milestone != nil &&
		issue.MilestoneID != *form.Milestone {
		oldMilestoneID := issue.MilestoneID
		issue.MilestoneID = *form.Milestone
		if err = issue_service.ChangeMilestoneAssign(ctx, issue, ctx.Doer, oldMilestoneID); err != nil {
			ctx.Error(http.StatusInternalServerError, "ChangeMilestoneAssign", err)
			return
		}
	}
	if form.State != nil {
		if issue.IsPull {
			if err := issue.LoadPullRequest(ctx); err != nil {
				ctx.Error(http.StatusInternalServerError, "GetPullRequest", err)
				return
			}
			if issue.PullRequest.HasMerged {
				ctx.Error(http.StatusPreconditionFailed, "MergedPRState", "cannot change state of this pull request, it was already merged")
				return
			}
		}

<<<<<<< HEAD
		var closeOrReopen bool
		switch state := api.StateType(*form.State); state {
		case api.StateOpen:
			closeOrReopen = false
		case api.StateClosed:
			closeOrReopen = true
		default:
			ctx.Error(http.StatusPreconditionFailed, "UnknownIssueStateError", fmt.Sprintf("unknown state: %s", state))
			return
		}

		if closeOrReopen && !issue.IsClosed {
			if err := issue_service.CloseIssue(ctx, issue, ctx.Doer, ""); err != nil {
				if issues_model.IsErrDependenciesLeft(err) {
					ctx.Error(http.StatusPreconditionFailed, "DependenciesLeft", "cannot close this issue because it still has open dependencies")
					return
				}
				ctx.Error(http.StatusInternalServerError, "CloseIssue", err)
				return
			}
		} else if !closeOrReopen && issue.IsClosed {
			if err := issue_service.ReopenIssue(ctx, issue, ctx.Doer, ""); err != nil {
				ctx.Error(http.StatusInternalServerError, "ReopenIssue", err)
				return
			}
		}
=======
		state := api.StateType(*form.State)
		closeOrReopenIssue(ctx, issue, state)
		if ctx.Written() {
			return
		}
>>>>>>> 542eba64
	}

	// Refetch from database to assign some automatic values
	issue, err = issues_model.GetIssueByID(ctx, issue.ID)
	if err != nil {
		ctx.InternalServerError(err)
		return
	}
	if err = issue.LoadMilestone(ctx); err != nil {
		ctx.InternalServerError(err)
		return
	}
	ctx.JSON(http.StatusCreated, convert.ToAPIIssue(ctx, ctx.Doer, issue))
}

func DeleteIssue(ctx *context.APIContext) {
	// swagger:operation DELETE /repos/{owner}/{repo}/issues/{index} issue issueDelete
	// ---
	// summary: Delete an issue
	// parameters:
	// - name: owner
	//   in: path
	//   description: owner of the repo
	//   type: string
	//   required: true
	// - name: repo
	//   in: path
	//   description: name of the repo
	//   type: string
	//   required: true
	// - name: index
	//   in: path
	//   description: index of issue to delete
	//   type: integer
	//   format: int64
	//   required: true
	// responses:
	//   "204":
	//     "$ref": "#/responses/empty"
	//   "403":
	//     "$ref": "#/responses/forbidden"
	//   "404":
	//     "$ref": "#/responses/notFound"
	issue, err := issues_model.GetIssueByIndex(ctx, ctx.Repo.Repository.ID, ctx.PathParamInt64(":index"))
	if err != nil {
		if issues_model.IsErrIssueNotExist(err) {
			ctx.NotFound(err)
		} else {
			ctx.Error(http.StatusInternalServerError, "GetIssueByID", err)
		}
		return
	}

	if err = issue_service.DeleteIssue(ctx, ctx.Doer, ctx.Repo.GitRepo, issue); err != nil {
		ctx.Error(http.StatusInternalServerError, "DeleteIssueByID", err)
		return
	}

	ctx.Status(http.StatusNoContent)
}

// UpdateIssueDeadline updates an issue deadline
func UpdateIssueDeadline(ctx *context.APIContext) {
	// swagger:operation POST /repos/{owner}/{repo}/issues/{index}/deadline issue issueEditIssueDeadline
	// ---
	// summary: Set an issue deadline. If set to null, the deadline is deleted. If using deadline only the date will be taken into account, and time of day ignored.
	// consumes:
	// - application/json
	// produces:
	// - application/json
	// parameters:
	// - name: owner
	//   in: path
	//   description: owner of the repo
	//   type: string
	//   required: true
	// - name: repo
	//   in: path
	//   description: name of the repo
	//   type: string
	//   required: true
	// - name: index
	//   in: path
	//   description: index of the issue to create or update a deadline on
	//   type: integer
	//   format: int64
	//   required: true
	// - name: body
	//   in: body
	//   schema:
	//     "$ref": "#/definitions/EditDeadlineOption"
	// responses:
	//   "201":
	//     "$ref": "#/responses/IssueDeadline"
	//   "403":
	//     "$ref": "#/responses/forbidden"
	//   "404":
	//     "$ref": "#/responses/notFound"
	form := web.GetForm(ctx).(*api.EditDeadlineOption)
	issue, err := issues_model.GetIssueByIndex(ctx, ctx.Repo.Repository.ID, ctx.PathParamInt64(":index"))
	if err != nil {
		if issues_model.IsErrIssueNotExist(err) {
			ctx.NotFound()
		} else {
			ctx.Error(http.StatusInternalServerError, "GetIssueByIndex", err)
		}
		return
	}

	if !ctx.Repo.CanWriteIssuesOrPulls(issue.IsPull) {
		ctx.Error(http.StatusForbidden, "", "Not repo writer")
		return
	}

	deadlineUnix, _ := common.ParseAPIDeadlineToEndOfDay(form.Deadline)
	if err := issues_model.UpdateIssueDeadline(ctx, issue, deadlineUnix, ctx.Doer); err != nil {
		ctx.Error(http.StatusInternalServerError, "UpdateIssueDeadline", err)
		return
	}

	ctx.JSON(http.StatusCreated, api.IssueDeadline{Deadline: deadlineUnix.AsTimePtr()})
}

func closeOrReopenIssue(ctx *context.APIContext, issue *issues_model.Issue, state api.StateType) {
	if state != api.StateOpen && state != api.StateClosed {
		ctx.Error(http.StatusPreconditionFailed, "UnknownIssueStateError", fmt.Sprintf("unknown state: %s", state))
		return
	}

	if state == api.StateClosed && !issue.IsClosed {
		if err := issue_service.CloseIssue(ctx, issue, ctx.Doer, ""); err != nil {
			if issues_model.IsErrDependenciesLeft(err) {
				ctx.Error(http.StatusPreconditionFailed, "DependenciesLeft", "cannot close this issue or pull request because it still has open dependencies")
				return
			}
			ctx.Error(http.StatusInternalServerError, "CloseIssue", err)
			return
		}
	} else if state == api.StateOpen && issue.IsClosed {
		if err := issue_service.ReopenIssue(ctx, issue, ctx.Doer, ""); err != nil {
			ctx.Error(http.StatusInternalServerError, "ReopenIssue", err)
			return
		}
	}
}<|MERGE_RESOLUTION|>--- conflicted
+++ resolved
@@ -912,40 +912,11 @@
 			}
 		}
 
-<<<<<<< HEAD
-		var closeOrReopen bool
-		switch state := api.StateType(*form.State); state {
-		case api.StateOpen:
-			closeOrReopen = false
-		case api.StateClosed:
-			closeOrReopen = true
-		default:
-			ctx.Error(http.StatusPreconditionFailed, "UnknownIssueStateError", fmt.Sprintf("unknown state: %s", state))
-			return
-		}
-
-		if closeOrReopen && !issue.IsClosed {
-			if err := issue_service.CloseIssue(ctx, issue, ctx.Doer, ""); err != nil {
-				if issues_model.IsErrDependenciesLeft(err) {
-					ctx.Error(http.StatusPreconditionFailed, "DependenciesLeft", "cannot close this issue because it still has open dependencies")
-					return
-				}
-				ctx.Error(http.StatusInternalServerError, "CloseIssue", err)
-				return
-			}
-		} else if !closeOrReopen && issue.IsClosed {
-			if err := issue_service.ReopenIssue(ctx, issue, ctx.Doer, ""); err != nil {
-				ctx.Error(http.StatusInternalServerError, "ReopenIssue", err)
-				return
-			}
-		}
-=======
 		state := api.StateType(*form.State)
 		closeOrReopenIssue(ctx, issue, state)
 		if ctx.Written() {
 			return
 		}
->>>>>>> 542eba64
 	}
 
 	// Refetch from database to assign some automatic values
