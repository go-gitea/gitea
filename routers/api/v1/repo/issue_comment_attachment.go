// Copyright 2021 The Gitea Authors. All rights reserved.
// SPDX-License-Identifier: MIT

package repo

import (
	"errors"
	"net/http"

	issues_model "code.gitea.io/gitea/models/issues"
	repo_model "code.gitea.io/gitea/models/repo"
	user_model "code.gitea.io/gitea/models/user"
	"code.gitea.io/gitea/modules/log"
	"code.gitea.io/gitea/modules/setting"
	api "code.gitea.io/gitea/modules/structs"
	"code.gitea.io/gitea/modules/web"
	"code.gitea.io/gitea/services/attachment"
	"code.gitea.io/gitea/services/context"
	"code.gitea.io/gitea/services/convert"
	issue_service "code.gitea.io/gitea/services/issue"
)

// GetIssueCommentAttachment gets a single attachment of the comment
func GetIssueCommentAttachment(ctx *context.APIContext) {
	// swagger:operation GET /repos/{owner}/{repo}/issues/comments/{id}/assets/{attachment_id} issue issueGetIssueCommentAttachment
	// ---
	// summary: Get a comment attachment
	// produces:
	// - application/json
	// parameters:
	// - name: owner
	//   in: path
	//   description: owner of the repo
	//   type: string
	//   required: true
	// - name: repo
	//   in: path
	//   description: name of the repo
	//   type: string
	//   required: true
	// - name: id
	//   in: path
	//   description: id of the comment
	//   type: integer
	//   format: int64
	//   required: true
	// - name: attachment_id
	//   in: path
	//   description: id of the attachment to get
	//   type: integer
	//   format: int64
	//   required: true
	// responses:
	//   "200":
	//     "$ref": "#/responses/Attachment"
	//   "404":
	//     "$ref": "#/responses/error"

	comment := getIssueCommentSafe(ctx)
	if comment == nil {
		return
	}
	attachment := getIssueCommentAttachmentSafeRead(ctx, comment)
	if attachment == nil {
		return
	}
	if attachment.CommentID != comment.ID {
		log.Debug("User requested attachment[%d] is not in comment[%d].", attachment.ID, comment.ID)
		ctx.NotFound("attachment not in comment")
		return
	}

	ctx.JSON(http.StatusOK, convert.ToAPIAttachment(ctx.Repo.Repository, attachment))
}

// ListIssueCommentAttachments lists all attachments of the comment
func ListIssueCommentAttachments(ctx *context.APIContext) {
	// swagger:operation GET /repos/{owner}/{repo}/issues/comments/{id}/assets issue issueListIssueCommentAttachments
	// ---
	// summary: List comment's attachments
	// produces:
	// - application/json
	// parameters:
	// - name: owner
	//   in: path
	//   description: owner of the repo
	//   type: string
	//   required: true
	// - name: repo
	//   in: path
	//   description: name of the repo
	//   type: string
	//   required: true
	// - name: id
	//   in: path
	//   description: id of the comment
	//   type: integer
	//   format: int64
	//   required: true
	// responses:
	//   "200":
	//     "$ref": "#/responses/AttachmentList"
	//   "404":
	//     "$ref": "#/responses/error"
	comment := getIssueCommentSafe(ctx)
	if comment == nil {
		return
	}

	if err := comment.LoadAttachments(ctx); err != nil {
		ctx.Error(http.StatusInternalServerError, "LoadAttachments", err)
		return
	}

	ctx.JSON(http.StatusOK, convert.ToAPIAttachments(ctx.Repo.Repository, comment.Attachments))
}

// CreateIssueCommentAttachment creates an attachment and saves the given file
func CreateIssueCommentAttachment(ctx *context.APIContext) {
	// swagger:operation POST /repos/{owner}/{repo}/issues/comments/{id}/assets issue issueCreateIssueCommentAttachment
	// ---
	// summary: Create a comment attachment
	// produces:
	// - application/json
	// consumes:
	// - multipart/form-data
	// parameters:
	// - name: owner
	//   in: path
	//   description: owner of the repo
	//   type: string
	//   required: true
	// - name: repo
	//   in: path
	//   description: name of the repo
	//   type: string
	//   required: true
	// - name: id
	//   in: path
	//   description: id of the comment
	//   type: integer
	//   format: int64
	//   required: true
	// - name: name
	//   in: query
	//   description: name of the attachment
	//   type: string
	//   required: false
	// - name: attachment
	//   in: formData
	//   description: attachment to upload
	//   type: file
	//   required: true
	// responses:
	//   "201":
	//     "$ref": "#/responses/Attachment"
	//   "400":
	//     "$ref": "#/responses/error"
	//   "403":
	//     "$ref": "#/responses/forbidden"
	//   "404":
	//     "$ref": "#/responses/error"
	//   "423":
	//     "$ref": "#/responses/repoArchivedError"

	// Check if comment exists and load comment
	comment := getIssueCommentSafe(ctx)
	if comment == nil {
		return
	}

	if !canUserWriteIssueCommentAttachment(ctx, comment) {
		return
	}

	// Get uploaded file from request
	file, header, err := ctx.Req.FormFile("attachment")
	if err != nil {
		ctx.Error(http.StatusInternalServerError, "FormFile", err)
		return
	}
	defer file.Close()

	filename := header.Filename
	if query := ctx.FormString("name"); query != "" {
		filename = query
	}

	attachment, err := attachment.UploadAttachment(ctx, file, setting.Attachment.AllowedTypes, header.Size, &repo_model.Attachment{
		Name:       filename,
		UploaderID: ctx.Doer.ID,
		RepoID:     ctx.Repo.Repository.ID,
		IssueID:    comment.IssueID,
		CommentID:  comment.ID,
	})
	if err != nil {
		ctx.Error(http.StatusInternalServerError, "UploadAttachment", err)
		return
	}
	if err := comment.LoadAttachments(ctx); err != nil {
		ctx.Error(http.StatusInternalServerError, "LoadAttachments", err)
		return
	}

<<<<<<< HEAD
	if err = issue_service.UpdateComment(ctx, comment, ctx.Doer, comment.Content, []string{attachment.UUID}, false); err != nil {
		ctx.ServerError("UpdateComment", err)
=======
	if err = issue_service.UpdateComment(ctx, comment, ctx.Doer, comment.Content); err != nil {
		if errors.Is(err, user_model.ErrBlockedUser) {
			ctx.Error(http.StatusForbidden, "UpdateComment", err)
		} else {
			ctx.ServerError("UpdateComment", err)
		}
>>>>>>> c337ff0e
		return
	}

	ctx.JSON(http.StatusCreated, convert.ToAPIAttachment(ctx.Repo.Repository, attachment))
}

// EditIssueCommentAttachment updates the given attachment
func EditIssueCommentAttachment(ctx *context.APIContext) {
	// swagger:operation PATCH /repos/{owner}/{repo}/issues/comments/{id}/assets/{attachment_id} issue issueEditIssueCommentAttachment
	// ---
	// summary: Edit a comment attachment
	// produces:
	// - application/json
	// consumes:
	// - application/json
	// parameters:
	// - name: owner
	//   in: path
	//   description: owner of the repo
	//   type: string
	//   required: true
	// - name: repo
	//   in: path
	//   description: name of the repo
	//   type: string
	//   required: true
	// - name: id
	//   in: path
	//   description: id of the comment
	//   type: integer
	//   format: int64
	//   required: true
	// - name: attachment_id
	//   in: path
	//   description: id of the attachment to edit
	//   type: integer
	//   format: int64
	//   required: true
	// - name: body
	//   in: body
	//   schema:
	//     "$ref": "#/definitions/EditAttachmentOptions"
	// responses:
	//   "201":
	//     "$ref": "#/responses/Attachment"
	//   "404":
	//     "$ref": "#/responses/error"
	//   "423":
	//     "$ref": "#/responses/repoArchivedError"
	attach := getIssueCommentAttachmentSafeWrite(ctx)
	if attach == nil {
		return
	}

	form := web.GetForm(ctx).(*api.EditAttachmentOptions)
	if form.Name != "" {
		attach.Name = form.Name
	}

	if err := repo_model.UpdateAttachment(ctx, attach); err != nil {
		ctx.Error(http.StatusInternalServerError, "UpdateAttachment", attach)
	}
	ctx.JSON(http.StatusCreated, convert.ToAPIAttachment(ctx.Repo.Repository, attach))
}

// DeleteIssueCommentAttachment delete a given attachment
func DeleteIssueCommentAttachment(ctx *context.APIContext) {
	// swagger:operation DELETE /repos/{owner}/{repo}/issues/comments/{id}/assets/{attachment_id} issue issueDeleteIssueCommentAttachment
	// ---
	// summary: Delete a comment attachment
	// produces:
	// - application/json
	// parameters:
	// - name: owner
	//   in: path
	//   description: owner of the repo
	//   type: string
	//   required: true
	// - name: repo
	//   in: path
	//   description: name of the repo
	//   type: string
	//   required: true
	// - name: id
	//   in: path
	//   description: id of the comment
	//   type: integer
	//   format: int64
	//   required: true
	// - name: attachment_id
	//   in: path
	//   description: id of the attachment to delete
	//   type: integer
	//   format: int64
	//   required: true
	// responses:
	//   "204":
	//     "$ref": "#/responses/empty"
	//   "404":
	//     "$ref": "#/responses/error"
	//   "423":
	//     "$ref": "#/responses/repoArchivedError"
	attach := getIssueCommentAttachmentSafeWrite(ctx)
	if attach == nil {
		return
	}

	if err := repo_model.DeleteAttachment(ctx, attach, true); err != nil {
		ctx.Error(http.StatusInternalServerError, "DeleteAttachment", err)
		return
	}
	ctx.Status(http.StatusNoContent)
}

func getIssueCommentSafe(ctx *context.APIContext) *issues_model.Comment {
	comment, err := issues_model.GetCommentByID(ctx, ctx.ParamsInt64("id"))
	if err != nil {
		ctx.NotFoundOrServerError("GetCommentByID", issues_model.IsErrCommentNotExist, err)
		return nil
	}
	if err := comment.LoadIssue(ctx); err != nil {
		ctx.Error(http.StatusInternalServerError, "comment.LoadIssue", err)
		return nil
	}
	if comment.Issue == nil || comment.Issue.RepoID != ctx.Repo.Repository.ID {
		ctx.Error(http.StatusNotFound, "", "no matching issue comment found")
		return nil
	}

	if !ctx.Repo.CanReadIssuesOrPulls(comment.Issue.IsPull) {
		return nil
	}

	comment.Issue.Repo = ctx.Repo.Repository

	return comment
}

func getIssueCommentAttachmentSafeWrite(ctx *context.APIContext) *repo_model.Attachment {
	comment := getIssueCommentSafe(ctx)
	if comment == nil {
		return nil
	}
	if !canUserWriteIssueCommentAttachment(ctx, comment) {
		return nil
	}
	return getIssueCommentAttachmentSafeRead(ctx, comment)
}

func canUserWriteIssueCommentAttachment(ctx *context.APIContext, comment *issues_model.Comment) bool {
	canEditComment := ctx.IsSigned && (ctx.Doer.ID == comment.PosterID || ctx.IsUserRepoAdmin() || ctx.IsUserSiteAdmin()) && ctx.Repo.CanWriteIssuesOrPulls(comment.Issue.IsPull)
	if !canEditComment {
		ctx.Error(http.StatusForbidden, "", "user should have permission to edit comment")
		return false
	}

	return true
}

func getIssueCommentAttachmentSafeRead(ctx *context.APIContext, comment *issues_model.Comment) *repo_model.Attachment {
	attachment, err := repo_model.GetAttachmentByID(ctx, ctx.ParamsInt64("attachment_id"))
	if err != nil {
		ctx.NotFoundOrServerError("GetAttachmentByID", repo_model.IsErrAttachmentNotExist, err)
		return nil
	}
	if !attachmentBelongsToRepoOrComment(ctx, attachment, comment) {
		return nil
	}
	return attachment
}

func attachmentBelongsToRepoOrComment(ctx *context.APIContext, attachment *repo_model.Attachment, comment *issues_model.Comment) bool {
	if attachment.RepoID != ctx.Repo.Repository.ID {
		log.Debug("Requested attachment[%d] does not belong to repo[%-v].", attachment.ID, ctx.Repo.Repository)
		ctx.NotFound("no such attachment in repo")
		return false
	}
	if attachment.IssueID == 0 || attachment.CommentID == 0 {
		log.Debug("Requested attachment[%d] is not in a comment.", attachment.ID)
		ctx.NotFound("no such attachment in comment")
		return false
	}
	if comment != nil && attachment.CommentID != comment.ID {
		log.Debug("Requested attachment[%d] does not belong to comment[%d].", attachment.ID, comment.ID)
		ctx.NotFound("no such attachment in comment")
		return false
	}
	return true
}<|MERGE_RESOLUTION|>--- conflicted
+++ resolved
@@ -202,17 +202,12 @@
 		return
 	}
 
-<<<<<<< HEAD
 	if err = issue_service.UpdateComment(ctx, comment, ctx.Doer, comment.Content, []string{attachment.UUID}, false); err != nil {
-		ctx.ServerError("UpdateComment", err)
-=======
-	if err = issue_service.UpdateComment(ctx, comment, ctx.Doer, comment.Content); err != nil {
 		if errors.Is(err, user_model.ErrBlockedUser) {
 			ctx.Error(http.StatusForbidden, "UpdateComment", err)
 		} else {
 			ctx.ServerError("UpdateComment", err)
 		}
->>>>>>> c337ff0e
 		return
 	}
 
