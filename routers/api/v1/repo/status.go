--- conflicted
+++ resolved
@@ -254,20 +254,10 @@
 	repo := ctx.Repo.Repository
 
 	statuses, err := git_model.GetLatestCommitStatus(ctx, repo.ID, refCommit.Commit.ID.String(), utils.GetListOptions(ctx))
-<<<<<<< HEAD
 	if err != nil {
 		ctx.APIErrorInternal(fmt.Errorf("GetLatestCommitStatus[%s, %s]: %w", repo.FullName(), refCommit.CommitID, err))
 		return
 	}
-
-	count, err := git_model.CountLatestCommitStatus(ctx, repo.ID, refCommit.Commit.ID.String())
-=======
->>>>>>> 688da55f
-	if err != nil {
-		ctx.APIErrorInternal(fmt.Errorf("GetLatestCommitStatus[%s, %s]: %w", repo.FullName(), refCommit.CommitID, err))
-		return
-	}
-	ctx.SetTotalCountHeader(count)
 
 	count, err := git_model.CountLatestCommitStatus(ctx, repo.ID, refCommit.Commit.ID.String())
 	if err != nil {
