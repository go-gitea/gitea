--- conflicted
+++ resolved
@@ -721,13 +721,8 @@
 	if !ctx.IsSigned || (ctx.Doer.ID != comment.PosterID && !ctx.Repo.CanWriteIssuesOrPulls(comment.Issue.IsPull)) {
 		ctx.Status(http.StatusForbidden)
 		return
-<<<<<<< HEAD
-	} else if comment.Type != issues_model.CommentTypeComment && comment.Type != issues_model.CommentTypeCode {
-		ctx.Status(http.StatusNoContent)
-=======
 	} else if !comment.Type.HasContentSupport() {
 		ctx.Status(http.StatusBadRequest)
->>>>>>> 0cbaa0b6
 		return
 	}
 
