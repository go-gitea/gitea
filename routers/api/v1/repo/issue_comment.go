// Copyright 2015 The Gogs Authors. All rights reserved.
// Copyright 2020 The Gitea Authors.
// Use of this source code is governed by a MIT-style
// license that can be found in the LICENSE file.

package repo

import (
	stdCtx "context"
	"errors"
	"net/http"

	issues_model "code.gitea.io/gitea/models/issues"
	access_model "code.gitea.io/gitea/models/perm/access"
	repo_model "code.gitea.io/gitea/models/repo"
	user_model "code.gitea.io/gitea/models/user"
	"code.gitea.io/gitea/modules/context"
	"code.gitea.io/gitea/modules/convert"
	api "code.gitea.io/gitea/modules/structs"
	"code.gitea.io/gitea/modules/web"
	"code.gitea.io/gitea/routers/api/v1/utils"
	comment_service "code.gitea.io/gitea/services/comments"
)

// ListIssueComments list all the comments of an issue
func ListIssueComments(ctx *context.APIContext) {
	// swagger:operation GET /repos/{owner}/{repo}/issues/{index}/comments issue issueGetComments
	// ---
	// summary: List all comments on an issue
	// produces:
	// - application/json
	// parameters:
	// - name: owner
	//   in: path
	//   description: owner of the repo
	//   type: string
	//   required: true
	// - name: repo
	//   in: path
	//   description: name of the repo
	//   type: string
	//   required: true
	// - name: index
	//   in: path
	//   description: index of the issue
	//   type: integer
	//   format: int64
	//   required: true
	// - name: since
	//   in: query
	//   description: if provided, only comments updated since the specified time are returned.
	//   type: string
	//   format: date-time
	// - name: before
	//   in: query
	//   description: if provided, only comments updated before the provided time are returned.
	//   type: string
	//   format: date-time
	// responses:
	//   "200":
	//     "$ref": "#/responses/CommentList"

	before, since, err := context.GetQueryBeforeSince(ctx.Context)
	if err != nil {
		ctx.Error(http.StatusUnprocessableEntity, "GetQueryBeforeSince", err)
		return
	}
	issue, err := issues_model.GetIssueByIndex(ctx.Repo.Repository.ID, ctx.ParamsInt64(":index"))
	if err != nil {
		ctx.Error(http.StatusInternalServerError, "GetRawIssueByIndex", err)
		return
	}
	issue.Repo = ctx.Repo.Repository

	opts := &issues_model.FindCommentsOptions{
		IssueID: issue.ID,
		Since:   since,
		Before:  before,
		Type:    issues_model.CommentTypeComment,
	}

	comments, err := issues_model.FindComments(ctx, opts)
	if err != nil {
		ctx.Error(http.StatusInternalServerError, "FindComments", err)
		return
	}

	totalCount, err := issues_model.CountComments(opts)
	if err != nil {
		ctx.InternalServerError(err)
		return
	}

	if err := issues_model.CommentList(comments).LoadPosters(); err != nil {
		ctx.Error(http.StatusInternalServerError, "LoadPosters", err)
		return
	}

	if err := models.CommentList(comments).LoadAttachments(); err != nil {
		ctx.Error(http.StatusInternalServerError, "LoadAttachments", err)
		return
	}

	apiComments := make([]*api.Comment, len(comments))
	for i, comment := range comments {
		comment.Issue = issue
		apiComments[i] = convert.ToComment(comments[i])
	}

	ctx.SetTotalCountHeader(totalCount)
	ctx.JSON(http.StatusOK, &apiComments)
}

// ListIssueCommentsAndTimeline list all the comments and events of an issue
func ListIssueCommentsAndTimeline(ctx *context.APIContext) {
	// swagger:operation GET /repos/{owner}/{repo}/issues/{index}/timeline issue issueGetCommentsAndTimeline
	// ---
	// summary: List all comments and events on an issue
	// produces:
	// - application/json
	// parameters:
	// - name: owner
	//   in: path
	//   description: owner of the repo
	//   type: string
	//   required: true
	// - name: repo
	//   in: path
	//   description: name of the repo
	//   type: string
	//   required: true
	// - name: index
	//   in: path
	//   description: index of the issue
	//   type: integer
	//   format: int64
	//   required: true
	// - name: since
	//   in: query
	//   description: if provided, only comments updated since the specified time are returned.
	//   type: string
	//   format: date-time
	// - name: page
	//   in: query
	//   description: page number of results to return (1-based)
	//   type: integer
	// - name: limit
	//   in: query
	//   description: page size of results
	//   type: integer
	// - name: before
	//   in: query
	//   description: if provided, only comments updated before the provided time are returned.
	//   type: string
	//   format: date-time
	// responses:
	//   "200":
	//     "$ref": "#/responses/TimelineList"

	before, since, err := context.GetQueryBeforeSince(ctx.Context)
	if err != nil {
		ctx.Error(http.StatusUnprocessableEntity, "GetQueryBeforeSince", err)
		return
	}
	issue, err := issues_model.GetIssueByIndex(ctx.Repo.Repository.ID, ctx.ParamsInt64(":index"))
	if err != nil {
		ctx.Error(http.StatusInternalServerError, "GetRawIssueByIndex", err)
		return
	}
	issue.Repo = ctx.Repo.Repository

	opts := &issues_model.FindCommentsOptions{
		ListOptions: utils.GetListOptions(ctx),
		IssueID:     issue.ID,
		Since:       since,
		Before:      before,
		Type:        issues_model.CommentTypeUnknown,
	}

	comments, err := issues_model.FindComments(ctx, opts)
	if err != nil {
		ctx.Error(http.StatusInternalServerError, "FindComments", err)
		return
	}

	if err := issues_model.CommentList(comments).LoadPosters(); err != nil {
		ctx.Error(http.StatusInternalServerError, "LoadPosters", err)
		return
	}

	var apiComments []*api.TimelineComment
	for _, comment := range comments {
		if comment.Type != issues_model.CommentTypeCode && isXRefCommentAccessible(ctx, ctx.Doer, comment, issue.RepoID) {
			comment.Issue = issue
			apiComments = append(apiComments, convert.ToTimelineComment(comment, ctx.Doer))
		}
	}

	ctx.SetTotalCountHeader(int64(len(apiComments)))
	ctx.JSON(http.StatusOK, &apiComments)
}

func isXRefCommentAccessible(ctx stdCtx.Context, user *user_model.User, c *issues_model.Comment, issueRepoID int64) bool {
	// Remove comments that the user has no permissions to see
	if issues_model.CommentTypeIsRef(c.Type) && c.RefRepoID != issueRepoID && c.RefRepoID != 0 {
		var err error
		// Set RefRepo for description in template
		c.RefRepo, err = repo_model.GetRepositoryByIDCtx(ctx, c.RefRepoID)
		if err != nil {
			return false
		}
		perm, err := access_model.GetUserRepoPermission(ctx, c.RefRepo, user)
		if err != nil {
			return false
		}
		if !perm.CanReadIssuesOrPulls(c.RefIsPull) {
			return false
		}
	}
	return true
}

// ListRepoIssueComments returns all issue-comments for a repo
func ListRepoIssueComments(ctx *context.APIContext) {
	// swagger:operation GET /repos/{owner}/{repo}/issues/comments issue issueGetRepoComments
	// ---
	// summary: List all comments in a repository
	// produces:
	// - application/json
	// parameters:
	// - name: owner
	//   in: path
	//   description: owner of the repo
	//   type: string
	//   required: true
	// - name: repo
	//   in: path
	//   description: name of the repo
	//   type: string
	//   required: true
	// - name: since
	//   in: query
	//   description: if provided, only comments updated since the provided time are returned.
	//   type: string
	//   format: date-time
	// - name: before
	//   in: query
	//   description: if provided, only comments updated before the provided time are returned.
	//   type: string
	//   format: date-time
	// - name: page
	//   in: query
	//   description: page number of results to return (1-based)
	//   type: integer
	// - name: limit
	//   in: query
	//   description: page size of results
	//   type: integer
	// responses:
	//   "200":
	//     "$ref": "#/responses/CommentList"

	before, since, err := context.GetQueryBeforeSince(ctx.Context)
	if err != nil {
		ctx.Error(http.StatusUnprocessableEntity, "GetQueryBeforeSince", err)
		return
	}

	opts := &issues_model.FindCommentsOptions{
		ListOptions: utils.GetListOptions(ctx),
		RepoID:      ctx.Repo.Repository.ID,
		Type:        issues_model.CommentTypeComment,
		Since:       since,
		Before:      before,
	}

	comments, err := issues_model.FindComments(ctx, opts)
	if err != nil {
		ctx.Error(http.StatusInternalServerError, "FindComments", err)
		return
	}

	totalCount, err := issues_model.CountComments(opts)
	if err != nil {
		ctx.InternalServerError(err)
		return
	}

	if err = issues_model.CommentList(comments).LoadPosters(); err != nil {
		ctx.Error(http.StatusInternalServerError, "LoadPosters", err)
		return
	}

	apiComments := make([]*api.Comment, len(comments))
	if err := issues_model.CommentList(comments).LoadIssues(); err != nil {
		ctx.Error(http.StatusInternalServerError, "LoadIssues", err)
		return
	}
	if err := issues_model.CommentList(comments).LoadPosters(); err != nil {
		ctx.Error(http.StatusInternalServerError, "LoadPosters", err)
		return
	}
<<<<<<< HEAD
	if _, err := issues_model.CommentList(comments).Issues().LoadRepositories(); err != nil {
=======
	if err := models.CommentList(comments).LoadAttachments(); err != nil {
		ctx.Error(http.StatusInternalServerError, "LoadAttachments", err)
		return
	}
	if _, err := models.CommentList(comments).Issues().LoadRepositories(); err != nil {
>>>>>>> 5bd533cb
		ctx.Error(http.StatusInternalServerError, "LoadRepositories", err)
		return
	}
	for i := range comments {
		apiComments[i] = convert.ToComment(comments[i])
	}

	ctx.SetTotalCountHeader(totalCount)
	ctx.JSON(http.StatusOK, &apiComments)
}

// CreateIssueComment create a comment for an issue
func CreateIssueComment(ctx *context.APIContext) {
	// swagger:operation POST /repos/{owner}/{repo}/issues/{index}/comments issue issueCreateComment
	// ---
	// summary: Add a comment to an issue
	// consumes:
	// - application/json
	// produces:
	// - application/json
	// parameters:
	// - name: owner
	//   in: path
	//   description: owner of the repo
	//   type: string
	//   required: true
	// - name: repo
	//   in: path
	//   description: name of the repo
	//   type: string
	//   required: true
	// - name: index
	//   in: path
	//   description: index of the issue
	//   type: integer
	//   format: int64
	//   required: true
	// - name: body
	//   in: body
	//   schema:
	//     "$ref": "#/definitions/CreateIssueCommentOption"
	// responses:
	//   "201":
	//     "$ref": "#/responses/Comment"
	//   "403":
	//     "$ref": "#/responses/forbidden"
	form := web.GetForm(ctx).(*api.CreateIssueCommentOption)
	issue, err := issues_model.GetIssueByIndex(ctx.Repo.Repository.ID, ctx.ParamsInt64(":index"))
	if err != nil {
		ctx.Error(http.StatusInternalServerError, "GetIssueByIndex", err)
		return
	}

	if issue.IsLocked && !ctx.Repo.CanWriteIssuesOrPulls(issue.IsPull) && !ctx.Doer.IsAdmin {
		ctx.Error(http.StatusForbidden, "CreateIssueComment", errors.New(ctx.Tr("repo.issues.comment_on_locked")))
		return
	}

	comment, err := comment_service.CreateIssueComment(ctx.Doer, ctx.Repo.Repository, issue, form.Body, nil)
	if err != nil {
		ctx.Error(http.StatusInternalServerError, "CreateIssueComment", err)
		return
	}

	ctx.JSON(http.StatusCreated, convert.ToComment(comment))
}

// GetIssueComment Get a comment by ID
func GetIssueComment(ctx *context.APIContext) {
	// swagger:operation GET /repos/{owner}/{repo}/issues/comments/{id} issue issueGetComment
	// ---
	// summary: Get a comment
	// consumes:
	// - application/json
	// produces:
	// - application/json
	// parameters:
	// - name: owner
	//   in: path
	//   description: owner of the repo
	//   type: string
	//   required: true
	// - name: repo
	//   in: path
	//   description: name of the repo
	//   type: string
	//   required: true
	// - name: id
	//   in: path
	//   description: id of the comment
	//   type: integer
	//   format: int64
	//   required: true
	// responses:
	//   "200":
	//     "$ref": "#/responses/Comment"
	//   "204":
	//     "$ref": "#/responses/empty"
	//   "403":
	//     "$ref": "#/responses/forbidden"
	//   "404":
	//     "$ref": "#/responses/notFound"

	comment, err := issues_model.GetCommentByID(ctx, ctx.ParamsInt64(":id"))
	if err != nil {
		if issues_model.IsErrCommentNotExist(err) {
			ctx.NotFound(err)
		} else {
			ctx.Error(http.StatusInternalServerError, "GetCommentByID", err)
		}
		return
	}

	if err = comment.LoadIssue(); err != nil {
		ctx.InternalServerError(err)
		return
	}
	if comment.Issue.RepoID != ctx.Repo.Repository.ID {
		ctx.Status(http.StatusNotFound)
		return
	}

	if comment.Type != issues_model.CommentTypeComment {
		ctx.Status(http.StatusNoContent)
		return
	}

	if err := comment.LoadPoster(); err != nil {
		ctx.Error(http.StatusInternalServerError, "comment.LoadPoster", err)
		return
	}

	ctx.JSON(http.StatusOK, convert.ToComment(comment))
}

// EditIssueComment modify a comment of an issue
func EditIssueComment(ctx *context.APIContext) {
	// swagger:operation PATCH /repos/{owner}/{repo}/issues/comments/{id} issue issueEditComment
	// ---
	// summary: Edit a comment
	// consumes:
	// - application/json
	// produces:
	// - application/json
	// parameters:
	// - name: owner
	//   in: path
	//   description: owner of the repo
	//   type: string
	//   required: true
	// - name: repo
	//   in: path
	//   description: name of the repo
	//   type: string
	//   required: true
	// - name: id
	//   in: path
	//   description: id of the comment to edit
	//   type: integer
	//   format: int64
	//   required: true
	// - name: body
	//   in: body
	//   schema:
	//     "$ref": "#/definitions/EditIssueCommentOption"
	// responses:
	//   "200":
	//     "$ref": "#/responses/Comment"
	//   "204":
	//     "$ref": "#/responses/empty"
	//   "403":
	//     "$ref": "#/responses/forbidden"
	//   "404":
	//     "$ref": "#/responses/notFound"

	form := web.GetForm(ctx).(*api.EditIssueCommentOption)
	editIssueComment(ctx, *form)
}

// EditIssueCommentDeprecated modify a comment of an issue
func EditIssueCommentDeprecated(ctx *context.APIContext) {
	// swagger:operation PATCH /repos/{owner}/{repo}/issues/{index}/comments/{id} issue issueEditCommentDeprecated
	// ---
	// summary: Edit a comment
	// deprecated: true
	// consumes:
	// - application/json
	// produces:
	// - application/json
	// parameters:
	// - name: owner
	//   in: path
	//   description: owner of the repo
	//   type: string
	//   required: true
	// - name: repo
	//   in: path
	//   description: name of the repo
	//   type: string
	//   required: true
	// - name: index
	//   in: path
	//   description: this parameter is ignored
	//   type: integer
	//   required: true
	// - name: id
	//   in: path
	//   description: id of the comment to edit
	//   type: integer
	//   format: int64
	//   required: true
	// - name: body
	//   in: body
	//   schema:
	//     "$ref": "#/definitions/EditIssueCommentOption"
	// responses:
	//   "200":
	//     "$ref": "#/responses/Comment"
	//   "204":
	//     "$ref": "#/responses/empty"
	//   "403":
	//     "$ref": "#/responses/forbidden"
	//   "404":
	//     "$ref": "#/responses/notFound"

	form := web.GetForm(ctx).(*api.EditIssueCommentOption)
	editIssueComment(ctx, *form)
}

func editIssueComment(ctx *context.APIContext, form api.EditIssueCommentOption) {
	comment, err := issues_model.GetCommentByID(ctx, ctx.ParamsInt64(":id"))
	if err != nil {
		if issues_model.IsErrCommentNotExist(err) {
			ctx.NotFound(err)
		} else {
			ctx.Error(http.StatusInternalServerError, "GetCommentByID", err)
		}
		return
	}

	if !ctx.IsSigned || (ctx.Doer.ID != comment.PosterID && !ctx.Repo.IsAdmin()) {
		ctx.Status(http.StatusForbidden)
		return
	}

	if comment.Type != issues_model.CommentTypeComment && comment.Type != issues_model.CommentTypeReview && comment.Type != issues_model.CommentTypeCode {
		ctx.Status(http.StatusNoContent)
		return
	}

	oldContent := comment.Content
	comment.Content = form.Body
	if err := comment_service.UpdateComment(comment, ctx.Doer, oldContent); err != nil {
		ctx.Error(http.StatusInternalServerError, "UpdateComment", err)
		return
	}

	ctx.JSON(http.StatusOK, convert.ToComment(comment))
}

// DeleteIssueComment delete a comment from an issue
func DeleteIssueComment(ctx *context.APIContext) {
	// swagger:operation DELETE /repos/{owner}/{repo}/issues/comments/{id} issue issueDeleteComment
	// ---
	// summary: Delete a comment
	// parameters:
	// - name: owner
	//   in: path
	//   description: owner of the repo
	//   type: string
	//   required: true
	// - name: repo
	//   in: path
	//   description: name of the repo
	//   type: string
	//   required: true
	// - name: id
	//   in: path
	//   description: id of comment to delete
	//   type: integer
	//   format: int64
	//   required: true
	// responses:
	//   "204":
	//     "$ref": "#/responses/empty"
	//   "403":
	//     "$ref": "#/responses/forbidden"
	//   "404":
	//     "$ref": "#/responses/notFound"

	deleteIssueComment(ctx)
}

// DeleteIssueCommentDeprecated delete a comment from an issue
func DeleteIssueCommentDeprecated(ctx *context.APIContext) {
	// swagger:operation DELETE /repos/{owner}/{repo}/issues/{index}/comments/{id} issue issueDeleteCommentDeprecated
	// ---
	// summary: Delete a comment
	// deprecated: true
	// parameters:
	// - name: owner
	//   in: path
	//   description: owner of the repo
	//   type: string
	//   required: true
	// - name: repo
	//   in: path
	//   description: name of the repo
	//   type: string
	//   required: true
	// - name: index
	//   in: path
	//   description: this parameter is ignored
	//   type: integer
	//   required: true
	// - name: id
	//   in: path
	//   description: id of comment to delete
	//   type: integer
	//   format: int64
	//   required: true
	// responses:
	//   "204":
	//     "$ref": "#/responses/empty"
	//   "403":
	//     "$ref": "#/responses/forbidden"
	//   "404":
	//     "$ref": "#/responses/notFound"

	deleteIssueComment(ctx)
}

func deleteIssueComment(ctx *context.APIContext) {
	comment, err := issues_model.GetCommentByID(ctx, ctx.ParamsInt64(":id"))
	if err != nil {
		if issues_model.IsErrCommentNotExist(err) {
			ctx.NotFound(err)
		} else {
			ctx.Error(http.StatusInternalServerError, "GetCommentByID", err)
		}
		return
	}

	if !ctx.IsSigned || (ctx.Doer.ID != comment.PosterID && !ctx.Repo.IsAdmin()) {
		ctx.Status(http.StatusForbidden)
		return
	} else if comment.Type != issues_model.CommentTypeComment {
		ctx.Status(http.StatusNoContent)
		return
	}

	if err = comment_service.DeleteComment(ctx.Doer, comment); err != nil {
		ctx.Error(http.StatusInternalServerError, "DeleteCommentByID", err)
		return
	}

	ctx.Status(http.StatusNoContent)
}<|MERGE_RESOLUTION|>--- conflicted
+++ resolved
@@ -96,7 +96,7 @@
 		return
 	}
 
-	if err := models.CommentList(comments).LoadAttachments(); err != nil {
+	if err := issues_model.CommentList(comments).LoadAttachments(); err != nil {
 		ctx.Error(http.StatusInternalServerError, "LoadAttachments", err)
 		return
 	}
@@ -300,15 +300,11 @@
 		ctx.Error(http.StatusInternalServerError, "LoadPosters", err)
 		return
 	}
-<<<<<<< HEAD
+	if err := issues_model.CommentList(comments).LoadAttachments(); err != nil {
+		ctx.Error(http.StatusInternalServerError, "LoadAttachments", err)
+		return
+	}
 	if _, err := issues_model.CommentList(comments).Issues().LoadRepositories(); err != nil {
-=======
-	if err := models.CommentList(comments).LoadAttachments(); err != nil {
-		ctx.Error(http.StatusInternalServerError, "LoadAttachments", err)
-		return
-	}
-	if _, err := models.CommentList(comments).Issues().LoadRepositories(); err != nil {
->>>>>>> 5bd533cb
 		ctx.Error(http.StatusInternalServerError, "LoadRepositories", err)
 		return
 	}
