--- conflicted
+++ resolved
@@ -40,11 +40,7 @@
 	//   in: query
 	//   description: package type filter
 	//   type: string
-<<<<<<< HEAD
-	//   enum: [cargo, composer, conan, conda, container, debian, generic, helm, maven, npm, nuget, pub, pypi, rubygems, vagrant]
-=======
-	//   enum: [cargo, chef, composer, conan, conda, container, generic, helm, maven, npm, nuget, pub, pypi, rubygems, vagrant]
->>>>>>> 189d5b70
+	//   enum: [cargo, chef, composer, conan, conda, container, debian, generic, helm, maven, npm, nuget, pub, pypi, rubygems, vagrant]
 	// - name: q
 	//   in: query
 	//   description: name filter
