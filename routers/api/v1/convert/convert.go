// Copyright 2015 The Gogs Authors. All rights reserved.
// Use of this source code is governed by a MIT-style
// license that can be found in the LICENSE file.

package convert

import (
	"fmt"
	"time"

	"code.gitea.io/gitea/models"
	"code.gitea.io/gitea/modules/git"
	"code.gitea.io/gitea/modules/log"
	api "code.gitea.io/gitea/modules/structs"
	"code.gitea.io/gitea/modules/util"

	"github.com/unknwon/com"
)

// ToEmail convert models.EmailAddress to api.Email
func ToEmail(email *models.EmailAddress) *api.Email {
	return &api.Email{
		Email:    email.Email,
		Verified: email.IsActivated,
		Primary:  email.IsPrimary,
	}
}

// ToBranch convert a git.Commit and git.Branch to an api.Branch
func ToBranch(repo *models.Repository, b *git.Branch, c *git.Commit) *api.Branch {
	return &api.Branch{
		Name:   b.Name,
		Commit: ToCommit(repo, c),
	}
}

// ToTag convert a git.Tag to an api.Tag
func ToTag(repo *models.Repository, t *git.Tag) *api.Tag {
	return &api.Tag{
		Name:       t.Name,
		ID:         t.ID.String(),
		Commit:     ToCommitMeta(repo, t),
		ZipballURL: util.URLJoin(repo.HTMLURL(), "archive", t.Name+".zip"),
		TarballURL: util.URLJoin(repo.HTMLURL(), "archive", t.Name+".tar.gz"),
	}
}

// ToCommit convert a git.Commit to api.PayloadCommit
func ToCommit(repo *models.Repository, c *git.Commit) *api.PayloadCommit {
	authorUsername := ""
	if author, err := models.GetUserByEmail(c.Author.Email); err == nil {
		authorUsername = author.Name
	} else if !models.IsErrUserNotExist(err) {
		log.Error("GetUserByEmail: %v", err)
	}

	committerUsername := ""
	if committer, err := models.GetUserByEmail(c.Committer.Email); err == nil {
		committerUsername = committer.Name
	} else if !models.IsErrUserNotExist(err) {
		log.Error("GetUserByEmail: %v", err)
	}

	return &api.PayloadCommit{
		ID:      c.ID.String(),
		Message: c.Message(),
		URL:     util.URLJoin(repo.HTMLURL(), "commit", c.ID.String()),
		Author: &api.PayloadUser{
			Name:     c.Author.Name,
			Email:    c.Author.Email,
			UserName: authorUsername,
		},
		Committer: &api.PayloadUser{
			Name:     c.Committer.Name,
			Email:    c.Committer.Email,
			UserName: committerUsername,
		},
		Timestamp:    c.Author.When,
		Verification: ToVerification(c),
	}
}

// ToVerification convert a git.Commit.Signature to an api.PayloadCommitVerification
func ToVerification(c *git.Commit) *api.PayloadCommitVerification {
	verif := models.ParseCommitWithSignature(c)
	commitVerification := &api.PayloadCommitVerification{
		Verified: verif.Verified,
		Reason:   verif.Reason,
	}
	if c.Signature != nil {
		commitVerification.Signature = c.Signature.Signature
		commitVerification.Payload = c.Signature.Payload
	}
	if verif.SigningUser != nil {
		commitVerification.Signer = &api.PayloadUser{
			Name:  verif.SigningUser.Name,
			Email: verif.SigningUser.Email,
		}
	}
	return commitVerification
}

// ToPublicKey convert models.PublicKey to api.PublicKey
func ToPublicKey(apiLink string, key *models.PublicKey) *api.PublicKey {
	return &api.PublicKey{
		ID:          key.ID,
		Key:         key.Content,
		URL:         apiLink + com.ToStr(key.ID),
		Title:       key.Name,
		Fingerprint: key.Fingerprint,
		Created:     key.CreatedUnix.AsTime(),
	}
}

// ToGPGKey converts models.GPGKey to api.GPGKey
func ToGPGKey(key *models.GPGKey) *api.GPGKey {
	subkeys := make([]*api.GPGKey, len(key.SubsKey))
	for id, k := range key.SubsKey {
		subkeys[id] = &api.GPGKey{
			ID:                k.ID,
			PrimaryKeyID:      k.PrimaryKeyID,
			KeyID:             k.KeyID,
			PublicKey:         k.Content,
			Created:           k.CreatedUnix.AsTime(),
			Expires:           k.ExpiredUnix.AsTime(),
			CanSign:           k.CanSign,
			CanEncryptComms:   k.CanEncryptComms,
			CanEncryptStorage: k.CanEncryptStorage,
			CanCertify:        k.CanSign,
		}
	}
	emails := make([]*api.GPGKeyEmail, len(key.Emails))
	for i, e := range key.Emails {
		emails[i] = ToGPGKeyEmail(e)
	}
	return &api.GPGKey{
		ID:                key.ID,
		PrimaryKeyID:      key.PrimaryKeyID,
		KeyID:             key.KeyID,
		PublicKey:         key.Content,
		Created:           key.CreatedUnix.AsTime(),
		Expires:           key.ExpiredUnix.AsTime(),
		Emails:            emails,
		SubsKey:           subkeys,
		CanSign:           key.CanSign,
		CanEncryptComms:   key.CanEncryptComms,
		CanEncryptStorage: key.CanEncryptStorage,
		CanCertify:        key.CanSign,
	}
}

// ToGPGKeyEmail convert models.EmailAddress to api.GPGKeyEmail
func ToGPGKeyEmail(email *models.EmailAddress) *api.GPGKeyEmail {
	return &api.GPGKeyEmail{
		Email:    email.Email,
		Verified: email.IsActivated,
	}
}

// ToHook convert models.Webhook to api.Hook
func ToHook(repoLink string, w *models.Webhook) *api.Hook {
	config := map[string]string{
		"url":          w.URL,
		"content_type": w.ContentType.Name(),
	}
	if w.HookTaskType == models.SLACK {
		s := w.GetSlackHook()
		config["channel"] = s.Channel
		config["username"] = s.Username
		config["icon_url"] = s.IconURL
		config["color"] = s.Color
	}

	return &api.Hook{
		ID:      w.ID,
		Type:    w.HookTaskType.Name(),
		URL:     fmt.Sprintf("%s/settings/hooks/%d", repoLink, w.ID),
		Active:  w.IsActive,
		Config:  config,
		Events:  w.EventsArray(),
		Updated: w.UpdatedUnix.AsTime(),
		Created: w.CreatedUnix.AsTime(),
	}
}

// ToGitHook convert git.Hook to api.GitHook
func ToGitHook(h *git.Hook) *api.GitHook {
	return &api.GitHook{
		Name:     h.Name(),
		IsActive: h.IsActive,
		Content:  h.Content,
	}
}

// ToDeployKey convert models.DeployKey to api.DeployKey
func ToDeployKey(apiLink string, key *models.DeployKey) *api.DeployKey {
	return &api.DeployKey{
		ID:          key.ID,
		KeyID:       key.KeyID,
		Key:         key.Content,
		Fingerprint: key.Fingerprint,
		URL:         apiLink + com.ToStr(key.ID),
		Title:       key.Name,
		Created:     key.CreatedUnix.AsTime(),
		ReadOnly:    key.Mode == models.AccessModeRead, // All deploy keys are read-only.
	}
}

// ToOrganization convert models.User to api.Organization
func ToOrganization(org *models.User) *api.Organization {
	return org.APIFormatOrganization()
}

// ToOrganizationDetails convert models.User to api.OrganizationDetails
func ToOrganizationDetails(org *models.User) *api.OrganizationDetails {
	return org.APIFormatOrganizationDetails()
}

// ToTeam convert models.Team to api.Team
func ToTeam(team *models.Team) *api.Team {
	return team.APIFormat()
}

// ToUser convert models.User to api.User
func ToUser(user *models.User, signed, authed bool) *api.User {
<<<<<<< HEAD
	apiUser := user.APIFormat()
	if !signed {
		apiUser.Email = ""
	} else if authed {
		apiUser.Email = user.Email
=======
	result := &api.User{
		UserName:  user.Name,
		AvatarURL: user.AvatarLink(),
		FullName:  markup.Sanitize(user.FullName),
		Created:   user.CreatedUnix.AsTime(),
>>>>>>> 516fd7d3
	}
	return apiUser
}

// ToUserDetails convert models.User to api.UserDetails
func ToUserDetails(user *models.User, signed, authed bool) *api.UserDetails {
	apiUserDetails := user.APIFormatUserDetails()
	if !signed {
<<<<<<< HEAD
		apiUserDetails.Email = ""
	} else if authed {
		apiUserDetails.Email = user.Email
=======
		result.Email = ""
	} else if user.KeepEmailPrivate && !authed {
		result.Email = user.GetEmail()
	} else { // only user himself and admin could visit these information
		result.ID = user.ID
		result.Email = user.Email
		result.IsAdmin = user.IsAdmin
		result.LastLogin = user.LastLoginUnix.AsTime()
>>>>>>> 516fd7d3
	}
	return apiUserDetails
}

// ToAnnotatedTag convert git.Tag to api.AnnotatedTag
func ToAnnotatedTag(repo *models.Repository, t *git.Tag, c *git.Commit) *api.AnnotatedTag {
	return &api.AnnotatedTag{
		Tag:          t.Name,
		SHA:          t.ID.String(),
		Object:       ToAnnotatedTagObject(repo, c),
		Message:      t.Message,
		URL:          util.URLJoin(repo.APIURL(), "git/tags", t.ID.String()),
		Tagger:       ToCommitUser(t.Tagger),
		Verification: ToVerification(c),
	}
}

// ToAnnotatedTagObject convert a git.Commit to an api.AnnotatedTagObject
func ToAnnotatedTagObject(repo *models.Repository, commit *git.Commit) *api.AnnotatedTagObject {
	return &api.AnnotatedTagObject{
		SHA:  commit.ID.String(),
		Type: string(git.ObjectCommit),
		URL:  util.URLJoin(repo.APIURL(), "git/commits", commit.ID.String()),
	}
}

// ToCommitUser convert a git.Signature to an api.CommitUser
func ToCommitUser(sig *git.Signature) *api.CommitUser {
	return &api.CommitUser{
		Identity: api.Identity{
			Name:  sig.Name,
			Email: sig.Email,
		},
		Date: sig.When.UTC().Format(time.RFC3339),
	}
}

// ToCommitMeta convert a git.Tag to an api.CommitMeta
func ToCommitMeta(repo *models.Repository, tag *git.Tag) *api.CommitMeta {
	return &api.CommitMeta{
		SHA: tag.Object.String(),
		// TODO: Add the /commits API endpoint and use it here (https://developer.github.com/v3/repos/commits/#get-a-single-commit)
		URL: util.URLJoin(repo.APIURL(), "git/commits", tag.ID.String()),
	}
}

// ToTopicResponse convert from models.Topic to api.TopicResponse
func ToTopicResponse(topic *models.Topic) *api.TopicResponse {
	return &api.TopicResponse{
		ID:        topic.ID,
		Name:      topic.Name,
		RepoCount: topic.RepoCount,
		Created:   topic.CreatedUnix.AsTime(),
		Updated:   topic.UpdatedUnix.AsTime(),
	}
}<|MERGE_RESOLUTION|>--- conflicted
+++ resolved
@@ -223,19 +223,13 @@
 
 // ToUser convert models.User to api.User
 func ToUser(user *models.User, signed, authed bool) *api.User {
-<<<<<<< HEAD
 	apiUser := user.APIFormat()
 	if !signed {
 		apiUser.Email = ""
 	} else if authed {
 		apiUser.Email = user.Email
-=======
-	result := &api.User{
-		UserName:  user.Name,
-		AvatarURL: user.AvatarLink(),
-		FullName:  markup.Sanitize(user.FullName),
-		Created:   user.CreatedUnix.AsTime(),
->>>>>>> 516fd7d3
+	} else if user.KeepEmailPrivate {
+		apiUser.Email = user.GetEmail()
 	}
 	return apiUser
 }
@@ -244,20 +238,11 @@
 func ToUserDetails(user *models.User, signed, authed bool) *api.UserDetails {
 	apiUserDetails := user.APIFormatUserDetails()
 	if !signed {
-<<<<<<< HEAD
 		apiUserDetails.Email = ""
 	} else if authed {
 		apiUserDetails.Email = user.Email
-=======
-		result.Email = ""
-	} else if user.KeepEmailPrivate && !authed {
-		result.Email = user.GetEmail()
-	} else { // only user himself and admin could visit these information
-		result.ID = user.ID
-		result.Email = user.Email
-		result.IsAdmin = user.IsAdmin
-		result.LastLogin = user.LastLoginUnix.AsTime()
->>>>>>> 516fd7d3
+	} else if user.KeepEmailPrivate {
+		apiUserDetails.Email = user.GetEmail()
 	}
 	return apiUserDetails
 }
