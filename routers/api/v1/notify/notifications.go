--- conflicted
+++ resolved
@@ -22,18 +22,8 @@
 	// summary: Check if unread notifications exist
 	// responses:
 	//   "200":
-<<<<<<< HEAD
-	//    "$ref": "#/responses/NotificationCount"
-	//   "204":
-	//     description: No unread notification
-
-	count := models.CountUnread(ctx.User)
-
-	if count > 0 {
-		ctx.JSON(http.StatusOK, api.NotificationCount{New: count})
-	} else {
-		ctx.Status(http.StatusNoContent)
-	}
+	//     "$ref": "#/responses/NotificationCount"
+	ctx.JSON(http.StatusOK, api.NotificationCount{New: models.CountUnread(ctx.User)})
 }
 
 // NewWebPushSubscription check if unread notifications exist
@@ -96,8 +86,4 @@
 	}
 
 	ctx.Status(http.StatusCreated)
-=======
-	//     "$ref": "#/responses/NotificationCount"
-	ctx.JSON(http.StatusOK, api.NotificationCount{New: models.CountUnread(ctx.User)})
->>>>>>> 980ef242
 }