// Copyright 2017 The Gitea Authors. All rights reserved.
// SPDX-License-Identifier: MIT

package org

import (
	"net/http"
	"net/url"

	"code.gitea.io/gitea/models"
	"code.gitea.io/gitea/models/organization"
	"code.gitea.io/gitea/modules/setting"
	api "code.gitea.io/gitea/modules/structs"
	"code.gitea.io/gitea/routers/api/v1/user"
	"code.gitea.io/gitea/routers/api/v1/utils"
	"code.gitea.io/gitea/services/context"
	"code.gitea.io/gitea/services/convert"
)

// listMembers list an organization's members
func listMembers(ctx *context.APIContext, isMember bool) {
	opts := &organization.FindOrgMembersOpts{
<<<<<<< HEAD
		Doer:        ctx.Doer,
		IsMember:    isMember,
		OrgID:       ctx.Org.Organization.ID,
		ListOptions: utils.GetListOptions(ctx),
=======
		Doer:         ctx.Doer,
		IsDoerMember: isMember,
		OrgID:        ctx.Org.Organization.ID,
		ListOptions:  utils.GetListOptions(ctx),
>>>>>>> 43c252df
	}

	count, err := organization.CountOrgMembers(ctx, opts)
	if err != nil {
		ctx.InternalServerError(err)
		return
	}

	members, _, err := organization.FindOrgMembers(ctx, opts)
	if err != nil {
		ctx.InternalServerError(err)
		return
	}

	apiMembers := make([]*api.User, len(members))
	for i, member := range members {
		apiMembers[i] = convert.ToUser(ctx, member, ctx.Doer)
	}

	ctx.SetTotalCountHeader(count)
	ctx.JSON(http.StatusOK, apiMembers)
}

// ListMembers list an organization's members
func ListMembers(ctx *context.APIContext) {
	// swagger:operation GET /orgs/{org}/members organization orgListMembers
	// ---
	// summary: List an organization's members
	// produces:
	// - application/json
	// parameters:
	// - name: org
	//   in: path
	//   description: name of the organization
	//   type: string
	//   required: true
	// - name: page
	//   in: query
	//   description: page number of results to return (1-based)
	//   type: integer
	// - name: limit
	//   in: query
	//   description: page size of results
	//   type: integer
	// responses:
	//   "200":
	//     "$ref": "#/responses/UserList"
	//   "404":
	//     "$ref": "#/responses/notFound"

	var (
		isMember bool
		err      error
	)

	if ctx.Doer != nil {
		isMember, err = ctx.Org.Organization.IsOrgMember(ctx, ctx.Doer.ID)
		if err != nil {
			ctx.Error(http.StatusInternalServerError, "IsOrgMember", err)
			return
		}
	}
	listMembers(ctx, isMember)
}

// ListPublicMembers list an organization's public members
func ListPublicMembers(ctx *context.APIContext) {
	// swagger:operation GET /orgs/{org}/public_members organization orgListPublicMembers
	// ---
	// summary: List an organization's public members
	// parameters:
	// - name: org
	//   in: path
	//   description: name of the organization
	//   type: string
	//   required: true
	// - name: page
	//   in: query
	//   description: page number of results to return (1-based)
	//   type: integer
	// - name: limit
	//   in: query
	//   description: page size of results
	//   type: integer
	// produces:
	// - application/json
	// responses:
	//   "200":
	//     "$ref": "#/responses/UserList"
	//   "404":
	//     "$ref": "#/responses/notFound"

	listMembers(ctx, false)
}

// IsMember check if a user is a member of an organization
func IsMember(ctx *context.APIContext) {
	// swagger:operation GET /orgs/{org}/members/{username} organization orgIsMember
	// ---
	// summary: Check if a user is a member of an organization
	// parameters:
	// - name: org
	//   in: path
	//   description: name of the organization
	//   type: string
	//   required: true
	// - name: username
	//   in: path
	//   description: username of the user
	//   type: string
	//   required: true
	// responses:
	//   "204":
	//     description: user is a member
	//   "303":
	//     description: redirection to /orgs/{org}/public_members/{username}
	//   "404":
	//     description: user is not a member

	userToCheck := user.GetUserByParams(ctx)
	if ctx.Written() {
		return
	}
	if ctx.Doer != nil {
		userIsMember, err := ctx.Org.Organization.IsOrgMember(ctx, ctx.Doer.ID)
		if err != nil {
			ctx.Error(http.StatusInternalServerError, "IsOrgMember", err)
			return
		} else if userIsMember || ctx.Doer.IsAdmin {
			userToCheckIsMember, err := ctx.Org.Organization.IsOrgMember(ctx, userToCheck.ID)
			if err != nil {
				ctx.Error(http.StatusInternalServerError, "IsOrgMember", err)
			} else if userToCheckIsMember {
				ctx.Status(http.StatusNoContent)
			} else {
				ctx.NotFound()
			}
			return
		} else if ctx.Doer.ID == userToCheck.ID {
			ctx.NotFound()
			return
		}
	}

	redirectURL := setting.AppSubURL + "/api/v1/orgs/" + url.PathEscape(ctx.Org.Organization.Name) + "/public_members/" + url.PathEscape(userToCheck.Name)
	ctx.Redirect(redirectURL)
}

// IsPublicMember check if a user is a public member of an organization
func IsPublicMember(ctx *context.APIContext) {
	// swagger:operation GET /orgs/{org}/public_members/{username} organization orgIsPublicMember
	// ---
	// summary: Check if a user is a public member of an organization
	// parameters:
	// - name: org
	//   in: path
	//   description: name of the organization
	//   type: string
	//   required: true
	// - name: username
	//   in: path
	//   description: username of the user
	//   type: string
	//   required: true
	// responses:
	//   "204":
	//     description: user is a public member
	//   "404":
	//     description: user is not a public member

	userToCheck := user.GetUserByParams(ctx)
	if ctx.Written() {
		return
	}
	is, err := organization.IsPublicMembership(ctx, ctx.Org.Organization.ID, userToCheck.ID)
	if err != nil {
		ctx.Error(http.StatusInternalServerError, "IsPublicMembership", err)
		return
	}
	if is {
		ctx.Status(http.StatusNoContent)
	} else {
		ctx.NotFound()
	}
}

// PublicizeMember make a member's membership public
func PublicizeMember(ctx *context.APIContext) {
	// swagger:operation PUT /orgs/{org}/public_members/{username} organization orgPublicizeMember
	// ---
	// summary: Publicize a user's membership
	// produces:
	// - application/json
	// parameters:
	// - name: org
	//   in: path
	//   description: name of the organization
	//   type: string
	//   required: true
	// - name: username
	//   in: path
	//   description: username of the user
	//   type: string
	//   required: true
	// responses:
	//   "204":
	//     description: membership publicized
	//   "403":
	//     "$ref": "#/responses/forbidden"
	//   "404":
	//     "$ref": "#/responses/notFound"

	userToPublicize := user.GetUserByParams(ctx)
	if ctx.Written() {
		return
	}
	if userToPublicize.ID != ctx.Doer.ID {
		ctx.Error(http.StatusForbidden, "", "Cannot publicize another member")
		return
	}
	err := organization.ChangeOrgUserStatus(ctx, ctx.Org.Organization.ID, userToPublicize.ID, true)
	if err != nil {
		ctx.Error(http.StatusInternalServerError, "ChangeOrgUserStatus", err)
		return
	}
	ctx.Status(http.StatusNoContent)
}

// ConcealMember make a member's membership not public
func ConcealMember(ctx *context.APIContext) {
	// swagger:operation DELETE /orgs/{org}/public_members/{username} organization orgConcealMember
	// ---
	// summary: Conceal a user's membership
	// produces:
	// - application/json
	// parameters:
	// - name: org
	//   in: path
	//   description: name of the organization
	//   type: string
	//   required: true
	// - name: username
	//   in: path
	//   description: username of the user
	//   type: string
	//   required: true
	// responses:
	//   "204":
	//     "$ref": "#/responses/empty"
	//   "403":
	//     "$ref": "#/responses/forbidden"
	//   "404":
	//     "$ref": "#/responses/notFound"

	userToConceal := user.GetUserByParams(ctx)
	if ctx.Written() {
		return
	}
	if userToConceal.ID != ctx.Doer.ID {
		ctx.Error(http.StatusForbidden, "", "Cannot conceal another member")
		return
	}
	err := organization.ChangeOrgUserStatus(ctx, ctx.Org.Organization.ID, userToConceal.ID, false)
	if err != nil {
		ctx.Error(http.StatusInternalServerError, "ChangeOrgUserStatus", err)
		return
	}
	ctx.Status(http.StatusNoContent)
}

// DeleteMember remove a member from an organization
func DeleteMember(ctx *context.APIContext) {
	// swagger:operation DELETE /orgs/{org}/members/{username} organization orgDeleteMember
	// ---
	// summary: Remove a member from an organization
	// produces:
	// - application/json
	// parameters:
	// - name: org
	//   in: path
	//   description: name of the organization
	//   type: string
	//   required: true
	// - name: username
	//   in: path
	//   description: username of the user
	//   type: string
	//   required: true
	// responses:
	//   "204":
	//     description: member removed
	//   "404":
	//     "$ref": "#/responses/notFound"

	member := user.GetUserByParams(ctx)
	if ctx.Written() {
		return
	}
	if err := models.RemoveOrgUser(ctx, ctx.Org.Organization, member); err != nil {
		ctx.Error(http.StatusInternalServerError, "RemoveOrgUser", err)
	}
	ctx.Status(http.StatusNoContent)
}<|MERGE_RESOLUTION|>--- conflicted
+++ resolved
@@ -20,17 +20,10 @@
 // listMembers list an organization's members
 func listMembers(ctx *context.APIContext, isMember bool) {
 	opts := &organization.FindOrgMembersOpts{
-<<<<<<< HEAD
-		Doer:        ctx.Doer,
-		IsMember:    isMember,
-		OrgID:       ctx.Org.Organization.ID,
-		ListOptions: utils.GetListOptions(ctx),
-=======
 		Doer:         ctx.Doer,
 		IsDoerMember: isMember,
 		OrgID:        ctx.Org.Organization.ID,
 		ListOptions:  utils.GetListOptions(ctx),
->>>>>>> 43c252df
 	}
 
 	count, err := organization.CountOrgMembers(ctx, opts)
