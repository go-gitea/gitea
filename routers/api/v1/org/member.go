// Copyright 2017 The Gitea Authors. All rights reserved.
// SPDX-License-Identifier: MIT

package org

import (
	"net/http"
	"net/url"

	"code.gitea.io/gitea/models/organization"
	"code.gitea.io/gitea/modules/setting"
	api "code.gitea.io/gitea/modules/structs"
	"code.gitea.io/gitea/routers/api/v1/user"
	"code.gitea.io/gitea/routers/api/v1/utils"
	"code.gitea.io/gitea/services/context"
	"code.gitea.io/gitea/services/convert"
	org_service "code.gitea.io/gitea/services/org"
)

// listMembers list an organization's members
func listMembers(ctx *context.APIContext, isMember bool) {
	opts := &organization.FindOrgMembersOpts{
		Doer:         ctx.Doer,
		IsDoerMember: isMember,
		OrgID:        ctx.Org.Organization.ID,
		ListOptions:  utils.GetListOptions(ctx),
	}

	count, err := organization.CountOrgMembers(ctx, opts)
	if err != nil {
		ctx.APIErrorInternal(err)
		return
	}

	members, _, err := organization.FindOrgMembers(ctx, opts)
	if err != nil {
		ctx.APIErrorInternal(err)
		return
	}

	apiMembers := make([]*api.User, len(members))
	for i, member := range members {
		apiMembers[i] = convert.ToUser(ctx, member, ctx.Doer)
	}

	ctx.SetTotalCountHeader(count)
	ctx.JSON(http.StatusOK, apiMembers)
}

// ListMembers list an organization's members
func ListMembers(ctx *context.APIContext) {
	// swagger:operation GET /orgs/{org}/members organization orgListMembers
	// ---
	// summary: List an organization's members
	// produces:
	// - application/json
	// parameters:
	// - name: org
	//   in: path
	//   description: name of the organization
	//   type: string
	//   required: true
	// - name: page
	//   in: query
	//   description: page number of results to return (1-based)
	//   type: integer
	// - name: limit
	//   in: query
	//   description: page size of results
	//   type: integer
	// responses:
	//   "200":
	//     "$ref": "#/responses/UserList"
	//   "404":
	//     "$ref": "#/responses/notFound"

	var (
		isMember bool
		err      error
	)

	if ctx.Doer != nil {
		isMember, err = ctx.Org.Organization.IsOrgMember(ctx, ctx.Doer.ID)
		if err != nil {
			ctx.APIErrorInternal(err)
			return
		}
	}
	listMembers(ctx, isMember)
}

// ListPublicMembers list an organization's public members
func ListPublicMembers(ctx *context.APIContext) {
	// swagger:operation GET /orgs/{org}/public_members organization orgListPublicMembers
	// ---
	// summary: List an organization's public members
	// parameters:
	// - name: org
	//   in: path
	//   description: name of the organization
	//   type: string
	//   required: true
	// - name: page
	//   in: query
	//   description: page number of results to return (1-based)
	//   type: integer
	// - name: limit
	//   in: query
	//   description: page size of results
	//   type: integer
	// produces:
	// - application/json
	// responses:
	//   "200":
	//     "$ref": "#/responses/UserList"
	//   "404":
	//     "$ref": "#/responses/notFound"

	listMembers(ctx, false)
}

// IsMember check if a user is a member of an organization
func IsMember(ctx *context.APIContext) {
	// swagger:operation GET /orgs/{org}/members/{username} organization orgIsMember
	// ---
	// summary: Check if a user is a member of an organization
	// parameters:
	// - name: org
	//   in: path
	//   description: name of the organization
	//   type: string
	//   required: true
	// - name: username
	//   in: path
	//   description: username of the user
	//   type: string
	//   required: true
	// responses:
	//   "204":
	//     description: user is a member
	//   "303":
	//     description: redirection to /orgs/{org}/public_members/{username}
	//   "404":
	//     description: user is not a member

	userToCheck := user.GetContextUserByPathParam(ctx)
	if ctx.Written() {
		return
	}
	if ctx.Doer != nil {
		userIsMember, err := ctx.Org.Organization.IsOrgMember(ctx, ctx.Doer.ID)
		if err != nil {
			ctx.APIErrorInternal(err)
			return
		} else if userIsMember || ctx.Doer.IsAdmin {
			userToCheckIsMember, err := ctx.Org.Organization.IsOrgMember(ctx, userToCheck.ID)
			if err != nil {
				ctx.APIErrorInternal(err)
			} else if userToCheckIsMember {
				ctx.Status(http.StatusNoContent)
			} else {
				ctx.APIErrorNotFound()
			}
			return
		} else if ctx.Doer.ID == userToCheck.ID {
			ctx.APIErrorNotFound()
			return
		}
	}

	redirectURL := setting.AppSubURL + "/api/v1/orgs/" + url.PathEscape(ctx.Org.Organization.Name) + "/public_members/" + url.PathEscape(userToCheck.Name)
	ctx.Redirect(redirectURL)
}

// IsPublicMember check if a user is a public member of an organization
func IsPublicMember(ctx *context.APIContext) {
	// swagger:operation GET /orgs/{org}/public_members/{username} organization orgIsPublicMember
	// ---
	// summary: Check if a user is a public member of an organization
	// parameters:
	// - name: org
	//   in: path
	//   description: name of the organization
	//   type: string
	//   required: true
	// - name: username
	//   in: path
	//   description: username of the user
	//   type: string
	//   required: true
	// responses:
	//   "204":
	//     description: user is a public member
	//   "404":
	//     description: user is not a public member

	userToCheck := user.GetContextUserByPathParam(ctx)
	if ctx.Written() {
		return
	}
	is, err := organization.IsPublicMembership(ctx, ctx.Org.Organization.ID, userToCheck.ID)
	if err != nil {
		ctx.APIErrorInternal(err)
		return
	}
	if is {
		ctx.Status(http.StatusNoContent)
	} else {
		ctx.APIErrorNotFound()
	}
}

// PublicizeMember make a member's membership public
func PublicizeMember(ctx *context.APIContext) {
	// swagger:operation PUT /orgs/{org}/public_members/{username} organization orgPublicizeMember
	// ---
	// summary: Publicize a user's membership
	// produces:
	// - application/json
	// parameters:
	// - name: org
	//   in: path
	//   description: name of the organization
	//   type: string
	//   required: true
	// - name: username
	//   in: path
	//   description: username of the user
	//   type: string
	//   required: true
	// responses:
	//   "204":
	//     description: membership publicized
	//   "403":
	//     "$ref": "#/responses/forbidden"
	//   "404":
	//     "$ref": "#/responses/notFound"

	userToPublicize := user.GetContextUserByPathParam(ctx)
	if ctx.Written() {
		return
	}
<<<<<<< HEAD
	if userToPublicize.ID != ctx.Doer.ID && !ctx.Doer.IsAdmin {
		isOwner, err := ctx.Org.Organization.IsOwnedBy(ctx, ctx.Doer.ID)
		if err != nil {
			ctx.Error(http.StatusInternalServerError, "IsOwnedBy", err)
			return
		}
		if !isOwner {
			ctx.Error(http.StatusForbidden, "", "Cannot publicize another member")
			return
		}
=======
	if userToPublicize.ID != ctx.Doer.ID {
		ctx.APIError(http.StatusForbidden, "Cannot publicize another member")
		return
>>>>>>> d0688cb2
	}
	err := organization.ChangeOrgUserStatus(ctx, ctx.Org.Organization.ID, userToPublicize.ID, true)
	if err != nil {
		ctx.APIErrorInternal(err)
		return
	}
	ctx.Status(http.StatusNoContent)
}

// ConcealMember make a member's membership not public
func ConcealMember(ctx *context.APIContext) {
	// swagger:operation DELETE /orgs/{org}/public_members/{username} organization orgConcealMember
	// ---
	// summary: Conceal a user's membership
	// produces:
	// - application/json
	// parameters:
	// - name: org
	//   in: path
	//   description: name of the organization
	//   type: string
	//   required: true
	// - name: username
	//   in: path
	//   description: username of the user
	//   type: string
	//   required: true
	// responses:
	//   "204":
	//     "$ref": "#/responses/empty"
	//   "403":
	//     "$ref": "#/responses/forbidden"
	//   "404":
	//     "$ref": "#/responses/notFound"

	userToConceal := user.GetContextUserByPathParam(ctx)
	if ctx.Written() {
		return
	}
<<<<<<< HEAD
	if userToConceal.ID != ctx.Doer.ID && !ctx.Doer.IsAdmin {
		isOwner, err := ctx.Org.Organization.IsOwnedBy(ctx, ctx.Doer.ID)
		if err != nil {
			ctx.Error(http.StatusInternalServerError, "IsOwnedBy", err)
			return
		}
		if !isOwner {
			ctx.Error(http.StatusForbidden, "", "Cannot conceal another member")
			return
		}
=======
	if userToConceal.ID != ctx.Doer.ID {
		ctx.APIError(http.StatusForbidden, "Cannot conceal another member")
		return
>>>>>>> d0688cb2
	}
	err := organization.ChangeOrgUserStatus(ctx, ctx.Org.Organization.ID, userToConceal.ID, false)
	if err != nil {
		ctx.APIErrorInternal(err)
		return
	}
	ctx.Status(http.StatusNoContent)
}

// DeleteMember remove a member from an organization
func DeleteMember(ctx *context.APIContext) {
	// swagger:operation DELETE /orgs/{org}/members/{username} organization orgDeleteMember
	// ---
	// summary: Remove a member from an organization
	// produces:
	// - application/json
	// parameters:
	// - name: org
	//   in: path
	//   description: name of the organization
	//   type: string
	//   required: true
	// - name: username
	//   in: path
	//   description: username of the user
	//   type: string
	//   required: true
	// responses:
	//   "204":
	//     description: member removed
	//   "404":
	//     "$ref": "#/responses/notFound"

	member := user.GetContextUserByPathParam(ctx)
	if ctx.Written() {
		return
	}
	if err := org_service.RemoveOrgUser(ctx, ctx.Org.Organization, member); err != nil {
		ctx.APIErrorInternal(err)
	}
	ctx.Status(http.StatusNoContent)
}<|MERGE_RESOLUTION|>--- conflicted
+++ resolved
@@ -240,7 +240,6 @@
 	if ctx.Written() {
 		return
 	}
-<<<<<<< HEAD
 	if userToPublicize.ID != ctx.Doer.ID && !ctx.Doer.IsAdmin {
 		isOwner, err := ctx.Org.Organization.IsOwnedBy(ctx, ctx.Doer.ID)
 		if err != nil {
@@ -251,11 +250,6 @@
 			ctx.Error(http.StatusForbidden, "", "Cannot publicize another member")
 			return
 		}
-=======
-	if userToPublicize.ID != ctx.Doer.ID {
-		ctx.APIError(http.StatusForbidden, "Cannot publicize another member")
-		return
->>>>>>> d0688cb2
 	}
 	err := organization.ChangeOrgUserStatus(ctx, ctx.Org.Organization.ID, userToPublicize.ID, true)
 	if err != nil {
@@ -295,7 +289,6 @@
 	if ctx.Written() {
 		return
 	}
-<<<<<<< HEAD
 	if userToConceal.ID != ctx.Doer.ID && !ctx.Doer.IsAdmin {
 		isOwner, err := ctx.Org.Organization.IsOwnedBy(ctx, ctx.Doer.ID)
 		if err != nil {
@@ -306,11 +299,6 @@
 			ctx.Error(http.StatusForbidden, "", "Cannot conceal another member")
 			return
 		}
-=======
-	if userToConceal.ID != ctx.Doer.ID {
-		ctx.APIError(http.StatusForbidden, "Cannot conceal another member")
-		return
->>>>>>> d0688cb2
 	}
 	err := organization.ChangeOrgUserStatus(ctx, ctx.Org.Organization.ID, userToConceal.ID, false)
 	if err != nil {
