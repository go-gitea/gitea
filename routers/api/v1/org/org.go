--- conflicted
+++ resolved
@@ -345,25 +345,14 @@
 	//     "$ref": "#/responses/notFound"
 
 	form := web.GetForm(ctx).(*api.EditOrgOption)
-<<<<<<< HEAD
+
 	org := ctx.Org.Organization
-	org.FullName = form.FullName
-	org.Email = form.Email
-	org.Description = form.Description
-	org.Website = form.Website
-	org.Location = form.Location
-
-	oldVisibility := org.Visibility
-	if form.Visibility != "" {
-		org.Visibility = api.VisibilityModes[form.Visibility]
-=======
 
 	if form.Email != "" {
-		if err := user_service.ReplacePrimaryEmailAddress(ctx, ctx.Org.Organization.AsUser(), form.Email); err != nil {
+		if err := user_service.ReplacePrimaryEmailAddress(ctx, ctx.Doer, org.AsUser(), form.Email); err != nil {
 			ctx.Error(http.StatusInternalServerError, "ReplacePrimaryEmailAddress", err)
 			return
 		}
->>>>>>> f9072dbf
 	}
 
 	opts := &user_service.UpdateOptions{
@@ -374,21 +363,12 @@
 		Visibility:                optional.FromNonDefault(api.VisibilityModes[form.Visibility]),
 		RepoAdminChangeTeamAccess: optional.FromPtr(form.RepoAdminChangeTeamAccess),
 	}
-	if err := user_service.UpdateUser(ctx, ctx.Org.Organization.AsUser(), opts); err != nil {
+	if err := user_service.UpdateUser(ctx, ctx.Doer, org.AsUser(), opts); err != nil {
 		ctx.Error(http.StatusInternalServerError, "UpdateUser", err)
 		return
 	}
 
-<<<<<<< HEAD
-	audit.Record(ctx, audit_model.OrganizationUpdate, ctx.Doer, org, org, "Updated settings of organization %s.", org.Name)
-	if org.Visibility != oldVisibility {
-		audit.Record(ctx, audit_model.OrganizationVisibility, ctx.Doer, org, org, "Changed visibility of organization %s from %s to %s.", org.Name, oldVisibility.String(), org.Visibility.String())
-	}
-
 	ctx.JSON(http.StatusOK, convert.ToOrganization(ctx, org))
-=======
-	ctx.JSON(http.StatusOK, convert.ToOrganization(ctx, ctx.Org.Organization))
->>>>>>> f9072dbf
 }
 
 // Delete an organization
