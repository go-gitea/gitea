// Copyright 2015 The Gogs Authors. All rights reserved.
// Copyright 2018 The Gitea Authors. All rights reserved.
// Use of this source code is governed by a MIT-style
// license that can be found in the LICENSE file.

package org

import (
	"net/http"

	"code.gitea.io/gitea/models"
	"code.gitea.io/gitea/models/db"
	"code.gitea.io/gitea/models/perm"
	user_model "code.gitea.io/gitea/models/user"
	"code.gitea.io/gitea/modules/context"
	"code.gitea.io/gitea/modules/convert"
	api "code.gitea.io/gitea/modules/structs"
	"code.gitea.io/gitea/modules/web"
	"code.gitea.io/gitea/routers/api/v1/user"
	"code.gitea.io/gitea/routers/api/v1/utils"
	"code.gitea.io/gitea/services/org"
)

func listUserOrgs(ctx *context.APIContext, u *user_model.User) {
	listOptions := utils.GetListOptions(ctx)
	showPrivate := ctx.IsSigned && (ctx.User.IsAdmin || ctx.User.ID == u.ID)

	var opts = models.FindOrgOptions{
		ListOptions:    listOptions,
		UserID:         u.ID,
		IncludePrivate: showPrivate,
	}
	orgs, err := models.FindOrgs(opts)
	if err != nil {
		ctx.Error(http.StatusInternalServerError, "FindOrgs", err)
		return
	}
	maxResults, err := models.CountOrgs(opts)
	if err != nil {
		ctx.Error(http.StatusInternalServerError, "CountOrgs", err)
		return
	}

	apiOrgs := make([]*api.Organization, len(orgs))
	for i := range orgs {
		apiOrgs[i] = convert.ToOrganization(orgs[i])
	}

	ctx.SetLinkHeader(int(maxResults), listOptions.PageSize)
	ctx.SetTotalCountHeader(int64(maxResults))
	ctx.JSON(http.StatusOK, &apiOrgs)
}

// ListMyOrgs list all my orgs
func ListMyOrgs(ctx *context.APIContext) {
	// swagger:operation GET /user/orgs organization orgListCurrentUserOrgs
	// ---
	// summary: List the current user's organizations
	// produces:
	// - application/json
	// parameters:
	// - name: page
	//   in: query
	//   description: page number of results to return (1-based)
	//   type: integer
	// - name: limit
	//   in: query
	//   description: page size of results
	//   type: integer
	// responses:
	//   "200":
	//     "$ref": "#/responses/OrganizationList"

	listUserOrgs(ctx, ctx.User)
}

// ListUserOrgs list user's orgs
func ListUserOrgs(ctx *context.APIContext) {
	// swagger:operation GET /users/{username}/orgs organization orgListUserOrgs
	// ---
	// summary: List a user's organizations
	// produces:
	// - application/json
	// parameters:
	// - name: username
	//   in: path
	//   description: username of user
	//   type: string
	//   required: true
	// - name: page
	//   in: query
	//   description: page number of results to return (1-based)
	//   type: integer
	// - name: limit
	//   in: query
	//   description: page size of results
	//   type: integer
	// responses:
	//   "200":
	//     "$ref": "#/responses/OrganizationList"

	u := user.GetUserByParams(ctx)
	if ctx.Written() {
		return
	}
	listUserOrgs(ctx, u)
}

// GetUserOrgsPermissions get user permissions in organization
func GetUserOrgsPermissions(ctx *context.APIContext) {
	// swagger:operation GET /users/{username}/orgs/{org}/permissions organization orgGetUserPermissions
	// ---
	// summary: Get user permissions in organization
	// produces:
	// - application/json
	// parameters:
	// - name: username
	//   in: path
	//   description: username of user
	//   type: string
	//   required: true
	// - name: org
	//   in: path
	//   description: name of the organization
	//   type: string
	//   required: true
	// responses:
	//   "200":
	//     "$ref": "#/responses/OrganizationPermissions"
	//   "403":
	//     "$ref": "#/responses/forbidden"
	//   "404":
	//     "$ref": "#/responses/notFound"

	var u *user_model.User
	if u = user.GetUserByParams(ctx); u == nil {
		return
	}

	var o *user_model.User
	if o = user.GetUserByParamsName(ctx, ":org"); o == nil {
		return
	}

	op := api.OrganizationPermissions{}

	if !models.HasOrgOrUserVisible(o, u) {
		ctx.NotFound("HasOrgOrUserVisible", nil)
		return
	}

	org := models.OrgFromUser(o)
	authorizeLevel, err := org.GetOrgUserMaxAuthorizeLevel(u.ID)
	if err != nil {
		ctx.Error(http.StatusInternalServerError, "GetOrgUserAuthorizeLevel", err)
		return
	}

	if authorizeLevel > perm.AccessModeNone {
		op.CanRead = true
	}
	if authorizeLevel > perm.AccessModeRead {
		op.CanWrite = true
	}
	if authorizeLevel > perm.AccessModeWrite {
		op.IsAdmin = true
	}
	if authorizeLevel > perm.AccessModeAdmin {
		op.IsOwner = true
	}

	op.CanCreateRepository, err = org.CanCreateOrgRepo(u.ID)
	if err != nil {
		ctx.Error(http.StatusInternalServerError, "CanCreateOrgRepo", err)
		return
	}

	ctx.JSON(http.StatusOK, op)
}

// GetAll return list of all public organizations
func GetAll(ctx *context.APIContext) {
	// swagger:operation Get /orgs organization orgGetAll
	// ---
	// summary: Get list of organizations
	// produces:
	// - application/json
	// parameters:
	// - name: page
	//   in: query
	//   description: page number of results to return (1-based)
	//   type: integer
	// - name: limit
	//   in: query
	//   description: page size of results
	//   type: integer
	// responses:
	//   "200":
	//     "$ref": "#/responses/OrganizationList"

	vMode := []api.VisibleType{api.VisibleTypePublic}
	if ctx.IsSigned {
		vMode = append(vMode, api.VisibleTypeLimited)
		if ctx.User.IsAdmin {
			vMode = append(vMode, api.VisibleTypePrivate)
		}
	}

	listOptions := utils.GetListOptions(ctx)

	publicOrgs, maxResults, err := user_model.SearchUsers(&user_model.SearchUserOptions{
		Actor:       ctx.User,
		ListOptions: listOptions,
		Type:        user_model.UserTypeOrganization,
		OrderBy:     db.SearchOrderByAlphabetically,
		Visible:     vMode,
	})
	if err != nil {
		ctx.Error(http.StatusInternalServerError, "SearchOrganizations", err)
		return
	}
	orgs := make([]*api.Organization, len(publicOrgs))
	for i := range publicOrgs {
		orgs[i] = convert.ToOrganization(models.OrgFromUser(publicOrgs[i]))
	}

	ctx.SetLinkHeader(int(maxResults), listOptions.PageSize)
	ctx.SetTotalCountHeader(maxResults)
	ctx.JSON(http.StatusOK, &orgs)
}

// Create api for create organization
func Create(ctx *context.APIContext) {
	// swagger:operation POST /orgs organization orgCreate
	// ---
	// summary: Create an organization
	// consumes:
	// - application/json
	// produces:
	// - application/json
	// parameters:
	// - name: organization
	//   in: body
	//   required: true
	//   schema: { "$ref": "#/definitions/CreateOrgOption" }
	// responses:
	//   "201":
	//     "$ref": "#/responses/Organization"
	//   "403":
	//     "$ref": "#/responses/forbidden"
	//   "422":
	//     "$ref": "#/responses/validationError"
	form := web.GetForm(ctx).(*api.CreateOrgOption)
	if !ctx.User.CanCreateOrganization() {
		ctx.Error(http.StatusForbidden, "Create organization not allowed", nil)
		return
	}

	visibility := api.VisibleTypePublic
	if form.Visibility != "" {
		visibility = api.VisibilityModes[form.Visibility]
	}

	org := &models.Organization{
		Name:                      form.UserName,
		FullName:                  form.FullName,
		Description:               form.Description,
		Website:                   form.Website,
		Location:                  form.Location,
		IsActive:                  true,
		Type:                      user_model.UserTypeOrganization,
		Visibility:                visibility,
		RepoAdminChangeTeamAccess: form.RepoAdminChangeTeamAccess,
	}
	if err := models.CreateOrganization(org, ctx.User); err != nil {
		if user_model.IsErrUserAlreadyExist(err) ||
			db.IsErrNameReserved(err) ||
			db.IsErrNameCharsNotAllowed(err) ||
			db.IsErrNamePatternNotAllowed(err) {
			ctx.Error(http.StatusUnprocessableEntity, "", err)
		} else {
			ctx.Error(http.StatusInternalServerError, "CreateOrganization", err)
		}
		return
	}

	ctx.JSON(http.StatusCreated, convert.ToOrganization(org))
}

// Get get an organization
func Get(ctx *context.APIContext) {
	// swagger:operation GET /orgs/{org} organization orgGet
	// ---
	// summary: Get an organization
	// produces:
	// - application/json
	// parameters:
	// - name: org
	//   in: path
	//   description: name of the organization to get
	//   type: string
	//   required: true
	// responses:
	//   "200":
	//     "$ref": "#/responses/Organization"

	if !models.HasOrgOrUserVisible(ctx.Org.Organization.AsUser(), ctx.User) {
		ctx.NotFound("HasOrgOrUserVisible", nil)
		return
	}
	ctx.JSON(http.StatusOK, convert.ToOrganization(ctx.Org.Organization))
}

// Edit change an organization's information
func Edit(ctx *context.APIContext) {
	// swagger:operation PATCH /orgs/{org} organization orgEdit
	// ---
	// summary: Edit an organization
	// consumes:
	// - application/json
	// produces:
	// - application/json
	// parameters:
	// - name: org
	//   in: path
	//   description: name of the organization to edit
	//   type: string
	//   required: true
	// - name: body
	//   in: body
	//   required: true
	//   schema:
	//     "$ref": "#/definitions/EditOrgOption"
	// responses:
	//   "200":
	//     "$ref": "#/responses/Organization"
	form := web.GetForm(ctx).(*api.EditOrgOption)
	org := ctx.Org.Organization
	org.FullName = form.FullName
	org.Description = form.Description
	org.Website = form.Website
	org.Location = form.Location
	if form.Visibility != "" {
		org.Visibility = api.VisibilityModes[form.Visibility]
	}
<<<<<<< HEAD
	if form.RepoAdminChangeTeamAccess != nil {
		org.RepoAdminChangeTeamAccess = *form.RepoAdminChangeTeamAccess
	}
	if err := user_model.UpdateUserCols(db.DefaultContext, org.AsUser(),
		"full_name", "description", "website", "location",
		"visibility", "repo_admin_change_team_access",
	); err != nil {
=======
	if err := models.UpdateUserCols(org, false, "full_name", "description", "website", "location", "visibility"); err != nil {
>>>>>>> fe6ae270
		ctx.Error(http.StatusInternalServerError, "EditOrganization", err)
		return
	}

	ctx.JSON(http.StatusOK, convert.ToOrganization(org))
}

//Delete an organization
func Delete(ctx *context.APIContext) {
	// swagger:operation DELETE /orgs/{org} organization orgDelete
	// ---
	// summary: Delete an organization
	// produces:
	// - application/json
	// parameters:
	// - name: org
	//   in: path
	//   description: organization that is to be deleted
	//   type: string
	//   required: true
	// responses:
	//   "204":
	//     "$ref": "#/responses/empty"

	if err := org.DeleteOrganization(ctx.Org.Organization); err != nil {
		ctx.Error(http.StatusInternalServerError, "DeleteOrganization", err)
		return
	}
	ctx.Status(http.StatusNoContent)
}<|MERGE_RESOLUTION|>--- conflicted
+++ resolved
@@ -343,17 +343,13 @@
 	if form.Visibility != "" {
 		org.Visibility = api.VisibilityModes[form.Visibility]
 	}
-<<<<<<< HEAD
 	if form.RepoAdminChangeTeamAccess != nil {
 		org.RepoAdminChangeTeamAccess = *form.RepoAdminChangeTeamAccess
 	}
-	if err := user_model.UpdateUserCols(db.DefaultContext, org.AsUser(),
+	if err := user_model.UpdateUserCols(db.DefaultContext, org.AsUser(), false,
 		"full_name", "description", "website", "location",
 		"visibility", "repo_admin_change_team_access",
 	); err != nil {
-=======
-	if err := models.UpdateUserCols(org, false, "full_name", "description", "website", "location", "visibility"); err != nil {
->>>>>>> fe6ae270
 		ctx.Error(http.StatusInternalServerError, "EditOrganization", err)
 		return
 	}
