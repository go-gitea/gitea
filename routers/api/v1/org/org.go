// Copyright 2015 The Gogs Authors. All rights reserved.
// Copyright 2018 The Gitea Authors. All rights reserved.
// SPDX-License-Identifier: MIT

package org

import (
	"net/http"

	activities_model "code.gitea.io/gitea/models/activities"
	"code.gitea.io/gitea/models/db"
	"code.gitea.io/gitea/models/organization"
	"code.gitea.io/gitea/models/perm"
	user_model "code.gitea.io/gitea/models/user"
	"code.gitea.io/gitea/modules/context"
	api "code.gitea.io/gitea/modules/structs"
	"code.gitea.io/gitea/modules/web"
	"code.gitea.io/gitea/routers/api/v1/user"
	"code.gitea.io/gitea/routers/api/v1/utils"
	"code.gitea.io/gitea/services/convert"
	"code.gitea.io/gitea/services/org"
)

func listUserOrgs(ctx *context.APIContext, u *user_model.User) {
	listOptions := utils.GetListOptions(ctx)
	showPrivate := ctx.IsSigned && (ctx.Doer.IsAdmin || ctx.Doer.ID == u.ID)

	opts := organization.FindOrgOptions{
		ListOptions:    listOptions,
		UserID:         u.ID,
		IncludePrivate: showPrivate,
	}
	orgs, err := organization.FindOrgs(ctx, opts)
	if err != nil {
		ctx.Error(http.StatusInternalServerError, "FindOrgs", err)
		return
	}
	maxResults, err := organization.CountOrgs(ctx, opts)
	if err != nil {
		ctx.Error(http.StatusInternalServerError, "CountOrgs", err)
		return
	}

	apiOrgs := make([]*api.Organization, len(orgs))
	for i := range orgs {
		apiOrgs[i] = convert.ToOrganization(ctx, orgs[i])
	}

	ctx.SetLinkHeader(int(maxResults), listOptions.PageSize)
	ctx.SetTotalCountHeader(maxResults)
	ctx.JSON(http.StatusOK, &apiOrgs)
}

// ListMyOrgs list all my orgs
func ListMyOrgs(ctx *context.APIContext) {
	// swagger:operation GET /user/orgs organization orgListCurrentUserOrgs
	// ---
	// summary: List the current user's organizations
	// produces:
	// - application/json
	// parameters:
	// - name: page
	//   in: query
	//   description: page number of results to return (1-based)
	//   type: integer
	// - name: limit
	//   in: query
	//   description: page size of results
	//   type: integer
	// responses:
	//   "200":
	//     "$ref": "#/responses/OrganizationList"
	//   "404":
	//     "$ref": "#/responses/notFound"

	listUserOrgs(ctx, ctx.Doer)
}

// ListUserOrgs list user's orgs
func ListUserOrgs(ctx *context.APIContext) {
	// swagger:operation GET /users/{username}/orgs organization orgListUserOrgs
	// ---
	// summary: List a user's organizations
	// produces:
	// - application/json
	// parameters:
	// - name: username
	//   in: path
	//   description: username of user
	//   type: string
	//   required: true
	// - name: page
	//   in: query
	//   description: page number of results to return (1-based)
	//   type: integer
	// - name: limit
	//   in: query
	//   description: page size of results
	//   type: integer
	// responses:
	//   "200":
	//     "$ref": "#/responses/OrganizationList"
	//   "404":
	//     "$ref": "#/responses/notFound"

	listUserOrgs(ctx, ctx.ContextUser)
}

// GetUserOrgsPermissions get user permissions in organization
func GetUserOrgsPermissions(ctx *context.APIContext) {
	// swagger:operation GET /users/{username}/orgs/{org}/permissions organization orgGetUserPermissions
	// ---
	// summary: Get user permissions in organization
	// produces:
	// - application/json
	// parameters:
	// - name: username
	//   in: path
	//   description: username of user
	//   type: string
	//   required: true
	// - name: org
	//   in: path
	//   description: name of the organization
	//   type: string
	//   required: true
	// responses:
	//   "200":
	//     "$ref": "#/responses/OrganizationPermissions"
	//   "403":
	//     "$ref": "#/responses/forbidden"
	//   "404":
	//     "$ref": "#/responses/notFound"

	var o *user_model.User
	if o = user.GetUserByParamsName(ctx, ":org"); o == nil {
		return
	}

	op := api.OrganizationPermissions{}

	if !organization.HasOrgOrUserVisible(ctx, o, ctx.ContextUser) {
		ctx.NotFound("HasOrgOrUserVisible", nil)
		return
	}

	org := organization.OrgFromUser(o)
	authorizeLevel, err := org.GetOrgUserMaxAuthorizeLevel(ctx, ctx.ContextUser.ID)
	if err != nil {
		ctx.Error(http.StatusInternalServerError, "GetOrgUserAuthorizeLevel", err)
		return
	}

	if authorizeLevel > perm.AccessModeNone {
		op.CanRead = true
	}
	if authorizeLevel > perm.AccessModeRead {
		op.CanWrite = true
	}
	if authorizeLevel > perm.AccessModeWrite {
		op.IsAdmin = true
	}
	if authorizeLevel > perm.AccessModeAdmin {
		op.IsOwner = true
	}

	op.CanCreateRepository, err = org.CanCreateOrgRepo(ctx, ctx.ContextUser.ID)
	if err != nil {
		ctx.Error(http.StatusInternalServerError, "CanCreateOrgRepo", err)
		return
	}

	ctx.JSON(http.StatusOK, op)
}

// GetAll return list of all public organizations
func GetAll(ctx *context.APIContext) {
	// swagger:operation Get /orgs organization orgGetAll
	// ---
	// summary: Get list of organizations
	// produces:
	// - application/json
	// parameters:
	// - name: page
	//   in: query
	//   description: page number of results to return (1-based)
	//   type: integer
	// - name: limit
	//   in: query
	//   description: page size of results
	//   type: integer
	// responses:
	//   "200":
	//     "$ref": "#/responses/OrganizationList"

	vMode := []api.VisibleType{api.VisibleTypePublic}
	if ctx.IsSigned {
		vMode = append(vMode, api.VisibleTypeLimited)
		if ctx.Doer.IsAdmin {
			vMode = append(vMode, api.VisibleTypePrivate)
		}
	}

	listOptions := utils.GetListOptions(ctx)

	publicOrgs, maxResults, err := user_model.SearchUsers(ctx, &user_model.SearchUserOptions{
		Actor:       ctx.Doer,
		ListOptions: listOptions,
		Type:        user_model.UserTypeOrganization,
		OrderBy:     db.SearchOrderByAlphabetically,
		Visible:     vMode,
	})
	if err != nil {
		ctx.Error(http.StatusInternalServerError, "SearchOrganizations", err)
		return
	}
	orgs := make([]*api.Organization, len(publicOrgs))
	for i := range publicOrgs {
		orgs[i] = convert.ToOrganization(ctx, organization.OrgFromUser(publicOrgs[i]))
	}

	ctx.SetLinkHeader(int(maxResults), listOptions.PageSize)
	ctx.SetTotalCountHeader(maxResults)
	ctx.JSON(http.StatusOK, &orgs)
}

// Create api for create organization
func Create(ctx *context.APIContext) {
	// swagger:operation POST /orgs organization orgCreate
	// ---
	// summary: Create an organization
	// consumes:
	// - application/json
	// produces:
	// - application/json
	// parameters:
	// - name: organization
	//   in: body
	//   required: true
	//   schema: { "$ref": "#/definitions/CreateOrgOption" }
	// responses:
	//   "201":
	//     "$ref": "#/responses/Organization"
	//   "403":
	//     "$ref": "#/responses/forbidden"
	//   "422":
	//     "$ref": "#/responses/validationError"
	form := web.GetForm(ctx).(*api.CreateOrgOption)
	if !ctx.Doer.CanCreateOrganization() {
		ctx.Error(http.StatusForbidden, "Create organization not allowed", nil)
		return
	}

	visibility := api.VisibleTypePublic
	if form.Visibility != "" {
		visibility = api.VisibilityModes[form.Visibility]
	}

	org := &organization.Organization{
		Name:                      form.UserName,
		FullName:                  form.FullName,
		Email:                     form.Email,
		Description:               form.Description,
		Website:                   form.Website,
		Location:                  form.Location,
		IsActive:                  true,
		Type:                      user_model.UserTypeOrganization,
		Visibility:                visibility,
		RepoAdminChangeTeamAccess: form.RepoAdminChangeTeamAccess,
	}
	if err := organization.CreateOrganization(ctx, org, ctx.Doer); err != nil {
		if user_model.IsErrUserAlreadyExist(err) ||
			db.IsErrNameReserved(err) ||
			db.IsErrNameCharsNotAllowed(err) ||
			db.IsErrNamePatternNotAllowed(err) {
			ctx.Error(http.StatusUnprocessableEntity, "", err)
		} else {
			ctx.Error(http.StatusInternalServerError, "CreateOrganization", err)
		}
		return
	}

	ctx.JSON(http.StatusCreated, convert.ToOrganization(ctx, org))
}

// Get get an organization
func Get(ctx *context.APIContext) {
	// swagger:operation GET /orgs/{org} organization orgGet
	// ---
	// summary: Get an organization
	// produces:
	// - application/json
	// parameters:
	// - name: org
	//   in: path
	//   description: name of the organization to get
	//   type: string
	//   required: true
	// responses:
	//   "200":
	//     "$ref": "#/responses/Organization"
	//   "404":
	//     "$ref": "#/responses/notFound"

	if !organization.HasOrgOrUserVisible(ctx, ctx.Org.Organization.AsUser(), ctx.Doer) {
		ctx.NotFound("HasOrgOrUserVisible", nil)
		return
	}

	org := convert.ToOrganization(ctx, ctx.Org.Organization)

	// Don't show Mail, when User is not logged in
	if ctx.Doer == nil {
		org.Email = ""
	}

	ctx.JSON(http.StatusOK, org)
}

// Edit change an organization's information
func Edit(ctx *context.APIContext) {
	// swagger:operation PATCH /orgs/{org} organization orgEdit
	// ---
	// summary: Edit an organization
	// consumes:
	// - application/json
	// produces:
	// - application/json
	// parameters:
	// - name: org
	//   in: path
	//   description: name of the organization to edit
	//   type: string
	//   required: true
	// - name: body
	//   in: body
	//   required: true
	//   schema:
	//     "$ref": "#/definitions/EditOrgOption"
	// responses:
	//   "200":
	//     "$ref": "#/responses/Organization"
	//   "404":
	//     "$ref": "#/responses/notFound"
	form := web.GetForm(ctx).(*api.EditOrgOption)
	org := ctx.Org.Organization
	org.FullName = form.FullName
	org.Email = form.Email
	org.Description = form.Description
	org.Website = form.Website
	org.Location = form.Location
	if form.Visibility != "" {
		org.Visibility = api.VisibilityModes[form.Visibility]
	}
	if form.RepoAdminChangeTeamAccess != nil {
		org.RepoAdminChangeTeamAccess = *form.RepoAdminChangeTeamAccess
	}
	if err := user_model.UpdateUserCols(ctx, org.AsUser(),
		"full_name", "description", "website", "location",
		"visibility", "repo_admin_change_team_access",
	); err != nil {
		ctx.Error(http.StatusInternalServerError, "EditOrganization", err)
		return
	}

	ctx.JSON(http.StatusOK, convert.ToOrganization(ctx, org))
}

// Delete an organization
func Delete(ctx *context.APIContext) {
	// swagger:operation DELETE /orgs/{org} organization orgDelete
	// ---
	// summary: Delete an organization
	// produces:
	// - application/json
	// parameters:
	// - name: org
	//   in: path
	//   description: organization that is to be deleted
	//   type: string
	//   required: true
	// responses:
	//   "204":
	//     "$ref": "#/responses/empty"
	//   "404":
	//     "$ref": "#/responses/notFound"

<<<<<<< HEAD
	if err := org.DeleteOrganization(ctx, ctx.Org.Organization, false); err != nil {
=======
	if err := org.DeleteOrganization(ctx, ctx.Org.Organization); err != nil {
>>>>>>> 6c501b14
		ctx.Error(http.StatusInternalServerError, "DeleteOrganization", err)
		return
	}
	ctx.Status(http.StatusNoContent)
}

func ListOrgActivityFeeds(ctx *context.APIContext) {
	// swagger:operation GET /orgs/{org}/activities/feeds organization orgListActivityFeeds
	// ---
	// summary: List an organization's activity feeds
	// produces:
	// - application/json
	// parameters:
	// - name: org
	//   in: path
	//   description: name of the org
	//   type: string
	//   required: true
	// - name: date
	//   in: query
	//   description: the date of the activities to be found
	//   type: string
	//   format: date
	// - name: page
	//   in: query
	//   description: page number of results to return (1-based)
	//   type: integer
	// - name: limit
	//   in: query
	//   description: page size of results
	//   type: integer
	// responses:
	//   "200":
	//     "$ref": "#/responses/ActivityFeedsList"
	//   "404":
	//     "$ref": "#/responses/notFound"

	includePrivate := false
	if ctx.IsSigned {
		if ctx.Doer.IsAdmin {
			includePrivate = true
		} else {
			org := organization.OrgFromUser(ctx.ContextUser)
			isMember, err := org.IsOrgMember(ctx, ctx.Doer.ID)
			if err != nil {
				ctx.Error(http.StatusInternalServerError, "IsOrgMember", err)
				return
			}
			includePrivate = isMember
		}
	}

	listOptions := utils.GetListOptions(ctx)

	opts := activities_model.GetFeedsOptions{
		RequestedUser:  ctx.ContextUser,
		Actor:          ctx.Doer,
		IncludePrivate: includePrivate,
		Date:           ctx.FormString("date"),
		ListOptions:    listOptions,
	}

	feeds, count, err := activities_model.GetFeeds(ctx, opts)
	if err != nil {
		ctx.Error(http.StatusInternalServerError, "GetFeeds", err)
		return
	}
	ctx.SetTotalCountHeader(count)

	ctx.JSON(http.StatusOK, convert.ToActivities(ctx, feeds, ctx.Doer))
}<|MERGE_RESOLUTION|>--- conflicted
+++ resolved
@@ -385,11 +385,7 @@
 	//   "404":
 	//     "$ref": "#/responses/notFound"
 
-<<<<<<< HEAD
 	if err := org.DeleteOrganization(ctx, ctx.Org.Organization, false); err != nil {
-=======
-	if err := org.DeleteOrganization(ctx, ctx.Org.Organization); err != nil {
->>>>>>> 6c501b14
 		ctx.Error(http.StatusInternalServerError, "DeleteOrganization", err)
 		return
 	}
