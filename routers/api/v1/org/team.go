// Copyright 2016 The Gogs Authors. All rights reserved.
// Copyright 2019 The Gitea Authors. All rights reserved.
// SPDX-License-Identifier: MIT

package org

import (
	"errors"
	"net/http"

	activities_model "code.gitea.io/gitea/models/activities"
	"code.gitea.io/gitea/models/organization"
	"code.gitea.io/gitea/models/perm"
	access_model "code.gitea.io/gitea/models/perm/access"
	repo_model "code.gitea.io/gitea/models/repo"
	unit_model "code.gitea.io/gitea/models/unit"
	user_model "code.gitea.io/gitea/models/user"
	"code.gitea.io/gitea/modules/log"
	api "code.gitea.io/gitea/modules/structs"
	"code.gitea.io/gitea/modules/web"
	"code.gitea.io/gitea/routers/api/v1/user"
	"code.gitea.io/gitea/routers/api/v1/utils"
	"code.gitea.io/gitea/services/context"
	"code.gitea.io/gitea/services/convert"
	feed_service "code.gitea.io/gitea/services/feed"
	org_service "code.gitea.io/gitea/services/org"
	repo_service "code.gitea.io/gitea/services/repository"
)

// ListTeams list all the teams of an organization
func ListTeams(ctx *context.APIContext) {
	// swagger:operation GET /orgs/{org}/teams organization orgListTeams
	// ---
	// summary: List an organization's teams
	// produces:
	// - application/json
	// parameters:
	// - name: org
	//   in: path
	//   description: name of the organization
	//   type: string
	//   required: true
	// - name: page
	//   in: query
	//   description: page number of results to return (1-based)
	//   type: integer
	// - name: limit
	//   in: query
	//   description: page size of results
	//   type: integer
	// responses:
	//   "200":
	//     "$ref": "#/responses/TeamList"
	//   "404":
	//     "$ref": "#/responses/notFound"

	teams, count, err := organization.SearchTeam(ctx, &organization.SearchTeamOptions{
		ListOptions: utils.GetListOptions(ctx),
		OrgID:       ctx.Org.Organization.ID,
	})
	if err != nil {
		ctx.Error(http.StatusInternalServerError, "LoadTeams", err)
		return
	}

	apiTeams, err := convert.ToTeams(ctx, teams, false)
	if err != nil {
		ctx.Error(http.StatusInternalServerError, "ConvertToTeams", err)
		return
	}

	ctx.SetTotalCountHeader(count)
	ctx.JSON(http.StatusOK, apiTeams)
}

// ListUserTeams list all the teams a user belongs to
func ListUserTeams(ctx *context.APIContext) {
	// swagger:operation GET /user/teams user userListTeams
	// ---
	// summary: List all the teams a user belongs to
	// produces:
	// - application/json
	// parameters:
	// - name: page
	//   in: query
	//   description: page number of results to return (1-based)
	//   type: integer
	// - name: limit
	//   in: query
	//   description: page size of results
	//   type: integer
	// responses:
	//   "200":
	//     "$ref": "#/responses/TeamList"

	teams, count, err := organization.SearchTeam(ctx, &organization.SearchTeamOptions{
		ListOptions: utils.GetListOptions(ctx),
		UserID:      ctx.Doer.ID,
	})
	if err != nil {
		ctx.Error(http.StatusInternalServerError, "GetUserTeams", err)
		return
	}

	apiTeams, err := convert.ToTeams(ctx, teams, true)
	if err != nil {
		ctx.Error(http.StatusInternalServerError, "ConvertToTeams", err)
		return
	}

	ctx.SetTotalCountHeader(count)
	ctx.JSON(http.StatusOK, apiTeams)
}

// GetTeam api for get a team
func GetTeam(ctx *context.APIContext) {
	// swagger:operation GET /teams/{id} organization orgGetTeam
	// ---
	// summary: Get a team
	// produces:
	// - application/json
	// parameters:
	// - name: id
	//   in: path
	//   description: id of the team to get
	//   type: integer
	//   format: int64
	//   required: true
	// responses:
	//   "200":
	//     "$ref": "#/responses/Team"
	//   "404":
	//     "$ref": "#/responses/notFound"

	apiTeam, err := convert.ToTeam(ctx, ctx.Org.Team, true)
	if err != nil {
		ctx.InternalServerError(err)
		return
	}

	ctx.JSON(http.StatusOK, apiTeam)
}

func attachTeamUnits(team *organization.Team, units []string) {
	unitTypes, _ := unit_model.FindUnitTypes(units...)
	team.Units = make([]*organization.TeamUnit, 0, len(units))
	for _, tp := range unitTypes {
		team.Units = append(team.Units, &organization.TeamUnit{
			OrgID:      team.OrgID,
			Type:       tp,
			AccessMode: team.AccessMode,
		})
	}
}

func convertUnitsMap(unitsMap map[string]string) map[unit_model.Type]perm.AccessMode {
	res := make(map[unit_model.Type]perm.AccessMode, len(unitsMap))
	for unitKey, p := range unitsMap {
		res[unit_model.TypeFromKey(unitKey)] = perm.ParseAccessMode(p)
	}
	return res
}

func attachTeamUnitsMap(team *organization.Team, unitsMap map[string]string) {
	team.Units = make([]*organization.TeamUnit, 0, len(unitsMap))
	for unitKey, p := range unitsMap {
		team.Units = append(team.Units, &organization.TeamUnit{
			OrgID:      team.OrgID,
			Type:       unit_model.TypeFromKey(unitKey),
			AccessMode: perm.ParseAccessMode(p),
		})
	}
}

func attachAdminTeamUnits(team *organization.Team) {
	team.Units = make([]*organization.TeamUnit, 0, len(unit_model.AllRepoUnitTypes))
	for _, ut := range unit_model.AllRepoUnitTypes {
		up := perm.AccessModeAdmin
		if ut == unit_model.TypeExternalTracker || ut == unit_model.TypeExternalWiki {
			up = perm.AccessModeRead
		}
		team.Units = append(team.Units, &organization.TeamUnit{
			OrgID:      team.OrgID,
			Type:       ut,
			AccessMode: up,
		})
	}
}

// CreateTeam api for create a team
func CreateTeam(ctx *context.APIContext) {
	// swagger:operation POST /orgs/{org}/teams organization orgCreateTeam
	// ---
	// summary: Create a team
	// consumes:
	// - application/json
	// produces:
	// - application/json
	// parameters:
	// - name: org
	//   in: path
	//   description: name of the organization
	//   type: string
	//   required: true
	// - name: body
	//   in: body
	//   schema:
	//     "$ref": "#/definitions/CreateTeamOption"
	// responses:
	//   "201":
	//     "$ref": "#/responses/Team"
	//   "404":
	//     "$ref": "#/responses/notFound"
	//   "422":
	//     "$ref": "#/responses/validationError"
	form := web.GetForm(ctx).(*api.CreateTeamOption)
	p := perm.ParseAccessMode(form.Permission)
	if p < perm.AccessModeAdmin && len(form.UnitsMap) > 0 {
		p = unit_model.MinUnitAccessMode(convertUnitsMap(form.UnitsMap))
	}
	team := &organization.Team{
		OrgID:                   ctx.Org.Organization.ID,
		Name:                    form.Name,
		Description:             form.Description,
		IncludesAllRepositories: form.IncludesAllRepositories,
		CanCreateOrgRepo:        form.CanCreateOrgRepo,
		AccessMode:              p,
	}

	if team.AccessMode < perm.AccessModeAdmin {
		if len(form.UnitsMap) > 0 {
			attachTeamUnitsMap(team, form.UnitsMap)
		} else if len(form.Units) > 0 {
			attachTeamUnits(team, form.Units)
		} else {
			ctx.Error(http.StatusInternalServerError, "getTeamUnits", errors.New("units permission should not be empty"))
			return
		}
	} else {
		attachAdminTeamUnits(team)
	}

	if err := org_service.NewTeam(ctx, team); err != nil {
		if organization.IsErrTeamAlreadyExist(err) {
			ctx.Error(http.StatusUnprocessableEntity, "", err)
		} else {
			ctx.Error(http.StatusInternalServerError, "NewTeam", err)
		}
		return
	}

	apiTeam, err := convert.ToTeam(ctx, team, true)
	if err != nil {
		ctx.InternalServerError(err)
		return
	}
	ctx.JSON(http.StatusCreated, apiTeam)
}

// EditTeam api for edit a team
func EditTeam(ctx *context.APIContext) {
	// swagger:operation PATCH /teams/{id} organization orgEditTeam
	// ---
	// summary: Edit a team
	// consumes:
	// - application/json
	// produces:
	// - application/json
	// parameters:
	// - name: id
	//   in: path
	//   description: id of the team to edit
	//   type: integer
	//   required: true
	// - name: body
	//   in: body
	//   schema:
	//     "$ref": "#/definitions/EditTeamOption"
	// responses:
	//   "200":
	//     "$ref": "#/responses/Team"
	//   "404":
	//     "$ref": "#/responses/notFound"

	form := web.GetForm(ctx).(*api.EditTeamOption)
	team := ctx.Org.Team
	if err := team.LoadUnits(ctx); err != nil {
		ctx.InternalServerError(err)
		return
	}

	if form.CanCreateOrgRepo != nil {
		team.CanCreateOrgRepo = team.IsOwnerTeam() || *form.CanCreateOrgRepo
	}

	teamName := team.Name
	if len(form.Name) > 0 {
		teamName = form.Name
	}

	description := team.Description
	if form.Description != nil {
		description = *form.Description
	}

	includeAllRepos := team.IncludesAllRepositories
	if form.IncludesAllRepositories != nil {
		includeAllRepos = *form.IncludesAllRepositories
	}

	canCreateOrgRepo := team.CanCreateOrgRepo
	if form.CanCreateOrgRepo != nil {
		canCreateOrgRepo = *form.CanCreateOrgRepo
	}

	unitPerms := make(map[unit_model.Type]perm.AccessMode)
	if team.AccessMode < perm.AccessModeAdmin {
		if len(form.UnitsMap) > 0 {
			unitPerms = convertUnitsMap(form.UnitsMap)
		}
	}

<<<<<<< HEAD
	isAdmin := team.AccessMode == perm.AccessModeAdmin
	if form.Permission != "" && form.Permission == "admin" {
		isAdmin = true
	}

	if err := org_service.UpdateTeam(ctx, team, org_service.UpdateTeamOptions{
		TeamName:                teamName,
		Description:             description,
		IsAdmin:                 isAdmin,
		IncludesAllRepositories: includeAllRepos,
		CanCreateOrgRepo:        canCreateOrgRepo,
		UnitPerms:               unitPerms,
	}); err != nil {
=======
	if err := org_service.UpdateTeam(ctx, team, isAuthChanged, isIncludeAllChanged); err != nil {
>>>>>>> 5c980f6b
		ctx.Error(http.StatusInternalServerError, "EditTeam", err)
		return
	}

	apiTeam, err := convert.ToTeam(ctx, team)
	if err != nil {
		ctx.InternalServerError(err)
		return
	}
	ctx.JSON(http.StatusOK, apiTeam)
}

// DeleteTeam api for delete a team
func DeleteTeam(ctx *context.APIContext) {
	// swagger:operation DELETE /teams/{id} organization orgDeleteTeam
	// ---
	// summary: Delete a team
	// parameters:
	// - name: id
	//   in: path
	//   description: id of the team to delete
	//   type: integer
	//   format: int64
	//   required: true
	// responses:
	//   "204":
	//     description: team deleted
	//   "404":
	//     "$ref": "#/responses/notFound"

	if err := org_service.DeleteTeam(ctx, ctx.Org.Team); err != nil {
		ctx.Error(http.StatusInternalServerError, "DeleteTeam", err)
		return
	}
	ctx.Status(http.StatusNoContent)
}

// GetTeamMembers api for get a team's members
func GetTeamMembers(ctx *context.APIContext) {
	// swagger:operation GET /teams/{id}/members organization orgListTeamMembers
	// ---
	// summary: List a team's members
	// produces:
	// - application/json
	// parameters:
	// - name: id
	//   in: path
	//   description: id of the team
	//   type: integer
	//   format: int64
	//   required: true
	// - name: page
	//   in: query
	//   description: page number of results to return (1-based)
	//   type: integer
	// - name: limit
	//   in: query
	//   description: page size of results
	//   type: integer
	// responses:
	//   "200":
	//     "$ref": "#/responses/UserList"
	//   "404":
	//     "$ref": "#/responses/notFound"

	isMember, err := organization.IsOrganizationMember(ctx, ctx.Org.Team.OrgID, ctx.Doer.ID)
	if err != nil {
		ctx.Error(http.StatusInternalServerError, "IsOrganizationMember", err)
		return
	} else if !isMember && !ctx.Doer.IsAdmin {
		ctx.NotFound()
		return
	}

	teamMembers, err := organization.GetTeamMembers(ctx, &organization.SearchMembersOptions{
		ListOptions: utils.GetListOptions(ctx),
		TeamID:      ctx.Org.Team.ID,
	})
	if err != nil {
		ctx.Error(http.StatusInternalServerError, "GetTeamMembers", err)
		return
	}

	members := make([]*api.User, len(teamMembers))
	for i, member := range teamMembers {
		members[i] = convert.ToUser(ctx, member, ctx.Doer)
	}

	ctx.SetTotalCountHeader(int64(ctx.Org.Team.NumMembers))
	ctx.JSON(http.StatusOK, members)
}

// GetTeamMember api for get a particular member of team
func GetTeamMember(ctx *context.APIContext) {
	// swagger:operation GET /teams/{id}/members/{username} organization orgListTeamMember
	// ---
	// summary: List a particular member of team
	// produces:
	// - application/json
	// parameters:
	// - name: id
	//   in: path
	//   description: id of the team
	//   type: integer
	//   format: int64
	//   required: true
	// - name: username
	//   in: path
	//   description: username of the member to list
	//   type: string
	//   required: true
	// responses:
	//   "200":
	//     "$ref": "#/responses/User"
	//   "404":
	//     "$ref": "#/responses/notFound"

	u := user.GetUserByParams(ctx)
	if ctx.Written() {
		return
	}
	teamID := ctx.PathParamInt64("teamid")
	isTeamMember, err := organization.IsUserInTeams(ctx, u.ID, []int64{teamID})
	if err != nil {
		ctx.Error(http.StatusInternalServerError, "IsUserInTeams", err)
		return
	} else if !isTeamMember {
		ctx.NotFound()
		return
	}
	ctx.JSON(http.StatusOK, convert.ToUser(ctx, u, ctx.Doer))
}

// AddTeamMember api for add a member to a team
func AddTeamMember(ctx *context.APIContext) {
	// swagger:operation PUT /teams/{id}/members/{username} organization orgAddTeamMember
	// ---
	// summary: Add a team member
	// produces:
	// - application/json
	// parameters:
	// - name: id
	//   in: path
	//   description: id of the team
	//   type: integer
	//   format: int64
	//   required: true
	// - name: username
	//   in: path
	//   description: username of the user to add
	//   type: string
	//   required: true
	// responses:
	//   "204":
	//     "$ref": "#/responses/empty"
	//   "403":
	//     "$ref": "#/responses/forbidden"
	//   "404":
	//     "$ref": "#/responses/notFound"

	u := user.GetUserByParams(ctx)
	if ctx.Written() {
		return
	}
	if err := org_service.AddTeamMember(ctx, ctx.Org.Team, u); err != nil {
		if errors.Is(err, user_model.ErrBlockedUser) {
			ctx.Error(http.StatusForbidden, "AddTeamMember", err)
		} else {
			ctx.Error(http.StatusInternalServerError, "AddTeamMember", err)
		}
		return
	}
	ctx.Status(http.StatusNoContent)
}

// RemoveTeamMember api for remove one member from a team
func RemoveTeamMember(ctx *context.APIContext) {
	// swagger:operation DELETE /teams/{id}/members/{username} organization orgRemoveTeamMember
	// ---
	// summary: Remove a team member
	// produces:
	// - application/json
	// parameters:
	// - name: id
	//   in: path
	//   description: id of the team
	//   type: integer
	//   format: int64
	//   required: true
	// - name: username
	//   in: path
	//   description: username of the user to remove
	//   type: string
	//   required: true
	// responses:
	//   "204":
	//     "$ref": "#/responses/empty"
	//   "404":
	//     "$ref": "#/responses/notFound"

	u := user.GetUserByParams(ctx)
	if ctx.Written() {
		return
	}

	if err := org_service.RemoveTeamMember(ctx, ctx.Org.Team, u); err != nil {
		ctx.Error(http.StatusInternalServerError, "RemoveTeamMember", err)
		return
	}
	ctx.Status(http.StatusNoContent)
}

// GetTeamRepos api for get a team's repos
func GetTeamRepos(ctx *context.APIContext) {
	// swagger:operation GET /teams/{id}/repos organization orgListTeamRepos
	// ---
	// summary: List a team's repos
	// produces:
	// - application/json
	// parameters:
	// - name: id
	//   in: path
	//   description: id of the team
	//   type: integer
	//   format: int64
	//   required: true
	// - name: page
	//   in: query
	//   description: page number of results to return (1-based)
	//   type: integer
	// - name: limit
	//   in: query
	//   description: page size of results
	//   type: integer
	// responses:
	//   "200":
	//     "$ref": "#/responses/RepositoryList"
	//   "404":
	//     "$ref": "#/responses/notFound"

	team := ctx.Org.Team
	teamRepos, err := organization.GetTeamRepositories(ctx, &organization.SearchTeamRepoOptions{
		ListOptions: utils.GetListOptions(ctx),
		TeamID:      team.ID,
	})
	if err != nil {
		ctx.Error(http.StatusInternalServerError, "GetTeamRepos", err)
		return
	}
	repos := make([]*api.Repository, len(teamRepos))
	for i, repo := range teamRepos {
		permission, err := access_model.GetUserRepoPermission(ctx, repo, ctx.Doer)
		if err != nil {
			ctx.Error(http.StatusInternalServerError, "GetTeamRepos", err)
			return
		}
		repos[i] = convert.ToRepo(ctx, repo, permission)
	}
	ctx.SetTotalCountHeader(int64(team.NumRepos))
	ctx.JSON(http.StatusOK, repos)
}

// GetTeamRepo api for get a particular repo of team
func GetTeamRepo(ctx *context.APIContext) {
	// swagger:operation GET /teams/{id}/repos/{org}/{repo} organization orgListTeamRepo
	// ---
	// summary: List a particular repo of team
	// produces:
	// - application/json
	// parameters:
	// - name: id
	//   in: path
	//   description: id of the team
	//   type: integer
	//   format: int64
	//   required: true
	// - name: org
	//   in: path
	//   description: organization that owns the repo to list
	//   type: string
	//   required: true
	// - name: repo
	//   in: path
	//   description: name of the repo to list
	//   type: string
	//   required: true
	// responses:
	//   "200":
	//     "$ref": "#/responses/Repository"
	//   "404":
	//     "$ref": "#/responses/notFound"

	repo := getRepositoryByParams(ctx)
	if ctx.Written() {
		return
	}

	if !organization.HasTeamRepo(ctx, ctx.Org.Team.OrgID, ctx.Org.Team.ID, repo.ID) {
		ctx.NotFound()
		return
	}

	permission, err := access_model.GetUserRepoPermission(ctx, repo, ctx.Doer)
	if err != nil {
		ctx.Error(http.StatusInternalServerError, "GetTeamRepos", err)
		return
	}

	ctx.JSON(http.StatusOK, convert.ToRepo(ctx, repo, permission))
}

// getRepositoryByParams get repository by a team's organization ID and repo name
func getRepositoryByParams(ctx *context.APIContext) *repo_model.Repository {
	repo, err := repo_model.GetRepositoryByName(ctx, ctx.Org.Team.OrgID, ctx.PathParam(":reponame"))
	if err != nil {
		if repo_model.IsErrRepoNotExist(err) {
			ctx.NotFound()
		} else {
			ctx.Error(http.StatusInternalServerError, "GetRepositoryByName", err)
		}
		return nil
	}
	return repo
}

// AddTeamRepository api for adding a repository to a team
func AddTeamRepository(ctx *context.APIContext) {
	// swagger:operation PUT /teams/{id}/repos/{org}/{repo} organization orgAddTeamRepository
	// ---
	// summary: Add a repository to a team
	// produces:
	// - application/json
	// parameters:
	// - name: id
	//   in: path
	//   description: id of the team
	//   type: integer
	//   format: int64
	//   required: true
	// - name: org
	//   in: path
	//   description: organization that owns the repo to add
	//   type: string
	//   required: true
	// - name: repo
	//   in: path
	//   description: name of the repo to add
	//   type: string
	//   required: true
	// responses:
	//   "204":
	//     "$ref": "#/responses/empty"
	//   "403":
	//     "$ref": "#/responses/forbidden"
	//   "404":
	//     "$ref": "#/responses/notFound"

	repo := getRepositoryByParams(ctx)
	if ctx.Written() {
		return
	}
	if access, err := access_model.AccessLevel(ctx, ctx.Doer, repo); err != nil {
		ctx.Error(http.StatusInternalServerError, "AccessLevel", err)
		return
	} else if access < perm.AccessModeAdmin {
		ctx.Error(http.StatusForbidden, "", "Must have admin-level access to the repository")
		return
	}
	if err := repo_service.TeamAddRepository(ctx, ctx.Org.Team, repo); err != nil {
		ctx.Error(http.StatusInternalServerError, "TeamAddRepository", err)
		return
	}
	ctx.Status(http.StatusNoContent)
}

// RemoveTeamRepository api for removing a repository from a team
func RemoveTeamRepository(ctx *context.APIContext) {
	// swagger:operation DELETE /teams/{id}/repos/{org}/{repo} organization orgRemoveTeamRepository
	// ---
	// summary: Remove a repository from a team
	// description: This does not delete the repository, it only removes the
	//              repository from the team.
	// produces:
	// - application/json
	// parameters:
	// - name: id
	//   in: path
	//   description: id of the team
	//   type: integer
	//   format: int64
	//   required: true
	// - name: org
	//   in: path
	//   description: organization that owns the repo to remove
	//   type: string
	//   required: true
	// - name: repo
	//   in: path
	//   description: name of the repo to remove
	//   type: string
	//   required: true
	// responses:
	//   "204":
	//     "$ref": "#/responses/empty"
	//   "403":
	//     "$ref": "#/responses/forbidden"
	//   "404":
	//     "$ref": "#/responses/notFound"

	repo := getRepositoryByParams(ctx)
	if ctx.Written() {
		return
	}
	if access, err := access_model.AccessLevel(ctx, ctx.Doer, repo); err != nil {
		ctx.Error(http.StatusInternalServerError, "AccessLevel", err)
		return
	} else if access < perm.AccessModeAdmin {
		ctx.Error(http.StatusForbidden, "", "Must have admin-level access to the repository")
		return
	}
	if err := repo_service.RemoveRepositoryFromTeam(ctx, ctx.Org.Team, repo.ID); err != nil {
		ctx.Error(http.StatusInternalServerError, "RemoveRepository", err)
		return
	}
	ctx.Status(http.StatusNoContent)
}

// SearchTeam api for searching teams
func SearchTeam(ctx *context.APIContext) {
	// swagger:operation GET /orgs/{org}/teams/search organization teamSearch
	// ---
	// summary: Search for teams within an organization
	// produces:
	// - application/json
	// parameters:
	// - name: org
	//   in: path
	//   description: name of the organization
	//   type: string
	//   required: true
	// - name: q
	//   in: query
	//   description: keywords to search
	//   type: string
	// - name: include_desc
	//   in: query
	//   description: include search within team description (defaults to true)
	//   type: boolean
	// - name: page
	//   in: query
	//   description: page number of results to return (1-based)
	//   type: integer
	// - name: limit
	//   in: query
	//   description: page size of results
	//   type: integer
	// responses:
	//   "200":
	//     description: "SearchResults of a successful search"
	//     schema:
	//       type: object
	//       properties:
	//         ok:
	//           type: boolean
	//         data:
	//           type: array
	//           items:
	//             "$ref": "#/definitions/Team"
	//   "404":
	//     "$ref": "#/responses/notFound"

	listOptions := utils.GetListOptions(ctx)

	opts := &organization.SearchTeamOptions{
		Keyword:     ctx.FormTrim("q"),
		OrgID:       ctx.Org.Organization.ID,
		IncludeDesc: ctx.FormString("include_desc") == "" || ctx.FormBool("include_desc"),
		ListOptions: listOptions,
	}

	// Only admin is allowd to search for all teams
	if !ctx.Doer.IsAdmin {
		opts.UserID = ctx.Doer.ID
	}

	teams, maxResults, err := organization.SearchTeam(ctx, opts)
	if err != nil {
		log.Error("SearchTeam failed: %v", err)
		ctx.JSON(http.StatusInternalServerError, map[string]any{
			"ok":    false,
			"error": "SearchTeam internal failure",
		})
		return
	}

	apiTeams, err := convert.ToTeams(ctx, teams, false)
	if err != nil {
		ctx.InternalServerError(err)
		return
	}

	ctx.SetLinkHeader(int(maxResults), listOptions.PageSize)
	ctx.SetTotalCountHeader(maxResults)
	ctx.JSON(http.StatusOK, map[string]any{
		"ok":   true,
		"data": apiTeams,
	})
}

func ListTeamActivityFeeds(ctx *context.APIContext) {
	// swagger:operation GET /teams/{id}/activities/feeds organization orgListTeamActivityFeeds
	// ---
	// summary: List a team's activity feeds
	// produces:
	// - application/json
	// parameters:
	// - name: id
	//   in: path
	//   description: id of the team
	//   type: integer
	//   format: int64
	//   required: true
	// - name: date
	//   in: query
	//   description: the date of the activities to be found
	//   type: string
	//   format: date
	// - name: page
	//   in: query
	//   description: page number of results to return (1-based)
	//   type: integer
	// - name: limit
	//   in: query
	//   description: page size of results
	//   type: integer
	// responses:
	//   "200":
	//     "$ref": "#/responses/ActivityFeedsList"
	//   "404":
	//     "$ref": "#/responses/notFound"

	listOptions := utils.GetListOptions(ctx)

	opts := activities_model.GetFeedsOptions{
		RequestedTeam:  ctx.Org.Team,
		Actor:          ctx.Doer,
		IncludePrivate: true,
		Date:           ctx.FormString("date"),
		ListOptions:    listOptions,
	}

	feeds, count, err := feed_service.GetFeeds(ctx, opts)
	if err != nil {
		ctx.Error(http.StatusInternalServerError, "GetFeeds", err)
		return
	}
	ctx.SetTotalCountHeader(count)

	ctx.JSON(http.StatusOK, convert.ToActivities(ctx, feeds, ctx.Doer))
}<|MERGE_RESOLUTION|>--- conflicted
+++ resolved
@@ -320,7 +320,6 @@
 		}
 	}
 
-<<<<<<< HEAD
 	isAdmin := team.AccessMode == perm.AccessModeAdmin
 	if form.Permission != "" && form.Permission == "admin" {
 		isAdmin = true
@@ -334,9 +333,6 @@
 		CanCreateOrgRepo:        canCreateOrgRepo,
 		UnitPerms:               unitPerms,
 	}); err != nil {
-=======
-	if err := org_service.UpdateTeam(ctx, team, isAuthChanged, isIncludeAllChanged); err != nil {
->>>>>>> 5c980f6b
 		ctx.Error(http.StatusInternalServerError, "EditTeam", err)
 		return
 	}
