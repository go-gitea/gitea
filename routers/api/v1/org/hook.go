--- conflicted
+++ resolved
@@ -6,10 +6,6 @@
 import (
 	"net/http"
 
-<<<<<<< HEAD
-=======
-	webhook_model "code.gitea.io/gitea/models/webhook"
->>>>>>> 20e3ffd2
 	"code.gitea.io/gitea/modules/context"
 	api "code.gitea.io/gitea/modules/structs"
 	"code.gitea.io/gitea/modules/web"
@@ -42,41 +38,10 @@
 	//   "200":
 	//     "$ref": "#/responses/HookList"
 
-<<<<<<< HEAD
 	utils.ListOwnerHooks(
 		ctx,
 		ctx.ContextUser,
 	)
-=======
-	opts := &webhook_model.ListWebhookOptions{
-		ListOptions: utils.GetListOptions(ctx),
-		OrgID:       ctx.Org.Organization.ID,
-	}
-
-	count, err := webhook_model.CountWebhooksByOpts(opts)
-	if err != nil {
-		ctx.InternalServerError(err)
-		return
-	}
-
-	orgHooks, err := webhook_model.ListWebhooksByOpts(ctx, opts)
-	if err != nil {
-		ctx.InternalServerError(err)
-		return
-	}
-
-	hooks := make([]*api.Hook, len(orgHooks))
-	for i, hook := range orgHooks {
-		hooks[i], err = webhook_service.ToHook(ctx.Org.Organization.AsUser().HomeLink(), hook)
-		if err != nil {
-			ctx.InternalServerError(err)
-			return
-		}
-	}
-
-	ctx.SetTotalCountHeader(count)
-	ctx.JSON(http.StatusOK, hooks)
->>>>>>> 20e3ffd2
 }
 
 // GetHook get an organization's hook by id
@@ -107,11 +72,7 @@
 		return
 	}
 
-<<<<<<< HEAD
-	apiHook, err := convert.ToHook(ctx.ContextUser.HomeLink(), hook)
-=======
-	apiHook, err := webhook_service.ToHook(org.AsUser().HomeLink(), hook)
->>>>>>> 20e3ffd2
+	apiHook, err := webhook_service.ToHook(ctx.ContextUser.HomeLink(), hook)
 	if err != nil {
 		ctx.InternalServerError(err)
 		return
@@ -210,23 +171,9 @@
 	//   "204":
 	//     "$ref": "#/responses/empty"
 
-<<<<<<< HEAD
 	utils.DeleteOwnerHook(
 		ctx,
 		ctx.ContextUser,
 		ctx.ParamsInt64("id"),
 	)
-=======
-	org := ctx.Org.Organization
-	hookID := ctx.ParamsInt64(":id")
-	if err := webhook_model.DeleteWebhookByOrgID(org.ID, hookID); err != nil {
-		if webhook_model.IsErrWebhookNotExist(err) {
-			ctx.NotFound()
-		} else {
-			ctx.Error(http.StatusInternalServerError, "DeleteWebhookByOrgID", err)
-		}
-		return
-	}
-	ctx.Status(http.StatusNoContent)
->>>>>>> 20e3ffd2
 }