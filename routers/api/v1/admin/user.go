--- conflicted
+++ resolved
@@ -198,56 +198,20 @@
 		MustChangePassword: optional.FromPtr(form.MustChangePassword),
 		ProhibitLogin:      optional.FromPtr(form.ProhibitLogin),
 	}
-<<<<<<< HEAD
-
-	if form.MustChangePassword != nil {
-		ctx.ContextUser.MustChangePassword = *form.MustChangePassword
-	}
-
-	if len(form.Password) != 0 {
-		if len(form.Password) < setting.MinPasswordLength {
-=======
 	if err := user_service.UpdateAuth(ctx, ctx.ContextUser, authOpts); err != nil {
 		switch {
 		case errors.Is(err, password.ErrMinLength):
->>>>>>> f8b471ac
 			ctx.Error(http.StatusBadRequest, "PasswordTooShort", fmt.Errorf("password must be at least %d characters", setting.MinPasswordLength))
 		case errors.Is(err, password.ErrComplexity):
 			ctx.Error(http.StatusBadRequest, "PasswordComplexity", err)
-<<<<<<< HEAD
-			return
-		}
-		pwned, err := password.IsPwned(ctx, form.Password)
-		if pwned {
-			if err != nil {
-				log.Error(err.Error())
-			}
-			ctx.Error(http.StatusBadRequest, "PasswordPwned", errors.New("PasswordPwned"))
-			return
-		}
-
-		if err := user_service.ChangePassword(ctx, ctx.ContextUser, form.Password, ctx.ContextUser.MustChangePassword); err != nil {
-			ctx.InternalServerError(err)
-			return
-=======
 		case errors.Is(err, password.ErrIsPwned), password.IsErrIsPwnedRequest(err):
 			ctx.Error(http.StatusBadRequest, "PasswordIsPwned", err)
 		default:
 			ctx.Error(http.StatusInternalServerError, "UpdateAuth", err)
->>>>>>> f8b471ac
-		}
-		return
-	}
-
-<<<<<<< HEAD
-	ctx.ContextUser.LoginName = form.LoginName
-
-	if form.FullName != nil {
-		ctx.ContextUser.FullName = *form.FullName
-	}
-	var emailChanged bool
-=======
->>>>>>> f8b471ac
+		}
+		return
+	}
+
 	if form.Email != nil {
 		if err := user_service.AddOrSetPrimaryEmailAddress(ctx, ctx.ContextUser, *form.Email); err != nil {
 			switch {
