--- conflicted
+++ resolved
@@ -62,7 +62,6 @@
 		}
 	}
 
-<<<<<<< HEAD
 	// .../container/manifest.go:453:createManifestBlob() [E] Error inserting package blob: Error 1062 (23000): Duplicate entry '..........' for key 'package_blob.UQE_package_blob_md5'
 	releaser, err := globallock.Lock(ctx, containerGlobalLockKey(mci.Owner.ID, mci.Image, "manifest"))
 	if err != nil {
@@ -70,10 +69,7 @@
 	}
 	defer releaser()
 
-	if isMediaTypeImageManifest(mci.MediaType) {
-=======
 	if container_module.IsMediaTypeImageManifest(mci.MediaType) {
->>>>>>> 1c28c470
 		return processOciImageManifest(ctx, mci, buf)
 	} else if container_module.IsMediaTypeImageIndex(mci.MediaType) {
 		return processOciImageIndex(ctx, mci, buf)
