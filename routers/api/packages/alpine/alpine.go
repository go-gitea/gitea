--- conflicted
+++ resolved
@@ -103,78 +103,7 @@
 
 	statusCode, _, err := alpine_service.UploadAlpinePackage(ctx, upload, branch, repository)
 	if err != nil {
-<<<<<<< HEAD
 		apiError(ctx, statusCode, err)
-=======
-		apiError(ctx, http.StatusInternalServerError, err)
-		return
-	}
-	defer buf.Close()
-
-	pck, err := alpine_module.ParsePackage(buf)
-	if err != nil {
-		if errors.Is(err, util.ErrInvalidArgument) || err == io.EOF {
-			apiError(ctx, http.StatusBadRequest, err)
-		} else {
-			apiError(ctx, http.StatusInternalServerError, err)
-		}
-		return
-	}
-
-	if _, err := buf.Seek(0, io.SeekStart); err != nil {
-		apiError(ctx, http.StatusInternalServerError, err)
-		return
-	}
-
-	fileMetadataRaw, err := json.Marshal(pck.FileMetadata)
-	if err != nil {
-		apiError(ctx, http.StatusInternalServerError, err)
-		return
-	}
-
-	_, _, err = packages_service.CreatePackageOrAddFileToExisting(
-		ctx,
-		&packages_service.PackageCreationInfo{
-			PackageInfo: packages_service.PackageInfo{
-				Owner:       ctx.Package.Owner,
-				PackageType: packages_model.TypeAlpine,
-				Name:        pck.Name,
-				Version:     pck.Version,
-			},
-			Creator:  ctx.Doer,
-			Metadata: pck.VersionMetadata,
-		},
-		&packages_service.PackageFileCreationInfo{
-			PackageFileInfo: packages_service.PackageFileInfo{
-				Filename:     fmt.Sprintf("%s-%s.apk", pck.Name, pck.Version),
-				CompositeKey: fmt.Sprintf("%s|%s|%s", branch, repository, pck.FileMetadata.Architecture),
-			},
-			Creator: ctx.Doer,
-			Data:    buf,
-			IsLead:  true,
-			Properties: map[string]string{
-				alpine_module.PropertyBranch:       branch,
-				alpine_module.PropertyRepository:   repository,
-				alpine_module.PropertyArchitecture: pck.FileMetadata.Architecture,
-				alpine_module.PropertyMetadata:     string(fileMetadataRaw),
-			},
-		},
-	)
-	if err != nil {
-		switch err {
-		case packages_model.ErrDuplicatePackageVersion, packages_model.ErrDuplicatePackageFile:
-			apiError(ctx, http.StatusBadRequest, err)
-		case packages_service.ErrQuotaTotalCount, packages_service.ErrQuotaTypeSize, packages_service.ErrQuotaTotalSize:
-			apiError(ctx, http.StatusForbidden, err)
-		default:
-			apiError(ctx, http.StatusInternalServerError, err)
-		}
-		return
-	}
-
-	if err := alpine_service.BuildSpecificRepositoryFiles(ctx, ctx.Package.Owner.ID, branch, repository, pck.FileMetadata.Architecture); err != nil {
-		apiError(ctx, http.StatusInternalServerError, err)
->>>>>>> d0012c88
 		return
 	}
 
