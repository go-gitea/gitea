--- conflicted
+++ resolved
@@ -92,74 +92,7 @@
 
 	statusCode, _, err := rpm_service.UploadRpmPackage(ctx, upload)
 	if err != nil {
-<<<<<<< HEAD
 		apiError(ctx, statusCode, err)
-=======
-		apiError(ctx, http.StatusInternalServerError, err)
-		return
-	}
-	defer buf.Close()
-
-	pck, err := rpm_module.ParsePackage(buf)
-	if err != nil {
-		if errors.Is(err, util.ErrInvalidArgument) {
-			apiError(ctx, http.StatusBadRequest, err)
-		} else {
-			apiError(ctx, http.StatusInternalServerError, err)
-		}
-		return
-	}
-
-	if _, err := buf.Seek(0, io.SeekStart); err != nil {
-		apiError(ctx, http.StatusInternalServerError, err)
-		return
-	}
-
-	fileMetadataRaw, err := json.Marshal(pck.FileMetadata)
-	if err != nil {
-		apiError(ctx, http.StatusInternalServerError, err)
-		return
-	}
-
-	_, _, err = packages_service.CreatePackageOrAddFileToExisting(
-		ctx,
-		&packages_service.PackageCreationInfo{
-			PackageInfo: packages_service.PackageInfo{
-				Owner:       ctx.Package.Owner,
-				PackageType: packages_model.TypeRpm,
-				Name:        pck.Name,
-				Version:     pck.Version,
-			},
-			Creator:  ctx.Doer,
-			Metadata: pck.VersionMetadata,
-		},
-		&packages_service.PackageFileCreationInfo{
-			PackageFileInfo: packages_service.PackageFileInfo{
-				Filename: fmt.Sprintf("%s-%s.%s.rpm", pck.Name, pck.Version, pck.FileMetadata.Architecture),
-			},
-			Creator: ctx.Doer,
-			Data:    buf,
-			IsLead:  true,
-			Properties: map[string]string{
-				rpm_module.PropertyMetadata: string(fileMetadataRaw),
-			},
-		},
-	)
-	if err != nil {
-		switch err {
-		case packages_model.ErrDuplicatePackageVersion, packages_model.ErrDuplicatePackageFile:
-			apiError(ctx, http.StatusConflict, err)
-		case packages_service.ErrQuotaTotalCount, packages_service.ErrQuotaTypeSize, packages_service.ErrQuotaTotalSize:
-			apiError(ctx, http.StatusForbidden, err)
-		default:
-			apiError(ctx, http.StatusInternalServerError, err)
-		}
-		return
-	}
-
-	if err := rpm_service.BuildRepositoryFiles(ctx, ctx.Package.Owner.ID); err != nil {
-		apiError(ctx, http.StatusInternalServerError, err)
->>>>>>> d0012c88
 		return
 	}
 
