// Copyright 2014 The Gogs Authors. All rights reserved.
// Copyright 2020 The Gitea Authors.
// Use of this source code is governed by a MIT-style
// license that can be found in the LICENSE file.

package admin

import (
	"fmt"
	"strconv"
	"strings"

	"code.gitea.io/gitea/models"
	"code.gitea.io/gitea/modules/auth"
	"code.gitea.io/gitea/modules/base"
	"code.gitea.io/gitea/modules/context"
	"code.gitea.io/gitea/modules/log"
	"code.gitea.io/gitea/modules/password"
	"code.gitea.io/gitea/modules/setting"
	"code.gitea.io/gitea/routers"
	router_user_setting "code.gitea.io/gitea/routers/user/setting"
	"code.gitea.io/gitea/services/mailer"
)

const (
	tplUsers    base.TplName = "admin/user/list"
	tplUserNew  base.TplName = "admin/user/new"
	tplUserEdit base.TplName = "admin/user/edit"
)

// Users show all the users
func Users(ctx *context.Context) {
	ctx.Data["Title"] = ctx.Tr("admin.users")
	ctx.Data["PageIsAdmin"] = true
	ctx.Data["PageIsAdminUsers"] = true

	routers.RenderUserSearch(ctx, &models.SearchUserOptions{
		Type: models.UserTypeIndividual,
		ListOptions: models.ListOptions{
			PageSize: setting.UI.Admin.UserPagingNum,
		},
		SearchByEmail: true,
	}, tplUsers)
}

// NewUser render adding a new user page
func NewUser(ctx *context.Context) {
	ctx.Data["Title"] = ctx.Tr("admin.users.new_account")
	ctx.Data["PageIsAdmin"] = true
	ctx.Data["PageIsAdminUsers"] = true

	ctx.Data["login_type"] = "0-0"

	sources, err := models.LoginSources()
	if err != nil {
		ctx.ServerError("LoginSources", err)
		return
	}
	ctx.Data["Sources"] = sources

	ctx.Data["CanSendEmail"] = setting.MailService != nil
	ctx.HTML(200, tplUserNew)
}

// NewUserPost response for adding a new user
func NewUserPost(ctx *context.Context, form auth.AdminCreateUserForm) {
	ctx.Data["Title"] = ctx.Tr("admin.users.new_account")
	ctx.Data["PageIsAdmin"] = true
	ctx.Data["PageIsAdminUsers"] = true

	sources, err := models.LoginSources()
	if err != nil {
		ctx.ServerError("LoginSources", err)
		return
	}
	ctx.Data["Sources"] = sources

	ctx.Data["CanSendEmail"] = setting.MailService != nil

	if ctx.HasError() {
		ctx.HTML(200, tplUserNew)
		return
	}

	u := &models.User{
		Name:      form.UserName,
		Email:     form.Email,
		Passwd:    form.Password,
		IsActive:  true,
		LoginType: models.LoginPlain,
	}

	if len(form.LoginType) > 0 {
		fields := strings.Split(form.LoginType, "-")
		if len(fields) == 2 {
			lType, _ := strconv.ParseInt(fields[0], 10, 0)
			u.LoginType = models.LoginType(lType)
			u.LoginSource, _ = strconv.ParseInt(fields[1], 10, 64)
			u.LoginName = form.LoginName
		}
	}
	if u.LoginType == models.LoginNoType || u.LoginType == models.LoginPlain {
		if len(form.Password) < setting.MinPasswordLength {
			ctx.Data["Err_Password"] = true
			ctx.RenderWithErr(ctx.Tr("auth.password_too_short", setting.MinPasswordLength), tplUserNew, &form)
			return
		}
		if !password.IsComplexEnough(form.Password) {
			ctx.Data["Err_Password"] = true
			ctx.RenderWithErr(password.BuildComplexityError(ctx), tplUserNew, &form)
			return
		}
		pwned, err := password.IsPwned(ctx.Req.Context(), form.Password)
		if pwned {
			ctx.Data["Err_Password"] = true
			errMsg := ctx.Tr("auth.password_pwned")
			if err != nil {
				log.Error(err.Error())
				errMsg = ctx.Tr("auth.password_pwned_err")
			}
			ctx.RenderWithErr(errMsg, tplUserNew, &form)
			return
		}
		u.MustChangePassword = form.MustChangePassword
	}
	if err := models.CreateUser(u); err != nil {
		switch {
		case models.IsErrUserAlreadyExist(err):
			ctx.Data["Err_UserName"] = true
			ctx.RenderWithErr(ctx.Tr("form.username_been_taken"), tplUserNew, &form)
		case models.IsErrEmailAlreadyUsed(err):
			ctx.Data["Err_Email"] = true
			ctx.RenderWithErr(ctx.Tr("form.email_been_used"), tplUserNew, &form)
		case models.IsErrEmailInvalid(err):
			ctx.Data["Err_Email"] = true
			ctx.RenderWithErr(ctx.Tr("form.email_invalid"), tplUserNew, &form)
		case models.IsErrNameReserved(err):
			ctx.Data["Err_UserName"] = true
			ctx.RenderWithErr(ctx.Tr("user.form.name_reserved", err.(models.ErrNameReserved).Name), tplUserNew, &form)
		case models.IsErrNamePatternNotAllowed(err):
			ctx.Data["Err_UserName"] = true
			ctx.RenderWithErr(ctx.Tr("user.form.name_pattern_not_allowed", err.(models.ErrNamePatternNotAllowed).Pattern), tplUserNew, &form)
		case models.IsErrNameCharsNotAllowed(err):
			ctx.Data["Err_UserName"] = true
			ctx.RenderWithErr(ctx.Tr("user.form.name_chars_not_allowed", err.(models.ErrNameCharsNotAllowed).Name), tplUserNew, &form)
		default:
			ctx.ServerError("CreateUser", err)
		}
		return
	}
	log.Trace("Account created by admin (%s): %s", ctx.User.Name, u.Name)

	// Send email notification.
	if form.SendNotify {
		mailer.SendRegisterNotifyMail(ctx.Locale, u)
	}

	ctx.Flash.Success(ctx.Tr("admin.users.new_success", u.Name))
	ctx.Redirect(setting.AppSubURL + "/admin/users/" + fmt.Sprint(u.ID))
}

func prepareUserInfo(ctx *context.Context) *models.User {
	u, err := models.GetUserByID(ctx.ParamsInt64(":userid"))
	if err != nil {
		ctx.ServerError("GetUserByID", err)
		return nil
	}
	ctx.Data["User"] = u

	if u.LoginSource > 0 {
		ctx.Data["LoginSource"], err = models.GetLoginSourceByID(u.LoginSource)
		if err != nil {
			ctx.ServerError("GetLoginSourceByID", err)
			return nil
		}
	} else {
		ctx.Data["LoginSource"] = &models.LoginSource{}
	}

	sources, err := models.LoginSources()
	if err != nil {
		ctx.ServerError("LoginSources", err)
		return nil
	}
	ctx.Data["Sources"] = sources

	ctx.Data["TwoFactorEnabled"] = true
	_, err = models.GetTwoFactorByUID(u.ID)
	if err != nil {
		if !models.IsErrTwoFactorNotEnrolled(err) {
			ctx.InternalServerError(err)
			return nil
		}
		ctx.Data["TwoFactorEnabled"] = false
	}

	return u
}

// EditUser show editting user page
func EditUser(ctx *context.Context) {
	ctx.Data["Title"] = ctx.Tr("admin.users.edit_account")
	ctx.Data["PageIsAdmin"] = true
	ctx.Data["PageIsAdminUsers"] = true
	ctx.Data["DisableRegularOrgCreation"] = setting.Admin.DisableRegularOrgCreation
	ctx.Data["DisableMigrations"] = setting.Repository.DisableMigrations

	prepareUserInfo(ctx)
	if ctx.Written() {
		return
	}

	ctx.HTML(200, tplUserEdit)
}

// EditUserPost response for editting user
func EditUserPost(ctx *context.Context, form auth.AdminEditUserForm) {
	ctx.Data["Title"] = ctx.Tr("admin.users.edit_account")
	ctx.Data["PageIsAdmin"] = true
	ctx.Data["PageIsAdminUsers"] = true
	ctx.Data["DisableMigrations"] = setting.Repository.DisableMigrations

	u := prepareUserInfo(ctx)
	if ctx.Written() {
		return
	}

	if ctx.HasError() {
		ctx.HTML(200, tplUserEdit)
		return
	}

	fields := strings.Split(form.LoginType, "-")
	if len(fields) == 2 {
		loginType, _ := strconv.ParseInt(fields[0], 10, 0)
		loginSource, _ := strconv.ParseInt(fields[1], 10, 64)

		if u.LoginSource != loginSource {
			u.LoginSource = loginSource
			u.LoginType = models.LoginType(loginType)
		}
	}

	if len(form.Password) > 0 && (u.IsLocal() || u.IsOAuth2()) {
		var err error
		if len(form.Password) < setting.MinPasswordLength {
			ctx.Data["Err_Password"] = true
			ctx.RenderWithErr(ctx.Tr("auth.password_too_short", setting.MinPasswordLength), tplUserEdit, &form)
			return
		}
		if !password.IsComplexEnough(form.Password) {
			ctx.RenderWithErr(password.BuildComplexityError(ctx), tplUserEdit, &form)
			return
		}
		pwned, err := password.IsPwned(ctx.Req.Context(), form.Password)
		if pwned {
			ctx.Data["Err_Password"] = true
			errMsg := ctx.Tr("auth.password_pwned")
			if err != nil {
				log.Error(err.Error())
				errMsg = ctx.Tr("auth.password_pwned_err")
			}
			ctx.RenderWithErr(errMsg, tplUserNew, &form)
			return
		}
		if u.Salt, err = models.GetUserSalt(); err != nil {
			ctx.ServerError("UpdateUser", err)
			return
		}
		u.HashPassword(form.Password)
	}

<<<<<<< HEAD
	if len(form.UserName) != 0 && u.Name != form.UserName {
		if err := router_user_setting.HandleUsernameChange(ctx, u, form.UserName); err != nil {
			ctx.Redirect(setting.AppSubURL + "/admin/users")
			return
		}
		u.Name = form.UserName
		u.LowerName = strings.ToLower(form.UserName)
=======
	if form.Reset2FA {
		tf, err := models.GetTwoFactorByUID(u.ID)
		if err != nil && !models.IsErrTwoFactorNotEnrolled(err) {
			ctx.InternalServerError(err)
			return
		}

		if err = models.DeleteTwoFactorByID(tf.ID, u.ID); err != nil {
			ctx.InternalServerError(err)
			return
		}
>>>>>>> 4ef5f17a
	}

	u.LoginName = form.LoginName
	u.FullName = form.FullName
	u.Email = form.Email
	u.Website = form.Website
	u.Location = form.Location
	u.MaxRepoCreation = form.MaxRepoCreation
	u.IsActive = form.Active
	u.IsAdmin = form.Admin
	u.IsRestricted = form.Restricted
	u.AllowGitHook = form.AllowGitHook
	u.AllowImportLocal = form.AllowImportLocal
	u.AllowCreateOrganization = form.AllowCreateOrganization

	// skip self Prohibit Login
	if ctx.User.ID == u.ID {
		u.ProhibitLogin = false
	} else {
		u.ProhibitLogin = form.ProhibitLogin
	}

	if err := models.UpdateUser(u); err != nil {
		if models.IsErrEmailAlreadyUsed(err) {
			ctx.Data["Err_Email"] = true
			ctx.RenderWithErr(ctx.Tr("form.email_been_used"), tplUserEdit, &form)
		} else if models.IsErrEmailInvalid(err) {
			ctx.Data["Err_Email"] = true
			ctx.RenderWithErr(ctx.Tr("form.email_invalid"), tplUserEdit, &form)
		} else {
			ctx.ServerError("UpdateUser", err)
		}
		return
	}
	log.Trace("Account profile updated by admin (%s): %s", ctx.User.Name, u.Name)

	ctx.Flash.Success(ctx.Tr("admin.users.update_profile_success"))
	ctx.Redirect(setting.AppSubURL + "/admin/users/" + ctx.Params(":userid"))
}

// DeleteUser response for deleting a user
func DeleteUser(ctx *context.Context) {
	u, err := models.GetUserByID(ctx.ParamsInt64(":userid"))
	if err != nil {
		ctx.ServerError("GetUserByID", err)
		return
	}

	if err = models.DeleteUser(u); err != nil {
		switch {
		case models.IsErrUserOwnRepos(err):
			ctx.Flash.Error(ctx.Tr("admin.users.still_own_repo"))
			ctx.JSON(200, map[string]interface{}{
				"redirect": setting.AppSubURL + "/admin/users/" + ctx.Params(":userid"),
			})
		case models.IsErrUserHasOrgs(err):
			ctx.Flash.Error(ctx.Tr("admin.users.still_has_org"))
			ctx.JSON(200, map[string]interface{}{
				"redirect": setting.AppSubURL + "/admin/users/" + ctx.Params(":userid"),
			})
		default:
			ctx.ServerError("DeleteUser", err)
		}
		return
	}
	log.Trace("Account deleted by admin (%s): %s", ctx.User.Name, u.Name)

	ctx.Flash.Success(ctx.Tr("admin.users.deletion_success"))
	ctx.JSON(200, map[string]interface{}{
		"redirect": setting.AppSubURL + "/admin/users",
	})
}<|MERGE_RESOLUTION|>--- conflicted
+++ resolved
@@ -270,7 +270,6 @@
 		u.HashPassword(form.Password)
 	}
 
-<<<<<<< HEAD
 	if len(form.UserName) != 0 && u.Name != form.UserName {
 		if err := router_user_setting.HandleUsernameChange(ctx, u, form.UserName); err != nil {
 			ctx.Redirect(setting.AppSubURL + "/admin/users")
@@ -278,7 +277,8 @@
 		}
 		u.Name = form.UserName
 		u.LowerName = strings.ToLower(form.UserName)
-=======
+	}
+
 	if form.Reset2FA {
 		tf, err := models.GetTwoFactorByUID(u.ID)
 		if err != nil && !models.IsErrTwoFactorNotEnrolled(err) {
@@ -290,7 +290,6 @@
 			ctx.InternalServerError(err)
 			return
 		}
->>>>>>> 4ef5f17a
 	}
 
 	u.LoginName = form.LoginName
