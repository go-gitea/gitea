// Copyright 2018 The Gitea Authors.
// Copyright 2014 The Gogs Authors.
// All rights reserved.
// Use of this source code is governed by a MIT-style
// license that can be found in the LICENSE file.

package repo

import (
	"container/list"
	"fmt"
<<<<<<< HEAD
	"net/url"
=======
	"io"
>>>>>>> 44053532
	"path"
	"strings"

	"code.gitea.io/git"
	"code.gitea.io/gitea/models"
	"code.gitea.io/gitea/modules/auth"
	"code.gitea.io/gitea/modules/base"
	"code.gitea.io/gitea/modules/context"
	"code.gitea.io/gitea/modules/log"
	"code.gitea.io/gitea/modules/notification"
	"code.gitea.io/gitea/modules/setting"

	"github.com/Unknwon/com"
)

const (
	tplFork        base.TplName = "repo/pulls/fork"
	tplComparePull base.TplName = "repo/pulls/compare"
	tplPullCommits base.TplName = "repo/pulls/commits"
	tplPullFiles   base.TplName = "repo/pulls/files"

	pullRequestTemplateKey = "PullRequestTemplate"
)

var (
	pullRequestTemplateCandidates = []string{
		"PULL_REQUEST_TEMPLATE.md",
		"pull_request_template.md",
		".gitea/PULL_REQUEST_TEMPLATE.md",
		".gitea/pull_request_template.md",
		".github/PULL_REQUEST_TEMPLATE.md",
		".github/pull_request_template.md",
	}
)

func getForkRepository(ctx *context.Context) *models.Repository {
	forkRepo, err := models.GetRepositoryByID(ctx.ParamsInt64(":repoid"))
	if err != nil {
		if models.IsErrRepoNotExist(err) {
			ctx.Handle(404, "GetRepositoryByID", nil)
		} else {
			ctx.Handle(500, "GetRepositoryByID", err)
		}
		return nil
	}

	if !forkRepo.CanBeForked() || !forkRepo.HasAccess(ctx.User) {
		ctx.Handle(404, "getForkRepository", nil)
		return nil
	}

	ctx.Data["repo_name"] = forkRepo.Name
	ctx.Data["description"] = forkRepo.Description
	ctx.Data["IsPrivate"] = forkRepo.IsPrivate
	canForkToUser := forkRepo.OwnerID != ctx.User.ID && !ctx.User.HasForkedRepo(forkRepo.ID)

	if err = forkRepo.GetOwner(); err != nil {
		ctx.Handle(500, "GetOwner", err)
		return nil
	}
	ctx.Data["ForkFrom"] = forkRepo.Owner.Name + "/" + forkRepo.Name
	ctx.Data["ForkFromOwnerID"] = forkRepo.Owner.ID

	if err := ctx.User.GetOwnedOrganizations(); err != nil {
		ctx.Handle(500, "GetOwnedOrganizations", err)
		return nil
	}
	var orgs []*models.User
	for _, org := range ctx.User.OwnedOrgs {
		if forkRepo.OwnerID != org.ID && !org.HasForkedRepo(forkRepo.ID) {
			orgs = append(orgs, org)
		}
	}

	var traverseParentRepo = forkRepo
	for {
		if ctx.User.ID == traverseParentRepo.OwnerID {
			canForkToUser = false
		} else {
			for i, org := range orgs {
				if org.ID == traverseParentRepo.OwnerID {
					orgs = append(orgs[:i], orgs[i+1:]...)
					break
				}
			}
		}

		if !traverseParentRepo.IsFork {
			break
		}
		traverseParentRepo, err = models.GetRepositoryByID(traverseParentRepo.ForkID)
		if err != nil {
			ctx.Handle(500, "GetRepositoryByID", err)
			return nil
		}
	}

	ctx.Data["CanForkToUser"] = canForkToUser
	ctx.Data["Orgs"] = orgs

	if canForkToUser {
		ctx.Data["ContextUser"] = ctx.User
	} else if len(orgs) > 0 {
		ctx.Data["ContextUser"] = orgs[0]
	}

	return forkRepo
}

// Fork render repository fork page
func Fork(ctx *context.Context) {
	ctx.Data["Title"] = ctx.Tr("new_fork")

	getForkRepository(ctx)
	if ctx.Written() {
		return
	}

	ctx.HTML(200, tplFork)
}

// ForkPost response for forking a repository
func ForkPost(ctx *context.Context, form auth.CreateRepoForm) {
	ctx.Data["Title"] = ctx.Tr("new_fork")

	ctxUser := checkContextUser(ctx, form.UID)
	if ctx.Written() {
		return
	}

	forkRepo := getForkRepository(ctx)
	if ctx.Written() {
		return
	}

	ctx.Data["ContextUser"] = ctxUser

	if ctx.HasError() {
		ctx.HTML(200, tplFork)
		return
	}

	var err error
	var traverseParentRepo = forkRepo
	for {
		if ctxUser.ID == traverseParentRepo.OwnerID {
			ctx.RenderWithErr(ctx.Tr("repo.settings.new_owner_has_same_repo"), tplFork, &form)
			return
		}
		repo, has := models.HasForkedRepo(ctxUser.ID, traverseParentRepo.ID)
		if has {
			ctx.Redirect(setting.AppSubURL + "/" + ctxUser.Name + "/" + repo.Name)
			return
		}
		if !traverseParentRepo.IsFork {
			break
		}
		traverseParentRepo, err = models.GetRepositoryByID(traverseParentRepo.ForkID)
		if err != nil {
			ctx.Handle(500, "GetRepositoryByID", err)
			return
		}
	}

	// Check ownership of organization.
	if ctxUser.IsOrganization() {
		isOwner, err := ctxUser.IsOwnedBy(ctx.User.ID)
		if err != nil {
			ctx.Handle(500, "IsOwnedBy", err)
			return
		} else if !isOwner {
			ctx.Error(403)
			return
		}
	}

	repo, err := models.ForkRepository(ctx.User, ctxUser, forkRepo, form.RepoName, form.Description)
	if err != nil {
		ctx.Data["Err_RepoName"] = true
		switch {
		case models.IsErrRepoAlreadyExist(err):
			ctx.RenderWithErr(ctx.Tr("repo.settings.new_owner_has_same_repo"), tplFork, &form)
		case models.IsErrNameReserved(err):
			ctx.RenderWithErr(ctx.Tr("repo.form.name_reserved", err.(models.ErrNameReserved).Name), tplFork, &form)
		case models.IsErrNamePatternNotAllowed(err):
			ctx.RenderWithErr(ctx.Tr("repo.form.name_pattern_not_allowed", err.(models.ErrNamePatternNotAllowed).Pattern), tplFork, &form)
		default:
			ctx.Handle(500, "ForkPost", err)
		}
		return
	}

	log.Trace("Repository forked[%d]: %s/%s", forkRepo.ID, ctxUser.Name, repo.Name)
	ctx.Redirect(setting.AppSubURL + "/" + ctxUser.Name + "/" + repo.Name)
}

func checkPullInfo(ctx *context.Context) *models.Issue {
	issue, err := models.GetIssueByIndex(ctx.Repo.Repository.ID, ctx.ParamsInt64(":index"))
	if err != nil {
		if models.IsErrIssueNotExist(err) {
			ctx.Handle(404, "GetIssueByIndex", err)
		} else {
			ctx.Handle(500, "GetIssueByIndex", err)
		}
		return nil
	}
	ctx.Data["Title"] = fmt.Sprintf("#%d - %s", issue.Index, issue.Title)
	ctx.Data["Issue"] = issue

	if !issue.IsPull {
		ctx.Handle(404, "ViewPullCommits", nil)
		return nil
	}

	if err = issue.PullRequest.GetHeadRepo(); err != nil {
		ctx.Handle(500, "GetHeadRepo", err)
		return nil
	}

	if ctx.IsSigned {
		// Update issue-user.
		if err = issue.ReadBy(ctx.User.ID); err != nil {
			ctx.Handle(500, "ReadBy", err)
			return nil
		}
	}

	return issue
}

func setMergeTarget(ctx *context.Context, pull *models.PullRequest) {
	if ctx.Repo.Owner.Name == pull.HeadUserName {
		ctx.Data["HeadTarget"] = pull.HeadBranch
	} else if pull.HeadRepo == nil {
		ctx.Data["HeadTarget"] = pull.HeadUserName + ":" + pull.HeadBranch
	} else {
		ctx.Data["HeadTarget"] = pull.HeadUserName + "/" + pull.HeadRepo.Name + ":" + pull.HeadBranch
	}
	ctx.Data["BaseTarget"] = pull.BaseBranch
}

// PrepareMergedViewPullInfo show meta information for a merged pull request view page
func PrepareMergedViewPullInfo(ctx *context.Context, issue *models.Issue) {
	pull := issue.PullRequest

	var err error
	if err = pull.GetHeadRepo(); err != nil {
		ctx.Handle(500, "GetHeadRepo", err)
		return
	}

	setMergeTarget(ctx, pull)
	ctx.Data["HasMerged"] = true

	mergedCommit, err := ctx.Repo.GitRepo.GetCommit(pull.MergedCommitID)
	if err != nil {
		ctx.Handle(500, "GetCommit", err)
		return
	}
	// the ID of the last commit in the PR (not including the merge commit)
	endCommitID, err := mergedCommit.ParentID(mergedCommit.ParentCount() - 1)
	if err != nil {
		ctx.Handle(500, "ParentID", err)
		return
	}

	ctx.Data["NumCommits"], err = ctx.Repo.GitRepo.CommitsCountBetween(pull.MergeBase, endCommitID.String())
	if err != nil {
		ctx.Handle(500, "Repo.GitRepo.CommitsCountBetween", err)
		return
	}
	ctx.Data["NumFiles"], err = ctx.Repo.GitRepo.FilesCountBetween(pull.MergeBase, endCommitID.String())
	if err != nil {
		ctx.Handle(500, "Repo.GitRepo.FilesCountBetween", err)
		return
	}
}

// PrepareViewPullInfo show meta information for a pull request preview page
func PrepareViewPullInfo(ctx *context.Context, issue *models.Issue) *git.PullRequestInfo {
	repo := ctx.Repo.Repository
	pull := issue.PullRequest

	var err error
	if err = pull.GetHeadRepo(); err != nil {
		ctx.Handle(500, "GetHeadRepo", err)
		return nil
	}

	setMergeTarget(ctx, pull)

	var headGitRepo *git.Repository
	if pull.HeadRepo != nil {
		headGitRepo, err = git.OpenRepository(pull.HeadRepo.RepoPath())
		if err != nil {
			ctx.Handle(500, "OpenRepository", err)
			return nil
		}
	}

	if pull.HeadRepo == nil || !headGitRepo.IsBranchExist(pull.HeadBranch) {
		ctx.Data["IsPullReuqestBroken"] = true
		ctx.Data["HeadTarget"] = "deleted"
		ctx.Data["NumCommits"] = 0
		ctx.Data["NumFiles"] = 0
		return nil
	}

	prInfo, err := headGitRepo.GetPullRequestInfo(models.RepoPath(repo.Owner.Name, repo.Name),
		pull.BaseBranch, pull.HeadBranch)
	if err != nil {
		if strings.Contains(err.Error(), "fatal: Not a valid object name") {
			ctx.Data["IsPullReuqestBroken"] = true
			ctx.Data["BaseTarget"] = "deleted"
			ctx.Data["NumCommits"] = 0
			ctx.Data["NumFiles"] = 0
			return nil
		}

		ctx.Handle(500, "GetPullRequestInfo", err)
		return nil
	}
	ctx.Data["NumCommits"] = prInfo.Commits.Len()
	ctx.Data["NumFiles"] = prInfo.NumFiles
	return prInfo
}

// ViewPullCommits show commits for a pull request
func ViewPullCommits(ctx *context.Context) {
	ctx.Data["PageIsPullList"] = true
	ctx.Data["PageIsPullCommits"] = true

	issue := checkPullInfo(ctx)
	if ctx.Written() {
		return
	}
	pull := issue.PullRequest

	var commits *list.List
	if pull.HasMerged {
		PrepareMergedViewPullInfo(ctx, issue)
		if ctx.Written() {
			return
		}
		ctx.Data["Username"] = ctx.Repo.Owner.Name
		ctx.Data["Reponame"] = ctx.Repo.Repository.Name

		mergedCommit, err := ctx.Repo.GitRepo.GetCommit(pull.MergedCommitID)
		if err != nil {
			ctx.Handle(500, "Repo.GitRepo.GetCommit", err)
			return
		}
		endCommitID, err := mergedCommit.ParentID(mergedCommit.ParentCount() - 1)
		if err != nil {
			ctx.Handle(500, "ParentID", err)
			return
		}
		commits, err = ctx.Repo.GitRepo.CommitsBetweenIDs(endCommitID.String(), pull.MergeBase)
		if err != nil {
			ctx.Handle(500, "Repo.GitRepo.CommitsBetweenIDs", err)
			return
		}
	} else {
		prInfo := PrepareViewPullInfo(ctx, issue)
		if ctx.Written() {
			return
		} else if prInfo == nil {
			ctx.Handle(404, "ViewPullCommits", nil)
			return
		}
		ctx.Data["Username"] = pull.HeadUserName
		ctx.Data["Reponame"] = pull.HeadRepo.Name
		commits = prInfo.Commits
	}

	commits = models.ValidateCommitsWithEmails(commits)
	commits = models.ParseCommitsWithSignature(commits)
	commits = models.ParseCommitsWithStatus(commits, ctx.Repo.Repository)
	ctx.Data["Commits"] = commits
	ctx.Data["CommitCount"] = commits.Len()

	ctx.HTML(200, tplPullCommits)
}

// ViewPullFiles render pull request changed files list page
func ViewPullFiles(ctx *context.Context) {
	ctx.Data["PageIsPullList"] = true
	ctx.Data["PageIsPullFiles"] = true

	issue := checkPullInfo(ctx)
	if ctx.Written() {
		return
	}
	pull := issue.PullRequest

	var (
		diffRepoPath  string
		startCommitID string
		endCommitID   string
		gitRepo       *git.Repository
	)

	var headTarget string
	if pull.HasMerged {
		PrepareMergedViewPullInfo(ctx, issue)
		if ctx.Written() {
			return
		}

		diffRepoPath = ctx.Repo.GitRepo.Path
		startCommitID = pull.MergeBase
		mergedCommit, err := ctx.Repo.GitRepo.GetCommit(pull.MergedCommitID)
		if err != nil {
			ctx.Handle(500, "GetCommit", err)
			return
		}
		endCommitSha, err := mergedCommit.ParentID(mergedCommit.ParentCount() - 1)
		if err != nil {
			ctx.Handle(500, "ParentID", err)
			return
		}
		endCommitID = endCommitSha.String()
		gitRepo = ctx.Repo.GitRepo

		headTarget = path.Join(ctx.Repo.Owner.Name, ctx.Repo.Repository.Name)
		ctx.Data["Username"] = ctx.Repo.Owner.Name
		ctx.Data["Reponame"] = ctx.Repo.Repository.Name
	} else {
		prInfo := PrepareViewPullInfo(ctx, issue)
		if ctx.Written() {
			return
		} else if prInfo == nil {
			ctx.Handle(404, "ViewPullFiles", nil)
			return
		}

		headRepoPath := models.RepoPath(pull.HeadUserName, pull.HeadRepo.Name)

		headGitRepo, err := git.OpenRepository(headRepoPath)
		if err != nil {
			ctx.Handle(500, "OpenRepository", err)
			return
		}

		headCommitID, err := headGitRepo.GetBranchCommitID(pull.HeadBranch)
		if err != nil {
			ctx.Handle(500, "GetBranchCommitID", err)
			return
		}

		diffRepoPath = headRepoPath
		startCommitID = prInfo.MergeBase
		endCommitID = headCommitID
		gitRepo = headGitRepo

		headTarget = path.Join(pull.HeadUserName, pull.HeadRepo.Name)
		ctx.Data["Username"] = pull.HeadUserName
		ctx.Data["Reponame"] = pull.HeadRepo.Name
	}

	diff, err := models.GetDiffRange(diffRepoPath,
		startCommitID, endCommitID, setting.Git.MaxGitDiffLines,
		setting.Git.MaxGitDiffLineCharacters, setting.Git.MaxGitDiffFiles)
	if err != nil {
		ctx.Handle(500, "GetDiffRange", err)
		return
	}
	ctx.Data["Diff"] = diff
	ctx.Data["DiffNotAvailable"] = diff.NumFiles() == 0

	commit, err := gitRepo.GetCommit(endCommitID)
	if err != nil {
		ctx.Handle(500, "GetCommit", err)
		return
	}

	ctx.Data["IsImageFile"] = commit.IsImageFile
	ctx.Data["SourcePath"] = setting.AppSubURL + "/" + path.Join(headTarget, "src", "commit", endCommitID)
	ctx.Data["BeforeSourcePath"] = setting.AppSubURL + "/" + path.Join(headTarget, "src", "commit", startCommitID)
	ctx.Data["RawPath"] = setting.AppSubURL + "/" + path.Join(headTarget, "raw", "commit", endCommitID)
	ctx.Data["RequireHighlightJS"] = true

	ctx.HTML(200, tplPullFiles)
}

// MergePullRequest response for merging pull request
func MergePullRequest(ctx *context.Context, form auth.MergePullRequestForm) {
	issue := checkPullInfo(ctx)
	if ctx.Written() {
		return
	}
	if issue.IsClosed {
		ctx.Handle(404, "MergePullRequest", nil)
		return
	}

	pr, err := models.GetPullRequestByIssueID(issue.ID)
	if err != nil {
		if models.IsErrPullRequestNotExist(err) {
			ctx.Handle(404, "GetPullRequestByIssueID", nil)
		} else {
			ctx.Handle(500, "GetPullRequestByIssueID", err)
		}
		return
	}
	pr.Issue = issue

	if !pr.CanAutoMerge() || pr.HasMerged {
		ctx.Handle(404, "MergePullRequest", nil)
		return
	}

	if ctx.HasError() {
		ctx.Flash.Error(ctx.Data["ErrorMsg"].(string))
		ctx.Redirect(ctx.Repo.RepoLink + "/pulls/" + com.ToStr(pr.Index))
		return
	}

	message := strings.TrimSpace(form.MergeTitleField)
	if len(message) == 0 {
		if models.MergeStyle(form.Do) == models.MergeStyleMerge {
			message = pr.GetDefaultMergeMessage()
		}
		if models.MergeStyle(form.Do) == models.MergeStyleSquash {
			message = pr.GetDefaultSquashMessage()
		}
	}

	form.MergeMessageField = strings.TrimSpace(form.MergeMessageField)
	if len(form.MergeMessageField) > 0 {
		message += "\n\n" + form.MergeMessageField
	}

	pr.Issue = issue
	pr.Issue.Repo = ctx.Repo.Repository
	if err = pr.Merge(ctx.User, ctx.Repo.GitRepo, models.MergeStyle(form.Do), message); err != nil {
		if models.IsErrInvalidMergeStyle(err) {
			ctx.Flash.Error(ctx.Tr("repo.pulls.invalid_merge_option"))
			ctx.Redirect(ctx.Repo.RepoLink + "/pulls/" + com.ToStr(pr.Index))
			return
		}
		ctx.Handle(500, "Merge", err)
		return
	}

	notification.Service.NotifyIssue(pr.Issue, ctx.User.ID)

	log.Trace("Pull request merged: %d", pr.ID)
	ctx.Redirect(ctx.Repo.RepoLink + "/pulls/" + com.ToStr(pr.Index))
}

// ParseCompareInfo parse compare info between two commit for preparing pull request
func ParseCompareInfo(ctx *context.Context) (*models.User, *models.Repository, *git.Repository, *git.PullRequestInfo, string, string) {
	baseRepo := ctx.Repo.Repository

	// Get compared branches information
	// format: <base branch>...[<head repo>:]<head branch>
	// base<-head: master...head:feature
	// same repo: master...feature

	var (
		headUser   *models.User
		headBranch string
		isSameRepo bool
		infoPath   string
		err        error
	)
	infoPath, err = url.QueryUnescape(ctx.Params("*"))
	if err != nil {
		ctx.Handle(404, "QueryUnescape", err)
	}
	infos := strings.Split(infoPath, "...")
	if len(infos) != 2 {
		log.Trace("ParseCompareInfo[%d]: not enough compared branches information %s", baseRepo.ID, infos)
		ctx.Handle(404, "CompareAndPullRequest", nil)
		return nil, nil, nil, nil, "", ""
	}

	baseBranch := infos[0]
	ctx.Data["BaseBranch"] = baseBranch

	// If there is no head repository, it means pull request between same repository.
	headInfos := strings.Split(infos[1], ":")
	if len(headInfos) == 1 {
		isSameRepo = true
		headUser = ctx.Repo.Owner
		headBranch = headInfos[0]

	} else if len(headInfos) == 2 {
		headUser, err = models.GetUserByName(headInfos[0])
		if err != nil {
			if models.IsErrUserNotExist(err) {
				ctx.Handle(404, "GetUserByName", nil)
			} else {
				ctx.Handle(500, "GetUserByName", err)
			}
			return nil, nil, nil, nil, "", ""
		}
		headBranch = headInfos[1]
		isSameRepo = headUser.ID == ctx.Repo.Owner.ID
	} else {
		ctx.Handle(404, "CompareAndPullRequest", nil)
		return nil, nil, nil, nil, "", ""
	}
	ctx.Data["HeadUser"] = headUser
	ctx.Data["HeadBranch"] = headBranch
	ctx.Repo.PullRequest.SameRepo = isSameRepo

	// Check if base branch is valid.
	if !ctx.Repo.GitRepo.IsBranchExist(baseBranch) {
		ctx.Handle(404, "IsBranchExist", nil)
		return nil, nil, nil, nil, "", ""
	}

	// Check if current user has fork of repository or in the same repository.
	headRepo, has := models.HasForkedRepo(headUser.ID, baseRepo.ID)
	if !has && !isSameRepo {
		log.Trace("ParseCompareInfo[%d]: does not have fork or in same repository", baseRepo.ID)
		ctx.Handle(404, "ParseCompareInfo", nil)
		return nil, nil, nil, nil, "", ""
	}

	var headGitRepo *git.Repository
	if isSameRepo {
		headRepo = ctx.Repo.Repository
		headGitRepo = ctx.Repo.GitRepo
	} else {
		headGitRepo, err = git.OpenRepository(models.RepoPath(headUser.Name, headRepo.Name))
		if err != nil {
			ctx.Handle(500, "OpenRepository", err)
			return nil, nil, nil, nil, "", ""
		}
	}

	if !ctx.User.IsWriterOfRepo(headRepo) && !ctx.User.IsAdmin {
		log.Trace("ParseCompareInfo[%d]: does not have write access or site admin", baseRepo.ID)
		ctx.Handle(404, "ParseCompareInfo", nil)
		return nil, nil, nil, nil, "", ""
	}

	// Check if head branch is valid.
	if !headGitRepo.IsBranchExist(headBranch) {
		ctx.Handle(404, "IsBranchExist", nil)
		return nil, nil, nil, nil, "", ""
	}

	headBranches, err := headGitRepo.GetBranches()
	if err != nil {
		ctx.Handle(500, "GetBranches", err)
		return nil, nil, nil, nil, "", ""
	}
	ctx.Data["HeadBranches"] = headBranches

	prInfo, err := headGitRepo.GetPullRequestInfo(models.RepoPath(baseRepo.Owner.Name, baseRepo.Name), baseBranch, headBranch)
	if err != nil {
		ctx.Handle(500, "GetPullRequestInfo", err)
		return nil, nil, nil, nil, "", ""
	}
	ctx.Data["BeforeCommitID"] = prInfo.MergeBase

	return headUser, headRepo, headGitRepo, prInfo, baseBranch, headBranch
}

// PrepareCompareDiff render pull request preview diff page
func PrepareCompareDiff(
	ctx *context.Context,
	headUser *models.User,
	headRepo *models.Repository,
	headGitRepo *git.Repository,
	prInfo *git.PullRequestInfo,
	baseBranch, headBranch string) bool {

	var (
		repo = ctx.Repo.Repository
		err  error
	)

	// Get diff information.
	ctx.Data["CommitRepoLink"] = headRepo.Link()

	headCommitID, err := headGitRepo.GetBranchCommitID(headBranch)
	if err != nil {
		ctx.Handle(500, "GetBranchCommitID", err)
		return false
	}
	ctx.Data["AfterCommitID"] = headCommitID

	if headCommitID == prInfo.MergeBase {
		ctx.Data["IsNothingToCompare"] = true
		return true
	}

	diff, err := models.GetDiffRange(models.RepoPath(headUser.Name, headRepo.Name),
		prInfo.MergeBase, headCommitID, setting.Git.MaxGitDiffLines,
		setting.Git.MaxGitDiffLineCharacters, setting.Git.MaxGitDiffFiles)
	if err != nil {
		ctx.Handle(500, "GetDiffRange", err)
		return false
	}
	ctx.Data["Diff"] = diff
	ctx.Data["DiffNotAvailable"] = diff.NumFiles() == 0

	headCommit, err := headGitRepo.GetCommit(headCommitID)
	if err != nil {
		ctx.Handle(500, "GetCommit", err)
		return false
	}

	prInfo.Commits = models.ValidateCommitsWithEmails(prInfo.Commits)
	prInfo.Commits = models.ParseCommitsWithSignature(prInfo.Commits)
	prInfo.Commits = models.ParseCommitsWithStatus(prInfo.Commits, headRepo)
	ctx.Data["Commits"] = prInfo.Commits
	ctx.Data["CommitCount"] = prInfo.Commits.Len()
	ctx.Data["Username"] = headUser.Name
	ctx.Data["Reponame"] = headRepo.Name
	ctx.Data["IsImageFile"] = headCommit.IsImageFile

	headTarget := path.Join(headUser.Name, repo.Name)
	ctx.Data["SourcePath"] = setting.AppSubURL + "/" + path.Join(headTarget, "src", "commit", headCommitID)
	ctx.Data["BeforeSourcePath"] = setting.AppSubURL + "/" + path.Join(headTarget, "src", "commit", prInfo.MergeBase)
	ctx.Data["RawPath"] = setting.AppSubURL + "/" + path.Join(headTarget, "raw", "commit", headCommitID)
	return false
}

// CompareAndPullRequest render pull request preview page
func CompareAndPullRequest(ctx *context.Context) {
	ctx.Data["Title"] = ctx.Tr("repo.pulls.compare_changes")
	ctx.Data["PageIsComparePull"] = true
	ctx.Data["IsDiffCompare"] = true
	ctx.Data["RequireHighlightJS"] = true
	ctx.Data["RequireTribute"] = true
	setTemplateIfExists(ctx, pullRequestTemplateKey, pullRequestTemplateCandidates)
	renderAttachmentSettings(ctx)

	headUser, headRepo, headGitRepo, prInfo, baseBranch, headBranch := ParseCompareInfo(ctx)
	if ctx.Written() {
		return
	}

	pr, err := models.GetUnmergedPullRequest(headRepo.ID, ctx.Repo.Repository.ID, headBranch, baseBranch)
	if err != nil {
		if !models.IsErrPullRequestNotExist(err) {
			ctx.Handle(500, "GetUnmergedPullRequest", err)
			return
		}
	} else {
		ctx.Data["HasPullRequest"] = true
		ctx.Data["PullRequest"] = pr
		ctx.HTML(200, tplComparePull)
		return
	}

	nothingToCompare := PrepareCompareDiff(ctx, headUser, headRepo, headGitRepo, prInfo, baseBranch, headBranch)
	if ctx.Written() {
		return
	}

	if !nothingToCompare {
		// Setup information for new form.
		RetrieveRepoMetas(ctx, ctx.Repo.Repository)
		if ctx.Written() {
			return
		}
	}

	ctx.HTML(200, tplComparePull)
}

// CompareAndPullRequestPost response for creating pull request
func CompareAndPullRequestPost(ctx *context.Context, form auth.CreateIssueForm) {
	ctx.Data["Title"] = ctx.Tr("repo.pulls.compare_changes")
	ctx.Data["PageIsComparePull"] = true
	ctx.Data["IsDiffCompare"] = true
	ctx.Data["RequireHighlightJS"] = true
	renderAttachmentSettings(ctx)

	var (
		repo        = ctx.Repo.Repository
		attachments []string
	)

	headUser, headRepo, headGitRepo, prInfo, baseBranch, headBranch := ParseCompareInfo(ctx)
	if ctx.Written() {
		return
	}

	labelIDs, milestoneID, assigneeID := ValidateRepoMetas(ctx, form)
	if ctx.Written() {
		return
	}

	if setting.AttachmentEnabled {
		attachments = form.Files
	}

	if ctx.HasError() {
		auth.AssignForm(form, ctx.Data)

		// This stage is already stop creating new pull request, so it does not matter if it has
		// something to compare or not.
		PrepareCompareDiff(ctx, headUser, headRepo, headGitRepo, prInfo, baseBranch, headBranch)
		if ctx.Written() {
			return
		}

		ctx.HTML(200, tplComparePull)
		return
	}

	patch, err := headGitRepo.GetPatch(prInfo.MergeBase, headBranch)
	if err != nil {
		ctx.Handle(500, "GetPatch", err)
		return
	}

	pullIssue := &models.Issue{
		RepoID:      repo.ID,
		Index:       repo.NextIssueIndex(),
		Title:       form.Title,
		PosterID:    ctx.User.ID,
		Poster:      ctx.User,
		MilestoneID: milestoneID,
		AssigneeID:  assigneeID,
		IsPull:      true,
		Content:     form.Content,
	}
	pullRequest := &models.PullRequest{
		HeadRepoID:   headRepo.ID,
		BaseRepoID:   repo.ID,
		HeadUserName: headUser.Name,
		HeadBranch:   headBranch,
		BaseBranch:   baseBranch,
		HeadRepo:     headRepo,
		BaseRepo:     repo,
		MergeBase:    prInfo.MergeBase,
		Type:         models.PullRequestGitea,
	}
	// FIXME: check error in the case two people send pull request at almost same time, give nice error prompt
	// instead of 500.
	if err := models.NewPullRequest(repo, pullIssue, labelIDs, attachments, pullRequest, patch); err != nil {
		ctx.Handle(500, "NewPullRequest", err)
		return
	} else if err := pullRequest.PushToBaseRepo(); err != nil {
		ctx.Handle(500, "PushToBaseRepo", err)
		return
	}

	notification.Service.NotifyIssue(pullIssue, ctx.User.ID)

	log.Trace("Pull request created: %d/%d", repo.ID, pullIssue.ID)
	ctx.Redirect(ctx.Repo.RepoLink + "/pulls/" + com.ToStr(pullIssue.Index))
}

// TriggerTask response for a trigger task request
func TriggerTask(ctx *context.Context) {
	pusherID := ctx.QueryInt64("pusher")
	branch := ctx.Query("branch")
	secret := ctx.Query("secret")
	if len(branch) == 0 || len(secret) == 0 || pusherID <= 0 {
		ctx.Error(404)
		log.Trace("TriggerTask: branch or secret is empty, or pusher ID is not valid")
		return
	}
	owner, repo := parseOwnerAndRepo(ctx)
	if ctx.Written() {
		return
	}
	if secret != base.EncodeMD5(owner.Salt) {
		ctx.Error(404)
		log.Trace("TriggerTask [%s/%s]: invalid secret", owner.Name, repo.Name)
		return
	}

	pusher, err := models.GetUserByID(pusherID)
	if err != nil {
		if models.IsErrUserNotExist(err) {
			ctx.Error(404)
		} else {
			ctx.Handle(500, "GetUserByID", err)
		}
		return
	}

	log.Trace("TriggerTask '%s/%s' by %s", repo.Name, branch, pusher.Name)

	go models.HookQueue.Add(repo.ID)
	go models.AddTestPullRequestTask(pusher, repo.ID, branch, true)
	ctx.Status(202)
}

// CleanUpPullRequest responses for delete merged branch when PR has been merged
func CleanUpPullRequest(ctx *context.Context) {
	issue := checkPullInfo(ctx)
	if ctx.Written() {
		return
	}

	pr, err := models.GetPullRequestByIssueID(issue.ID)
	if err != nil {
		if models.IsErrPullRequestNotExist(err) {
			ctx.Handle(404, "GetPullRequestByIssueID", nil)
		} else {
			ctx.Handle(500, "GetPullRequestByIssueID", err)
		}
		return
	}

	// Allow cleanup only for merged PR
	if !pr.HasMerged {
		ctx.Handle(404, "CleanUpPullRequest", nil)
		return
	}

	if err = pr.GetHeadRepo(); err != nil {
		ctx.Handle(500, "GetHeadRepo", err)
		return
	} else if pr.HeadRepo == nil {
		// Forked repository has already been deleted
		ctx.Handle(404, "CleanUpPullRequest", nil)
		return
	} else if pr.GetBaseRepo(); err != nil {
		ctx.Handle(500, "GetBaseRepo", err)
		return
	} else if pr.HeadRepo.GetOwner(); err != nil {
		ctx.Handle(500, "HeadRepo.GetOwner", err)
		return
	}

	if !ctx.User.IsWriterOfRepo(pr.HeadRepo) {
		ctx.Handle(403, "CleanUpPullRequest", nil)
		return
	}

	fullBranchName := pr.HeadRepo.Owner.Name + "/" + pr.HeadBranch

	gitRepo, err := git.OpenRepository(pr.HeadRepo.RepoPath())
	if err != nil {
		ctx.Handle(500, fmt.Sprintf("OpenRepository[%s]", pr.HeadRepo.RepoPath()), err)
		return
	}

	gitBaseRepo, err := git.OpenRepository(pr.BaseRepo.RepoPath())
	if err != nil {
		ctx.Handle(500, fmt.Sprintf("OpenRepository[%s]", pr.BaseRepo.RepoPath()), err)
		return
	}

	defer func() {
		ctx.JSON(200, map[string]interface{}{
			"redirect": pr.BaseRepo.Link() + "/pulls/" + com.ToStr(issue.Index),
		})
	}()

	if pr.HeadBranch == pr.HeadRepo.DefaultBranch || !gitRepo.IsBranchExist(pr.HeadBranch) {
		ctx.Flash.Error(ctx.Tr("repo.branch.deletion_failed", fullBranchName))
		return
	}

	// Check if branch is not protected
	if protected, err := pr.HeadRepo.IsProtectedBranch(pr.HeadBranch, ctx.User); err != nil || protected {
		if err != nil {
			log.Error(4, "HeadRepo.IsProtectedBranch: %v", err)
		}
		ctx.Flash.Error(ctx.Tr("repo.branch.deletion_failed", fullBranchName))
		return
	}

	// Check if branch has no new commits
	if len(pr.MergedCommitID) > 0 {
		branchCommitID, err := gitRepo.GetBranchCommitID(pr.HeadBranch)
		if err != nil {
			log.Error(4, "GetBranchCommitID: %v", err)
			ctx.Flash.Error(ctx.Tr("repo.branch.deletion_failed", fullBranchName))
			return
		}

		commit, err := gitBaseRepo.GetCommit(pr.MergedCommitID)
		if err != nil {
			log.Error(4, "GetCommit: %v", err)
			ctx.Flash.Error(ctx.Tr("repo.branch.deletion_failed", fullBranchName))
			return
		}

		isParent := false
		for i := 0; i < commit.ParentCount(); i++ {
			if parent, err := commit.Parent(i); err != nil {
				log.Error(4, "Parent: %v", err)
				ctx.Flash.Error(ctx.Tr("repo.branch.deletion_failed", fullBranchName))
				return
			} else if parent.ID.String() == branchCommitID {
				isParent = true
				break
			}
		}

		if !isParent {
			ctx.Flash.Error(ctx.Tr("repo.branch.delete_branch_has_new_commits", fullBranchName))
			return
		}
	}

	if err := gitRepo.DeleteBranch(pr.HeadBranch, git.DeleteBranchOptions{
		Force: true,
	}); err != nil {
		log.Error(4, "DeleteBranch: %v", err)
		ctx.Flash.Error(ctx.Tr("repo.branch.deletion_failed", fullBranchName))
		return
	}

	if err := models.AddDeletePRBranchComment(ctx.User, pr.BaseRepo, issue.ID, pr.HeadBranch); err != nil {
		// Do not fail here as branch has already been deleted
		log.Error(4, "DeleteBranch: %v", err)
	}

	ctx.Flash.Success(ctx.Tr("repo.branch.deletion_success", fullBranchName))
}

// DownloadPullDiff render a pull's raw diff
func DownloadPullDiff(ctx *context.Context) {
	issue, err := models.GetIssueByIndex(ctx.Repo.Repository.ID, ctx.ParamsInt64(":index"))
	if err != nil {
		if models.IsErrIssueNotExist(err) {
			ctx.Handle(404, "GetIssueByIndex", err)
		} else {
			ctx.Handle(500, "GetIssueByIndex", err)
		}
		return
	}

	// Return not found if it's not a pull request
	if !issue.IsPull {
		ctx.Handle(404, "DownloadPullDiff",
			fmt.Errorf("Issue is not a pull request"))
		return
	}

	pr := issue.PullRequest

	if err = pr.GetBaseRepo(); err != nil {
		ctx.Handle(500, "GetBaseRepo", err)
		return
	}
	patch, err := pr.BaseRepo.PatchPath(pr.Index)
	if err != nil {
		ctx.Handle(500, "PatchPath", err)
		return
	}

	ctx.ServeFileContent(patch)
}

// DownloadPullPatch render a pull's raw patch
func DownloadPullPatch(ctx *context.Context) {
	issue, err := models.GetIssueByIndex(ctx.Repo.Repository.ID, ctx.ParamsInt64(":index"))
	if err != nil {
		if models.IsErrIssueNotExist(err) {
			ctx.Handle(404, "GetIssueByIndex", err)
		} else {
			ctx.Handle(500, "GetIssueByIndex", err)
		}
		return
	}

	// Return not found if it's not a pull request
	if !issue.IsPull {
		ctx.Handle(404, "DownloadPullDiff",
			fmt.Errorf("Issue is not a pull request"))
		return
	}

	pr := issue.PullRequest

	if err = pr.GetHeadRepo(); err != nil {
		ctx.Handle(500, "GetHeadRepo", err)
		return
	}

	headGitRepo, err := git.OpenRepository(pr.HeadRepo.RepoPath())
	if err != nil {
		ctx.Handle(500, "OpenRepository", err)
		return
	}

	patch, err := headGitRepo.GetFormatPatch(pr.MergeBase, pr.HeadBranch)
	if err != nil {
		ctx.Handle(500, "GetFormatPatch", err)
		return
	}

	_, err = io.Copy(ctx, patch)
	if err != nil {
		ctx.Handle(500, "io.Copy", err)
		return
	}
}<|MERGE_RESOLUTION|>--- conflicted
+++ resolved
@@ -9,11 +9,8 @@
 import (
 	"container/list"
 	"fmt"
-<<<<<<< HEAD
+	"io"
 	"net/url"
-=======
-	"io"
->>>>>>> 44053532
 	"path"
 	"strings"
 
