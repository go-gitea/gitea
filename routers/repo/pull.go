--- conflicted
+++ resolved
@@ -495,16 +495,12 @@
 	pr.Issue = issue
 	pr.Issue.Repo = ctx.Repo.Repository
 
-<<<<<<< HEAD
-	if !models.IssueNoDependenciesLeft(issue) {
-=======
 	noDeps, err := models.IssueNoDependenciesLeft(issue)
 	if err != nil {
 		return
 	}
 
 	if !noDeps {
->>>>>>> c4ba8d68
 		ctx.Flash.Error("You need to close all issues blocking this pull request before you can merge it!")
 		ctx.Redirect(ctx.Repo.RepoLink + "/pulls/" + com.ToStr(pr.Index))
 		return
