--- conflicted
+++ resolved
@@ -628,269 +628,6 @@
 	return nil
 }
 
-<<<<<<< HEAD
-=======
-// ParseCompareInfo parse compare info between two commit for preparing pull request
-func ParseCompareInfo(ctx *context.Context) (*models.User, *models.Repository, *git.Repository, *git.PullRequestInfo, string, string) {
-	baseRepo := ctx.Repo.Repository
-
-	// Get compared branches information
-	// format: <base branch>...[<head repo>:]<head branch>
-	// base<-head: master...head:feature
-	// same repo: master...feature
-
-	var (
-		headUser   *models.User
-		headBranch string
-		isSameRepo bool
-		infoPath   string
-		err        error
-	)
-	infoPath = ctx.Params("*")
-	infos := strings.Split(infoPath, "...")
-	if len(infos) != 2 {
-		log.Trace("ParseCompareInfo[%d]: not enough compared branches information %s", baseRepo.ID, infos)
-		ctx.NotFound("CompareAndPullRequest", nil)
-		return nil, nil, nil, nil, "", ""
-	}
-
-	baseBranch := infos[0]
-	ctx.Data["BaseBranch"] = baseBranch
-
-	// If there is no head repository, it means pull request between same repository.
-	headInfos := strings.Split(infos[1], ":")
-	if len(headInfos) == 1 {
-		isSameRepo = true
-		headUser = ctx.Repo.Owner
-		headBranch = headInfos[0]
-
-	} else if len(headInfos) == 2 {
-		headUser, err = models.GetUserByName(headInfos[0])
-		if err != nil {
-			if models.IsErrUserNotExist(err) {
-				ctx.NotFound("GetUserByName", nil)
-			} else {
-				ctx.ServerError("GetUserByName", err)
-			}
-			return nil, nil, nil, nil, "", ""
-		}
-		headBranch = headInfos[1]
-		isSameRepo = headUser.ID == ctx.Repo.Owner.ID
-	} else {
-		ctx.NotFound("CompareAndPullRequest", nil)
-		return nil, nil, nil, nil, "", ""
-	}
-	ctx.Data["HeadUser"] = headUser
-	ctx.Data["HeadBranch"] = headBranch
-	ctx.Repo.PullRequest.SameRepo = isSameRepo
-
-	// Check if base branch is valid.
-	if !ctx.Repo.GitRepo.IsBranchExist(baseBranch) {
-		ctx.NotFound("IsBranchExist", nil)
-		return nil, nil, nil, nil, "", ""
-	}
-
-	// Check if current user has fork of repository or in the same repository.
-	headRepo, has := models.HasForkedRepo(headUser.ID, baseRepo.ID)
-	if !has && !isSameRepo {
-		log.Trace("ParseCompareInfo[%d]: does not have fork or in same repository", baseRepo.ID)
-		ctx.NotFound("ParseCompareInfo", nil)
-		return nil, nil, nil, nil, "", ""
-	}
-
-	var headGitRepo *git.Repository
-	if isSameRepo {
-		headRepo = ctx.Repo.Repository
-		headGitRepo = ctx.Repo.GitRepo
-		ctx.Data["BaseName"] = headUser.Name
-	} else {
-		headGitRepo, err = git.OpenRepository(models.RepoPath(headUser.Name, headRepo.Name))
-		ctx.Data["BaseName"] = baseRepo.OwnerName
-		if err != nil {
-			ctx.ServerError("OpenRepository", err)
-			return nil, nil, nil, nil, "", ""
-		}
-	}
-
-	// user should have permission to read baseRepo's codes and pulls, NOT headRepo's
-	permBase, err := models.GetUserRepoPermission(baseRepo, ctx.User)
-	if err != nil {
-		ctx.ServerError("GetUserRepoPermission", err)
-		return nil, nil, nil, nil, "", ""
-	}
-	if !permBase.CanReadIssuesOrPulls(true) || !permBase.CanRead(models.UnitTypeCode) {
-		if log.IsTrace() {
-			log.Trace("Permission Denied: User: %-v cannot create/read pull requests or cannot read code in Repo: %-v\nUser in baseRepo has Permissions: %-+v",
-				ctx.User,
-				baseRepo,
-				permBase)
-		}
-		ctx.NotFound("ParseCompareInfo", nil)
-		return nil, nil, nil, nil, "", ""
-	}
-
-	// user should have permission to read headrepo's codes
-	permHead, err := models.GetUserRepoPermission(headRepo, ctx.User)
-	if err != nil {
-		ctx.ServerError("GetUserRepoPermission", err)
-		return nil, nil, nil, nil, "", ""
-	}
-	if !permHead.CanRead(models.UnitTypeCode) {
-		if log.IsTrace() {
-			log.Trace("Permission Denied: User: %-v cannot read code requests in Repo: %-v\nUser in headRepo has Permissions: %-+v",
-				ctx.User,
-				headRepo,
-				permHead)
-		}
-		ctx.NotFound("ParseCompareInfo", nil)
-		return nil, nil, nil, nil, "", ""
-	}
-
-	// Check if head branch is valid.
-	if !headGitRepo.IsBranchExist(headBranch) {
-		ctx.NotFound("IsBranchExist", nil)
-		return nil, nil, nil, nil, "", ""
-	}
-
-	headBranches, err := headGitRepo.GetBranches()
-	if err != nil {
-		ctx.ServerError("GetBranches", err)
-		return nil, nil, nil, nil, "", ""
-	}
-	ctx.Data["HeadBranches"] = headBranches
-
-	prInfo, err := headGitRepo.GetPullRequestInfo(models.RepoPath(baseRepo.Owner.Name, baseRepo.Name), baseBranch, headBranch)
-	if err != nil {
-		ctx.ServerError("GetPullRequestInfo", err)
-		return nil, nil, nil, nil, "", ""
-	}
-	ctx.Data["BeforeCommitID"] = prInfo.MergeBase
-
-	return headUser, headRepo, headGitRepo, prInfo, baseBranch, headBranch
-}
-
-// PrepareCompareDiff render pull request preview diff page
-func PrepareCompareDiff(
-	ctx *context.Context,
-	headUser *models.User,
-	headRepo *models.Repository,
-	headGitRepo *git.Repository,
-	prInfo *git.PullRequestInfo,
-	baseBranch, headBranch string) bool {
-
-	var (
-		repo  = ctx.Repo.Repository
-		err   error
-		title string
-	)
-
-	// Get diff information.
-	ctx.Data["CommitRepoLink"] = headRepo.Link()
-
-	headCommitID, err := headGitRepo.GetBranchCommitID(headBranch)
-	if err != nil {
-		ctx.ServerError("GetBranchCommitID", err)
-		return false
-	}
-	ctx.Data["AfterCommitID"] = headCommitID
-
-	if headCommitID == prInfo.MergeBase {
-		ctx.Data["IsNothingToCompare"] = true
-		return true
-	}
-
-	diff, err := models.GetDiffRange(models.RepoPath(headUser.Name, headRepo.Name),
-		prInfo.MergeBase, headCommitID, setting.Git.MaxGitDiffLines,
-		setting.Git.MaxGitDiffLineCharacters, setting.Git.MaxGitDiffFiles)
-	if err != nil {
-		ctx.ServerError("GetDiffRange", err)
-		return false
-	}
-	ctx.Data["Diff"] = diff
-	ctx.Data["DiffNotAvailable"] = diff.NumFiles() == 0
-
-	headCommit, err := headGitRepo.GetCommit(headCommitID)
-	if err != nil {
-		ctx.ServerError("GetCommit", err)
-		return false
-	}
-
-	prInfo.Commits = models.ValidateCommitsWithEmails(prInfo.Commits)
-	prInfo.Commits = models.ParseCommitsWithSignature(prInfo.Commits)
-	prInfo.Commits = models.ParseCommitsWithStatus(prInfo.Commits, headRepo)
-	ctx.Data["Commits"] = prInfo.Commits
-	ctx.Data["CommitCount"] = prInfo.Commits.Len()
-
-	if prInfo.Commits.Len() == 1 {
-		c := prInfo.Commits.Front().Value.(models.SignCommitWithStatuses)
-		title = strings.TrimSpace(c.UserCommit.Summary())
-
-		body := strings.Split(strings.TrimSpace(c.UserCommit.Message()), "\n")
-		if len(body) > 1 {
-			ctx.Data["content"] = strings.Join(body[1:], "\n")
-		}
-	} else {
-		title = headBranch
-	}
-
-	ctx.Data["title"] = title
-	ctx.Data["Username"] = headUser.Name
-	ctx.Data["Reponame"] = headRepo.Name
-	ctx.Data["IsImageFile"] = headCommit.IsImageFile
-
-	headTarget := path.Join(headUser.Name, repo.Name)
-	ctx.Data["SourcePath"] = setting.AppSubURL + "/" + path.Join(headTarget, "src", "commit", headCommitID)
-	ctx.Data["BeforeSourcePath"] = setting.AppSubURL + "/" + path.Join(headTarget, "src", "commit", prInfo.MergeBase)
-	ctx.Data["RawPath"] = setting.AppSubURL + "/" + path.Join(headTarget, "raw", "commit", headCommitID)
-	return false
-}
-
-// CompareAndPullRequest render pull request preview page
-func CompareAndPullRequest(ctx *context.Context) {
-	ctx.Data["Title"] = ctx.Tr("repo.pulls.compare_changes")
-	ctx.Data["PageIsComparePull"] = true
-	ctx.Data["IsDiffCompare"] = true
-	ctx.Data["RequireHighlightJS"] = true
-	ctx.Data["RequireTribute"] = true
-	ctx.Data["PullRequestWorkInProgressPrefixes"] = setting.Repository.PullRequest.WorkInProgressPrefixes
-	setTemplateIfExists(ctx, pullRequestTemplateKey, pullRequestTemplateCandidates)
-	renderAttachmentSettings(ctx)
-
-	headUser, headRepo, headGitRepo, prInfo, baseBranch, headBranch := ParseCompareInfo(ctx)
-	if ctx.Written() {
-		return
-	}
-
-	pr, err := models.GetUnmergedPullRequest(headRepo.ID, ctx.Repo.Repository.ID, headBranch, baseBranch)
-	if err != nil {
-		if !models.IsErrPullRequestNotExist(err) {
-			ctx.ServerError("GetUnmergedPullRequest", err)
-			return
-		}
-	} else {
-		ctx.Data["HasPullRequest"] = true
-		ctx.Data["PullRequest"] = pr
-		ctx.HTML(200, tplComparePull)
-		return
-	}
-
-	nothingToCompare := PrepareCompareDiff(ctx, headUser, headRepo, headGitRepo, prInfo, baseBranch, headBranch)
-	if ctx.Written() {
-		return
-	}
-
-	if !nothingToCompare {
-		// Setup information for new form.
-		RetrieveRepoMetas(ctx, ctx.Repo.Repository)
-		if ctx.Written() {
-			return
-		}
-	}
-
-	ctx.HTML(200, tplComparePull)
-}
-
->>>>>>> 8de76b6e
 // CompareAndPullRequestPost response for creating pull request
 func CompareAndPullRequestPost(ctx *context.Context, form auth.CreateIssueForm) {
 	ctx.Data["Title"] = ctx.Tr("repo.pulls.compare_changes")
