// Copyright 2014 The Gogs Authors. All rights reserved.
// Copyright 2020 The Gitea Authors. All rights reserved.
// Use of this source code is governed by a MIT-style
// license that can be found in the LICENSE file.

package repo

import (
	"fmt"
<<<<<<< HEAD
	"net/url"
=======
	"os"
	"path"
>>>>>>> 26c4a049
	"strings"
	"time"

	"code.gitea.io/gitea/models"
	"code.gitea.io/gitea/modules/auth"
	"code.gitea.io/gitea/modules/base"
	"code.gitea.io/gitea/modules/context"
	"code.gitea.io/gitea/modules/log"
	"code.gitea.io/gitea/modules/setting"
<<<<<<< HEAD
	"code.gitea.io/gitea/modules/structs"
	"code.gitea.io/gitea/modules/task"
	"code.gitea.io/gitea/modules/util"
	archiver_service "code.gitea.io/gitea/services/archiver"
=======
>>>>>>> 26c4a049
	repo_service "code.gitea.io/gitea/services/repository"
)

const (
	tplCreate base.TplName = "repo/create"
)

// MustBeNotEmpty render when a repo is a empty git dir
func MustBeNotEmpty(ctx *context.Context) {
	if ctx.Repo.Repository.IsEmpty {
		ctx.NotFound("MustBeNotEmpty", nil)
	}
}

// MustBeEditable check that repo can be edited
func MustBeEditable(ctx *context.Context) {
	if !ctx.Repo.Repository.CanEnableEditor() || ctx.Repo.IsViewCommit {
		ctx.NotFound("", nil)
		return
	}
}

// MustBeAbleToUpload check that repo can be uploaded to
func MustBeAbleToUpload(ctx *context.Context) {
	if !setting.Repository.Upload.Enabled {
		ctx.NotFound("", nil)
	}
}

func checkContextUser(ctx *context.Context, uid int64) *models.User {
	orgs, err := models.GetOrgsCanCreateRepoByUserID(ctx.User.ID)
	if err != nil {
		ctx.ServerError("GetOrgsCanCreateRepoByUserID", err)
		return nil
	}

	if !ctx.User.IsAdmin {
		orgsAvailable := []*models.User{}
		for i := 0; i < len(orgs); i++ {
			if orgs[i].CanCreateRepo() {
				orgsAvailable = append(orgsAvailable, orgs[i])
			}
		}
		ctx.Data["Orgs"] = orgsAvailable
	} else {
		ctx.Data["Orgs"] = orgs
	}

	// Not equal means current user is an organization.
	if uid == ctx.User.ID || uid == 0 {
		return ctx.User
	}

	org, err := models.GetUserByID(uid)
	if models.IsErrUserNotExist(err) {
		return ctx.User
	}

	if err != nil {
		ctx.ServerError("GetUserByID", fmt.Errorf("[%d]: %v", uid, err))
		return nil
	}

	// Check ownership of organization.
	if !org.IsOrganization() {
		ctx.Error(403)
		return nil
	}
	if !ctx.User.IsAdmin {
		canCreate, err := org.CanCreateOrgRepo(ctx.User.ID)
		if err != nil {
			ctx.ServerError("CanCreateOrgRepo", err)
			return nil
		} else if !canCreate {
			ctx.Error(403)
			return nil
		}
	} else {
		ctx.Data["Orgs"] = orgs
	}
	return org
}

func getRepoPrivate(ctx *context.Context) bool {
	switch strings.ToLower(setting.Repository.DefaultPrivate) {
	case setting.RepoCreatingLastUserVisibility:
		return ctx.User.LastRepoVisibility
	case setting.RepoCreatingPrivate:
		return true
	case setting.RepoCreatingPublic:
		return false
	default:
		return ctx.User.LastRepoVisibility
	}
}

// Create render creating repository page
func Create(ctx *context.Context) {
	ctx.Data["Title"] = ctx.Tr("new_repo")

	// Give default value for template to render.
	ctx.Data["Gitignores"] = models.Gitignores
	ctx.Data["LabelTemplates"] = models.LabelTemplates
	ctx.Data["Licenses"] = models.Licenses
	ctx.Data["Readmes"] = models.Readmes
	ctx.Data["readme"] = "Default"
	ctx.Data["private"] = getRepoPrivate(ctx)
	ctx.Data["IsForcedPrivate"] = setting.Repository.ForcePrivate
	ctx.Data["default_branch"] = setting.Repository.DefaultBranch

	ctxUser := checkContextUser(ctx, ctx.QueryInt64("org"))
	if ctx.Written() {
		return
	}
	ctx.Data["ContextUser"] = ctxUser

	ctx.Data["repo_template_name"] = ctx.Tr("repo.template_select")
	templateID := ctx.QueryInt64("template_id")
	if templateID > 0 {
		templateRepo, err := models.GetRepositoryByID(templateID)
		if err == nil && templateRepo.CheckUnitUser(ctxUser.ID, ctxUser.IsAdmin, models.UnitTypeCode) {
			ctx.Data["repo_template"] = templateID
			ctx.Data["repo_template_name"] = templateRepo.Name
		}
	}

	if !ctx.User.CanCreateRepo() {
		ctx.RenderWithErr(ctx.Tr("repo.form.reach_limit_of_creation", ctx.User.MaxCreationLimit()), tplCreate, nil)
	} else {
		ctx.HTML(200, tplCreate)
	}
}

func handleCreateError(ctx *context.Context, owner *models.User, err error, name string, tpl base.TplName, form interface{}) {
	switch {
	case models.IsErrReachLimitOfRepo(err):
		ctx.RenderWithErr(ctx.Tr("repo.form.reach_limit_of_creation", owner.MaxCreationLimit()), tpl, form)
	case models.IsErrRepoAlreadyExist(err):
		ctx.Data["Err_RepoName"] = true
		ctx.RenderWithErr(ctx.Tr("form.repo_name_been_taken"), tpl, form)
	case models.IsErrNameReserved(err):
		ctx.Data["Err_RepoName"] = true
		ctx.RenderWithErr(ctx.Tr("repo.form.name_reserved", err.(models.ErrNameReserved).Name), tpl, form)
	case models.IsErrNamePatternNotAllowed(err):
		ctx.Data["Err_RepoName"] = true
		ctx.RenderWithErr(ctx.Tr("repo.form.name_pattern_not_allowed", err.(models.ErrNamePatternNotAllowed).Pattern), tpl, form)
	default:
		ctx.ServerError(name, err)
	}
}

// CreatePost response for creating repository
func CreatePost(ctx *context.Context, form auth.CreateRepoForm) {
	ctx.Data["Title"] = ctx.Tr("new_repo")

	ctx.Data["Gitignores"] = models.Gitignores
	ctx.Data["LabelTemplates"] = models.LabelTemplates
	ctx.Data["Licenses"] = models.Licenses
	ctx.Data["Readmes"] = models.Readmes

	ctxUser := checkContextUser(ctx, form.UID)
	if ctx.Written() {
		return
	}
	ctx.Data["ContextUser"] = ctxUser

	if ctx.HasError() {
		ctx.HTML(200, tplCreate)
		return
	}

	var repo *models.Repository
	var err error
	if form.RepoTemplate > 0 {
		opts := models.GenerateRepoOptions{
			Name:        form.RepoName,
			Description: form.Description,
			Private:     form.Private,
			GitContent:  form.GitContent,
			Topics:      form.Topics,
			GitHooks:    form.GitHooks,
			Webhooks:    form.Webhooks,
			Avatar:      form.Avatar,
			IssueLabels: form.Labels,
		}

		if !opts.IsValid() {
			ctx.RenderWithErr(ctx.Tr("repo.template.one_item"), tplCreate, form)
			return
		}

		templateRepo := getRepository(ctx, form.RepoTemplate)
		if ctx.Written() {
			return
		}

		if !templateRepo.IsTemplate {
			ctx.RenderWithErr(ctx.Tr("repo.template.invalid"), tplCreate, form)
			return
		}

		repo, err = repo_service.GenerateRepository(ctx.User, ctxUser, templateRepo, opts)
		if err == nil {
			log.Trace("Repository generated [%d]: %s/%s", repo.ID, ctxUser.Name, repo.Name)
			ctx.Redirect(setting.AppSubURL + "/" + ctxUser.Name + "/" + repo.Name)
			return
		}
	} else {
		repo, err = repo_service.CreateRepository(ctx.User, ctxUser, models.CreateRepoOptions{
			Name:          form.RepoName,
			Description:   form.Description,
			Gitignores:    form.Gitignores,
			IssueLabels:   form.IssueLabels,
			License:       form.License,
			Readme:        form.Readme,
			IsPrivate:     form.Private || setting.Repository.ForcePrivate,
			DefaultBranch: form.DefaultBranch,
			AutoInit:      form.AutoInit,
		})
		if err == nil {
			log.Trace("Repository created [%d]: %s/%s", repo.ID, ctxUser.Name, repo.Name)
			ctx.Redirect(setting.AppSubURL + "/" + ctxUser.Name + "/" + repo.Name)
			return
		}
	}

	handleCreateError(ctx, ctxUser, err, "CreatePost", tplCreate, &form)
}

// Action response for actions to a repository
func Action(ctx *context.Context) {
	var err error
	switch ctx.Params(":action") {
	case "watch":
		err = models.WatchRepo(ctx.User.ID, ctx.Repo.Repository.ID, true)
	case "unwatch":
		err = models.WatchRepo(ctx.User.ID, ctx.Repo.Repository.ID, false)
	case "star":
		err = models.StarRepo(ctx.User.ID, ctx.Repo.Repository.ID, true)
	case "unstar":
		err = models.StarRepo(ctx.User.ID, ctx.Repo.Repository.ID, false)
	case "desc": // FIXME: this is not used
		if !ctx.Repo.IsOwner() {
			ctx.Error(404)
			return
		}

		ctx.Repo.Repository.Description = ctx.Query("desc")
		ctx.Repo.Repository.Website = ctx.Query("site")
		err = models.UpdateRepository(ctx.Repo.Repository, false)
	}

	if err != nil {
		ctx.ServerError(fmt.Sprintf("Action (%s)", ctx.Params(":action")), err)
		return
	}

	ctx.RedirectToFirst(ctx.Query("redirect_to"), ctx.Repo.RepoLink)
}

// RedirectDownload return a file based on the following infos:
func RedirectDownload(ctx *context.Context) {
	var (
		vTag     = ctx.Params("vTag")
		fileName = ctx.Params("fileName")
	)
	tagNames := []string{vTag}
	curRepo := ctx.Repo.Repository
	releases, err := models.GetReleasesByRepoIDAndNames(models.DefaultDBContext(), curRepo.ID, tagNames)
	if err != nil {
		if models.IsErrAttachmentNotExist(err) {
			ctx.Error(404)
			return
		}
		ctx.ServerError("RedirectDownload", err)
		return
	}
	if len(releases) == 1 {
		release := releases[0]
		att, err := models.GetAttachmentByReleaseIDFileName(release.ID, fileName)
		if err != nil {
			ctx.Error(404)
			return
		}
		if att != nil {
			ctx.Redirect(att.DownloadURL())
			return
		}
	}
	ctx.Error(404)
}

// Download an archive of a repository
func Download(ctx *context.Context) {
	uri := ctx.Params("*")
	aReq := archiver_service.DeriveRequestFrom(ctx, uri)

	if aReq == nil {
		ctx.Error(404)
		return
	}

	downloadName := ctx.Repo.Repository.Name + "-" + aReq.GetArchiveName()
	complete := aReq.IsComplete()
	if !complete {
		aReq = archiver_service.ArchiveRepository(aReq)
		complete = aReq.WaitForCompletion()
	}

	if complete {
		ctx.ServeFile(aReq.GetArchivePath(), downloadName)
	} else {
		ctx.Error(404)
	}
}

// InitiateDownload will enqueue an archival request, as needed.  It may submit
// a request that's already in-progress, but the archiver service will just
// kind of drop it on the floor if this is the case.
func InitiateDownload(ctx *context.Context) {
	uri := ctx.Params("*")
	aReq := archiver_service.DeriveRequestFrom(ctx, uri)

	if aReq == nil {
		ctx.Error(404)
		return
	}

<<<<<<< HEAD
	complete := aReq.IsComplete()
	if !complete {
		aReq = archiver_service.ArchiveRepository(aReq)
		complete, _ = aReq.TimedWaitForCompletion(2 * time.Second)
=======
	archivePath = path.Join(archivePath, base.ShortSha(commit.ID.String())+ext)
	if !com.IsFile(archivePath) {
		if err := commit.CreateArchive(ctx.Req.Context(), archivePath, git.CreateArchiveOpts{
			Format: archiveType,
			Prefix: setting.Repository.PrefixArchiveFiles,
		}); err != nil {
			ctx.ServerError("Download -> CreateArchive "+archivePath, err)
			return
		}
>>>>>>> 26c4a049
	}

	ctx.JSON(200, map[string]interface{}{
		"complete": complete,
	})
}

// Status returns repository's status
func Status(ctx *context.Context) {
	task, err := models.GetMigratingTask(ctx.Repo.Repository.ID)
	if err != nil {
		ctx.JSON(500, map[string]interface{}{
			"err": err,
		})
		return
	}

	ctx.JSON(200, map[string]interface{}{
		"status": ctx.Repo.Repository.Status,
		"err":    task.Errors,
	})
}<|MERGE_RESOLUTION|>--- conflicted
+++ resolved
@@ -7,12 +7,6 @@
 
 import (
 	"fmt"
-<<<<<<< HEAD
-	"net/url"
-=======
-	"os"
-	"path"
->>>>>>> 26c4a049
 	"strings"
 	"time"
 
@@ -22,13 +16,7 @@
 	"code.gitea.io/gitea/modules/context"
 	"code.gitea.io/gitea/modules/log"
 	"code.gitea.io/gitea/modules/setting"
-<<<<<<< HEAD
-	"code.gitea.io/gitea/modules/structs"
-	"code.gitea.io/gitea/modules/task"
-	"code.gitea.io/gitea/modules/util"
 	archiver_service "code.gitea.io/gitea/services/archiver"
-=======
->>>>>>> 26c4a049
 	repo_service "code.gitea.io/gitea/services/repository"
 )
 
@@ -335,7 +323,7 @@
 	complete := aReq.IsComplete()
 	if !complete {
 		aReq = archiver_service.ArchiveRepository(aReq)
-		complete = aReq.WaitForCompletion()
+		complete = aReq.WaitForCompletion(ctx)
 	}
 
 	if complete {
@@ -357,22 +345,10 @@
 		return
 	}
 
-<<<<<<< HEAD
 	complete := aReq.IsComplete()
 	if !complete {
 		aReq = archiver_service.ArchiveRepository(aReq)
-		complete, _ = aReq.TimedWaitForCompletion(2 * time.Second)
-=======
-	archivePath = path.Join(archivePath, base.ShortSha(commit.ID.String())+ext)
-	if !com.IsFile(archivePath) {
-		if err := commit.CreateArchive(ctx.Req.Context(), archivePath, git.CreateArchiveOpts{
-			Format: archiveType,
-			Prefix: setting.Repository.PrefixArchiveFiles,
-		}); err != nil {
-			ctx.ServerError("Download -> CreateArchive "+archivePath, err)
-			return
-		}
->>>>>>> 26c4a049
+		complete, _ = aReq.TimedWaitForCompletion(ctx, 2 * time.Second)
 	}
 
 	ctx.JSON(200, map[string]interface{}{
