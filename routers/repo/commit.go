--- conflicted
+++ resolved
@@ -293,80 +293,4 @@
 		ctx.ServerError("GetRawDiff", err)
 		return
 	}
-<<<<<<< HEAD
-}
-
-// CompareDiff show different from one commit to another commit
-func CompareDiff(ctx *context.Context) {
-	ctx.Data["IsRepoToolbarCommits"] = true
-	ctx.Data["IsDiffCompare"] = true
-	userName := ctx.Repo.Owner.Name
-	repoName := ctx.Repo.Repository.Name
-	beforeCommitID := ctx.Params(":before")
-	afterCommitID := ctx.Params(":after")
-
-	beforeCommit, err := ctx.Repo.GitRepo.GetCommit(beforeCommitID)
-	if err != nil {
-		ctx.NotFound("GetCommit", err)
-		return
-	}
-
-	commit, err := ctx.Repo.GitRepo.GetCommit(afterCommitID)
-	if err != nil {
-		ctx.NotFound("GetCommit", err)
-		return
-	}
-
-	diff, err := models.GetDiffRange(models.RepoPath(userName, repoName), beforeCommitID,
-		afterCommitID, setting.Git.MaxGitDiffLines,
-		setting.Git.MaxGitDiffLineCharacters, setting.Git.MaxGitDiffFiles)
-	if err != nil {
-		ctx.NotFound("GetDiffRange", err)
-		return
-	}
-
-	commits, err := commit.CommitsBeforeUntil(beforeCommitID)
-	if err != nil {
-		ctx.ServerError("CommitsBeforeUntil", err)
-		return
-	}
-	commits = models.ValidateCommitsWithEmails(commits)
-	commits = models.ParseCommitsWithSignature(commits)
-	commits = models.ParseCommitsWithStatus(commits, ctx.Repo.Repository)
-
-	ctx.Data["CommitRepoLink"] = ctx.Repo.RepoLink
-	ctx.Data["Commits"] = commits
-	ctx.Data["CommitCount"] = commits.Len()
-	ctx.Data["BeforeCommitID"] = beforeCommitID
-	ctx.Data["AfterCommitID"] = afterCommitID
-	ctx.Data["Username"] = userName
-	ctx.Data["Reponame"] = repoName
-	ctx.Data["IsImageFile"] = commit.IsImageFile
-	ctx.Data["ImageInfo"] = func(name string) *git.ImageMetaData {
-		result, err := commit.ImageInfo(name)
-		if err != nil {
-			log.Error("ImageInfo failed: %v", err)
-			return nil
-		}
-		return result
-	}
-	ctx.Data["ImageInfoBase"] = func(name string) *git.ImageMetaData {
-		result, err := beforeCommit.ImageInfo(name)
-		if err != nil {
-			log.Error("ImageInfo failed: %v", err)
-			return nil
-		}
-		return result
-	}
-	ctx.Data["Title"] = "Comparing " + base.ShortSha(beforeCommitID) + "..." + base.ShortSha(afterCommitID) + " · " + userName + "/" + repoName
-	ctx.Data["Commit"] = commit
-	ctx.Data["Diff"] = diff
-	ctx.Data["DiffNotAvailable"] = diff.NumFiles() == 0
-	ctx.Data["SourcePath"] = setting.AppSubURL + "/" + path.Join(userName, repoName, "src", "commit", afterCommitID)
-	ctx.Data["BeforeSourcePath"] = setting.AppSubURL + "/" + path.Join(userName, repoName, "src", "commit", beforeCommitID)
-	ctx.Data["RawPath"] = setting.AppSubURL + "/" + path.Join(userName, repoName, "raw", "commit", afterCommitID)
-	ctx.Data["RequireHighlightJS"] = true
-	ctx.HTML(200, tplDiff)
-=======
->>>>>>> 8de0b0a3
 }