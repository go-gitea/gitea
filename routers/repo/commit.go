--- conflicted
+++ resolved
@@ -136,7 +136,6 @@
 	ctx.Data["Reponame"] = ctx.Repo.Repository.Name
 	ctx.Data["CommitCount"] = commits.Len()
 	ctx.Data["Branch"] = ctx.Repo.BranchName
-
 	ctx.HTML(200, tplCommits)
 }
 
@@ -181,7 +180,6 @@
 	ctx.Data["CommitCount"] = commitsCount
 	ctx.Data["Branch"] = branchName
 
-	// Pagination link params
 	pager := context.NewPagination(int(commitsCount), git.CommitsRangeSize, page, 5)
 	pager.SetDefaultParams(ctx)
 	ctx.Data["Page"] = pager
@@ -252,11 +250,7 @@
 		ctx.Data["BeforeSourcePath"] = setting.AppSubURL + "/" + path.Join(userName, repoName, "src", "commit", parents[0])
 	}
 	ctx.Data["RawPath"] = setting.AppSubURL + "/" + path.Join(userName, repoName, "raw", "commit", commitID)
-<<<<<<< HEAD
-
-=======
 	ctx.Data["BranchName"], err = commit.GetBranchName()
->>>>>>> 2af67f60
 	ctx.HTML(200, tplDiff)
 }
 
