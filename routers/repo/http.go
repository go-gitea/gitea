// Copyright 2014 The Gogs Authors. All rights reserved.
// Use of this source code is governed by a MIT-style
// license that can be found in the LICENSE file.

package repo

import (
	"bytes"
	"compress/gzip"
	"fmt"
	"net/http"
	"os"
	"os/exec"
	"path"
	"regexp"
	"strconv"
	"strings"
	"time"

	"code.gitea.io/gitea/models"
	"code.gitea.io/gitea/modules/base"
	"code.gitea.io/gitea/modules/context"
	"code.gitea.io/gitea/modules/log"
	"code.gitea.io/gitea/modules/setting"
	"code.gitea.io/gitea/modules/util"
)

// HTTP implmentation git smart HTTP protocol
func HTTP(ctx *context.Context) {
	if len(setting.Repository.AccessControlAllowOrigin) > 0 {
		allowedOrigin := setting.Repository.AccessControlAllowOrigin
		// Set CORS headers for browser-based git clients
		ctx.Resp.Header().Set("Access-Control-Allow-Origin", allowedOrigin)
		ctx.Resp.Header().Set("Access-Control-Allow-Headers", "Content-Type, Authorization, User-Agent")

		// Handle preflight OPTIONS request
		if ctx.Req.Method == "OPTIONS" {
			if allowedOrigin == "*" {
				ctx.Status(http.StatusOK)
			} else if allowedOrigin == "null" {
				ctx.Status(http.StatusForbidden)
			} else {
				origin := ctx.Req.Header.Get("Origin")
				if len(origin) > 0 && origin == allowedOrigin {
					ctx.Status(http.StatusOK)
				} else {
					ctx.Status(http.StatusForbidden)
				}
			}
			return
		}
	}

	username := ctx.Params(":username")
	reponame := strings.TrimSuffix(ctx.Params(":reponame"), ".git")

	if ctx.Query("go-get") == "1" {
		context.EarlyResponseForGoGetMeta(ctx)
		return
	}

	var isPull bool
	service := ctx.Query("service")
	if service == "git-receive-pack" ||
		strings.HasSuffix(ctx.Req.URL.Path, "git-receive-pack") {
		isPull = false
	} else if service == "git-upload-pack" ||
		strings.HasSuffix(ctx.Req.URL.Path, "git-upload-pack") {
		isPull = true
	} else if service == "git-upload-archive" ||
		strings.HasSuffix(ctx.Req.URL.Path, "git-upload-archive") {
		isPull = true
	} else {
		isPull = (ctx.Req.Method == "GET")
	}

	var accessMode models.AccessMode
	if isPull {
		accessMode = models.AccessModeRead
	} else {
		accessMode = models.AccessModeWrite
	}

	isWiki := false
	var unitType = models.UnitTypeCode
	if strings.HasSuffix(reponame, ".wiki") {
		isWiki = true
		unitType = models.UnitTypeWiki
		reponame = reponame[:len(reponame)-5]
	}

	repo, err := models.GetRepositoryByOwnerAndName(username, reponame)
	if err != nil {
		ctx.NotFoundOrServerError("GetRepositoryByOwnerAndName", models.IsErrRepoNotExist, err)
		return
	}

	// Don't allow pushing if the repo is archived
	if repo.IsArchived && !isPull {
		ctx.HandleText(http.StatusForbidden, "This repo is archived. You can view files and clone it, but cannot push or open issues/pull-requests.")
		return
	}

	// Only public pull don't need auth.
	isPublicPull := !repo.IsPrivate && isPull
	var (
		askAuth      = !isPublicPull || setting.Service.RequireSignInView
		authUser     *models.User
		authUsername string
		authPasswd   string
		environ      []string
	)

	// check access
	if askAuth {
		authUsername = ctx.Req.Header.Get(setting.ReverseProxyAuthUser)
		if setting.Service.EnableReverseProxyAuth && len(authUsername) > 0 {
			authUser, err = models.GetUserByName(authUsername)
			if err != nil {
				ctx.HandleText(401, "reverse proxy login error, got error while running GetUserByName")
				return
			}
		} else {
			authHead := ctx.Req.Header.Get("Authorization")
			if len(authHead) == 0 {
				ctx.Resp.Header().Set("WWW-Authenticate", "Basic realm=\".\"")
				ctx.Error(http.StatusUnauthorized)
				return
			}

			auths := strings.Fields(authHead)
			// currently check basic auth
			// TODO: support digit auth
			// FIXME: middlewares/context.go did basic auth check already,
			// maybe could use that one.
			if len(auths) != 2 || auths[0] != "Basic" {
				ctx.HandleText(http.StatusUnauthorized, "no basic auth and digit auth")
				return
			}
			authUsername, authPasswd, err = base.BasicAuthDecode(auths[1])
			if err != nil {
				ctx.HandleText(http.StatusUnauthorized, "no basic auth and digit auth")
				return
			}

			// Check if username or password is a token
			isUsernameToken := len(authPasswd) == 0 || authPasswd == "x-oauth-basic"
			// Assume username is token
			authToken := authUsername
			if !isUsernameToken {
				// Assume password is token
				authToken = authPasswd
			}
			// Assume password is a token.
			token, err := models.GetAccessTokenBySHA(authToken)
			if err == nil {
				if isUsernameToken {
					authUser, err = models.GetUserByID(token.UID)
					if err != nil {
						ctx.ServerError("GetUserByID", err)
						return
					}
				} else {
					authUser, err = models.GetUserByName(authUsername)
					if err != nil {
						if models.IsErrUserNotExist(err) {
							ctx.HandleText(http.StatusUnauthorized, "invalid credentials")
						} else {
							ctx.ServerError("GetUserByName", err)
						}
						return
					}
					if authUser.ID != token.UID {
						ctx.HandleText(http.StatusUnauthorized, "invalid credentials")
						return
					}
				}
				token.UpdatedUnix = util.TimeStampNow()
				if err = models.UpdateAccessToken(token); err != nil {
					ctx.ServerError("UpdateAccessToken", err)
				}
<<<<<<< HEAD
			} else if !models.IsErrAccessTokenNotExist(err) && !models.IsErrAccessTokenEmpty(err) {
				log.Error(4, "GetAccessTokenBySha: %v", err)
=======
			} else {
				if !models.IsErrAccessTokenNotExist(err) && !models.IsErrAccessTokenEmpty(err) {
					log.Error("GetAccessTokenBySha: %v", err)
				}
>>>>>>> 0bdd81df
			}

			if authUser == nil {
				// Check username and password
				authUser, err = models.UserSignIn(authUsername, authPasswd)
				if err != nil {
					if !models.IsErrUserNotExist(err) {
						ctx.ServerError("UserSignIn error: %v", err)
						return
					}
				}

				if authUser == nil {
					ctx.HandleText(http.StatusUnauthorized, "invalid credentials")
					return
				}

				_, err = models.GetTwoFactorByUID(authUser.ID)
				if err == nil {
					// TODO: This response should be changed to "invalid credentials" for security reasons once the expectation behind it (creating an app token to authenticate) is properly documented
					ctx.HandleText(http.StatusUnauthorized, "Users with two-factor authentication enabled cannot perform HTTP/HTTPS operations via plain username and password. Please create and use a personal access token on the user settings page")
					return
				} else if !models.IsErrTwoFactorNotEnrolled(err) {
					ctx.ServerError("IsErrTwoFactorNotEnrolled", err)
					return
				}
			}
		}

		perm, err := models.GetUserRepoPermission(repo, authUser)
		if err != nil {
			ctx.ServerError("GetUserRepoPermission", err)
			return
		}

		if !perm.CanAccess(accessMode, unitType) {
			ctx.HandleText(http.StatusForbidden, "User permission denied")
			return
		}

		if !isPull && repo.IsMirror {
			ctx.HandleText(http.StatusForbidden, "mirror repository is read-only")
			return
		}

		environ = []string{
			models.EnvRepoUsername + "=" + username,
			models.EnvRepoName + "=" + reponame,
			models.EnvPusherName + "=" + authUser.Name,
			models.EnvPusherID + fmt.Sprintf("=%d", authUser.ID),
			models.ProtectedBranchRepoID + fmt.Sprintf("=%d", repo.ID),
		}

		if !authUser.KeepEmailPrivate {
			environ = append(environ, models.EnvPusherEmail+"="+authUser.Email)
		}

		if isWiki {
			environ = append(environ, models.EnvRepoIsWiki+"=true")
		} else {
			environ = append(environ, models.EnvRepoIsWiki+"=false")
		}
	}

	HTTPBackend(ctx, &serviceConfig{
		UploadPack:  true,
		ReceivePack: true,
		Env:         environ,
	})(ctx.Resp, ctx.Req.Request)
}

type serviceConfig struct {
	UploadPack  bool
	ReceivePack bool
	Env         []string
}

type serviceHandler struct {
	cfg     *serviceConfig
	w       http.ResponseWriter
	r       *http.Request
	dir     string
	file    string
	environ []string
}

func (h *serviceHandler) setHeaderNoCache() {
	h.w.Header().Set("Expires", "Fri, 01 Jan 1980 00:00:00 GMT")
	h.w.Header().Set("Pragma", "no-cache")
	h.w.Header().Set("Cache-Control", "no-cache, max-age=0, must-revalidate")
}

func (h *serviceHandler) setHeaderCacheForever() {
	now := time.Now().Unix()
	expires := now + 31536000
	h.w.Header().Set("Date", fmt.Sprintf("%d", now))
	h.w.Header().Set("Expires", fmt.Sprintf("%d", expires))
	h.w.Header().Set("Cache-Control", "public, max-age=31536000")
}

func (h *serviceHandler) sendFile(contentType string) {
	reqFile := path.Join(h.dir, h.file)

	fi, err := os.Stat(reqFile)
	if os.IsNotExist(err) {
		h.w.WriteHeader(http.StatusNotFound)
		return
	}

	h.w.Header().Set("Content-Type", contentType)
	h.w.Header().Set("Content-Length", fmt.Sprintf("%d", fi.Size()))
	h.w.Header().Set("Last-Modified", fi.ModTime().Format(http.TimeFormat))
	http.ServeFile(h.w, h.r, reqFile)
}

type route struct {
	reg     *regexp.Regexp
	method  string
	handler func(serviceHandler)
}

var routes = []route{
	{regexp.MustCompile(`(.*?)/git-upload-pack$`), `POST`, serviceUploadPack},
	{regexp.MustCompile(`(.*?)/git-receive-pack$`), `POST`, serviceReceivePack},
	{regexp.MustCompile(`(.*?)/info/refs$`), `GET`, getInfoRefs},
	{regexp.MustCompile(`(.*?)/HEAD$`), `GET`, getTextFile},
	{regexp.MustCompile(`(.*?)/objects/info/alternates$`), `GET`, getTextFile},
	{regexp.MustCompile(`(.*?)/objects/info/http-alternates$`), `GET`, getTextFile},
	{regexp.MustCompile(`(.*?)/objects/info/packs$`), `GET`, getInfoPacks},
	{regexp.MustCompile(`(.*?)/objects/info/[^/]*$`), `GET`, getTextFile},
	{regexp.MustCompile(`(.*?)/objects/[0-9a-f]{2}/[0-9a-f]{38}$`), `GET`, getLooseObject},
	{regexp.MustCompile(`(.*?)/objects/pack/pack-[0-9a-f]{40}\\.pack$`), `GET`, getPackFile},
	{regexp.MustCompile(`(.*?)/objects/pack/pack-[0-9a-f]{40}\\.idx$`), `GET`, getIdxFile},
}

// FIXME: use process module
func gitCommand(dir string, args ...string) []byte {
	cmd := exec.Command("git", args...)
	cmd.Dir = dir
	out, err := cmd.Output()
	if err != nil {
		log.GitLogger.Error(fmt.Sprintf("%v - %s", err, out))
	}
	return out
}

func getGitConfig(option, dir string) string {
	out := string(gitCommand(dir, "config", option))
	return out[0 : len(out)-1]
}

func getConfigSetting(service, dir string) bool {
	service = strings.Replace(service, "-", "", -1)
	setting := getGitConfig("http."+service, dir)

	if service == "uploadpack" {
		return setting != "false"
	}

	return setting == "true"
}

func hasAccess(service string, h serviceHandler, checkContentType bool) bool {
	if checkContentType {
		if h.r.Header.Get("Content-Type") != fmt.Sprintf("application/x-git-%s-request", service) {
			return false
		}
	}

	if !(service == "upload-pack" || service == "receive-pack") {
		return false
	}
	if service == "receive-pack" {
		return h.cfg.ReceivePack
	}
	if service == "upload-pack" {
		return h.cfg.UploadPack
	}

	return getConfigSetting(service, h.dir)
}

func serviceRPC(h serviceHandler, service string) {
	defer func() {
		_ = h.r.Body.Close()
	}()

	if !hasAccess(service, h, true) {
		h.w.WriteHeader(http.StatusUnauthorized)
		return
	}

	h.w.Header().Set("Content-Type", fmt.Sprintf("application/x-git-%s-result", service))

	var err error
	var reqBody = h.r.Body

	// Handle GZIP.
	if h.r.Header.Get("Content-Encoding") == "gzip" {
		reqBody, err = gzip.NewReader(reqBody)
		if err != nil {
			log.GitLogger.Error("Fail to create gzip reader: %v", err)
			h.w.WriteHeader(http.StatusInternalServerError)
			return
		}
	}

	// set this for allow pre-receive and post-receive execute
	h.environ = append(h.environ, "SSH_ORIGINAL_COMMAND="+service)

	var stderr bytes.Buffer
	cmd := exec.Command("git", service, "--stateless-rpc", h.dir)
	cmd.Dir = h.dir
	if service == "receive-pack" {
		cmd.Env = append(os.Environ(), h.environ...)
	}
	cmd.Stdout = h.w
	cmd.Stdin = reqBody
	cmd.Stderr = &stderr
	if err := cmd.Run(); err != nil {
		log.GitLogger.Error("Fail to serve RPC(%s): %v - %v", service, err, stderr)
		return
	}
}

func serviceUploadPack(h serviceHandler) {
	serviceRPC(h, "upload-pack")
}

func serviceReceivePack(h serviceHandler) {
	serviceRPC(h, "receive-pack")
}

func getServiceType(r *http.Request) string {
	serviceType := r.FormValue("service")
	if !strings.HasPrefix(serviceType, "git-") {
		return ""
	}
	return strings.Replace(serviceType, "git-", "", 1)
}

func updateServerInfo(dir string) []byte {
	return gitCommand(dir, "update-server-info")
}

func packetWrite(str string) []byte {
	s := strconv.FormatInt(int64(len(str)+4), 16)
	if len(s)%4 != 0 {
		s = strings.Repeat("0", 4-len(s)%4) + s
	}
	return []byte(s + str)
}

func getInfoRefs(h serviceHandler) {
	h.setHeaderNoCache()
	if hasAccess(getServiceType(h.r), h, false) {
		service := getServiceType(h.r)
		refs := gitCommand(h.dir, service, "--stateless-rpc", "--advertise-refs", ".")

		h.w.Header().Set("Content-Type", fmt.Sprintf("application/x-git-%s-advertisement", service))
		h.w.WriteHeader(http.StatusOK)
		_, _ = h.w.Write(packetWrite("# service=git-" + service + "\n"))
		_, _ = h.w.Write([]byte("0000"))
		_, _ = h.w.Write(refs)
	} else {
		updateServerInfo(h.dir)
		h.sendFile("text/plain; charset=utf-8")
	}
}

func getTextFile(h serviceHandler) {
	h.setHeaderNoCache()
	h.sendFile("text/plain")
}

func getInfoPacks(h serviceHandler) {
	h.setHeaderCacheForever()
	h.sendFile("text/plain; charset=utf-8")
}

func getLooseObject(h serviceHandler) {
	h.setHeaderCacheForever()
	h.sendFile("application/x-git-loose-object")
}

func getPackFile(h serviceHandler) {
	h.setHeaderCacheForever()
	h.sendFile("application/x-git-packed-objects")
}

func getIdxFile(h serviceHandler) {
	h.setHeaderCacheForever()
	h.sendFile("application/x-git-packed-objects-toc")
}

func getGitRepoPath(subdir string) (string, error) {
	if !strings.HasSuffix(subdir, ".git") {
		subdir += ".git"
	}

	fpath := path.Join(setting.RepoRootPath, subdir)
	if _, err := os.Stat(fpath); os.IsNotExist(err) {
		return "", err
	}

	return fpath, nil
}

// HTTPBackend middleware for git smart HTTP protocol
func HTTPBackend(ctx *context.Context, cfg *serviceConfig) http.HandlerFunc {
	return func(w http.ResponseWriter, r *http.Request) {
		for _, route := range routes {
			r.URL.Path = strings.ToLower(r.URL.Path) // blue: In case some repo name has upper case name
			if m := route.reg.FindStringSubmatch(r.URL.Path); m != nil {
				if setting.Repository.DisableHTTPGit {
					w.WriteHeader(http.StatusForbidden)
					_, err := w.Write([]byte("Interacting with repositories by HTTP protocol is not allowed"))
					if err != nil {
						log.GitLogger.Error(4, err.Error())
					}
					return
				}
				if route.method != r.Method {
					if r.Proto == "HTTP/1.1" {
						w.WriteHeader(http.StatusMethodNotAllowed)
						_, err := w.Write([]byte("Method Not Allowed"))
						if err != nil {
							log.GitLogger.Error(4, err.Error())
						}
					} else {
						w.WriteHeader(http.StatusBadRequest)
						_, err := w.Write([]byte("Bad Request"))
						if err != nil {
							log.GitLogger.Error(4, err.Error())
						}
					}
					return
				}

				file := strings.Replace(r.URL.Path, m[1]+"/", "", 1)
				dir, err := getGitRepoPath(m[1])
				if err != nil {
					log.GitLogger.Error(err.Error())
					ctx.NotFound("HTTPBackend", err)
					return
				}

				route.handler(serviceHandler{cfg, w, r, dir, file, cfg.Env})
				return
			}
		}

		ctx.NotFound("HTTPBackend", nil)
	}
}<|MERGE_RESOLUTION|>--- conflicted
+++ resolved
@@ -179,15 +179,8 @@
 				if err = models.UpdateAccessToken(token); err != nil {
 					ctx.ServerError("UpdateAccessToken", err)
 				}
-<<<<<<< HEAD
 			} else if !models.IsErrAccessTokenNotExist(err) && !models.IsErrAccessTokenEmpty(err) {
-				log.Error(4, "GetAccessTokenBySha: %v", err)
-=======
-			} else {
-				if !models.IsErrAccessTokenNotExist(err) && !models.IsErrAccessTokenEmpty(err) {
-					log.Error("GetAccessTokenBySha: %v", err)
-				}
->>>>>>> 0bdd81df
+				log.Error("GetAccessTokenBySha: %v", err)
 			}
 
 			if authUser == nil {
