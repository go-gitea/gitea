// Copyright 2014 The Gogs Authors. All rights reserved.
// Copyright 2019 The Gitea Authors. All rights reserved.
// Use of this source code is governed by a MIT-style
// license that can be found in the LICENSE file.

package repo

import (
	"bytes"
	"compress/gzip"
	gocontext "context"
	"fmt"
	"io/ioutil"
	"net/http"
	"os"
	"os/exec"
	"path"
	"regexp"
	"strconv"
	"strings"
	"sync"
	"time"

	"code.gitea.io/gitea/models"
	"code.gitea.io/gitea/modules/auth/sso"
	"code.gitea.io/gitea/modules/base"
	"code.gitea.io/gitea/modules/context"
	"code.gitea.io/gitea/modules/git"
	"code.gitea.io/gitea/modules/log"
	"code.gitea.io/gitea/modules/process"
	"code.gitea.io/gitea/modules/setting"
	"code.gitea.io/gitea/modules/structs"
	"code.gitea.io/gitea/modules/timeutil"
	"code.gitea.io/gitea/modules/util"
	repo_service "code.gitea.io/gitea/services/repository"
)

// HTTP implmentation git smart HTTP protocol
func HTTP(ctx *context.Context) {
	if len(setting.Repository.AccessControlAllowOrigin) > 0 {
		allowedOrigin := setting.Repository.AccessControlAllowOrigin
		// Set CORS headers for browser-based git clients
		ctx.Resp.Header().Set("Access-Control-Allow-Origin", allowedOrigin)
		ctx.Resp.Header().Set("Access-Control-Allow-Headers", "Content-Type, Authorization, User-Agent")

		// Handle preflight OPTIONS request
		if ctx.Req.Method == "OPTIONS" {
			if allowedOrigin == "*" {
				ctx.Status(http.StatusOK)
			} else if allowedOrigin == "null" {
				ctx.Status(http.StatusForbidden)
			} else {
				origin := ctx.Req.Header.Get("Origin")
				if len(origin) > 0 && origin == allowedOrigin {
					ctx.Status(http.StatusOK)
				} else {
					ctx.Status(http.StatusForbidden)
				}
			}
			return
		}
	}

	username := ctx.Params(":username")
	reponame := strings.TrimSuffix(ctx.Params(":reponame"), ".git")

	if ctx.Query("go-get") == "1" {
		context.EarlyResponseForGoGetMeta(ctx)
		return
	}

	var isPull, receivePack bool
	service := ctx.Query("service")
	if service == "git-receive-pack" ||
		strings.HasSuffix(ctx.Req.URL.Path, "git-receive-pack") {
		isPull = false
		receivePack = true
	} else if service == "git-upload-pack" ||
		strings.HasSuffix(ctx.Req.URL.Path, "git-upload-pack") {
		isPull = true
	} else if service == "git-upload-archive" ||
		strings.HasSuffix(ctx.Req.URL.Path, "git-upload-archive") {
		isPull = true
	} else {
		isPull = (ctx.Req.Method == "GET")
	}

	var accessMode models.AccessMode
	if isPull {
		accessMode = models.AccessModeRead
	} else {
		accessMode = models.AccessModeWrite
	}

	isWiki := false
	var unitType = models.UnitTypeCode
	if strings.HasSuffix(reponame, ".wiki") {
		isWiki = true
		unitType = models.UnitTypeWiki
		reponame = reponame[:len(reponame)-5]
	}

	owner, err := models.GetUserByName(username)
	if err != nil {
<<<<<<< HEAD
		if models.IsErrUserNotExist(err) {
			if redirectUserID, err := models.LookupUserRedirect(username); err == nil {
				context.RedirectToUser(ctx, username, redirectUserID)
			} else {
				ctx.NotFound("GetUserByName", err)
			}
		} else {
			ctx.ServerError("GetUserByName", err)
		}
=======
		log.Error("Attempted access of unknown user from %s", ctx.RemoteAddr())
		ctx.NotFoundOrServerError("GetUserByName", models.IsErrUserNotExist, err)
>>>>>>> 9872b8d9
		return
	}
	if !owner.IsOrganization() && !owner.IsActive {
		ctx.HandleText(http.StatusForbidden, "Repository cannot be accessed. You cannot push or open issues/pull-requests.")
		return
	}

	repoExist := true
	repo, err := models.GetRepositoryByName(owner.ID, reponame)
	if err != nil {
		if models.IsErrRepoNotExist(err) {
			if redirectRepoID, err := models.LookupRepoRedirect(owner.ID, reponame); err == nil {
				context.RedirectToRepo(ctx, redirectRepoID)
				return
			}
			repoExist = false
		} else {
			ctx.ServerError("GetRepositoryByName", err)
			return
		}
	}

	// Don't allow pushing if the repo is archived
	if repoExist && repo.IsArchived && !isPull {
		ctx.HandleText(http.StatusForbidden, "This repo is archived. You can view files and clone it, but cannot push or open issues/pull-requests.")
		return
	}

	// Only public pull don't need auth.
	isPublicPull := repoExist && !repo.IsPrivate && isPull
	var (
		askAuth      = !isPublicPull || setting.Service.RequireSignInView
		authUser     *models.User
		authUsername string
		authPasswd   string
		environ      []string
	)

	// don't allow anonymous pulls if organization is not public
	if isPublicPull {
		if err := repo.GetOwner(); err != nil {
			ctx.ServerError("GetOwner", err)
			return
		}

		askAuth = askAuth || (repo.Owner.Visibility != structs.VisibleTypePublic)
	}

	// check access
	if askAuth {
		authUsername = ctx.Req.Header.Get(setting.ReverseProxyAuthUser)
		if setting.Service.EnableReverseProxyAuth && len(authUsername) > 0 {
			authUser, err = models.GetUserByName(authUsername)
			if err != nil {
				ctx.HandleText(401, "reverse proxy login error, got error while running GetUserByName")
				return
			}
		} else {
			authHead := ctx.Req.Header.Get("Authorization")
			if len(authHead) == 0 {
				ctx.Resp.Header().Set("WWW-Authenticate", "Basic realm=\".\"")
				ctx.Error(http.StatusUnauthorized)
				return
			}

			auths := strings.Fields(authHead)
			// currently check basic auth
			// TODO: support digit auth
			// FIXME: middlewares/context.go did basic auth check already,
			// maybe could use that one.
			if len(auths) != 2 || auths[0] != "Basic" {
				ctx.HandleText(http.StatusUnauthorized, "no basic auth and digit auth")
				return
			}
			authUsername, authPasswd, err = base.BasicAuthDecode(auths[1])
			if err != nil {
				ctx.HandleText(http.StatusUnauthorized, "no basic auth and digit auth")
				return
			}

			// Check if username or password is a token
			isUsernameToken := len(authPasswd) == 0 || authPasswd == "x-oauth-basic"
			// Assume username is token
			authToken := authUsername
			if !isUsernameToken {
				// Assume password is token
				authToken = authPasswd
			}
			uid := sso.CheckOAuthAccessToken(authToken)
			if uid != 0 {
				ctx.Data["IsApiToken"] = true

				authUser, err = models.GetUserByID(uid)
				if err != nil {
					ctx.ServerError("GetUserByID", err)
					return
				}
			}
			// Assume password is a token.
			token, err := models.GetAccessTokenBySHA(authToken)
			if err == nil {
				authUser, err = models.GetUserByID(token.UID)
				if err != nil {
					ctx.ServerError("GetUserByID", err)
					return
				}

				token.UpdatedUnix = timeutil.TimeStampNow()
				if err = models.UpdateAccessToken(token); err != nil {
					ctx.ServerError("UpdateAccessToken", err)
				}
			} else if !models.IsErrAccessTokenNotExist(err) && !models.IsErrAccessTokenEmpty(err) {
				log.Error("GetAccessTokenBySha: %v", err)
			}

			if authUser == nil {
				// Check username and password
				authUser, err = models.UserSignIn(authUsername, authPasswd)
				if err != nil {
					if models.IsErrUserProhibitLogin(err) {
						ctx.HandleText(http.StatusForbidden, "User is not permitted to login")
						return
					} else if !models.IsErrUserNotExist(err) {
						ctx.ServerError("UserSignIn error: %v", err)
						return
					}
				}

				if authUser == nil {
					ctx.HandleText(http.StatusUnauthorized, fmt.Sprintf("invalid credentials from %s", ctx.RemoteAddr()))
					return
				}

				_, err = models.GetTwoFactorByUID(authUser.ID)
				if err == nil {
					// TODO: This response should be changed to "invalid credentials" for security reasons once the expectation behind it (creating an app token to authenticate) is properly documented
					ctx.HandleText(http.StatusUnauthorized, "Users with two-factor authentication enabled cannot perform HTTP/HTTPS operations via plain username and password. Please create and use a personal access token on the user settings page")
					return
				} else if !models.IsErrTwoFactorNotEnrolled(err) {
					ctx.ServerError("IsErrTwoFactorNotEnrolled", err)
					return
				}
			}
		}

		if !authUser.IsActive || authUser.ProhibitLogin {
			ctx.HandleText(http.StatusForbidden, "Your account is disabled.")
			return
		}

		if repoExist {
			perm, err := models.GetUserRepoPermission(repo, authUser)
			if err != nil {
				ctx.ServerError("GetUserRepoPermission", err)
				return
			}

			if !perm.CanAccess(accessMode, unitType) {
				ctx.HandleText(http.StatusForbidden, "User permission denied")
				return
			}

			if !isPull && repo.IsMirror {
				ctx.HandleText(http.StatusForbidden, "mirror repository is read-only")
				return
			}
		}

		environ = []string{
			models.EnvRepoUsername + "=" + username,
			models.EnvRepoName + "=" + reponame,
			models.EnvPusherName + "=" + authUser.Name,
			models.EnvPusherID + fmt.Sprintf("=%d", authUser.ID),
			models.EnvIsDeployKey + "=false",
			models.EnvAppURL + "=" + setting.AppURL,
		}

		if !authUser.KeepEmailPrivate {
			environ = append(environ, models.EnvPusherEmail+"="+authUser.Email)
		}

		if isWiki {
			environ = append(environ, models.EnvRepoIsWiki+"=true")
		} else {
			environ = append(environ, models.EnvRepoIsWiki+"=false")
		}
	}

	if !repoExist {
		if !receivePack {
			ctx.HandleText(http.StatusNotFound, "Repository not found")
			return
		}

		if owner.IsOrganization() && !setting.Repository.EnablePushCreateOrg {
			ctx.HandleText(http.StatusForbidden, "Push to create is not enabled for organizations.")
			return
		}
		if !owner.IsOrganization() && !setting.Repository.EnablePushCreateUser {
			ctx.HandleText(http.StatusForbidden, "Push to create is not enabled for users.")
			return
		}

		// Return dummy payload if GET receive-pack
		if ctx.Req.Method == http.MethodGet {
			dummyInfoRefs(ctx)
			return
		}

		repo, err = repo_service.PushCreateRepo(authUser, owner, reponame)
		if err != nil {
			log.Error("pushCreateRepo: %v", err)
			ctx.Status(http.StatusNotFound)
			return
		}
	}

	if isWiki {
		// Ensure the wiki is enabled before we allow access to it
		if _, err := repo.GetUnit(models.UnitTypeWiki); err != nil {
			if models.IsErrUnitTypeNotExist(err) {
				ctx.HandleText(http.StatusForbidden, "repository wiki is disabled")
				return
			}
			log.Error("Failed to get the wiki unit in %-v Error: %v", repo, err)
			ctx.ServerError("GetUnit(UnitTypeWiki) for "+repo.FullName(), err)
			return
		}
	}

	environ = append(environ, models.EnvRepoID+fmt.Sprintf("=%d", repo.ID))

	w := ctx.Resp
	r := ctx.Req.Request
	cfg := &serviceConfig{
		UploadPack:  true,
		ReceivePack: true,
		Env:         environ,
	}

	r.URL.Path = strings.ToLower(r.URL.Path) // blue: In case some repo name has upper case name

	for _, route := range routes {
		if m := route.reg.FindStringSubmatch(r.URL.Path); m != nil {
			if setting.Repository.DisableHTTPGit {
				w.WriteHeader(http.StatusForbidden)
				_, err := w.Write([]byte("Interacting with repositories by HTTP protocol is not allowed"))
				if err != nil {
					log.Error(err.Error())
				}
				return
			}
			if route.method != r.Method {
				if r.Proto == "HTTP/1.1" {
					w.WriteHeader(http.StatusMethodNotAllowed)
					_, err := w.Write([]byte("Method Not Allowed"))
					if err != nil {
						log.Error(err.Error())
					}
				} else {
					w.WriteHeader(http.StatusBadRequest)
					_, err := w.Write([]byte("Bad Request"))
					if err != nil {
						log.Error(err.Error())
					}
				}
				return
			}

			file := strings.Replace(r.URL.Path, m[1]+"/", "", 1)
			dir, err := getGitRepoPath(m[1])
			if err != nil {
				log.Error(err.Error())
				ctx.NotFound("Smart Git HTTP", err)
				return
			}

			route.handler(serviceHandler{cfg, w, r, dir, file, cfg.Env})
			return
		}
	}

	ctx.NotFound("Smart Git HTTP", nil)
}

var (
	infoRefsCache []byte
	infoRefsOnce  sync.Once
)

func dummyInfoRefs(ctx *context.Context) {
	infoRefsOnce.Do(func() {
		tmpDir, err := ioutil.TempDir(os.TempDir(), "gitea-info-refs-cache")
		if err != nil {
			log.Error("Failed to create temp dir for git-receive-pack cache: %v", err)
			return
		}

		defer func() {
			if err := util.RemoveAll(tmpDir); err != nil {
				log.Error("RemoveAll: %v", err)
			}
		}()

		if err := git.InitRepository(tmpDir, true); err != nil {
			log.Error("Failed to init bare repo for git-receive-pack cache: %v", err)
			return
		}

		refs, err := git.NewCommand("receive-pack", "--stateless-rpc", "--advertise-refs", ".").RunInDirBytes(tmpDir)
		if err != nil {
			log.Error(fmt.Sprintf("%v - %s", err, string(refs)))
		}

		log.Debug("populating infoRefsCache: \n%s", string(refs))
		infoRefsCache = refs
	})

	ctx.Header().Set("Expires", "Fri, 01 Jan 1980 00:00:00 GMT")
	ctx.Header().Set("Pragma", "no-cache")
	ctx.Header().Set("Cache-Control", "no-cache, max-age=0, must-revalidate")
	ctx.Header().Set("Content-Type", "application/x-git-receive-pack-advertisement")
	_, _ = ctx.Write(packetWrite("# service=git-receive-pack\n"))
	_, _ = ctx.Write([]byte("0000"))
	_, _ = ctx.Write(infoRefsCache)
}

type serviceConfig struct {
	UploadPack  bool
	ReceivePack bool
	Env         []string
}

type serviceHandler struct {
	cfg     *serviceConfig
	w       http.ResponseWriter
	r       *http.Request
	dir     string
	file    string
	environ []string
}

func (h *serviceHandler) setHeaderNoCache() {
	h.w.Header().Set("Expires", "Fri, 01 Jan 1980 00:00:00 GMT")
	h.w.Header().Set("Pragma", "no-cache")
	h.w.Header().Set("Cache-Control", "no-cache, max-age=0, must-revalidate")
}

func (h *serviceHandler) setHeaderCacheForever() {
	now := time.Now().Unix()
	expires := now + 31536000
	h.w.Header().Set("Date", fmt.Sprintf("%d", now))
	h.w.Header().Set("Expires", fmt.Sprintf("%d", expires))
	h.w.Header().Set("Cache-Control", "public, max-age=31536000")
}

func (h *serviceHandler) sendFile(contentType string) {
	reqFile := path.Join(h.dir, h.file)

	fi, err := os.Stat(reqFile)
	if os.IsNotExist(err) {
		h.w.WriteHeader(http.StatusNotFound)
		return
	}

	h.w.Header().Set("Content-Type", contentType)
	h.w.Header().Set("Content-Length", fmt.Sprintf("%d", fi.Size()))
	h.w.Header().Set("Last-Modified", fi.ModTime().Format(http.TimeFormat))
	http.ServeFile(h.w, h.r, reqFile)
}

type route struct {
	reg     *regexp.Regexp
	method  string
	handler func(serviceHandler)
}

var routes = []route{
	{regexp.MustCompile(`(.*?)/git-upload-pack$`), "POST", serviceUploadPack},
	{regexp.MustCompile(`(.*?)/git-receive-pack$`), "POST", serviceReceivePack},
	{regexp.MustCompile(`(.*?)/info/refs$`), "GET", getInfoRefs},
	{regexp.MustCompile(`(.*?)/HEAD$`), "GET", getTextFile},
	{regexp.MustCompile(`(.*?)/objects/info/alternates$`), "GET", getTextFile},
	{regexp.MustCompile(`(.*?)/objects/info/http-alternates$`), "GET", getTextFile},
	{regexp.MustCompile(`(.*?)/objects/info/packs$`), "GET", getInfoPacks},
	{regexp.MustCompile(`(.*?)/objects/info/[^/]*$`), "GET", getTextFile},
	{regexp.MustCompile(`(.*?)/objects/[0-9a-f]{2}/[0-9a-f]{38}$`), "GET", getLooseObject},
	{regexp.MustCompile(`(.*?)/objects/pack/pack-[0-9a-f]{40}\.pack$`), "GET", getPackFile},
	{regexp.MustCompile(`(.*?)/objects/pack/pack-[0-9a-f]{40}\.idx$`), "GET", getIdxFile},
}

// one or more key=value pairs separated by colons
var safeGitProtocolHeader = regexp.MustCompile(`^[0-9a-zA-Z]+=[0-9a-zA-Z]+(:[0-9a-zA-Z]+=[0-9a-zA-Z]+)*$`)

func getGitConfig(option, dir string) string {
	out, err := git.NewCommand("config", option).RunInDir(dir)
	if err != nil {
		log.Error("%v - %s", err, out)
	}
	return out[0 : len(out)-1]
}

func getConfigSetting(service, dir string) bool {
	service = strings.ReplaceAll(service, "-", "")
	setting := getGitConfig("http."+service, dir)

	if service == "uploadpack" {
		return setting != "false"
	}

	return setting == "true"
}

func hasAccess(service string, h serviceHandler, checkContentType bool) bool {
	if checkContentType {
		if h.r.Header.Get("Content-Type") != fmt.Sprintf("application/x-git-%s-request", service) {
			return false
		}
	}

	if !(service == "upload-pack" || service == "receive-pack") {
		return false
	}
	if service == "receive-pack" {
		return h.cfg.ReceivePack
	}
	if service == "upload-pack" {
		return h.cfg.UploadPack
	}

	return getConfigSetting(service, h.dir)
}

func serviceRPC(h serviceHandler, service string) {
	defer func() {
		if err := h.r.Body.Close(); err != nil {
			log.Error("serviceRPC: Close: %v", err)
		}

	}()

	if !hasAccess(service, h, true) {
		h.w.WriteHeader(http.StatusUnauthorized)
		return
	}

	h.w.Header().Set("Content-Type", fmt.Sprintf("application/x-git-%s-result", service))

	var err error
	var reqBody = h.r.Body

	// Handle GZIP.
	if h.r.Header.Get("Content-Encoding") == "gzip" {
		reqBody, err = gzip.NewReader(reqBody)
		if err != nil {
			log.Error("Fail to create gzip reader: %v", err)
			h.w.WriteHeader(http.StatusInternalServerError)
			return
		}
	}

	// set this for allow pre-receive and post-receive execute
	h.environ = append(h.environ, "SSH_ORIGINAL_COMMAND="+service)

	if protocol := h.r.Header.Get("Git-Protocol"); protocol != "" && safeGitProtocolHeader.MatchString(protocol) {
		h.environ = append(h.environ, "GIT_PROTOCOL="+protocol)
	}

	ctx, cancel := gocontext.WithCancel(git.DefaultContext)
	defer cancel()
	var stderr bytes.Buffer
	cmd := exec.CommandContext(ctx, git.GitExecutable, service, "--stateless-rpc", h.dir)
	cmd.Dir = h.dir
	cmd.Env = append(os.Environ(), h.environ...)
	cmd.Stdout = h.w
	cmd.Stdin = reqBody
	cmd.Stderr = &stderr

	pid := process.GetManager().Add(fmt.Sprintf("%s %s %s [repo_path: %s]", git.GitExecutable, service, "--stateless-rpc", h.dir), cancel)
	defer process.GetManager().Remove(pid)

	if err := cmd.Run(); err != nil {
		log.Error("Fail to serve RPC(%s) in %s: %v - %s", service, h.dir, err, stderr.String())
		return
	}
}

func serviceUploadPack(h serviceHandler) {
	serviceRPC(h, "upload-pack")
}

func serviceReceivePack(h serviceHandler) {
	serviceRPC(h, "receive-pack")
}

func getServiceType(r *http.Request) string {
	serviceType := r.FormValue("service")
	if !strings.HasPrefix(serviceType, "git-") {
		return ""
	}
	return strings.Replace(serviceType, "git-", "", 1)
}

func updateServerInfo(dir string) []byte {
	out, err := git.NewCommand("update-server-info").RunInDirBytes(dir)
	if err != nil {
		log.Error(fmt.Sprintf("%v - %s", err, string(out)))
	}
	return out
}

func packetWrite(str string) []byte {
	s := strconv.FormatInt(int64(len(str)+4), 16)
	if len(s)%4 != 0 {
		s = strings.Repeat("0", 4-len(s)%4) + s
	}
	return []byte(s + str)
}

func getInfoRefs(h serviceHandler) {
	h.setHeaderNoCache()
	if hasAccess(getServiceType(h.r), h, false) {
		service := getServiceType(h.r)

		if protocol := h.r.Header.Get("Git-Protocol"); protocol != "" && safeGitProtocolHeader.MatchString(protocol) {
			h.environ = append(h.environ, "GIT_PROTOCOL="+protocol)
		}
		h.environ = append(os.Environ(), h.environ...)

		refs, err := git.NewCommand(service, "--stateless-rpc", "--advertise-refs", ".").RunInDirTimeoutEnv(h.environ, -1, h.dir)
		if err != nil {
			log.Error(fmt.Sprintf("%v - %s", err, string(refs)))
		}

		h.w.Header().Set("Content-Type", fmt.Sprintf("application/x-git-%s-advertisement", service))
		h.w.WriteHeader(http.StatusOK)
		_, _ = h.w.Write(packetWrite("# service=git-" + service + "\n"))
		_, _ = h.w.Write([]byte("0000"))
		_, _ = h.w.Write(refs)
	} else {
		updateServerInfo(h.dir)
		h.sendFile("text/plain; charset=utf-8")
	}
}

func getTextFile(h serviceHandler) {
	h.setHeaderNoCache()
	h.sendFile("text/plain")
}

func getInfoPacks(h serviceHandler) {
	h.setHeaderCacheForever()
	h.sendFile("text/plain; charset=utf-8")
}

func getLooseObject(h serviceHandler) {
	h.setHeaderCacheForever()
	h.sendFile("application/x-git-loose-object")
}

func getPackFile(h serviceHandler) {
	h.setHeaderCacheForever()
	h.sendFile("application/x-git-packed-objects")
}

func getIdxFile(h serviceHandler) {
	h.setHeaderCacheForever()
	h.sendFile("application/x-git-packed-objects-toc")
}

func getGitRepoPath(subdir string) (string, error) {
	if !strings.HasSuffix(subdir, ".git") {
		subdir += ".git"
	}

	fpath := path.Join(setting.RepoRootPath, subdir)
	if _, err := os.Stat(fpath); os.IsNotExist(err) {
		return "", err
	}

	return fpath, nil
}<|MERGE_RESOLUTION|>--- conflicted
+++ resolved
@@ -102,7 +102,6 @@
 
 	owner, err := models.GetUserByName(username)
 	if err != nil {
-<<<<<<< HEAD
 		if models.IsErrUserNotExist(err) {
 			if redirectUserID, err := models.LookupUserRedirect(username); err == nil {
 				context.RedirectToUser(ctx, username, redirectUserID)
@@ -112,10 +111,6 @@
 		} else {
 			ctx.ServerError("GetUserByName", err)
 		}
-=======
-		log.Error("Attempted access of unknown user from %s", ctx.RemoteAddr())
-		ctx.NotFoundOrServerError("GetUserByName", models.IsErrUserNotExist, err)
->>>>>>> 9872b8d9
 		return
 	}
 	if !owner.IsOrganization() && !owner.IsActive {
