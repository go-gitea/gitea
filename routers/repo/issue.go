// Copyright 2014 The Gogs Authors. All rights reserved.
// Copyright 2018 The Gitea Authors. All rights reserved.
// Use of this source code is governed by a MIT-style
// license that can be found in the LICENSE file.

package repo

import (
	"bytes"
	"errors"
	"fmt"
	"io/ioutil"
	"net/http"
	"path"
	"strconv"
	"strings"

	"code.gitea.io/gitea/models"
	"code.gitea.io/gitea/modules/auth"
	"code.gitea.io/gitea/modules/base"
	"code.gitea.io/gitea/modules/context"
	"code.gitea.io/gitea/modules/convert"
	"code.gitea.io/gitea/modules/git"
	issue_indexer "code.gitea.io/gitea/modules/indexer/issues"
	"code.gitea.io/gitea/modules/log"
	"code.gitea.io/gitea/modules/markup"
	"code.gitea.io/gitea/modules/markup/markdown"
	"code.gitea.io/gitea/modules/setting"
	api "code.gitea.io/gitea/modules/structs"
	"code.gitea.io/gitea/modules/upload"
	"code.gitea.io/gitea/modules/util"
	comment_service "code.gitea.io/gitea/services/comments"
	issue_service "code.gitea.io/gitea/services/issue"
	pull_service "code.gitea.io/gitea/services/pull"

	"github.com/unknwon/com"
)

const (
	tplAttachment base.TplName = "repo/issue/view_content/attachments"

	tplIssues      base.TplName = "repo/issue/list"
	tplIssueNew    base.TplName = "repo/issue/new"
	tplIssueChoose base.TplName = "repo/issue/choose"
	tplIssueView   base.TplName = "repo/issue/view"

	tplReactions base.TplName = "repo/issue/view_content/reactions"

	issueTemplateKey      = "IssueTemplate"
	issueTemplateTitleKey = "IssueTemplateTitle"
)

var (
	// ErrTooManyFiles upload too many files
	ErrTooManyFiles = errors.New("Maximum number of files to upload exceeded")
	// IssueTemplateCandidates issue templates
	IssueTemplateCandidates = []string{
		"ISSUE_TEMPLATE.md",
		"issue_template.md",
		".gitea/ISSUE_TEMPLATE.md",
		".gitea/issue_template.md",
		".github/ISSUE_TEMPLATE.md",
		".github/issue_template.md",
	}
)

// MustAllowUserComment checks to make sure if an issue is locked.
// If locked and user has permissions to write to the repository,
// then the comment is allowed, else it is blocked
func MustAllowUserComment(ctx *context.Context) {
	issue := GetActionIssue(ctx)
	if ctx.Written() {
		return
	}

	if issue.IsLocked && !ctx.Repo.CanWriteIssuesOrPulls(issue.IsPull) && !ctx.User.IsAdmin {
		ctx.Flash.Error(ctx.Tr("repo.issues.comment_on_locked"))
		ctx.Redirect(issue.HTMLURL())
		return
	}
}

// MustEnableIssues check if repository enable internal issues
func MustEnableIssues(ctx *context.Context) {
	if !ctx.Repo.CanRead(models.UnitTypeIssues) &&
		!ctx.Repo.CanRead(models.UnitTypeExternalTracker) {
		ctx.NotFound("MustEnableIssues", nil)
		return
	}

	unit, err := ctx.Repo.Repository.GetUnit(models.UnitTypeExternalTracker)
	if err == nil {
		ctx.Redirect(unit.ExternalTrackerConfig().ExternalTrackerURL)
		return
	}
}

// MustAllowPulls check if repository enable pull requests and user have right to do that
func MustAllowPulls(ctx *context.Context) {
	if !ctx.Repo.Repository.CanEnablePulls() || !ctx.Repo.CanRead(models.UnitTypePullRequests) {
		ctx.NotFound("MustAllowPulls", nil)
		return
	}

	// User can send pull request if owns a forked repository.
	if ctx.IsSigned && ctx.User.HasForkedRepo(ctx.Repo.Repository.ID) {
		ctx.Repo.PullRequest.Allowed = true
		ctx.Repo.PullRequest.HeadInfo = ctx.User.Name + ":" + ctx.Repo.BranchName
	}
}

func issues(ctx *context.Context, milestoneID, projectID int64, isPullOption util.OptionalBool) {
	var err error
	viewType := ctx.Query("type")
	sortType := ctx.Query("sort")
	types := []string{"all", "your_repositories", "assigned", "created_by", "mentioned"}
	if !com.IsSliceContainsStr(types, viewType) {
		viewType = "all"
	}

	var (
		assigneeID  = ctx.QueryInt64("assignee")
		posterID    int64
		mentionedID int64
		forceEmpty  bool
	)

	if ctx.IsSigned {
		switch viewType {
		case "created_by":
			posterID = ctx.User.ID
		case "mentioned":
			mentionedID = ctx.User.ID
		}
	}

	repo := ctx.Repo.Repository
	var labelIDs []int64
	selectLabels := ctx.Query("labels")
	if len(selectLabels) > 0 && selectLabels != "0" {
		labelIDs, err = base.StringsToInt64s(strings.Split(selectLabels, ","))
		if err != nil {
			ctx.ServerError("StringsToInt64s", err)
			return
		}
	}

	keyword := strings.Trim(ctx.Query("q"), " ")
	if bytes.Contains([]byte(keyword), []byte{0x00}) {
		keyword = ""
	}

	var issueIDs []int64
	if len(keyword) > 0 {
		issueIDs, err = issue_indexer.SearchIssuesByKeyword([]int64{repo.ID}, keyword)
		if err != nil {
			ctx.ServerError("issueIndexer.Search", err)
			return
		}
		if len(issueIDs) == 0 {
			forceEmpty = true
		}
	}

	var issueStats *models.IssueStats
	if forceEmpty {
		issueStats = &models.IssueStats{}
	} else {
		issueStats, err = models.GetIssueStats(&models.IssueStatsOptions{
			RepoID:      repo.ID,
			Labels:      selectLabels,
			MilestoneID: milestoneID,
			AssigneeID:  assigneeID,
			MentionedID: mentionedID,
			PosterID:    posterID,
			IsPull:      isPullOption,
			IssueIDs:    issueIDs,
		})
		if err != nil {
			ctx.ServerError("GetIssueStats", err)
			return
		}
	}

	isShowClosed := ctx.Query("state") == "closed"
	// if open issues are zero and close don't, use closed as default
	if len(ctx.Query("state")) == 0 && issueStats.OpenCount == 0 && issueStats.ClosedCount != 0 {
		isShowClosed = true
	}

	page := ctx.QueryInt("page")
	if page <= 1 {
		page = 1
	}

	var total int
	if !isShowClosed {
		total = int(issueStats.OpenCount)
	} else {
		total = int(issueStats.ClosedCount)
	}
	pager := context.NewPagination(total, setting.UI.IssuePagingNum, page, 5)

	var mileIDs []int64
	if milestoneID > 0 {
		mileIDs = []int64{milestoneID}
	}

	var issues []*models.Issue
	if forceEmpty {
		issues = []*models.Issue{}
	} else {
		issues, err = models.Issues(&models.IssuesOptions{
			ListOptions: models.ListOptions{
				Page:     pager.Paginater.Current(),
				PageSize: setting.UI.IssuePagingNum,
			},
			RepoIDs:      []int64{repo.ID},
			AssigneeID:   assigneeID,
			PosterID:     posterID,
			MentionedID:  mentionedID,
			MilestoneIDs: mileIDs,
			ProjectID:    projectID,
			IsClosed:     util.OptionalBoolOf(isShowClosed),
			IsPull:       isPullOption,
			LabelIDs:     labelIDs,
			SortType:     sortType,
			IssueIDs:     issueIDs,
		})
		if err != nil {
			ctx.ServerError("Issues", err)
			return
		}
	}

	approvalCounts, err := models.IssueList(issues).GetApprovalCounts()
	if err != nil {
		ctx.ServerError("ApprovalCounts", err)
		return
	}

	var commitStatus = make(map[int64]*models.CommitStatus, len(issues))

	// Get posters.
	for i := range issues {
		// Check read status
		if !ctx.IsSigned {
			issues[i].IsRead = true
		} else if err = issues[i].GetIsRead(ctx.User.ID); err != nil {
			ctx.ServerError("GetIsRead", err)
			return
		}

		if issues[i].IsPull {
			if err := issues[i].LoadPullRequest(); err != nil {
				ctx.ServerError("LoadPullRequest", err)
				return
			}

			commitStatus[issues[i].PullRequest.ID], _ = pull_service.GetLastCommitStatus(issues[i].PullRequest)
		}
	}

	ctx.Data["Issues"] = issues
	ctx.Data["CommitStatus"] = commitStatus

	// Get assignees.
	ctx.Data["Assignees"], err = repo.GetAssignees()
	if err != nil {
		ctx.ServerError("GetAssignees", err)
		return
	}

	labels, err := models.GetLabelsByRepoID(repo.ID, "", models.ListOptions{})
	if err != nil {
		ctx.ServerError("GetLabelsByRepoID", err)
		return
	}

	if repo.Owner.IsOrganization() {
		orgLabels, err := models.GetLabelsByOrgID(repo.Owner.ID, ctx.Query("sort"), models.ListOptions{})
		if err != nil {
			ctx.ServerError("GetLabelsByOrgID", err)
			return
		}

		ctx.Data["OrgLabels"] = orgLabels
		labels = append(labels, orgLabels...)
	}

	for _, l := range labels {
		l.LoadSelectedLabelsAfterClick(labelIDs)
	}
	ctx.Data["Labels"] = labels
	ctx.Data["NumLabels"] = len(labels)

	if ctx.QueryInt64("assignee") == 0 {
		assigneeID = 0 // Reset ID to prevent unexpected selection of assignee.
	}

	ctx.Data["IssueRefEndNames"], ctx.Data["IssueRefURLs"] =
		issue_service.GetRefEndNamesAndURLs(issues, ctx.Repo.RepoLink)

	ctx.Data["ApprovalCounts"] = func(issueID int64, typ string) int64 {
		counts, ok := approvalCounts[issueID]
		if !ok || len(counts) == 0 {
			return 0
		}
		reviewTyp := models.ReviewTypeApprove
		if typ == "reject" {
			reviewTyp = models.ReviewTypeReject
		} else if typ == "waiting" {
			reviewTyp = models.ReviewTypeRequest
		}
		for _, count := range counts {
			if count.Type == reviewTyp {
				return count.Count
			}
		}
		return 0
	}
	ctx.Data["IssueStats"] = issueStats
	ctx.Data["SelLabelIDs"] = labelIDs
	ctx.Data["SelectLabels"] = selectLabels
	ctx.Data["ViewType"] = viewType
	ctx.Data["SortType"] = sortType
	ctx.Data["MilestoneID"] = milestoneID
	ctx.Data["AssigneeID"] = assigneeID
	ctx.Data["IsShowClosed"] = isShowClosed
	ctx.Data["Keyword"] = keyword
	if isShowClosed {
		ctx.Data["State"] = "closed"
	} else {
		ctx.Data["State"] = "open"
	}

	pager.AddParam(ctx, "q", "Keyword")
	pager.AddParam(ctx, "type", "ViewType")
	pager.AddParam(ctx, "sort", "SortType")
	pager.AddParam(ctx, "state", "State")
	pager.AddParam(ctx, "labels", "SelectLabels")
	pager.AddParam(ctx, "milestone", "MilestoneID")
	pager.AddParam(ctx, "assignee", "AssigneeID")
	ctx.Data["Page"] = pager
}

// Issues render issues page
func Issues(ctx *context.Context) {
	isPullList := ctx.Params(":type") == "pulls"
	if isPullList {
		MustAllowPulls(ctx)
		if ctx.Written() {
			return
		}
		ctx.Data["Title"] = ctx.Tr("repo.pulls")
		ctx.Data["PageIsPullList"] = true
	} else {
		MustEnableIssues(ctx)
		if ctx.Written() {
			return
		}
		ctx.Data["Title"] = ctx.Tr("repo.issues")
		ctx.Data["PageIsIssueList"] = true
		ctx.Data["NewIssueChooseTemplate"] = len(ctx.IssueTemplatesFromDefaultBranch()) > 0
	}

	issues(ctx, ctx.QueryInt64("milestone"), ctx.QueryInt64("project"), util.OptionalBoolOf(isPullList))

	var err error
	// Get milestones
	ctx.Data["Milestones"], err = models.GetMilestones(models.GetMilestonesOption{
		RepoID: ctx.Repo.Repository.ID,
		State:  api.StateType(ctx.Query("state")),
	})
	if err != nil {
		ctx.ServerError("GetAllRepoMilestones", err)
		return
	}

	ctx.Data["CanWriteIssuesOrPulls"] = ctx.Repo.CanWriteIssuesOrPulls(isPullList)

	ctx.HTML(200, tplIssues)
}

// RetrieveRepoMilestonesAndAssignees find all the milestones and assignees of a repository
func RetrieveRepoMilestonesAndAssignees(ctx *context.Context, repo *models.Repository) {
	var err error
	ctx.Data["OpenMilestones"], err = models.GetMilestones(models.GetMilestonesOption{
		RepoID: repo.ID,
		State:  api.StateOpen,
	})
	if err != nil {
		ctx.ServerError("GetMilestones", err)
		return
	}
	ctx.Data["ClosedMilestones"], err = models.GetMilestones(models.GetMilestonesOption{
		RepoID: repo.ID,
		State:  api.StateClosed,
	})
	if err != nil {
		ctx.ServerError("GetMilestones", err)
		return
	}

	ctx.Data["Assignees"], err = repo.GetAssignees()
	if err != nil {
		ctx.ServerError("GetAssignees", err)
		return
	}
}

func retrieveProjects(ctx *context.Context, repo *models.Repository) {

	var err error

	ctx.Data["OpenProjects"], _, err = models.GetProjects(models.ProjectSearchOptions{
		RepoID:   repo.ID,
		Page:     -1,
		IsClosed: util.OptionalBoolFalse,
		Type:     models.ProjectTypeRepository,
	})
	if err != nil {
		ctx.ServerError("GetProjects", err)
		return
	}

	ctx.Data["ClosedProjects"], _, err = models.GetProjects(models.ProjectSearchOptions{
		RepoID:   repo.ID,
		Page:     -1,
		IsClosed: util.OptionalBoolTrue,
		Type:     models.ProjectTypeRepository,
	})
	if err != nil {
		ctx.ServerError("GetProjects", err)
		return
	}
}

// repoReviewerSelection items to bee shown
type repoReviewerSelection struct {
	IsTeam    bool
	Team      *models.Team
	User      *models.User
	Review    *models.Review
	CanChange bool
	Checked   bool
	ItemID    int64
}

// RetrieveRepoReviewers find all reviewers of a repository
func RetrieveRepoReviewers(ctx *context.Context, repo *models.Repository, issue *models.Issue, canChooseReviewer bool) {
	ctx.Data["CanChooseReviewer"] = canChooseReviewer

	originalAuthorReviews, err := models.GetReviewersFromOriginalAuthorsByIssueID(issue.ID)
	if err != nil {
		ctx.ServerError("GetReviewersFromOriginalAuthorsByIssueID", err)
		return
	}
	ctx.Data["OriginalReviews"] = originalAuthorReviews

	reviews, err := models.GetReviewersByIssueID(issue.ID)
	if err != nil {
		ctx.ServerError("GetReviewersByIssueID", err)
		return
	}

	if len(reviews) == 0 && !canChooseReviewer {
		return
	}

	var (
		pullReviews         []*repoReviewerSelection
		reviewersResult     []*repoReviewerSelection
		teamReviewersResult []*repoReviewerSelection
		teamReviewers       []*models.Team
		reviewers           []*models.User
	)

	if canChooseReviewer {
		posterID := issue.PosterID
		if issue.OriginalAuthorID > 0 {
			posterID = 0
		}

		reviewers, err = repo.GetReviewers(ctx.User.ID, posterID)
		if err != nil {
			ctx.ServerError("GetReviewers", err)
			return
		}

		teamReviewers, err = repo.GetReviewerTeams()
		if err != nil {
			ctx.ServerError("GetReviewerTeams", err)
			return
		}

		if len(reviewers) > 0 {
			reviewersResult = make([]*repoReviewerSelection, 0, len(reviewers))
		}

		if len(teamReviewers) > 0 {
			teamReviewersResult = make([]*repoReviewerSelection, 0, len(teamReviewers))
		}
	}

	pullReviews = make([]*repoReviewerSelection, 0, len(reviews))

	for _, review := range reviews {
		tmp := &repoReviewerSelection{
			Checked: review.Type == models.ReviewTypeRequest,
			Review:  review,
			ItemID:  review.ReviewerID,
		}
		if review.ReviewerTeamID > 0 {
			tmp.IsTeam = true
			tmp.ItemID = -review.ReviewerTeamID
		}

		if ctx.Repo.IsAdmin() {
			// Admin can dismiss or re-request any review requests
			tmp.CanChange = true
		} else if ctx.User != nil && ctx.User.ID == review.ReviewerID && review.Type == models.ReviewTypeRequest {
			// A user can refuse review requests
			tmp.CanChange = true
		} else if (canChooseReviewer || (ctx.User != nil && ctx.User.ID == issue.PosterID)) && review.Type != models.ReviewTypeRequest &&
			ctx.User.ID != review.ReviewerID {
			// The poster of the PR, a manager, or official reviewers can re-request review from other reviewers
			tmp.CanChange = true
		}

		pullReviews = append(pullReviews, tmp)

		if canChooseReviewer {
			if tmp.IsTeam {
				teamReviewersResult = append(teamReviewersResult, tmp)
			} else {
				reviewersResult = append(reviewersResult, tmp)
			}
		}
	}

	if len(pullReviews) > 0 {
		// Drop all non-existing users and teams from the reviews
		currentPullReviewers := make([]*repoReviewerSelection, 0, len(pullReviews))
		for _, item := range pullReviews {
			if item.Review.ReviewerID > 0 {
				if err = item.Review.LoadReviewer(); err != nil {
					if models.IsErrUserNotExist(err) {
						continue
					}
					ctx.ServerError("LoadReviewer", err)
					return
				}
				item.User = item.Review.Reviewer
			} else if item.Review.ReviewerTeamID > 0 {
				if err = item.Review.LoadReviewerTeam(); err != nil {
					if models.IsErrTeamNotExist(err) {
						continue
					}
					ctx.ServerError("LoadReviewerTeam", err)
					return
				}
				item.Team = item.Review.ReviewerTeam
			} else {
				continue
			}

			currentPullReviewers = append(currentPullReviewers, item)
		}
		ctx.Data["PullReviewers"] = currentPullReviewers
	}

	if canChooseReviewer && reviewersResult != nil {
		preadded := len(reviewersResult)
		for _, reviewer := range reviewers {
			found := false
		reviewAddLoop:
			for _, tmp := range reviewersResult[:preadded] {
				if tmp.ItemID == reviewer.ID {
					tmp.User = reviewer
					found = true
					break reviewAddLoop
				}
			}

			if found {
				continue
			}

			reviewersResult = append(reviewersResult, &repoReviewerSelection{
				IsTeam:    false,
				CanChange: true,
				User:      reviewer,
				ItemID:    reviewer.ID,
			})
		}

		ctx.Data["Reviewers"] = reviewersResult
	}

	if canChooseReviewer && teamReviewersResult != nil {
		preadded := len(teamReviewersResult)
		for _, team := range teamReviewers {
			found := false
		teamReviewAddLoop:
			for _, tmp := range teamReviewersResult[:preadded] {
				if tmp.ItemID == -team.ID {
					tmp.Team = team
					found = true
					break teamReviewAddLoop
				}
			}

			if found {
				continue
			}

			teamReviewersResult = append(teamReviewersResult, &repoReviewerSelection{
				IsTeam:    true,
				CanChange: true,
				Team:      team,
				ItemID:    -team.ID,
			})
		}

		ctx.Data["TeamReviewers"] = teamReviewersResult
	}
}

// RetrieveRepoMetas find all the meta information of a repository
func RetrieveRepoMetas(ctx *context.Context, repo *models.Repository, isPull bool) []*models.Label {
	if !ctx.Repo.CanWriteIssuesOrPulls(isPull) {
		return nil
	}

	labels, err := models.GetLabelsByRepoID(repo.ID, "", models.ListOptions{})
	if err != nil {
		ctx.ServerError("GetLabelsByRepoID", err)
		return nil
	}
	ctx.Data["Labels"] = labels
	if repo.Owner.IsOrganization() {
		orgLabels, err := models.GetLabelsByOrgID(repo.Owner.ID, ctx.Query("sort"), models.ListOptions{})
		if err != nil {
			return nil
		}

		ctx.Data["OrgLabels"] = orgLabels
		labels = append(labels, orgLabels...)
	}

	RetrieveRepoMilestonesAndAssignees(ctx, repo)
	if ctx.Written() {
		return nil
	}

	retrieveProjects(ctx, repo)
	if ctx.Written() {
		return nil
	}

	brs, err := ctx.Repo.GitRepo.GetBranches()
	if err != nil {
		ctx.ServerError("GetBranches", err)
		return nil
	}
	ctx.Data["Branches"] = brs

	// Contains true if the user can create issue dependencies
	ctx.Data["CanCreateIssueDependencies"] = ctx.Repo.CanCreateIssueDependencies(ctx.User, isPull)

	return labels
}

func getFileContentFromDefaultBranch(ctx *context.Context, filename string) (string, bool) {
	var bytes []byte

	if ctx.Repo.Commit == nil {
		var err error
		ctx.Repo.Commit, err = ctx.Repo.GitRepo.GetBranchCommit(ctx.Repo.Repository.DefaultBranch)
		if err != nil {
			return "", false
		}
	}

	entry, err := ctx.Repo.Commit.GetTreeEntryByPath(filename)
	if err != nil {
		return "", false
	}
	if entry.Blob().Size() >= setting.UI.MaxDisplayFileSize {
		return "", false
	}
	r, err := entry.Blob().DataAsync()
	if err != nil {
		return "", false
	}
	defer r.Close()
	bytes, err = ioutil.ReadAll(r)
	if err != nil {
		return "", false
	}
	return string(bytes), true
}

func setTemplateIfExists(ctx *context.Context, ctxDataKey string, possibleDirs []string, possibleFiles []string) {
	templateCandidates := make([]string, 0, len(possibleFiles))
	if ctx.Query("template") != "" {
		for _, dirName := range possibleDirs {
			templateCandidates = append(templateCandidates, path.Join(dirName, ctx.Query("template")))
		}
	}
	templateCandidates = append(templateCandidates, possibleFiles...) // Append files to the end because they should be fallback
	for _, filename := range templateCandidates {
		templateContent, found := getFileContentFromDefaultBranch(ctx, filename)
		if found {
			var meta api.IssueTemplate
			templateBody, err := markdown.ExtractMetadata(templateContent, &meta)
			if err != nil {
				log.Debug("could not extract metadata from %s [%s]: %v", filename, ctx.Repo.Repository.FullName(), err)
				ctx.Data[ctxDataKey] = templateContent
				return
			}
			ctx.Data[issueTemplateTitleKey] = meta.Title
			ctx.Data[ctxDataKey] = templateBody
			labelIDs := make([]string, 0, len(meta.Labels))
			if repoLabels, err := models.GetLabelsByRepoID(ctx.Repo.Repository.ID, "", models.ListOptions{}); err == nil {
				for _, metaLabel := range meta.Labels {
					for _, repoLabel := range repoLabels {
						if strings.EqualFold(repoLabel.Name, metaLabel) {
							repoLabel.IsChecked = true
							labelIDs = append(labelIDs, fmt.Sprintf("%d", repoLabel.ID))
							break
						}
					}
				}
				ctx.Data["Labels"] = repoLabels
			}
			ctx.Data["HasSelectedLabel"] = len(labelIDs) > 0
			ctx.Data["label_ids"] = strings.Join(labelIDs, ",")
			return
		}
	}
}

// NewIssue render creating issue page
func NewIssue(ctx *context.Context) {
	ctx.Data["Title"] = ctx.Tr("repo.issues.new")
	ctx.Data["PageIsIssueList"] = true
	ctx.Data["NewIssueChooseTemplate"] = len(ctx.IssueTemplatesFromDefaultBranch()) > 0
	ctx.Data["RequireHighlightJS"] = true
	ctx.Data["RequireSimpleMDE"] = true
	ctx.Data["RequireTribute"] = true
	ctx.Data["PullRequestWorkInProgressPrefixes"] = setting.Repository.PullRequest.WorkInProgressPrefixes
	title := ctx.Query("title")
	ctx.Data["TitleQuery"] = title
	body := ctx.Query("body")
	ctx.Data["BodyQuery"] = body
	ctx.Data["IsProjectsEnabled"] = ctx.Repo.CanRead(models.UnitTypeProjects)
	ctx.Data["IsAttachmentEnabled"] = setting.Attachment.Enabled
	upload.AddUploadContext(ctx, "comment")

	milestoneID := ctx.QueryInt64("milestone")
	if milestoneID > 0 {
		milestone, err := models.GetMilestoneByID(milestoneID)
		if err != nil {
			log.Error("GetMilestoneByID: %d: %v", milestoneID, err)
		} else {
			ctx.Data["milestone_id"] = milestoneID
			ctx.Data["Milestone"] = milestone
		}
	}

	projectID := ctx.QueryInt64("project")
	if projectID > 0 {
		project, err := models.GetProjectByID(projectID)
		if err != nil {
			log.Error("GetProjectByID: %d: %v", projectID, err)
		} else if project.RepoID != ctx.Repo.Repository.ID {
			log.Error("GetProjectByID: %d: %v", projectID, fmt.Errorf("project[%d] not in repo [%d]", project.ID, ctx.Repo.Repository.ID))
		} else {
			ctx.Data["project_id"] = projectID
			ctx.Data["Project"] = project
		}

	}

	RetrieveRepoMetas(ctx, ctx.Repo.Repository, false)
	setTemplateIfExists(ctx, issueTemplateKey, context.IssueTemplateDirCandidates, IssueTemplateCandidates)
	if ctx.Written() {
		return
	}

	ctx.Data["HasIssuesOrPullsWritePermission"] = ctx.Repo.CanWrite(models.UnitTypeIssues)

	ctx.HTML(200, tplIssueNew)
}

// NewIssueChooseTemplate render creating issue from template page
func NewIssueChooseTemplate(ctx *context.Context) {
	ctx.Data["Title"] = ctx.Tr("repo.issues.new")
	ctx.Data["PageIsIssueList"] = true
	ctx.Data["milestone"] = ctx.QueryInt64("milestone")

	issueTemplates := ctx.IssueTemplatesFromDefaultBranch()
	ctx.Data["NewIssueChooseTemplate"] = len(issueTemplates) > 0
	ctx.Data["IssueTemplates"] = issueTemplates

	ctx.HTML(200, tplIssueChoose)
}

// ValidateRepoMetas check and returns repository's meta informations
func ValidateRepoMetas(ctx *context.Context, form auth.CreateIssueForm, isPull bool) ([]int64, []int64, int64, int64) {
	var (
		repo = ctx.Repo.Repository
		err  error
	)

	labels := RetrieveRepoMetas(ctx, ctx.Repo.Repository, isPull)
	if ctx.Written() {
		return nil, nil, 0, 0
	}

	var labelIDs []int64
	hasSelected := false
	// Check labels.
	if len(form.LabelIDs) > 0 {
		labelIDs, err = base.StringsToInt64s(strings.Split(form.LabelIDs, ","))
		if err != nil {
			return nil, nil, 0, 0
		}
		labelIDMark := base.Int64sToMap(labelIDs)

		for i := range labels {
			if labelIDMark[labels[i].ID] {
				labels[i].IsChecked = true
				hasSelected = true
			}
		}
	}

	ctx.Data["Labels"] = labels
	ctx.Data["HasSelectedLabel"] = hasSelected
	ctx.Data["label_ids"] = form.LabelIDs

	// Check milestone.
	milestoneID := form.MilestoneID
	if milestoneID > 0 {
		ctx.Data["Milestone"], err = repo.GetMilestoneByID(milestoneID)
		if err != nil {
			ctx.ServerError("GetMilestoneByID", err)
			return nil, nil, 0, 0
		}
		ctx.Data["milestone_id"] = milestoneID
	}

	if form.ProjectID > 0 {
		p, err := models.GetProjectByID(form.ProjectID)
		if err != nil {
			ctx.ServerError("GetProjectByID", err)
			return nil, nil, 0, 0
		}
		if p.RepoID != ctx.Repo.Repository.ID {
			ctx.NotFound("", nil)
			return nil, nil, 0, 0
		}

		ctx.Data["Project"] = p
		ctx.Data["project_id"] = form.ProjectID
	}

	// Check assignees
	var assigneeIDs []int64
	if len(form.AssigneeIDs) > 0 {
		assigneeIDs, err = base.StringsToInt64s(strings.Split(form.AssigneeIDs, ","))
		if err != nil {
			return nil, nil, 0, 0
		}

		// Check if the passed assignees actually exists and is assignable
		for _, aID := range assigneeIDs {
			assignee, err := models.GetUserByID(aID)
			if err != nil {
				ctx.ServerError("GetUserByID", err)
				return nil, nil, 0, 0
			}

			valid, err := models.CanBeAssigned(assignee, repo, isPull)
			if err != nil {
				ctx.ServerError("CanBeAssigned", err)
				return nil, nil, 0, 0
			}

			if !valid {
				ctx.ServerError("canBeAssigned", models.ErrUserDoesNotHaveAccessToRepo{UserID: aID, RepoName: repo.Name})
				return nil, nil, 0, 0
			}
		}
	}

	// Keep the old assignee id thingy for compatibility reasons
	if form.AssigneeID > 0 {
		assigneeIDs = append(assigneeIDs, form.AssigneeID)
	}

	return labelIDs, assigneeIDs, milestoneID, form.ProjectID
}

// NewIssuePost response for creating new issue
func NewIssuePost(ctx *context.Context, form auth.CreateIssueForm) {
	ctx.Data["Title"] = ctx.Tr("repo.issues.new")
	ctx.Data["PageIsIssueList"] = true
	ctx.Data["NewIssueChooseTemplate"] = len(ctx.IssueTemplatesFromDefaultBranch()) > 0
	ctx.Data["RequireHighlightJS"] = true
	ctx.Data["RequireSimpleMDE"] = true
	ctx.Data["ReadOnly"] = false
	ctx.Data["PullRequestWorkInProgressPrefixes"] = setting.Repository.PullRequest.WorkInProgressPrefixes
	ctx.Data["IsAttachmentEnabled"] = setting.Attachment.Enabled
	upload.AddUploadContext(ctx, "comment")

	var (
		repo        = ctx.Repo.Repository
		attachments []string
	)

	labelIDs, assigneeIDs, milestoneID, projectID := ValidateRepoMetas(ctx, form, false)
	if ctx.Written() {
		return
	}

	if setting.Attachment.Enabled {
		attachments = form.Files
	}

	if ctx.HasError() {
		ctx.HTML(200, tplIssueNew)
		return
	}

	if util.IsEmptyString(form.Title) {
		ctx.RenderWithErr(ctx.Tr("repo.issues.new.title_empty"), tplIssueNew, form)
		return
	}

	issue := &models.Issue{
		RepoID:      repo.ID,
		Title:       form.Title,
		PosterID:    ctx.User.ID,
		Poster:      ctx.User,
		MilestoneID: milestoneID,
		Content:     form.Content,
		Ref:         form.Ref,
	}

	if err := issue_service.NewIssue(repo, issue, labelIDs, attachments, assigneeIDs); err != nil {
		if models.IsErrUserDoesNotHaveAccessToRepo(err) {
			ctx.Error(400, "UserDoesNotHaveAccessToRepo", err.Error())
			return
		}
		ctx.ServerError("NewIssue", err)
		return
	}

	if projectID > 0 {
		if err := models.ChangeProjectAssign(issue, ctx.User, projectID); err != nil {
			ctx.ServerError("ChangeProjectAssign", err)
			return
		}
	}

	log.Trace("Issue created: %d/%d", repo.ID, issue.ID)
	ctx.Redirect(ctx.Repo.RepoLink + "/issues/" + com.ToStr(issue.Index))
}

// commentTag returns the CommentTag for a comment in/with the given repo, poster and issue
func commentTag(repo *models.Repository, poster *models.User, issue *models.Issue) (models.CommentTag, error) {
	perm, err := models.GetUserRepoPermission(repo, poster)
	if err != nil {
		return models.CommentTagNone, err
	}
	if perm.IsOwner() {
		return models.CommentTagOwner, nil
	} else if perm.CanWrite(models.UnitTypeCode) {
		return models.CommentTagWriter, nil
	}

	return models.CommentTagNone, nil
}

func getBranchData(ctx *context.Context, issue *models.Issue) {
	ctx.Data["BaseBranch"] = nil
	ctx.Data["HeadBranch"] = nil
	ctx.Data["HeadUserName"] = nil
	ctx.Data["BaseName"] = ctx.Repo.Repository.OwnerName
	if issue.IsPull {
		pull := issue.PullRequest
		ctx.Data["BaseBranch"] = pull.BaseBranch
		ctx.Data["HeadBranch"] = pull.HeadBranch
		ctx.Data["HeadUserName"] = pull.MustHeadUserName()
	}
}

// ViewIssue render issue view page
func ViewIssue(ctx *context.Context) {
	if ctx.Params(":type") == "issues" {
		// If issue was requested we check if repo has external tracker and redirect
		extIssueUnit, err := ctx.Repo.Repository.GetUnit(models.UnitTypeExternalTracker)
		if err == nil && extIssueUnit != nil {
			if extIssueUnit.ExternalTrackerConfig().ExternalTrackerStyle == markup.IssueNameStyleNumeric || extIssueUnit.ExternalTrackerConfig().ExternalTrackerStyle == "" {
				metas := ctx.Repo.Repository.ComposeMetas()
				metas["index"] = ctx.Params(":index")
				ctx.Redirect(com.Expand(extIssueUnit.ExternalTrackerConfig().ExternalTrackerFormat, metas))
				return
			}
		} else if err != nil && !models.IsErrUnitTypeNotExist(err) {
			ctx.ServerError("GetUnit", err)
			return
		}
	}

	issue, err := models.GetIssueByIndex(ctx.Repo.Repository.ID, ctx.ParamsInt64(":index"))
	if err != nil {
		if models.IsErrIssueNotExist(err) {
			ctx.NotFound("GetIssueByIndex", err)
		} else {
			ctx.ServerError("GetIssueByIndex", err)
		}
		return
	}

	// Make sure type and URL matches.
	if ctx.Params(":type") == "issues" && issue.IsPull {
		ctx.Redirect(ctx.Repo.RepoLink + "/pulls/" + com.ToStr(issue.Index))
		return
	} else if ctx.Params(":type") == "pulls" && !issue.IsPull {
		ctx.Redirect(ctx.Repo.RepoLink + "/issues/" + com.ToStr(issue.Index))
		return
	}

	if issue.IsPull {
		MustAllowPulls(ctx)
		if ctx.Written() {
			return
		}
		ctx.Data["PageIsPullList"] = true
		ctx.Data["PageIsPullConversation"] = true
	} else {
		MustEnableIssues(ctx)
		if ctx.Written() {
			return
		}
		ctx.Data["PageIsIssueList"] = true
		ctx.Data["NewIssueChooseTemplate"] = len(ctx.IssueTemplatesFromDefaultBranch()) > 0
	}

	if issue.IsPull && !ctx.Repo.CanRead(models.UnitTypeIssues) {
		ctx.Data["IssueType"] = "pulls"
	} else if !issue.IsPull && !ctx.Repo.CanRead(models.UnitTypePullRequests) {
		ctx.Data["IssueType"] = "issues"
	} else {
		ctx.Data["IssueType"] = "all"
	}

	ctx.Data["RequireHighlightJS"] = true
	ctx.Data["RequireTribute"] = true
	ctx.Data["RequireSimpleMDE"] = true
	ctx.Data["IsProjectsEnabled"] = ctx.Repo.CanRead(models.UnitTypeProjects)
	ctx.Data["IsAttachmentEnabled"] = setting.Attachment.Enabled
	upload.AddUploadContext(ctx, "comment")

	if err = issue.LoadAttributes(); err != nil {
		ctx.ServerError("LoadAttributes", err)
		return
	}

	if err = filterXRefComments(ctx, issue); err != nil {
		ctx.ServerError("filterXRefComments", err)
		return
	}

	ctx.Data["Title"] = fmt.Sprintf("#%d - %s", issue.Index, issue.Title)

	iw := new(models.IssueWatch)
	if ctx.User != nil {
		iw.UserID = ctx.User.ID
		iw.IssueID = issue.ID
		iw.IsWatching, err = models.CheckIssueWatch(ctx.User, issue)
		if err != nil {
			ctx.InternalServerError(err)
			return
		}
	}
	ctx.Data["IssueWatch"] = iw

	issue.RenderedContent = string(markdown.Render([]byte(issue.Content), ctx.Repo.RepoLink,
		ctx.Repo.Repository.ComposeMetas()))

	repo := ctx.Repo.Repository

	// Get more information if it's a pull request.
	if issue.IsPull {
		if issue.PullRequest.HasMerged {
			ctx.Data["DisableStatusChange"] = issue.PullRequest.HasMerged
			PrepareMergedViewPullInfo(ctx, issue)
		} else {
			PrepareViewPullInfo(ctx, issue)
			ctx.Data["DisableStatusChange"] = ctx.Data["IsPullRequestBroken"] == true && issue.IsClosed
		}
		if ctx.Written() {
			return
		}
	}

	// Metas.
	// Check labels.
	labelIDMark := make(map[int64]bool)
	for i := range issue.Labels {
		labelIDMark[issue.Labels[i].ID] = true
	}
	labels, err := models.GetLabelsByRepoID(repo.ID, "", models.ListOptions{})
	if err != nil {
		ctx.ServerError("GetLabelsByRepoID", err)
		return
	}
	ctx.Data["Labels"] = labels

	if repo.Owner.IsOrganization() {
		orgLabels, err := models.GetLabelsByOrgID(repo.Owner.ID, ctx.Query("sort"), models.ListOptions{})
		if err != nil {
			ctx.ServerError("GetLabelsByOrgID", err)
			return
		}
		ctx.Data["OrgLabels"] = orgLabels

		labels = append(labels, orgLabels...)
	}

	hasSelected := false
	for i := range labels {
		if labelIDMark[labels[i].ID] {
			labels[i].IsChecked = true
			hasSelected = true
		}
	}
	ctx.Data["HasSelectedLabel"] = hasSelected

	// Check milestone and assignee.
	if ctx.Repo.CanWriteIssuesOrPulls(issue.IsPull) {
		RetrieveRepoMilestonesAndAssignees(ctx, repo)
		retrieveProjects(ctx, repo)

		if ctx.Written() {
			return
		}
	}

	if issue.IsPull {
		canChooseReviewer := ctx.Repo.CanWrite(models.UnitTypePullRequests)
		if !canChooseReviewer && ctx.User != nil && ctx.IsSigned {
			canChooseReviewer, err = models.IsOfficialReviewer(issue, ctx.User)
			if err != nil {
				ctx.ServerError("IsOfficialReviewer", err)
				return
			}
		}

		RetrieveRepoReviewers(ctx, repo, issue, canChooseReviewer)
		if ctx.Written() {
			return
		}
	}

	if ctx.IsSigned {
		// Update issue-user.
		if err = issue.ReadBy(ctx.User.ID); err != nil {
			ctx.ServerError("ReadBy", err)
			return
		}
	}

	var (
		tag          models.CommentTag
		ok           bool
		marked       = make(map[int64]models.CommentTag)
		comment      *models.Comment
		participants = make([]*models.User, 1, 10)
	)
	if ctx.Repo.Repository.IsTimetrackerEnabled() {
		if ctx.IsSigned {
			// Deal with the stopwatch
			ctx.Data["IsStopwatchRunning"] = models.StopwatchExists(ctx.User.ID, issue.ID)
			if !ctx.Data["IsStopwatchRunning"].(bool) {
				var exists bool
				var sw *models.Stopwatch
				if exists, sw, err = models.HasUserStopwatch(ctx.User.ID); err != nil {
					ctx.ServerError("HasUserStopwatch", err)
					return
				}
				ctx.Data["HasUserStopwatch"] = exists
				if exists {
					// Add warning if the user has already a stopwatch
					var otherIssue *models.Issue
					if otherIssue, err = models.GetIssueByID(sw.IssueID); err != nil {
						ctx.ServerError("GetIssueByID", err)
						return
					}
					if err = otherIssue.LoadRepo(); err != nil {
						ctx.ServerError("LoadRepo", err)
						return
					}
					// Add link to the issue of the already running stopwatch
					ctx.Data["OtherStopwatchURL"] = otherIssue.HTMLURL()
				}
			}
			ctx.Data["CanUseTimetracker"] = ctx.Repo.CanUseTimetracker(issue, ctx.User)
		} else {
			ctx.Data["CanUseTimetracker"] = false
		}
		if ctx.Data["WorkingUsers"], err = models.TotalTimes(models.FindTrackedTimesOptions{IssueID: issue.ID}); err != nil {
			ctx.ServerError("TotalTimes", err)
			return
		}
	}

	// Check if the user can use the dependencies
	ctx.Data["CanCreateIssueDependencies"] = ctx.Repo.CanCreateIssueDependencies(ctx.User, issue.IsPull)

	// check if dependencies can be created across repositories
	ctx.Data["AllowCrossRepositoryDependencies"] = setting.Service.AllowCrossRepositoryDependencies

	if issue.ShowTag, err = commentTag(repo, issue.Poster, issue); err != nil {
		ctx.ServerError("commentTag", err)
		return
	}
	marked[issue.PosterID] = issue.ShowTag

	// Render comments and and fetch participants.
	participants[0] = issue.Poster
	for _, comment = range issue.Comments {
		comment.Issue = issue

		if err := comment.LoadPoster(); err != nil {
			ctx.ServerError("LoadPoster", err)
			return
		}

		if comment.Type == models.CommentTypeComment {
			if err := comment.LoadAttachments(); err != nil {
				ctx.ServerError("LoadAttachments", err)
				return
			}

			comment.RenderedContent = string(markdown.Render([]byte(comment.Content), ctx.Repo.RepoLink,
				ctx.Repo.Repository.ComposeMetas()))

			// Check tag.
			tag, ok = marked[comment.PosterID]
			if ok {
				comment.ShowTag = tag
				continue
			}

			comment.ShowTag, err = commentTag(repo, comment.Poster, issue)
			if err != nil {
				ctx.ServerError("commentTag", err)
				return
			}
			marked[comment.PosterID] = comment.ShowTag
			participants = addParticipant(comment.Poster, participants)
		} else if comment.Type == models.CommentTypeLabel {
			if err = comment.LoadLabel(); err != nil {
				ctx.ServerError("LoadLabel", err)
				return
			}
		} else if comment.Type == models.CommentTypeMilestone {
			if err = comment.LoadMilestone(); err != nil {
				ctx.ServerError("LoadMilestone", err)
				return
			}
			ghostMilestone := &models.Milestone{
				ID:   -1,
				Name: ctx.Tr("repo.issues.deleted_milestone"),
			}
			if comment.OldMilestoneID > 0 && comment.OldMilestone == nil {
				comment.OldMilestone = ghostMilestone
			}
			if comment.MilestoneID > 0 && comment.Milestone == nil {
				comment.Milestone = ghostMilestone
			}
		} else if comment.Type == models.CommentTypeProject {

			if err = comment.LoadProject(); err != nil {
				ctx.ServerError("LoadProject", err)
				return
			}

			ghostProject := &models.Project{
				ID:    -1,
				Title: ctx.Tr("repo.issues.deleted_project"),
			}

			if comment.OldProjectID > 0 && comment.OldProject == nil {
				comment.OldProject = ghostProject
			}

			if comment.ProjectID > 0 && comment.Project == nil {
				comment.Project = ghostProject
			}

		} else if comment.Type == models.CommentTypeAssignees || comment.Type == models.CommentTypeReviewRequest {
			if err = comment.LoadAssigneeUserAndTeam(); err != nil {
				ctx.ServerError("LoadAssigneeUserAndTeam", err)
				return
			}
		} else if comment.Type == models.CommentTypeRemoveDependency || comment.Type == models.CommentTypeAddDependency {
			if err = comment.LoadDepIssueDetails(); err != nil {
				if !models.IsErrIssueNotExist(err) {
					ctx.ServerError("LoadDepIssueDetails", err)
					return
				}
			}
		} else if comment.Type == models.CommentTypeCode || comment.Type == models.CommentTypeReview {
			comment.RenderedContent = string(markdown.Render([]byte(comment.Content), ctx.Repo.RepoLink,
				ctx.Repo.Repository.ComposeMetas()))
			if err = comment.LoadReview(); err != nil && !models.IsErrReviewNotExist(err) {
				ctx.ServerError("LoadReview", err)
				return
			}
			participants = addParticipant(comment.Poster, participants)
			if comment.Review == nil {
				continue
			}
			if err = comment.Review.LoadAttributes(); err != nil {
				if !models.IsErrUserNotExist(err) {
					ctx.ServerError("Review.LoadAttributes", err)
					return
				}
				comment.Review.Reviewer = models.NewGhostUser()
			}
			if err = comment.Review.LoadCodeComments(); err != nil {
				ctx.ServerError("Review.LoadCodeComments", err)
				return
			}

			if err = comment.LoadResolveDoer(); err != nil {
				ctx.ServerError("LoadResolveDoer", err)
				return
			}
		} else if comment.Type == models.CommentTypePullPush {
			participants = addParticipant(comment.Poster, participants)
			if err = comment.LoadPushCommits(); err != nil {
				ctx.ServerError("LoadPushCommits", err)
				return
			}
		}
	}

	getBranchData(ctx, issue)
	if issue.IsPull {
		pull := issue.PullRequest
		pull.Issue = issue
		canDelete := false
		ctx.Data["AllowMerge"] = false

		if ctx.IsSigned {
			if err := pull.LoadHeadRepo(); err != nil {
				log.Error("LoadHeadRepo: %v", err)
			} else if pull.HeadRepo != nil && pull.HeadBranch != pull.HeadRepo.DefaultBranch {
				perm, err := models.GetUserRepoPermission(pull.HeadRepo, ctx.User)
				if err != nil {
					ctx.ServerError("GetUserRepoPermission", err)
					return
				}
				if perm.CanWrite(models.UnitTypeCode) {
					// Check if branch is not protected
					if protected, err := pull.HeadRepo.IsProtectedBranch(pull.HeadBranch, ctx.User); err != nil {
						log.Error("IsProtectedBranch: %v", err)
					} else if !protected {
						canDelete = true
						ctx.Data["DeleteBranchLink"] = ctx.Repo.RepoLink + "/pulls/" + com.ToStr(issue.Index) + "/cleanup"
					}
				}
			}

			if err := pull.LoadBaseRepo(); err != nil {
				log.Error("LoadBaseRepo: %v", err)
			}
			perm, err := models.GetUserRepoPermission(pull.BaseRepo, ctx.User)
			if err != nil {
				ctx.ServerError("GetUserRepoPermission", err)
				return
			}
			ctx.Data["AllowMerge"], err = pull_service.IsUserAllowedToMerge(pull, perm, ctx.User)
			if err != nil {
				ctx.ServerError("IsUserAllowedToMerge", err)
				return
			}

			if ctx.Data["CanMarkConversation"], err = models.CanMarkConversation(issue, ctx.User); err != nil {
				ctx.ServerError("CanMarkConversation", err)
				return
			}
		}

		prUnit, err := repo.GetUnit(models.UnitTypePullRequests)
		if err != nil {
			ctx.ServerError("GetUnit", err)
			return
		}
		prConfig := prUnit.PullRequestsConfig()

		// Check correct values and select default
		if ms, ok := ctx.Data["MergeStyle"].(models.MergeStyle); !ok ||
			!prConfig.IsMergeStyleAllowed(ms) {
			if prConfig.AllowMerge {
				ctx.Data["MergeStyle"] = models.MergeStyleMerge
			} else if prConfig.AllowRebase {
				ctx.Data["MergeStyle"] = models.MergeStyleRebase
			} else if prConfig.AllowRebaseMerge {
				ctx.Data["MergeStyle"] = models.MergeStyleRebaseMerge
			} else if prConfig.AllowSquash {
				ctx.Data["MergeStyle"] = models.MergeStyleSquash
			} else if prConfig.AllowManualMerge {
				ctx.Data["MergeStyle"] = models.MergeStyleManuallyMerged
			} else {
				ctx.Data["MergeStyle"] = ""
			}
		}
		if err = pull.LoadProtectedBranch(); err != nil {
			ctx.ServerError("LoadProtectedBranch", err)
			return
		}
		if pull.ProtectedBranch != nil {
			cnt := pull.ProtectedBranch.GetGrantedApprovalsCount(pull)
			ctx.Data["IsBlockedByApprovals"] = !pull.ProtectedBranch.HasEnoughApprovals(pull)
			ctx.Data["IsBlockedByRejection"] = pull.ProtectedBranch.MergeBlockedByRejectedReview(pull)
			ctx.Data["IsBlockedByOutdatedBranch"] = pull.ProtectedBranch.MergeBlockedByOutdatedBranch(pull)
			ctx.Data["GrantedApprovals"] = cnt
			ctx.Data["RequireSigned"] = pull.ProtectedBranch.RequireSignedCommits
			ctx.Data["ChangedProtectedFiles"] = pull.ChangedProtectedFiles
			ctx.Data["IsBlockedByChangedProtectedFiles"] = len(pull.ChangedProtectedFiles) != 0
			ctx.Data["ChangedProtectedFilesNum"] = len(pull.ChangedProtectedFiles)
		}
		ctx.Data["WillSign"] = false
		if ctx.User != nil {
			sign, key, _, err := pull.SignMerge(ctx.User, pull.BaseRepo.RepoPath(), pull.BaseBranch, pull.GetGitRefName())
			ctx.Data["WillSign"] = sign
			ctx.Data["SigningKey"] = key
			if err != nil {
				if models.IsErrWontSign(err) {
					ctx.Data["WontSignReason"] = err.(*models.ErrWontSign).Reason
				} else {
					ctx.Data["WontSignReason"] = "error"
					log.Error("Error whilst checking if could sign pr %d in repo %s. Error: %v", pull.ID, pull.BaseRepo.FullName(), err)
				}
			}
		} else {
			ctx.Data["WontSignReason"] = "not_signed_in"
		}
		ctx.Data["IsPullBranchDeletable"] = canDelete &&
			pull.HeadRepo != nil &&
			git.IsBranchExist(pull.HeadRepo.RepoPath(), pull.HeadBranch) &&
			(!pull.HasMerged || ctx.Data["HeadBranchCommitID"] == ctx.Data["PullHeadCommitID"])
<<<<<<< HEAD

		ctx.Data["PullReviewers"], err = models.GetReviewersByIssueID(issue.ID)
		if err != nil {
			ctx.ServerError("GetReviewersByIssueID", err)
			return
		}

		ctx.Data["StillCanManualMerge"] = !pull.CanAutoMerge() && !pull.IsChecking() &&
			!pull.IsWorkInProgress() && !pull.HasMerged && !issue.IsClosed &&
			(ctx.IsSigned && (ctx.Repo.IsAdmin() || ctx.User.IsAdmin)) && prConfig.AllowManualMerge
=======
>>>>>>> 9912a11b
	}

	// Get Dependencies
	ctx.Data["BlockedByDependencies"], err = issue.BlockedByDependencies()
	if err != nil {
		ctx.ServerError("BlockedByDependencies", err)
		return
	}
	ctx.Data["BlockingDependencies"], err = issue.BlockingDependencies()
	if err != nil {
		ctx.ServerError("BlockingDependencies", err)
		return
	}

	ctx.Data["Participants"] = participants
	ctx.Data["NumParticipants"] = len(participants)
	ctx.Data["Issue"] = issue
	ctx.Data["ReadOnly"] = false
	ctx.Data["SignInLink"] = setting.AppSubURL + "/user/login?redirect_to=" + ctx.Data["Link"].(string)
	ctx.Data["IsIssuePoster"] = ctx.IsSigned && issue.IsPoster(ctx.User.ID)
	ctx.Data["HasIssuesOrPullsWritePermission"] = ctx.Repo.CanWriteIssuesOrPulls(issue.IsPull)
	ctx.Data["HasProjectsWritePermission"] = ctx.Repo.CanWrite(models.UnitTypeProjects)
	ctx.Data["IsRepoAdmin"] = ctx.IsSigned && (ctx.Repo.IsAdmin() || ctx.User.IsAdmin)
	ctx.Data["LockReasons"] = setting.Repository.Issue.LockReasons
	ctx.Data["RefEndName"] = git.RefEndName(issue.Ref)
	ctx.HTML(200, tplIssueView)
}

// GetActionIssue will return the issue which is used in the context.
func GetActionIssue(ctx *context.Context) *models.Issue {
	issue, err := models.GetIssueByIndex(ctx.Repo.Repository.ID, ctx.ParamsInt64(":index"))
	if err != nil {
		ctx.NotFoundOrServerError("GetIssueByIndex", models.IsErrIssueNotExist, err)
		return nil
	}
	issue.Repo = ctx.Repo.Repository
	checkIssueRights(ctx, issue)
	if ctx.Written() {
		return nil
	}
	if err = issue.LoadAttributes(); err != nil {
		ctx.ServerError("LoadAttributes", nil)
		return nil
	}
	return issue
}

func checkIssueRights(ctx *context.Context, issue *models.Issue) {
	if issue.IsPull && !ctx.Repo.CanRead(models.UnitTypePullRequests) ||
		!issue.IsPull && !ctx.Repo.CanRead(models.UnitTypeIssues) {
		ctx.NotFound("IssueOrPullRequestUnitNotAllowed", nil)
	}
}

func getActionIssues(ctx *context.Context) []*models.Issue {
	commaSeparatedIssueIDs := ctx.Query("issue_ids")
	if len(commaSeparatedIssueIDs) == 0 {
		return nil
	}
	issueIDs := make([]int64, 0, 10)
	for _, stringIssueID := range strings.Split(commaSeparatedIssueIDs, ",") {
		issueID, err := strconv.ParseInt(stringIssueID, 10, 64)
		if err != nil {
			ctx.ServerError("ParseInt", err)
			return nil
		}
		issueIDs = append(issueIDs, issueID)
	}
	issues, err := models.GetIssuesByIDs(issueIDs)
	if err != nil {
		ctx.ServerError("GetIssuesByIDs", err)
		return nil
	}
	// Check access rights for all issues
	issueUnitEnabled := ctx.Repo.CanRead(models.UnitTypeIssues)
	prUnitEnabled := ctx.Repo.CanRead(models.UnitTypePullRequests)
	for _, issue := range issues {
		if issue.IsPull && !prUnitEnabled || !issue.IsPull && !issueUnitEnabled {
			ctx.NotFound("IssueOrPullRequestUnitNotAllowed", nil)
			return nil
		}
		if err = issue.LoadAttributes(); err != nil {
			ctx.ServerError("LoadAttributes", err)
			return nil
		}
	}
	return issues
}

// UpdateIssueTitle change issue's title
func UpdateIssueTitle(ctx *context.Context) {
	issue := GetActionIssue(ctx)
	if ctx.Written() {
		return
	}

	if !ctx.IsSigned || (!issue.IsPoster(ctx.User.ID) && !ctx.Repo.CanWriteIssuesOrPulls(issue.IsPull)) {
		ctx.Error(403)
		return
	}

	title := ctx.QueryTrim("title")
	if len(title) == 0 {
		ctx.Error(204)
		return
	}

	if err := issue_service.ChangeTitle(issue, ctx.User, title); err != nil {
		ctx.ServerError("ChangeTitle", err)
		return
	}

	ctx.JSON(200, map[string]interface{}{
		"title": issue.Title,
	})
}

// UpdateIssueRef change issue's ref (branch)
func UpdateIssueRef(ctx *context.Context) {
	issue := GetActionIssue(ctx)
	if ctx.Written() {
		return
	}

	if !ctx.IsSigned || (!issue.IsPoster(ctx.User.ID) && !ctx.Repo.CanWriteIssuesOrPulls(issue.IsPull)) || issue.IsPull {
		ctx.Error(403)
		return
	}

	ref := ctx.QueryTrim("ref")

	if err := issue_service.ChangeIssueRef(issue, ctx.User, ref); err != nil {
		ctx.ServerError("ChangeRef", err)
		return
	}

	ctx.JSON(200, map[string]interface{}{
		"ref": ref,
	})
}

// UpdateIssueContent change issue's content
func UpdateIssueContent(ctx *context.Context) {
	issue := GetActionIssue(ctx)
	if ctx.Written() {
		return
	}

	if !ctx.IsSigned || (ctx.User.ID != issue.PosterID && !ctx.Repo.CanWriteIssuesOrPulls(issue.IsPull)) {
		ctx.Error(403)
		return
	}

	content := ctx.Query("content")
	if err := issue_service.ChangeContent(issue, ctx.User, content); err != nil {
		ctx.ServerError("ChangeContent", err)
		return
	}

	files := ctx.QueryStrings("files[]")
	if err := updateAttachments(issue, files); err != nil {
		ctx.ServerError("UpdateAttachments", err)
	}

	ctx.JSON(200, map[string]interface{}{
		"content":     string(markdown.Render([]byte(issue.Content), ctx.Query("context"), ctx.Repo.Repository.ComposeMetas())),
		"attachments": attachmentsHTML(ctx, issue.Attachments),
	})
}

// UpdateIssueMilestone change issue's milestone
func UpdateIssueMilestone(ctx *context.Context) {
	issues := getActionIssues(ctx)
	if ctx.Written() {
		return
	}

	milestoneID := ctx.QueryInt64("id")
	for _, issue := range issues {
		oldMilestoneID := issue.MilestoneID
		if oldMilestoneID == milestoneID {
			continue
		}
		issue.MilestoneID = milestoneID
		if err := issue_service.ChangeMilestoneAssign(issue, ctx.User, oldMilestoneID); err != nil {
			ctx.ServerError("ChangeMilestoneAssign", err)
			return
		}
	}

	ctx.JSON(200, map[string]interface{}{
		"ok": true,
	})
}

// UpdateIssueAssignee change issue's or pull's assignee
func UpdateIssueAssignee(ctx *context.Context) {
	issues := getActionIssues(ctx)
	if ctx.Written() {
		return
	}

	assigneeID := ctx.QueryInt64("id")
	action := ctx.Query("action")

	for _, issue := range issues {
		switch action {
		case "clear":
			if err := issue_service.DeleteNotPassedAssignee(issue, ctx.User, []*models.User{}); err != nil {
				ctx.ServerError("ClearAssignees", err)
				return
			}
		default:
			assignee, err := models.GetUserByID(assigneeID)
			if err != nil {
				ctx.ServerError("GetUserByID", err)
				return
			}

			valid, err := models.CanBeAssigned(assignee, issue.Repo, issue.IsPull)
			if err != nil {
				ctx.ServerError("canBeAssigned", err)
				return
			}
			if !valid {
				ctx.ServerError("canBeAssigned", models.ErrUserDoesNotHaveAccessToRepo{UserID: assigneeID, RepoName: issue.Repo.Name})
				return
			}

			_, _, err = issue_service.ToggleAssignee(issue, ctx.User, assigneeID)
			if err != nil {
				ctx.ServerError("ToggleAssignee", err)
				return
			}
		}
	}
	ctx.JSON(200, map[string]interface{}{
		"ok": true,
	})
}

// UpdatePullReviewRequest add or remove review request
func UpdatePullReviewRequest(ctx *context.Context) {
	issues := getActionIssues(ctx)
	if ctx.Written() {
		return
	}

	reviewID := ctx.QueryInt64("id")
	action := ctx.Query("action")

	// TODO: Not support 'clear' now
	if action != "attach" && action != "detach" {
		ctx.Status(403)
		return
	}

	for _, issue := range issues {
		if err := issue.LoadRepo(); err != nil {
			ctx.ServerError("issue.LoadRepo", err)
			return
		}

		if !issue.IsPull {
			log.Warn(
				"UpdatePullReviewRequest: refusing to add review request for non-PR issue %-v#%d",
				issue.Repo, issue.Index,
			)
			ctx.Status(403)
			return
		}
		if reviewID < 0 {
			// negative reviewIDs represent team requests
			if err := issue.Repo.GetOwner(); err != nil {
				ctx.ServerError("issue.Repo.GetOwner", err)
				return
			}

			if !issue.Repo.Owner.IsOrganization() {
				log.Warn(
					"UpdatePullReviewRequest: refusing to add team review request for %s#%d owned by non organization UID[%d]",
					issue.Repo.FullName(), issue.Index, issue.Repo.ID,
				)
				ctx.Status(403)
				return
			}

			team, err := models.GetTeamByID(-reviewID)
			if err != nil {
				ctx.ServerError("models.GetTeamByID", err)
				return
			}

			if team.OrgID != issue.Repo.OwnerID {
				log.Warn(
					"UpdatePullReviewRequest: refusing to add team review request for UID[%d] team %s to %s#%d owned by UID[%d]",
					team.OrgID, team.Name, issue.Repo.FullName(), issue.Index, issue.Repo.ID)
				ctx.Status(403)
				return
			}

			err = issue_service.IsValidTeamReviewRequest(team, ctx.User, action == "attach", issue)
			if err != nil {
				if models.IsErrNotValidReviewRequest(err) {
					log.Warn(
						"UpdatePullReviewRequest: refusing to add invalid team review request for UID[%d] team %s to %s#%d owned by UID[%d]: Error: %v",
						team.OrgID, team.Name, issue.Repo.FullName(), issue.Index, issue.Repo.ID,
						err,
					)
					ctx.Status(403)
					return
				}
				ctx.ServerError("IsValidTeamReviewRequest", err)
				return
			}

			_, err = issue_service.TeamReviewRequest(issue, ctx.User, team, action == "attach")
			if err != nil {
				ctx.ServerError("TeamReviewRequest", err)
				return
			}
			continue
		}

		reviewer, err := models.GetUserByID(reviewID)
		if err != nil {
			if models.IsErrUserNotExist(err) {
				log.Warn(
					"UpdatePullReviewRequest: requested reviewer [%d] for %-v to %-v#%d is not exist: Error: %v",
					reviewID, issue.Repo, issue.Index,
					err,
				)
				ctx.Status(403)
				return
			}
			ctx.ServerError("GetUserByID", err)
			return
		}

		err = issue_service.IsValidReviewRequest(reviewer, ctx.User, action == "attach", issue, nil)
		if err != nil {
			if models.IsErrNotValidReviewRequest(err) {
				log.Warn(
					"UpdatePullReviewRequest: refusing to add invalid review request for %-v to %-v#%d: Error: %v",
					reviewer, issue.Repo, issue.Index,
					err,
				)
				ctx.Status(403)
				return
			}
			ctx.ServerError("isValidReviewRequest", err)
			return
		}

		_, err = issue_service.ReviewRequest(issue, ctx.User, reviewer, action == "attach")
		if err != nil {
			ctx.ServerError("ReviewRequest", err)
			return
		}
	}

	ctx.JSON(200, map[string]interface{}{
		"ok": true,
	})
}

// UpdateIssueStatus change issue's status
func UpdateIssueStatus(ctx *context.Context) {
	issues := getActionIssues(ctx)
	if ctx.Written() {
		return
	}

	var isClosed bool
	switch action := ctx.Query("action"); action {
	case "open":
		isClosed = false
	case "close":
		isClosed = true
	default:
		log.Warn("Unrecognized action: %s", action)
	}

	if _, err := models.IssueList(issues).LoadRepositories(); err != nil {
		ctx.ServerError("LoadRepositories", err)
		return
	}
	for _, issue := range issues {
		if issue.IsClosed != isClosed {
			if err := issue_service.ChangeStatus(issue, ctx.User, isClosed); err != nil {
				if models.IsErrDependenciesLeft(err) {
					ctx.JSON(http.StatusPreconditionFailed, map[string]interface{}{
						"error": "cannot close this issue because it still has open dependencies",
					})
					return
				}
				ctx.ServerError("ChangeStatus", err)
				return
			}
		}
	}
	ctx.JSON(200, map[string]interface{}{
		"ok": true,
	})
}

// NewComment create a comment for issue
func NewComment(ctx *context.Context, form auth.CreateCommentForm) {
	issue := GetActionIssue(ctx)
	if ctx.Written() {
		return
	}

	if !ctx.IsSigned || (ctx.User.ID != issue.PosterID && !ctx.Repo.CanReadIssuesOrPulls(issue.IsPull)) {
		if log.IsTrace() {
			if ctx.IsSigned {
				issueType := "issues"
				if issue.IsPull {
					issueType = "pulls"
				}
				log.Trace("Permission Denied: User %-v not the Poster (ID: %d) and cannot read %s in Repo %-v.\n"+
					"User in Repo has Permissions: %-+v",
					ctx.User,
					log.NewColoredIDValue(issue.PosterID),
					issueType,
					ctx.Repo.Repository,
					ctx.Repo.Permission)
			} else {
				log.Trace("Permission Denied: Not logged in")
			}
		}

		ctx.Error(403)
		return
	}

	if issue.IsLocked && !ctx.Repo.CanWriteIssuesOrPulls(issue.IsPull) && !ctx.User.IsAdmin {
		ctx.Flash.Error(ctx.Tr("repo.issues.comment_on_locked"))
		ctx.Redirect(issue.HTMLURL(), http.StatusSeeOther)
		return
	}

	var attachments []string
	if setting.Attachment.Enabled {
		attachments = form.Files
	}

	if ctx.HasError() {
		ctx.Flash.Error(ctx.Data["ErrorMsg"].(string))
		ctx.Redirect(issue.HTMLURL())
		return
	}

	var comment *models.Comment
	defer func() {
		// Check if issue admin/poster changes the status of issue.
		if (ctx.Repo.CanWriteIssuesOrPulls(issue.IsPull) || (ctx.IsSigned && issue.IsPoster(ctx.User.ID))) &&
			(form.Status == "reopen" || form.Status == "close") &&
			!(issue.IsPull && issue.PullRequest.HasMerged) {

			// Duplication and conflict check should apply to reopen pull request.
			var pr *models.PullRequest

			if form.Status == "reopen" && issue.IsPull {
				pull := issue.PullRequest
				var err error
				pr, err = models.GetUnmergedPullRequest(pull.HeadRepoID, pull.BaseRepoID, pull.HeadBranch, pull.BaseBranch)
				if err != nil {
					if !models.IsErrPullRequestNotExist(err) {
						ctx.ServerError("GetUnmergedPullRequest", err)
						return
					}
				}

				// Regenerate patch and test conflict.
				if pr == nil {
					pull_service.AddToTaskQueue(issue.PullRequest)
				}
			}

			if pr != nil {
				ctx.Flash.Info(ctx.Tr("repo.pulls.open_unmerged_pull_exists", pr.Index))
			} else {
				isClosed := form.Status == "close"
				if err := issue_service.ChangeStatus(issue, ctx.User, isClosed); err != nil {
					log.Error("ChangeStatus: %v", err)

					if models.IsErrDependenciesLeft(err) {
						if issue.IsPull {
							ctx.Flash.Error(ctx.Tr("repo.issues.dependency.pr_close_blocked"))
							ctx.Redirect(fmt.Sprintf("%s/pulls/%d", ctx.Repo.RepoLink, issue.Index), http.StatusSeeOther)
						} else {
							ctx.Flash.Error(ctx.Tr("repo.issues.dependency.issue_close_blocked"))
							ctx.Redirect(fmt.Sprintf("%s/issues/%d", ctx.Repo.RepoLink, issue.Index), http.StatusSeeOther)
						}
						return
					}
				} else {
					if err := stopTimerIfAvailable(ctx.User, issue); err != nil {
						ctx.ServerError("CreateOrStopIssueStopwatch", err)
						return
					}

					log.Trace("Issue [%d] status changed to closed: %v", issue.ID, issue.IsClosed)
				}
			}
		}

		// Redirect to comment hashtag if there is any actual content.
		typeName := "issues"
		if issue.IsPull {
			typeName = "pulls"
		}
		if comment != nil {
			ctx.Redirect(fmt.Sprintf("%s/%s/%d#%s", ctx.Repo.RepoLink, typeName, issue.Index, comment.HashTag()))
		} else {
			ctx.Redirect(fmt.Sprintf("%s/%s/%d", ctx.Repo.RepoLink, typeName, issue.Index))
		}
	}()

	// Fix #321: Allow empty comments, as long as we have attachments.
	if len(form.Content) == 0 && len(attachments) == 0 {
		return
	}

	comment, err := comment_service.CreateIssueComment(ctx.User, ctx.Repo.Repository, issue, form.Content, attachments)
	if err != nil {
		ctx.ServerError("CreateIssueComment", err)
		return
	}

	log.Trace("Comment created: %d/%d/%d", ctx.Repo.Repository.ID, issue.ID, comment.ID)
}

// UpdateCommentContent change comment of issue's content
func UpdateCommentContent(ctx *context.Context) {
	comment, err := models.GetCommentByID(ctx.ParamsInt64(":id"))
	if err != nil {
		ctx.NotFoundOrServerError("GetCommentByID", models.IsErrCommentNotExist, err)
		return
	}

	if err := comment.LoadIssue(); err != nil {
		ctx.NotFoundOrServerError("LoadIssue", models.IsErrIssueNotExist, err)
		return
	}

	if comment.Type == models.CommentTypeComment {
		if err := comment.LoadAttachments(); err != nil {
			ctx.ServerError("LoadAttachments", err)
			return
		}
	}

	if !ctx.IsSigned || (ctx.User.ID != comment.PosterID && !ctx.Repo.CanWriteIssuesOrPulls(comment.Issue.IsPull)) {
		ctx.Error(403)
		return
	} else if comment.Type != models.CommentTypeComment && comment.Type != models.CommentTypeCode {
		ctx.Error(204)
		return
	}

	oldContent := comment.Content
	comment.Content = ctx.Query("content")
	if len(comment.Content) == 0 {
		ctx.JSON(200, map[string]interface{}{
			"content": "",
		})
		return
	}
	if err = comment_service.UpdateComment(comment, ctx.User, oldContent); err != nil {
		ctx.ServerError("UpdateComment", err)
		return
	}

	files := ctx.QueryStrings("files[]")
	if err := updateAttachments(comment, files); err != nil {
		ctx.ServerError("UpdateAttachments", err)
	}

	ctx.JSON(200, map[string]interface{}{
		"content":     string(markdown.Render([]byte(comment.Content), ctx.Query("context"), ctx.Repo.Repository.ComposeMetas())),
		"attachments": attachmentsHTML(ctx, comment.Attachments),
	})
}

// DeleteComment delete comment of issue
func DeleteComment(ctx *context.Context) {
	comment, err := models.GetCommentByID(ctx.ParamsInt64(":id"))
	if err != nil {
		ctx.NotFoundOrServerError("GetCommentByID", models.IsErrCommentNotExist, err)
		return
	}

	if err := comment.LoadIssue(); err != nil {
		ctx.NotFoundOrServerError("LoadIssue", models.IsErrIssueNotExist, err)
		return
	}

	if !ctx.IsSigned || (ctx.User.ID != comment.PosterID && !ctx.Repo.CanWriteIssuesOrPulls(comment.Issue.IsPull)) {
		ctx.Error(403)
		return
	} else if comment.Type != models.CommentTypeComment && comment.Type != models.CommentTypeCode {
		ctx.Error(204)
		return
	}

	if err = comment_service.DeleteComment(comment, ctx.User); err != nil {
		ctx.ServerError("DeleteCommentByID", err)
		return
	}

	ctx.Status(200)
}

// ChangeIssueReaction create a reaction for issue
func ChangeIssueReaction(ctx *context.Context, form auth.ReactionForm) {
	issue := GetActionIssue(ctx)
	if ctx.Written() {
		return
	}

	if !ctx.IsSigned || (ctx.User.ID != issue.PosterID && !ctx.Repo.CanReadIssuesOrPulls(issue.IsPull)) {
		if log.IsTrace() {
			if ctx.IsSigned {
				issueType := "issues"
				if issue.IsPull {
					issueType = "pulls"
				}
				log.Trace("Permission Denied: User %-v not the Poster (ID: %d) and cannot read %s in Repo %-v.\n"+
					"User in Repo has Permissions: %-+v",
					ctx.User,
					log.NewColoredIDValue(issue.PosterID),
					issueType,
					ctx.Repo.Repository,
					ctx.Repo.Permission)
			} else {
				log.Trace("Permission Denied: Not logged in")
			}
		}

		ctx.Error(403)
		return
	}

	if ctx.HasError() {
		ctx.ServerError("ChangeIssueReaction", errors.New(ctx.GetErrMsg()))
		return
	}

	switch ctx.Params(":action") {
	case "react":
		reaction, err := models.CreateIssueReaction(ctx.User, issue, form.Content)
		if err != nil {
			if models.IsErrForbiddenIssueReaction(err) {
				ctx.ServerError("ChangeIssueReaction", err)
				return
			}
			log.Info("CreateIssueReaction: %s", err)
			break
		}
		// Reload new reactions
		issue.Reactions = nil
		if err = issue.LoadAttributes(); err != nil {
			log.Info("issue.LoadAttributes: %s", err)
			break
		}

		log.Trace("Reaction for issue created: %d/%d/%d", ctx.Repo.Repository.ID, issue.ID, reaction.ID)
	case "unreact":
		if err := models.DeleteIssueReaction(ctx.User, issue, form.Content); err != nil {
			ctx.ServerError("DeleteIssueReaction", err)
			return
		}

		// Reload new reactions
		issue.Reactions = nil
		if err := issue.LoadAttributes(); err != nil {
			log.Info("issue.LoadAttributes: %s", err)
			break
		}

		log.Trace("Reaction for issue removed: %d/%d", ctx.Repo.Repository.ID, issue.ID)
	default:
		ctx.NotFound(fmt.Sprintf("Unknown action %s", ctx.Params(":action")), nil)
		return
	}

	if len(issue.Reactions) == 0 {
		ctx.JSON(200, map[string]interface{}{
			"empty": true,
			"html":  "",
		})
		return
	}

	html, err := ctx.HTMLString(string(tplReactions), map[string]interface{}{
		"ctx":       ctx.Data,
		"ActionURL": fmt.Sprintf("%s/issues/%d/reactions", ctx.Repo.RepoLink, issue.Index),
		"Reactions": issue.Reactions.GroupByType(),
	})
	if err != nil {
		ctx.ServerError("ChangeIssueReaction.HTMLString", err)
		return
	}
	ctx.JSON(200, map[string]interface{}{
		"html": html,
	})
}

// ChangeCommentReaction create a reaction for comment
func ChangeCommentReaction(ctx *context.Context, form auth.ReactionForm) {
	comment, err := models.GetCommentByID(ctx.ParamsInt64(":id"))
	if err != nil {
		ctx.NotFoundOrServerError("GetCommentByID", models.IsErrCommentNotExist, err)
		return
	}

	if err := comment.LoadIssue(); err != nil {
		ctx.NotFoundOrServerError("LoadIssue", models.IsErrIssueNotExist, err)
		return
	}

	if !ctx.IsSigned || (ctx.User.ID != comment.PosterID && !ctx.Repo.CanReadIssuesOrPulls(comment.Issue.IsPull)) {
		if log.IsTrace() {
			if ctx.IsSigned {
				issueType := "issues"
				if comment.Issue.IsPull {
					issueType = "pulls"
				}
				log.Trace("Permission Denied: User %-v not the Poster (ID: %d) and cannot read %s in Repo %-v.\n"+
					"User in Repo has Permissions: %-+v",
					ctx.User,
					log.NewColoredIDValue(comment.Issue.PosterID),
					issueType,
					ctx.Repo.Repository,
					ctx.Repo.Permission)
			} else {
				log.Trace("Permission Denied: Not logged in")
			}
		}

		ctx.Error(403)
		return
	} else if comment.Type != models.CommentTypeComment && comment.Type != models.CommentTypeCode {
		ctx.Error(204)
		return
	}

	switch ctx.Params(":action") {
	case "react":
		reaction, err := models.CreateCommentReaction(ctx.User, comment.Issue, comment, form.Content)
		if err != nil {
			if models.IsErrForbiddenIssueReaction(err) {
				ctx.ServerError("ChangeIssueReaction", err)
				return
			}
			log.Info("CreateCommentReaction: %s", err)
			break
		}
		// Reload new reactions
		comment.Reactions = nil
		if err = comment.LoadReactions(ctx.Repo.Repository); err != nil {
			log.Info("comment.LoadReactions: %s", err)
			break
		}

		log.Trace("Reaction for comment created: %d/%d/%d/%d", ctx.Repo.Repository.ID, comment.Issue.ID, comment.ID, reaction.ID)
	case "unreact":
		if err := models.DeleteCommentReaction(ctx.User, comment.Issue, comment, form.Content); err != nil {
			ctx.ServerError("DeleteCommentReaction", err)
			return
		}

		// Reload new reactions
		comment.Reactions = nil
		if err = comment.LoadReactions(ctx.Repo.Repository); err != nil {
			log.Info("comment.LoadReactions: %s", err)
			break
		}

		log.Trace("Reaction for comment removed: %d/%d/%d", ctx.Repo.Repository.ID, comment.Issue.ID, comment.ID)
	default:
		ctx.NotFound(fmt.Sprintf("Unknown action %s", ctx.Params(":action")), nil)
		return
	}

	if len(comment.Reactions) == 0 {
		ctx.JSON(200, map[string]interface{}{
			"empty": true,
			"html":  "",
		})
		return
	}

	html, err := ctx.HTMLString(string(tplReactions), map[string]interface{}{
		"ctx":       ctx.Data,
		"ActionURL": fmt.Sprintf("%s/comments/%d/reactions", ctx.Repo.RepoLink, comment.ID),
		"Reactions": comment.Reactions.GroupByType(),
	})
	if err != nil {
		ctx.ServerError("ChangeCommentReaction.HTMLString", err)
		return
	}
	ctx.JSON(200, map[string]interface{}{
		"html": html,
	})
}

func addParticipant(poster *models.User, participants []*models.User) []*models.User {
	for _, part := range participants {
		if poster.ID == part.ID {
			return participants
		}
	}
	return append(participants, poster)
}

func filterXRefComments(ctx *context.Context, issue *models.Issue) error {
	// Remove comments that the user has no permissions to see
	for i := 0; i < len(issue.Comments); {
		c := issue.Comments[i]
		if models.CommentTypeIsRef(c.Type) && c.RefRepoID != issue.RepoID && c.RefRepoID != 0 {
			var err error
			// Set RefRepo for description in template
			c.RefRepo, err = models.GetRepositoryByID(c.RefRepoID)
			if err != nil {
				return err
			}
			perm, err := models.GetUserRepoPermission(c.RefRepo, ctx.User)
			if err != nil {
				return err
			}
			if !perm.CanReadIssuesOrPulls(c.RefIsPull) {
				issue.Comments = append(issue.Comments[:i], issue.Comments[i+1:]...)
				continue
			}
		}
		i++
	}
	return nil
}

// GetIssueAttachments returns attachments for the issue
func GetIssueAttachments(ctx *context.Context) {
	issue := GetActionIssue(ctx)
	var attachments = make([]*api.Attachment, len(issue.Attachments))
	for i := 0; i < len(issue.Attachments); i++ {
		attachments[i] = convert.ToReleaseAttachment(issue.Attachments[i])
	}
	ctx.JSON(200, attachments)
}

// GetCommentAttachments returns attachments for the comment
func GetCommentAttachments(ctx *context.Context) {
	comment, err := models.GetCommentByID(ctx.ParamsInt64(":id"))
	if err != nil {
		ctx.NotFoundOrServerError("GetCommentByID", models.IsErrCommentNotExist, err)
		return
	}
	var attachments = make([]*api.Attachment, 0)
	if comment.Type == models.CommentTypeComment {
		if err := comment.LoadAttachments(); err != nil {
			ctx.ServerError("LoadAttachments", err)
			return
		}
		for i := 0; i < len(comment.Attachments); i++ {
			attachments = append(attachments, convert.ToReleaseAttachment(comment.Attachments[i]))
		}
	}
	ctx.JSON(200, attachments)
}

func updateAttachments(item interface{}, files []string) error {
	var attachments []*models.Attachment
	switch content := item.(type) {
	case *models.Issue:
		attachments = content.Attachments
	case *models.Comment:
		attachments = content.Attachments
	default:
		return fmt.Errorf("Unknown Type: %T", content)
	}
	for i := 0; i < len(attachments); i++ {
		if util.IsStringInSlice(attachments[i].UUID, files) {
			continue
		}
		if err := models.DeleteAttachment(attachments[i], true); err != nil {
			return err
		}
	}
	var err error
	if len(files) > 0 {
		switch content := item.(type) {
		case *models.Issue:
			err = content.UpdateAttachments(files)
		case *models.Comment:
			err = content.UpdateAttachments(files)
		default:
			return fmt.Errorf("Unknown Type: %T", content)
		}
		if err != nil {
			return err
		}
	}
	switch content := item.(type) {
	case *models.Issue:
		content.Attachments, err = models.GetAttachmentsByIssueID(content.ID)
	case *models.Comment:
		content.Attachments, err = models.GetAttachmentsByCommentID(content.ID)
	default:
		return fmt.Errorf("Unknown Type: %T", content)
	}
	return err
}

func attachmentsHTML(ctx *context.Context, attachments []*models.Attachment) string {
	attachHTML, err := ctx.HTMLString(string(tplAttachment), map[string]interface{}{
		"ctx":         ctx.Data,
		"Attachments": attachments,
	})
	if err != nil {
		ctx.ServerError("attachmentsHTML.HTMLString", err)
		return ""
	}
	return attachHTML
}<|MERGE_RESOLUTION|>--- conflicted
+++ resolved
@@ -1460,19 +1460,10 @@
 			pull.HeadRepo != nil &&
 			git.IsBranchExist(pull.HeadRepo.RepoPath(), pull.HeadBranch) &&
 			(!pull.HasMerged || ctx.Data["HeadBranchCommitID"] == ctx.Data["PullHeadCommitID"])
-<<<<<<< HEAD
-
-		ctx.Data["PullReviewers"], err = models.GetReviewersByIssueID(issue.ID)
-		if err != nil {
-			ctx.ServerError("GetReviewersByIssueID", err)
-			return
-		}
 
 		ctx.Data["StillCanManualMerge"] = !pull.CanAutoMerge() && !pull.IsChecking() &&
 			!pull.IsWorkInProgress() && !pull.HasMerged && !issue.IsClosed &&
 			(ctx.IsSigned && (ctx.Repo.IsAdmin() || ctx.User.IsAdmin)) && prConfig.AllowManualMerge
-=======
->>>>>>> 9912a11b
 	}
 
 	// Get Dependencies
