--- conflicted
+++ resolved
@@ -1699,10 +1699,6 @@
 	})
 }
 
-<<<<<<< HEAD
-// updatePullReviewRequest change pull's request reviewers
-func updatePullReviewRequest(ctx *context.Context) {
-=======
 func isValidReviewRequest(reviewer, doer *models.User, isAdd bool, issue *models.Issue) error {
 	if reviewer.IsOrganization() {
 		return models.ErrNotValidReviewRequest{
@@ -1853,7 +1849,6 @@
 
 // UpdatePullReviewRequest add or remove review request
 func UpdatePullReviewRequest(ctx *context.Context) {
->>>>>>> d453533b
 	issues := getActionIssues(ctx)
 	if ctx.Written() {
 		return
@@ -1904,19 +1899,6 @@
 				return
 			}
 
-<<<<<<< HEAD
-			if err := issue.LoadRepo(); err != nil {
-				ctx.ServerError("issue.LoadRepo", err)
-			}
-
-			permDoer, err := models.GetUserRepoPermission(issue.Repo, ctx.User)
-			if err != nil {
-				ctx.ServerError("GetUserRepoPermission", err)
-				return
-			}
-
-			err = issue_service.IsLegalReviewRequest(reviewer, ctx.User, event == "add", issue, permDoer)
-=======
 			if team.OrgID != issue.Repo.OwnerID {
 				log.Warn(
 					"UpdatePullReviewRequest: refusing to add team review request for UID[%d] team %s to %s#%d owned by UID[%d]",
@@ -1926,7 +1908,6 @@
 			}
 
 			err = isValidTeamReviewRequest(team, ctx.User, action == "attach", issue)
->>>>>>> d453533b
 			if err != nil {
 				if models.IsErrNotValidReviewRequest(err) {
 					log.Warn(
@@ -1941,11 +1922,7 @@
 				return
 			}
 
-<<<<<<< HEAD
-			_, err = issue_service.ReviewRequest(issue, ctx.User, reviewer, event == "add")
-=======
 			err = issue_service.TeamReviewRequest(issue, ctx.User, team, action == "attach")
->>>>>>> d453533b
 			if err != nil {
 				ctx.ServerError("TeamReviewRequest", err)
 				return
