// Copyright 2014 The Gogs Authors. All rights reserved.
// Copyright 2018 The Gitea Authors. All rights reserved.
// Use of this source code is governed by a MIT-style
// license that can be found in the LICENSE file.

package repo

import (
	"fmt"
	"net/http"
	"strings"

	"code.gitea.io/gitea/models"
	"code.gitea.io/gitea/modules/base"
	"code.gitea.io/gitea/modules/context"
	"code.gitea.io/gitea/modules/convert"
	"code.gitea.io/gitea/modules/log"
	"code.gitea.io/gitea/modules/markup"
	"code.gitea.io/gitea/modules/markup/markdown"
	"code.gitea.io/gitea/modules/setting"
	"code.gitea.io/gitea/modules/upload"
	"code.gitea.io/gitea/modules/web"
	"code.gitea.io/gitea/services/forms"
	releaseservice "code.gitea.io/gitea/services/release"
)

const (
	tplReleases   base.TplName = "repo/release/list"
	tplReleaseNew base.TplName = "repo/release/new"
)

// calReleaseNumCommitsBehind calculates given release has how many commits behind release target.
func calReleaseNumCommitsBehind(repoCtx *context.Repository, release *models.Release, countCache map[string]int64) error {
	// Fast return if release target is same as default branch.
	if repoCtx.BranchName == release.Target {
		release.NumCommitsBehind = repoCtx.CommitsCount - release.NumCommits
		return nil
	}

	// Get count if not exists
	if _, ok := countCache[release.Target]; !ok {
		if repoCtx.GitRepo.IsBranchExist(release.Target) {
			commit, err := repoCtx.GitRepo.GetBranchCommit(release.Target)
			if err != nil {
				return fmt.Errorf("GetBranchCommit: %v", err)
			}
			countCache[release.Target], err = commit.CommitsCount()
			if err != nil {
				return fmt.Errorf("CommitsCount: %v", err)
			}
		} else {
			// Use NumCommits of the newest release on that target
			countCache[release.Target] = release.NumCommits
		}
	}
	release.NumCommitsBehind = countCache[release.Target] - release.NumCommits
	return nil
}

// Releases render releases list page
func Releases(ctx *context.Context) {
	releasesOrTags(ctx, false)
}

// TagsList render tags list page
func TagsList(ctx *context.Context) {
	releasesOrTags(ctx, true)
}

func releasesOrTags(ctx *context.Context, isTagList bool) {
	ctx.Data["PageIsReleaseList"] = true
	ctx.Data["DefaultBranch"] = ctx.Repo.Repository.DefaultBranch

	if isTagList {
		ctx.Data["Title"] = ctx.Tr("repo.release.tags")
		ctx.Data["PageIsTagList"] = true
	} else {
		ctx.Data["Title"] = ctx.Tr("repo.release.releases")
		ctx.Data["PageIsTagList"] = false
	}

	writeAccess := ctx.Repo.CanWrite(models.UnitTypeReleases)
	ctx.Data["CanCreateRelease"] = writeAccess && !ctx.Repo.Repository.IsArchived

	opts := models.FindReleasesOptions{
		ListOptions: models.ListOptions{
			Page:     ctx.QueryInt("page"),
			PageSize: convert.ToCorrectPageSize(ctx.QueryInt("limit")),
		},
		IncludeDrafts: writeAccess && !isTagList,
		IncludeTags:   isTagList,
	}

	releases, err := models.GetReleasesByRepoID(ctx.Repo.Repository.ID, opts)
	if err != nil {
		ctx.ServerError("GetReleasesByRepoID", err)
		return
	}

	count, err := models.GetReleaseCountByRepoID(ctx.Repo.Repository.ID, opts)
	if err != nil {
		ctx.ServerError("GetReleaseCountByRepoID", err)
		return
	}

	if err = models.GetReleaseAttachments(releases...); err != nil {
		ctx.ServerError("GetReleaseAttachments", err)
		return
	}

	// Temporary cache commits count of used branches to speed up.
	countCache := make(map[string]int64)
	cacheUsers := make(map[int64]*models.User)
	if ctx.User != nil {
		cacheUsers[ctx.User.ID] = ctx.User
	}
	var ok bool

	for _, r := range releases {
		if r.Publisher, ok = cacheUsers[r.PublisherID]; !ok {
			r.Publisher, err = models.GetUserByID(r.PublisherID)
			if err != nil {
				if models.IsErrUserNotExist(err) {
					r.Publisher = models.NewGhostUser()
				} else {
					ctx.ServerError("GetUserByID", err)
					return
				}
			}
			cacheUsers[r.PublisherID] = r.Publisher
		}

		r.Note = markdown.RenderString(r.Note, ctx.Repo.RepoLink, ctx.Repo.Repository.ComposeMetas())

		if r.IsDraft {
			continue
		}

		if err := calReleaseNumCommitsBehind(ctx.Repo, r, countCache); err != nil {
			ctx.ServerError("calReleaseNumCommitsBehind", err)
			return
		}
<<<<<<< HEAD
=======
		r.Note, err = markdown.RenderString(&markup.RenderContext{
			URLPrefix: ctx.Repo.RepoLink,
			Metas:     ctx.Repo.Repository.ComposeMetas(),
		}, r.Note)
		if err != nil {
			ctx.ServerError("RenderString", err)
			return
		}
>>>>>>> 3d5bb3e6
	}

	ctx.Data["Releases"] = releases
	ctx.Data["ReleasesNum"] = len(releases)

	pager := context.NewPagination(int(count), opts.PageSize, opts.Page, 5)
	pager.SetDefaultParams(ctx)
	ctx.Data["Page"] = pager

	ctx.HTML(http.StatusOK, tplReleases)
}

// SingleRelease renders a single release's page
func SingleRelease(ctx *context.Context) {
	ctx.Data["Title"] = ctx.Tr("repo.release.releases")
	ctx.Data["PageIsReleaseList"] = true

	writeAccess := ctx.Repo.CanWrite(models.UnitTypeReleases)
	ctx.Data["CanCreateRelease"] = writeAccess && !ctx.Repo.Repository.IsArchived

	release, err := models.GetRelease(ctx.Repo.Repository.ID, ctx.Params("*"))
	if err != nil {
		if models.IsErrReleaseNotExist(err) {
			ctx.NotFound("GetRelease", err)
			return
		}
		ctx.ServerError("GetReleasesByRepoID", err)
		return
	}

	err = models.GetReleaseAttachments(release)
	if err != nil {
		ctx.ServerError("GetReleaseAttachments", err)
		return
	}

	release.Publisher, err = models.GetUserByID(release.PublisherID)
	if err != nil {
		if models.IsErrUserNotExist(err) {
			release.Publisher = models.NewGhostUser()
		} else {
			ctx.ServerError("GetUserByID", err)
			return
		}
	}
	if !release.IsDraft {
		if err := calReleaseNumCommitsBehind(ctx.Repo, release, make(map[string]int64)); err != nil {
			ctx.ServerError("calReleaseNumCommitsBehind", err)
			return
		}
	}
	release.Note, err = markdown.RenderString(&markup.RenderContext{
		URLPrefix: ctx.Repo.RepoLink,
		Metas:     ctx.Repo.Repository.ComposeMetas(),
	}, release.Note)
	if err != nil {
		ctx.ServerError("RenderString", err)
		return
	}

	ctx.Data["Releases"] = []*models.Release{release}
	ctx.HTML(http.StatusOK, tplReleases)
}

// LatestRelease redirects to the latest release
func LatestRelease(ctx *context.Context) {
	release, err := models.GetLatestReleaseByRepoID(ctx.Repo.Repository.ID)
	if err != nil {
		if models.IsErrReleaseNotExist(err) {
			ctx.NotFound("LatestRelease", err)
			return
		}
		ctx.ServerError("GetLatestReleaseByRepoID", err)
		return
	}

	if err := release.LoadAttributes(); err != nil {
		ctx.ServerError("LoadAttributes", err)
		return
	}

	ctx.Redirect(release.HTMLURL())
}

// NewRelease render creating or edit release page
func NewRelease(ctx *context.Context) {
	ctx.Data["Title"] = ctx.Tr("repo.release.new_release")
	ctx.Data["PageIsReleaseList"] = true
	ctx.Data["RequireSimpleMDE"] = true
	ctx.Data["RequireTribute"] = true
	ctx.Data["tag_target"] = ctx.Repo.Repository.DefaultBranch
	if tagName := ctx.Query("tag"); len(tagName) > 0 {
		rel, err := models.GetRelease(ctx.Repo.Repository.ID, tagName)
		if err != nil && !models.IsErrReleaseNotExist(err) {
			ctx.ServerError("GetRelease", err)
			return
		}

		if rel != nil {
			rel.Repo = ctx.Repo.Repository
			if err := rel.LoadAttributes(); err != nil {
				ctx.ServerError("LoadAttributes", err)
				return
			}

			ctx.Data["tag_name"] = rel.TagName
			ctx.Data["tag_target"] = rel.Target
			ctx.Data["title"] = rel.Title
			ctx.Data["content"] = rel.Note
			ctx.Data["attachments"] = rel.Attachments
		}
	}
	ctx.Data["IsAttachmentEnabled"] = setting.Attachment.Enabled
	upload.AddUploadContext(ctx, "release")
	ctx.HTML(http.StatusOK, tplReleaseNew)
}

// NewReleasePost response for creating a release
func NewReleasePost(ctx *context.Context) {
	form := web.GetForm(ctx).(*forms.NewReleaseForm)
	ctx.Data["Title"] = ctx.Tr("repo.release.new_release")
	ctx.Data["PageIsReleaseList"] = true
	ctx.Data["RequireSimpleMDE"] = true
	ctx.Data["RequireTribute"] = true

	if ctx.HasError() {
		ctx.HTML(http.StatusOK, tplReleaseNew)
		return
	}

	if !ctx.Repo.GitRepo.IsBranchExist(form.Target) {
		ctx.RenderWithErr(ctx.Tr("form.target_branch_not_exist"), tplReleaseNew, &form)
		return
	}

	var attachmentUUIDs []string
	if setting.Attachment.Enabled {
		attachmentUUIDs = form.Files
	}

	rel, err := models.GetRelease(ctx.Repo.Repository.ID, form.TagName)
	if err != nil {
		if !models.IsErrReleaseNotExist(err) {
			ctx.ServerError("GetRelease", err)
			return
		}

		msg := ""
		if len(form.Title) > 0 && form.AddTagMsg {
			msg = form.Title + "\n\n" + form.Content
		}

		if len(form.TagOnly) > 0 {
			if err = releaseservice.CreateNewTag(ctx.User, ctx.Repo.Repository, form.Target, form.TagName, msg); err != nil {
				if models.IsErrTagAlreadyExists(err) {
					e := err.(models.ErrTagAlreadyExists)
					ctx.Flash.Error(ctx.Tr("repo.branch.tag_collision", e.TagName))
					ctx.Redirect(ctx.Repo.RepoLink + "/src/" + ctx.Repo.BranchNameSubURL())
					return
				}

				ctx.ServerError("releaseservice.CreateNewTag", err)
				return
			}

			ctx.Flash.Success(ctx.Tr("repo.tag.create_success", form.TagName))
			ctx.Redirect(ctx.Repo.RepoLink + "/src/tag/" + form.TagName)
			return
		}

		rel = &models.Release{
			RepoID:       ctx.Repo.Repository.ID,
			PublisherID:  ctx.User.ID,
			Title:        form.Title,
			TagName:      form.TagName,
			Target:       form.Target,
			Note:         form.Content,
			IsDraft:      len(form.Draft) > 0,
			IsPrerelease: form.Prerelease,
			IsTag:        false,
		}

		if err = releaseservice.CreateRelease(ctx.Repo.GitRepo, rel, attachmentUUIDs, msg); err != nil {
			ctx.Data["Err_TagName"] = true
			switch {
			case models.IsErrReleaseAlreadyExist(err):
				ctx.RenderWithErr(ctx.Tr("repo.release.tag_name_already_exist"), tplReleaseNew, &form)
			case models.IsErrInvalidTagName(err):
				ctx.RenderWithErr(ctx.Tr("repo.release.tag_name_invalid"), tplReleaseNew, &form)
			default:
				ctx.ServerError("CreateRelease", err)
			}
			return
		}
	} else {
		if !rel.IsTag {
			ctx.Data["Err_TagName"] = true
			ctx.RenderWithErr(ctx.Tr("repo.release.tag_name_already_exist"), tplReleaseNew, &form)
			return
		}

		rel.Title = form.Title
		rel.Note = form.Content
		rel.Target = form.Target
		rel.IsDraft = len(form.Draft) > 0
		rel.IsPrerelease = form.Prerelease
		rel.PublisherID = ctx.User.ID
		rel.IsTag = false

		if err = releaseservice.UpdateRelease(ctx.User, ctx.Repo.GitRepo, rel, attachmentUUIDs, nil, nil); err != nil {
			ctx.Data["Err_TagName"] = true
			ctx.ServerError("UpdateRelease", err)
			return
		}
	}
	log.Trace("Release created: %s/%s:%s", ctx.User.LowerName, ctx.Repo.Repository.Name, form.TagName)

	ctx.Redirect(ctx.Repo.RepoLink + "/releases")
}

// EditRelease render release edit page
func EditRelease(ctx *context.Context) {
	ctx.Data["Title"] = ctx.Tr("repo.release.edit_release")
	ctx.Data["PageIsReleaseList"] = true
	ctx.Data["PageIsEditRelease"] = true
	ctx.Data["RequireSimpleMDE"] = true
	ctx.Data["RequireTribute"] = true
	ctx.Data["IsAttachmentEnabled"] = setting.Attachment.Enabled
	upload.AddUploadContext(ctx, "release")

	tagName := ctx.Params("*")
	rel, err := models.GetRelease(ctx.Repo.Repository.ID, tagName)
	if err != nil {
		if models.IsErrReleaseNotExist(err) {
			ctx.NotFound("GetRelease", err)
		} else {
			ctx.ServerError("GetRelease", err)
		}
		return
	}
	ctx.Data["ID"] = rel.ID
	ctx.Data["tag_name"] = rel.TagName
	ctx.Data["tag_target"] = rel.Target
	ctx.Data["title"] = rel.Title
	ctx.Data["content"] = rel.Note
	ctx.Data["prerelease"] = rel.IsPrerelease
	ctx.Data["IsDraft"] = rel.IsDraft

	rel.Repo = ctx.Repo.Repository
	if err := rel.LoadAttributes(); err != nil {
		ctx.ServerError("LoadAttributes", err)
		return
	}
	ctx.Data["attachments"] = rel.Attachments

	ctx.HTML(http.StatusOK, tplReleaseNew)
}

// EditReleasePost response for edit release
func EditReleasePost(ctx *context.Context) {
	form := web.GetForm(ctx).(*forms.EditReleaseForm)
	ctx.Data["Title"] = ctx.Tr("repo.release.edit_release")
	ctx.Data["PageIsReleaseList"] = true
	ctx.Data["PageIsEditRelease"] = true
	ctx.Data["RequireSimpleMDE"] = true
	ctx.Data["RequireTribute"] = true

	tagName := ctx.Params("*")
	rel, err := models.GetRelease(ctx.Repo.Repository.ID, tagName)
	if err != nil {
		if models.IsErrReleaseNotExist(err) {
			ctx.NotFound("GetRelease", err)
		} else {
			ctx.ServerError("GetRelease", err)
		}
		return
	}
	if rel.IsTag {
		ctx.NotFound("GetRelease", err)
		return
	}
	ctx.Data["tag_name"] = rel.TagName
	ctx.Data["tag_target"] = rel.Target
	ctx.Data["title"] = rel.Title
	ctx.Data["content"] = rel.Note
	ctx.Data["prerelease"] = rel.IsPrerelease

	if ctx.HasError() {
		ctx.HTML(http.StatusOK, tplReleaseNew)
		return
	}

	const delPrefix = "attachment-del-"
	const editPrefix = "attachment-edit-"
	var addAttachmentUUIDs, delAttachmentUUIDs []string
	var editAttachments = make(map[string]string) // uuid -> new name
	if setting.Attachment.Enabled {
		addAttachmentUUIDs = form.Files
		for k, v := range ctx.Req.Form {
			if strings.HasPrefix(k, delPrefix) && v[0] == "true" {
				delAttachmentUUIDs = append(delAttachmentUUIDs, k[len(delPrefix):])
			} else if strings.HasPrefix(k, editPrefix) {
				editAttachments[k[len(editPrefix):]] = v[0]
			}
		}
	}

	rel.Title = form.Title
	rel.Note = form.Content
	rel.IsDraft = len(form.Draft) > 0
	rel.IsPrerelease = form.Prerelease
	if err = releaseservice.UpdateRelease(ctx.User, ctx.Repo.GitRepo,
		rel, addAttachmentUUIDs, delAttachmentUUIDs, editAttachments); err != nil {
		ctx.ServerError("UpdateRelease", err)
		return
	}
	ctx.Redirect(ctx.Repo.RepoLink + "/releases")
}

// DeleteRelease delete a release
func DeleteRelease(ctx *context.Context) {
	deleteReleaseOrTag(ctx, false)
}

// DeleteTag delete a tag
func DeleteTag(ctx *context.Context) {
	deleteReleaseOrTag(ctx, true)
}

func deleteReleaseOrTag(ctx *context.Context, isDelTag bool) {
	if err := releaseservice.DeleteReleaseByID(ctx.QueryInt64("id"), ctx.User, isDelTag); err != nil {
		ctx.Flash.Error("DeleteReleaseByID: " + err.Error())
	} else {
		if isDelTag {
			ctx.Flash.Success(ctx.Tr("repo.release.deletion_tag_success"))
		} else {
			ctx.Flash.Success(ctx.Tr("repo.release.deletion_success"))
		}
	}

	if isDelTag {
		ctx.JSON(http.StatusOK, map[string]interface{}{
			"redirect": ctx.Repo.RepoLink + "/tags",
		})
		return
	}

	ctx.JSON(http.StatusOK, map[string]interface{}{
		"redirect": ctx.Repo.RepoLink + "/releases",
	})
}<|MERGE_RESOLUTION|>--- conflicted
+++ resolved
@@ -130,18 +130,6 @@
 			cacheUsers[r.PublisherID] = r.Publisher
 		}
 
-		r.Note = markdown.RenderString(r.Note, ctx.Repo.RepoLink, ctx.Repo.Repository.ComposeMetas())
-
-		if r.IsDraft {
-			continue
-		}
-
-		if err := calReleaseNumCommitsBehind(ctx.Repo, r, countCache); err != nil {
-			ctx.ServerError("calReleaseNumCommitsBehind", err)
-			return
-		}
-<<<<<<< HEAD
-=======
 		r.Note, err = markdown.RenderString(&markup.RenderContext{
 			URLPrefix: ctx.Repo.RepoLink,
 			Metas:     ctx.Repo.Repository.ComposeMetas(),
@@ -150,7 +138,15 @@
 			ctx.ServerError("RenderString", err)
 			return
 		}
->>>>>>> 3d5bb3e6
+
+		if r.IsDraft {
+			continue
+		}
+
+		if err := calReleaseNumCommitsBehind(ctx.Repo, r, countCache); err != nil {
+			ctx.ServerError("calReleaseNumCommitsBehind", err)
+			return
+		}
 	}
 
 	ctx.Data["Releases"] = releases
