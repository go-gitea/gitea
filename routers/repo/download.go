--- conflicted
+++ resolved
@@ -19,10 +19,7 @@
 	"code.gitea.io/gitea/modules/lfs"
 	"code.gitea.io/gitea/modules/log"
 	"code.gitea.io/gitea/modules/setting"
-<<<<<<< HEAD
 	"code.gitea.io/gitea/modules/typesniffer"
-=======
->>>>>>> 1da0d156
 )
 
 // ServeData download file from io.Reader
@@ -59,7 +56,6 @@
 		ctx.Resp.Header().Set("Content-Type", "text/plain; charset="+strings.ToLower(cs))
 	} else {
 		ctx.Resp.Header().Set("Access-Control-Expose-Headers", "Content-Disposition")
-<<<<<<< HEAD
 
 		if (st.IsImage() || st.IsPDF()) && (setting.UI.SVG.Enabled || !st.IsSvgImage()) {
 			ctx.Resp.Header().Set("Content-Disposition", fmt.Sprintf(`inline; filename="%s"`, name))
@@ -70,13 +66,12 @@
 			}
 		} else {
 			ctx.Resp.Header().Set("Content-Disposition", fmt.Sprintf(`attachment; filename="%s"`, name))
-=======
-		if setting.MimeTypeMap.Enabled {
-			fileExtension := strings.ToLower(filepath.Ext(name))
-			if mimetype, ok := setting.MimeTypeMap.Map[fileExtension]; ok {
-				ctx.Resp.Header().Set("Content-Type", mimetype)
-			}
->>>>>>> 1da0d156
+			if setting.MimeTypeMap.Enabled {
+				fileExtension := strings.ToLower(filepath.Ext(name))
+				if mimetype, ok := setting.MimeTypeMap.Map[fileExtension]; ok {
+					ctx.Resp.Header().Set("Content-Type", mimetype)
+				}
+			}
 		}
 	}
 
