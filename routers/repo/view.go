--- conflicted
+++ resolved
@@ -305,7 +305,8 @@
 					}
 					buf = buf[:n]
 
-					isTextFile = base.IsTextFile(buf)
+					st = typesniffer.DetectContentType(buf)
+					isTextFile = st.IsText()
 					ctx.Data["IsTextFile"] = isTextFile
 
 					fileSize = meta.Size
@@ -313,20 +314,6 @@
 					filenameBase64 := base64.RawURLEncoding.EncodeToString([]byte(readmeFile.name))
 					ctx.Data["RawFileLink"] = fmt.Sprintf("%s%s.git/info/lfs/objects/%s/%s", setting.AppURL, ctx.Repo.Repository.FullName(), meta.Oid, filenameBase64)
 				}
-<<<<<<< HEAD
-				buf = buf[:n]
-
-				st = typesniffer.DetectContentType(buf)
-				isTextFile = st.IsText()
-
-				ctx.Data["IsTextFile"] = isTextFile
-
-				fileSize = meta.Size
-				ctx.Data["FileSize"] = meta.Size
-				filenameBase64 := base64.RawURLEncoding.EncodeToString([]byte(readmeFile.name))
-				ctx.Data["RawFileLink"] = fmt.Sprintf("%s%s.git/info/lfs/objects/%s/%s", setting.AppURL, ctx.Repo.Repository.FullName(), meta.Oid, filenameBase64)
-=======
->>>>>>> 66f0fd09
 			}
 		}
 
@@ -447,18 +434,12 @@
 				}
 				buf = buf[:n]
 
-<<<<<<< HEAD
-			st = typesniffer.DetectContentType(buf)
-			isTextFile = st.IsText()
-
-			fileSize = meta.Size
-			ctx.Data["RawFileLink"] = fmt.Sprintf("%s/media/%s/%s", ctx.Repo.RepoLink, ctx.Repo.BranchNameSubURL(), ctx.Repo.TreePath)
-=======
-				isTextFile = base.IsTextFile(buf)
+				st = typesniffer.DetectContentType(buf)
+				isTextFile = st.IsText()
+
 				fileSize = meta.Size
 				ctx.Data["RawFileLink"] = fmt.Sprintf("%s/media/%s/%s", ctx.Repo.RepoLink, ctx.Repo.BranchNameSubURL(), ctx.Repo.TreePath)
 			}
->>>>>>> 66f0fd09
 		}
 	}
 
