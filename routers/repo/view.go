--- conflicted
+++ resolved
@@ -343,25 +343,21 @@
 	case base.IsImageFile(buf):
 		ctx.Data["IsImageFile"] = true
 	default:
-		d, _ := ioutil.ReadAll(dataRc)
-		buf = append(buf, d...)
-
 		if fileSize >= setting.UI.MaxDisplayFileSize {
 			ctx.Data["IsFileTooLarge"] = true
 			break
 		}
+
+		d, _ := ioutil.ReadAll(dataRc)
+		buf = append(buf, d...)
 
 		if markupType := markup.Type(blob.Name()); markupType != "" {
 			ctx.Data["IsMarkup"] = true
 			ctx.Data["MarkupType"] = markupType
 			ctx.Data["FileContent"] = string(markup.Render(blob.Name(), buf, path.Dir(treeLink), ctx.Repo.Repository.ComposeMetas()))
-<<<<<<< HEAD
-		}
-=======
-			} 
->>>>>>> 56cd1089
-	}
-	
+		}
+
+	}
 
 	if ctx.Repo.CanEnableEditor() {
 		ctx.Data["CanDeleteFile"] = true
