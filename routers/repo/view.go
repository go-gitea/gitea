// Copyright 2017 The Gitea Authors. All rights reserved.
// Copyright 2014 The Gogs Authors. All rights reserved.
// Use of this source code is governed by a MIT-style
// license that can be found in the LICENSE file.

package repo

import (
	"bytes"
	"encoding/base64"
	"fmt"
	gotemplate "html/template"
	"io/ioutil"
	"path"
	"strconv"
	"strings"

	"code.gitea.io/git"
	"code.gitea.io/gitea/models"
	"code.gitea.io/gitea/modules/base"
	"code.gitea.io/gitea/modules/context"
	"code.gitea.io/gitea/modules/highlight"
	"code.gitea.io/gitea/modules/lfs"
	"code.gitea.io/gitea/modules/log"
	"code.gitea.io/gitea/modules/markup"
	"code.gitea.io/gitea/modules/setting"
	"code.gitea.io/gitea/modules/templates"

	"github.com/Unknwon/paginater"
)

const (
	tplRepoBARE base.TplName = "repo/bare"
	tplRepoHome base.TplName = "repo/home"
	tplWatchers base.TplName = "repo/watchers"
	tplForks    base.TplName = "repo/forks"
)

func renderDirectory(ctx *context.Context, treeLink string) {
	tree, err := ctx.Repo.Commit.SubTree(ctx.Repo.TreePath)
	if err != nil {
		ctx.NotFoundOrServerError("Repo.Commit.SubTree", git.IsErrNotExist, err)
		return
	}

	entries, err := tree.ListEntries()
	if err != nil {
		ctx.ServerError("ListEntries", err)
		return
	}
	entries.CustomSort(base.NaturalSortLess)

	ctx.Data["Files"], err = entries.GetCommitsInfo(ctx.Repo.Commit, ctx.Repo.TreePath)
	if err != nil {
		ctx.ServerError("GetCommitsInfo", err)
		return
	}

	var readmeFile *git.Blob
	for _, entry := range entries {
		if entry.IsDir() {
			continue
		}

		if !markup.IsReadmeFile(entry.Name()) {
			continue
		}

		readmeFile = entry.Blob()
		if markup.Type(entry.Name()) != "" {
			break
		}
	}

	if readmeFile != nil {
		ctx.Data["RawFileLink"] = ""
		ctx.Data["ReadmeInList"] = true
		ctx.Data["ReadmeExist"] = true

		dataRc, err := readmeFile.DataAsync()
		if err != nil {
			ctx.ServerError("Data", err)
			return
		}
		defer dataRc.Close()

		buf := make([]byte, 1024)
		n, _ := dataRc.Read(buf)
		buf = buf[:n]

		isTextFile := base.IsTextFile(buf)
		ctx.Data["FileIsText"] = isTextFile
		ctx.Data["FileName"] = readmeFile.Name()
		// FIXME: what happens when README file is an image?
		if isTextFile {
			if readmeFile.Size() >= setting.UI.MaxDisplayFileSize {
				// Pretend that this is a normal text file to display 'This file is too large to be shown'
				ctx.Data["IsFileTooLarge"] = true
				ctx.Data["IsTextFile"] = true
				ctx.Data["FileSize"] = readmeFile.Size()
			} else {
				d, _ := ioutil.ReadAll(dataRc)
				buf = templates.ToUTF8WithFallback(append(buf, d...))

				if markup.Type(readmeFile.Name()) != "" {
					ctx.Data["IsMarkup"] = true
					ctx.Data["FileContent"] = string(markup.Render(readmeFile.Name(), buf, treeLink, ctx.Repo.Repository.ComposeMetas()))
				} else {
					ctx.Data["IsRenderedHTML"] = true
					ctx.Data["FileContent"] = strings.Replace(
						gotemplate.HTMLEscapeString(string(buf)), "\n", `<br>`, -1,
					)
				}
			}
		}
	}

	// Show latest commit info of repository in table header,
	// or of directory if not in root directory.
	latestCommit := ctx.Repo.Commit
	if len(ctx.Repo.TreePath) > 0 {
		latestCommit, err = ctx.Repo.Commit.GetCommitByPath(ctx.Repo.TreePath)
		if err != nil {
			ctx.ServerError("GetCommitByPath", err)
			return
		}
	}
	ctx.Data["LatestCommit"] = latestCommit
	ctx.Data["LatestCommitVerification"] = models.ParseCommitWithSignature(latestCommit)
	ctx.Data["LatestCommitUser"] = models.ValidateCommitWithEmail(latestCommit)

	statuses, err := models.GetLatestCommitStatus(ctx.Repo.Repository, ctx.Repo.Commit.ID.String(), 0)
	if err != nil {
		log.Error(3, "GetLatestCommitStatus: %v", err)
	}

	ctx.Data["LatestCommitStatus"] = models.CalcCommitStatus(statuses)

	// Check permission to add or upload new file.
<<<<<<< HEAD
	if ctx.Repo.IsWriter() && ctx.Repo.IsViewBranch {
		ctx.Data["CanAddFile"] = !ctx.Repo.Repository.IsArchived
		ctx.Data["CanUploadFile"] = setting.Repository.Upload.Enabled && !ctx.Repo.Repository.IsArchived
=======
	if ctx.Repo.CanWrite(models.UnitTypeCode) && ctx.Repo.IsViewBranch {
		ctx.Data["CanAddFile"] = true
		ctx.Data["CanUploadFile"] = setting.Repository.Upload.Enabled
>>>>>>> fdb41764
	}
}

func renderFile(ctx *context.Context, entry *git.TreeEntry, treeLink, rawLink string) {
	ctx.Data["IsViewFile"] = true

	blob := entry.Blob()
	dataRc, err := blob.DataAsync()
	if err != nil {
		ctx.ServerError("DataAsync", err)
		return
	}
	defer dataRc.Close()

	ctx.Data["Title"] = ctx.Data["Title"].(string) + " - " + ctx.Repo.TreePath + " at " + ctx.Repo.BranchName

	ctx.Data["FileSize"] = blob.Size()
	ctx.Data["FileName"] = blob.Name()
	ctx.Data["HighlightClass"] = highlight.FileNameToHighlightClass(blob.Name())
	ctx.Data["RawFileLink"] = rawLink + "/" + ctx.Repo.TreePath

	buf := make([]byte, 1024)
	n, _ := dataRc.Read(buf)
	buf = buf[:n]

	isTextFile := base.IsTextFile(buf)
	ctx.Data["IsTextFile"] = isTextFile

	//Check for LFS meta file
	if isTextFile && setting.LFS.StartServer {
		headString := string(buf)
		if strings.HasPrefix(headString, models.LFSMetaFileIdentifier) {
			splitLines := strings.Split(headString, "\n")
			if len(splitLines) >= 3 {
				oid := strings.TrimPrefix(splitLines[1], models.LFSMetaFileOidPrefix)
				size, err := strconv.ParseInt(strings.TrimPrefix(splitLines[2], "size "), 10, 64)
				if len(oid) == 64 && err == nil {
					contentStore := &lfs.ContentStore{BasePath: setting.LFS.ContentPath}
					meta := &models.LFSMetaObject{Oid: oid}
					if contentStore.Exists(meta) {
						ctx.Data["IsTextFile"] = false
						isTextFile = false
						ctx.Data["IsLFSFile"] = true
						ctx.Data["FileSize"] = size
						filenameBase64 := base64.RawURLEncoding.EncodeToString([]byte(blob.Name()))
						ctx.Data["RawFileLink"] = fmt.Sprintf("%s%s.git/info/lfs/objects/%s/%s", setting.AppURL, ctx.Repo.Repository.FullName(), oid, filenameBase64)
					}
				}
			}
		}
	}

	// Assume file is not editable first.
	if !isTextFile {
		ctx.Data["EditFileTooltip"] = ctx.Tr("repo.editor.cannot_edit_non_text_files")
	}

	switch {
	case isTextFile:
		if blob.Size() >= setting.UI.MaxDisplayFileSize {
			ctx.Data["IsFileTooLarge"] = true
			break
		}

		d, _ := ioutil.ReadAll(dataRc)
		buf = templates.ToUTF8WithFallback(append(buf, d...))

		readmeExist := markup.IsReadmeFile(blob.Name())
		ctx.Data["ReadmeExist"] = readmeExist
		if markup.Type(blob.Name()) != "" {
			ctx.Data["IsMarkup"] = true
			ctx.Data["FileContent"] = string(markup.Render(blob.Name(), buf, path.Dir(treeLink), ctx.Repo.Repository.ComposeMetas()))
		} else if readmeExist {
			ctx.Data["IsRenderedHTML"] = true
			ctx.Data["FileContent"] = strings.Replace(
				gotemplate.HTMLEscapeString(string(buf)), "\n", `<br>`, -1,
			)
		} else {
			// Building code view blocks with line number on server side.
			var fileContent string
			if content, err := templates.ToUTF8WithErr(buf); err != nil {
				if err != nil {
					log.Error(4, "ToUTF8WithErr: %v", err)
				}
				fileContent = string(buf)
			} else {
				fileContent = content
			}

			var output bytes.Buffer
			lines := strings.Split(fileContent, "\n")
			//Remove blank line at the end of file
			if len(lines) > 0 && lines[len(lines)-1] == "" {
				lines = lines[:len(lines)-1]
			}
			for index, line := range lines {
				line = gotemplate.HTMLEscapeString(line)
				if index != len(lines)-1 {
					line += "\n"
				}
				output.WriteString(fmt.Sprintf(`<li class="L%d" rel="L%d">%s</li>`, index+1, index+1, line))
			}
			ctx.Data["FileContent"] = gotemplate.HTML(output.String())

			output.Reset()
			for i := 0; i < len(lines); i++ {
				output.WriteString(fmt.Sprintf(`<span id="L%d">%d</span>`, i+1, i+1))
			}
			ctx.Data["LineNums"] = gotemplate.HTML(output.String())
		}

		if ctx.Repo.CanEnableEditor() {
			ctx.Data["CanEditFile"] = !ctx.Repo.Repository.IsArchived
			ctx.Data["EditFileTooltip"] = ctx.Tr("repo.editor.edit_this_file")
		} else if !ctx.Repo.IsViewBranch {
			ctx.Data["EditFileTooltip"] = ctx.Tr("repo.editor.must_be_on_a_branch")
		} else if !ctx.Repo.CanWrite(models.UnitTypeCode) {
			ctx.Data["EditFileTooltip"] = ctx.Tr("repo.editor.fork_before_edit")
		}

	case base.IsPDFFile(buf):
		ctx.Data["IsPDFFile"] = true
	case base.IsVideoFile(buf):
		ctx.Data["IsVideoFile"] = true
	case base.IsAudioFile(buf):
		ctx.Data["IsAudioFile"] = true
	case base.IsImageFile(buf):
		ctx.Data["IsImageFile"] = true
	}

	if ctx.Repo.CanEnableEditor() {
		ctx.Data["CanDeleteFile"] = !ctx.Repo.Repository.IsArchived
		ctx.Data["DeleteFileTooltip"] = ctx.Tr("repo.editor.delete_this_file")
	} else if !ctx.Repo.IsViewBranch {
		ctx.Data["DeleteFileTooltip"] = ctx.Tr("repo.editor.must_be_on_a_branch")
	} else if !ctx.Repo.CanWrite(models.UnitTypeCode) {
		ctx.Data["DeleteFileTooltip"] = ctx.Tr("repo.editor.must_have_write_access")
	}
}

// Home render repository home page
func Home(ctx *context.Context) {
	if len(ctx.Repo.Units) > 0 {
		var firstUnit *models.Unit
		for _, repoUnit := range ctx.Repo.Units {
			if repoUnit.Type == models.UnitTypeCode {
				renderCode(ctx)
				return
			}

			unit, ok := models.Units[repoUnit.Type]
			if ok && (firstUnit == nil || !firstUnit.IsLessThan(unit)) {
				firstUnit = &unit
			}
		}

		if firstUnit != nil {
			ctx.Redirect(fmt.Sprintf("%s/%s%s", setting.AppSubURL, ctx.Repo.Repository.FullName(), firstUnit.URI))
			return
		}
	}

	ctx.NotFound("Home", fmt.Errorf(ctx.Tr("units.error.no_unit_allowed_repo")))
}

func renderCode(ctx *context.Context) {
	ctx.Data["PageIsViewCode"] = true

	if ctx.Repo.Repository.IsBare {
		ctx.HTML(200, tplRepoBARE)
		return
	}

	title := ctx.Repo.Repository.Owner.Name + "/" + ctx.Repo.Repository.Name
	if len(ctx.Repo.Repository.Description) > 0 {
		title += ": " + ctx.Repo.Repository.Description
	}
	ctx.Data["Title"] = title
	ctx.Data["RequireHighlightJS"] = true

	branchLink := ctx.Repo.RepoLink + "/src/" + ctx.Repo.BranchNameSubURL()
	treeLink := branchLink
	rawLink := ctx.Repo.RepoLink + "/raw/" + ctx.Repo.BranchNameSubURL()

	if len(ctx.Repo.TreePath) > 0 {
		treeLink += "/" + ctx.Repo.TreePath
	}

	// Get Topics of this repo
	topics, err := models.FindTopics(&models.FindTopicOptions{
		RepoID: ctx.Repo.Repository.ID,
	})
	if err != nil {
		ctx.ServerError("models.FindTopics", err)
		return
	}
	ctx.Data["Topics"] = topics

	// Get current entry user currently looking at.
	entry, err := ctx.Repo.Commit.GetTreeEntryByPath(ctx.Repo.TreePath)
	if err != nil {
		ctx.NotFoundOrServerError("Repo.Commit.GetTreeEntryByPath", git.IsErrNotExist, err)
		return
	}

	if entry.IsDir() {
		renderDirectory(ctx, treeLink)
	} else {
		renderFile(ctx, entry, treeLink, rawLink)
	}
	if ctx.Written() {
		return
	}

	var treeNames []string
	paths := make([]string, 0, 5)
	if len(ctx.Repo.TreePath) > 0 {
		treeNames = strings.Split(ctx.Repo.TreePath, "/")
		for i := range treeNames {
			paths = append(paths, strings.Join(treeNames[:i+1], "/"))
		}

		ctx.Data["HasParentPath"] = true
		if len(paths)-2 >= 0 {
			ctx.Data["ParentPath"] = "/" + paths[len(paths)-2]
		}
	}

	ctx.Data["Paths"] = paths
	ctx.Data["TreeLink"] = treeLink
	ctx.Data["TreeNames"] = treeNames
	ctx.Data["BranchLink"] = branchLink
	ctx.HTML(200, tplRepoHome)
}

// RenderUserCards render a page show users according the input templaet
func RenderUserCards(ctx *context.Context, total int, getter func(page int) ([]*models.User, error), tpl base.TplName) {
	page := ctx.QueryInt("page")
	if page <= 0 {
		page = 1
	}
	pager := paginater.New(total, models.ItemsPerPage, page, 5)
	ctx.Data["Page"] = pager

	items, err := getter(pager.Current())
	if err != nil {
		ctx.ServerError("getter", err)
		return
	}
	ctx.Data["Cards"] = items

	ctx.HTML(200, tpl)
}

// Watchers render repository's watch users
func Watchers(ctx *context.Context) {
	ctx.Data["Title"] = ctx.Tr("repo.watchers")
	ctx.Data["CardsTitle"] = ctx.Tr("repo.watchers")
	ctx.Data["PageIsWatchers"] = true
	RenderUserCards(ctx, ctx.Repo.Repository.NumWatches, ctx.Repo.Repository.GetWatchers, tplWatchers)
}

// Stars render repository's starred users
func Stars(ctx *context.Context) {
	ctx.Data["Title"] = ctx.Tr("repo.stargazers")
	ctx.Data["CardsTitle"] = ctx.Tr("repo.stargazers")
	ctx.Data["PageIsStargazers"] = true
	RenderUserCards(ctx, ctx.Repo.Repository.NumStars, ctx.Repo.Repository.GetStargazers, tplWatchers)
}

// Forks render repository's forked users
func Forks(ctx *context.Context) {
	ctx.Data["Title"] = ctx.Tr("repos.forks")

	forks, err := ctx.Repo.Repository.GetForks()
	if err != nil {
		ctx.ServerError("GetForks", err)
		return
	}

	for _, fork := range forks {
		if err = fork.GetOwner(); err != nil {
			ctx.ServerError("GetOwner", err)
			return
		}
	}
	ctx.Data["Forks"] = forks

	ctx.HTML(200, tplForks)
}<|MERGE_RESOLUTION|>--- conflicted
+++ resolved
@@ -137,15 +137,9 @@
 	ctx.Data["LatestCommitStatus"] = models.CalcCommitStatus(statuses)
 
 	// Check permission to add or upload new file.
-<<<<<<< HEAD
-	if ctx.Repo.IsWriter() && ctx.Repo.IsViewBranch {
+	if ctx.Repo.CanWrite(models.UnitTypeCode) && ctx.Repo.IsViewBranch {
 		ctx.Data["CanAddFile"] = !ctx.Repo.Repository.IsArchived
 		ctx.Data["CanUploadFile"] = setting.Repository.Upload.Enabled && !ctx.Repo.Repository.IsArchived
-=======
-	if ctx.Repo.CanWrite(models.UnitTypeCode) && ctx.Repo.IsViewBranch {
-		ctx.Data["CanAddFile"] = true
-		ctx.Data["CanUploadFile"] = setting.Repository.Upload.Enabled
->>>>>>> fdb41764
 	}
 }
 
