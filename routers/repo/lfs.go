// Copyright 2019 The Gitea Authors. All rights reserved.
// Use of this source code is governed by a MIT-style
// license that can be found in the LICENSE file.

package repo

import (
	"bytes"
	"fmt"
	gotemplate "html/template"
	"io"
	"io/ioutil"
	"net/http"
	"path"
	"strconv"
	"strings"

	"code.gitea.io/gitea/models"
	"code.gitea.io/gitea/modules/base"
	"code.gitea.io/gitea/modules/charset"
	"code.gitea.io/gitea/modules/context"
	"code.gitea.io/gitea/modules/git"
	"code.gitea.io/gitea/modules/git/pipeline"
	"code.gitea.io/gitea/modules/lfs"
	"code.gitea.io/gitea/modules/log"
	"code.gitea.io/gitea/modules/setting"
	"code.gitea.io/gitea/modules/storage"
)

const (
	tplSettingsLFS         base.TplName = "repo/settings/lfs"
	tplSettingsLFSLocks    base.TplName = "repo/settings/lfs_locks"
	tplSettingsLFSFile     base.TplName = "repo/settings/lfs_file"
	tplSettingsLFSFileFind base.TplName = "repo/settings/lfs_file_find"
	tplSettingsLFSPointers base.TplName = "repo/settings/lfs_pointers"
)

// LFSFiles shows a repository's LFS files
func LFSFiles(ctx *context.Context) {
	if !setting.LFS.StartServer {
		ctx.NotFound("LFSFiles", nil)
		return
	}
	page := ctx.QueryInt("page")
	if page <= 1 {
		page = 1
	}
	total, err := ctx.Repo.Repository.CountLFSMetaObjects()
	if err != nil {
		ctx.ServerError("LFSFiles", err)
		return
	}
	ctx.Data["Total"] = total

	pager := context.NewPagination(int(total), setting.UI.ExplorePagingNum, page, 5)
	ctx.Data["Title"] = ctx.Tr("repo.settings.lfs")
	ctx.Data["PageIsSettingsLFS"] = true
	lfsMetaObjects, err := ctx.Repo.Repository.GetLFSMetaObjects(pager.Paginater.Current(), setting.UI.ExplorePagingNum)
	if err != nil {
		ctx.ServerError("LFSFiles", err)
		return
	}
	ctx.Data["LFSFiles"] = lfsMetaObjects
	ctx.Data["Page"] = pager
	ctx.HTML(http.StatusOK, tplSettingsLFS)
}

// LFSLocks shows a repository's LFS locks
func LFSLocks(ctx *context.Context) {
	if !setting.LFS.StartServer {
		ctx.NotFound("LFSLocks", nil)
		return
	}
	ctx.Data["LFSFilesLink"] = ctx.Repo.RepoLink + "/settings/lfs"

	page := ctx.QueryInt("page")
	if page <= 1 {
		page = 1
	}
	total, err := models.CountLFSLockByRepoID(ctx.Repo.Repository.ID)
	if err != nil {
		ctx.ServerError("LFSLocks", err)
		return
	}
	ctx.Data["Total"] = total

	pager := context.NewPagination(int(total), setting.UI.ExplorePagingNum, page, 5)
	ctx.Data["Title"] = ctx.Tr("repo.settings.lfs_locks")
	ctx.Data["PageIsSettingsLFS"] = true
	lfsLocks, err := models.GetLFSLockByRepoID(ctx.Repo.Repository.ID, pager.Paginater.Current(), setting.UI.ExplorePagingNum)
	if err != nil {
		ctx.ServerError("LFSLocks", err)
		return
	}
	ctx.Data["LFSLocks"] = lfsLocks

	if len(lfsLocks) == 0 {
		ctx.Data["Page"] = pager
		ctx.HTML(http.StatusOK, tplSettingsLFSLocks)
		return
	}

	// Clone base repo.
	tmpBasePath, err := models.CreateTemporaryPath("locks")
	if err != nil {
		log.Error("Failed to create temporary path: %v", err)
		ctx.ServerError("LFSLocks", err)
		return
	}
	defer func() {
		if err := models.RemoveTemporaryPath(tmpBasePath); err != nil {
			log.Error("LFSLocks: RemoveTemporaryPath: %v", err)
		}
	}()

	if err := git.Clone(ctx.Repo.Repository.RepoPath(), tmpBasePath, git.CloneRepoOptions{
		Bare:   true,
		Shared: true,
	}); err != nil {
		log.Error("Failed to clone repository: %s (%v)", ctx.Repo.Repository.FullName(), err)
		ctx.ServerError("LFSLocks", fmt.Errorf("Failed to clone repository: %s (%v)", ctx.Repo.Repository.FullName(), err))
		return
	}

	gitRepo, err := git.OpenRepository(tmpBasePath)
	if err != nil {
		log.Error("Unable to open temporary repository: %s (%v)", tmpBasePath, err)
		ctx.ServerError("LFSLocks", fmt.Errorf("Failed to open new temporary repository in: %s %v", tmpBasePath, err))
		return
	}
	defer gitRepo.Close()

	filenames := make([]string, len(lfsLocks))

	for i, lock := range lfsLocks {
		filenames[i] = lock.Path
	}

	if err := gitRepo.ReadTreeToIndex(ctx.Repo.Repository.DefaultBranch); err != nil {
		log.Error("Unable to read the default branch to the index: %s (%v)", ctx.Repo.Repository.DefaultBranch, err)
		ctx.ServerError("LFSLocks", fmt.Errorf("Unable to read the default branch to the index: %s (%v)", ctx.Repo.Repository.DefaultBranch, err))
		return
	}

	name2attribute2info, err := gitRepo.CheckAttribute(git.CheckAttributeOpts{
		Attributes: []string{"lockable"},
		Filenames:  filenames,
		CachedOnly: true,
	})
	if err != nil {
		log.Error("Unable to check attributes in %s (%v)", tmpBasePath, err)
		ctx.ServerError("LFSLocks", err)
		return
	}

	lockables := make([]bool, len(lfsLocks))
	for i, lock := range lfsLocks {
		attribute2info, has := name2attribute2info[lock.Path]
		if !has {
			continue
		}
		if attribute2info["lockable"] != "set" {
			continue
		}
		lockables[i] = true
	}
	ctx.Data["Lockables"] = lockables

	filelist, err := gitRepo.LsFiles(filenames...)
	if err != nil {
		log.Error("Unable to lsfiles in %s (%v)", tmpBasePath, err)
		ctx.ServerError("LFSLocks", err)
		return
	}

	filemap := make(map[string]bool, len(filelist))
	for _, name := range filelist {
		filemap[name] = true
	}

	linkable := make([]bool, len(lfsLocks))
	for i, lock := range lfsLocks {
		linkable[i] = filemap[lock.Path]
	}
	ctx.Data["Linkable"] = linkable

	ctx.Data["Page"] = pager
	ctx.HTML(http.StatusOK, tplSettingsLFSLocks)
}

// LFSLockFile locks a file
func LFSLockFile(ctx *context.Context) {
	if !setting.LFS.StartServer {
		ctx.NotFound("LFSLocks", nil)
		return
	}
	originalPath := ctx.Query("path")
	lockPath := originalPath
	if len(lockPath) == 0 {
		ctx.Flash.Error(ctx.Tr("repo.settings.lfs_invalid_locking_path", originalPath))
		ctx.Redirect(ctx.Repo.RepoLink + "/settings/lfs/locks")
		return
	}
	if lockPath[len(lockPath)-1] == '/' {
		ctx.Flash.Error(ctx.Tr("repo.settings.lfs_invalid_lock_directory", originalPath))
		ctx.Redirect(ctx.Repo.RepoLink + "/settings/lfs/locks")
		return
	}
	lockPath = path.Clean("/" + lockPath)[1:]
	if len(lockPath) == 0 {
		ctx.Flash.Error(ctx.Tr("repo.settings.lfs_invalid_locking_path", originalPath))
		ctx.Redirect(ctx.Repo.RepoLink + "/settings/lfs/locks")
		return
	}

	_, err := models.CreateLFSLock(&models.LFSLock{
		Repo:  ctx.Repo.Repository,
		Path:  lockPath,
		Owner: ctx.User,
	})
	if err != nil {
		if models.IsErrLFSLockAlreadyExist(err) {
			ctx.Flash.Error(ctx.Tr("repo.settings.lfs_lock_already_exists", originalPath))
			ctx.Redirect(ctx.Repo.RepoLink + "/settings/lfs/locks")
			return
		}
		ctx.ServerError("LFSLockFile", err)
		return
	}
	ctx.Redirect(ctx.Repo.RepoLink + "/settings/lfs/locks")
}

// LFSUnlock forcibly unlocks an LFS lock
func LFSUnlock(ctx *context.Context) {
	if !setting.LFS.StartServer {
		ctx.NotFound("LFSUnlock", nil)
		return
	}
	_, err := models.DeleteLFSLockByID(ctx.ParamsInt64("lid"), ctx.User, true)
	if err != nil {
		ctx.ServerError("LFSUnlock", err)
		return
	}
	ctx.Redirect(ctx.Repo.RepoLink + "/settings/lfs/locks")
}

// LFSFileGet serves a single LFS file
func LFSFileGet(ctx *context.Context) {
	if !setting.LFS.StartServer {
		ctx.NotFound("LFSFileGet", nil)
		return
	}
	ctx.Data["LFSFilesLink"] = ctx.Repo.RepoLink + "/settings/lfs"
	oid := ctx.Params("oid")
	ctx.Data["Title"] = oid
	ctx.Data["PageIsSettingsLFS"] = true
	meta, err := ctx.Repo.Repository.GetLFSMetaObjectByOid(oid)
	if err != nil {
		if err == models.ErrLFSObjectNotExist {
			ctx.NotFound("LFSFileGet", nil)
			return
		}
		ctx.ServerError("LFSFileGet", err)
		return
	}
	ctx.Data["LFSFile"] = meta
	dataRc, err := lfs.ReadMetaObject(meta.Pointer)
	if err != nil {
		ctx.ServerError("LFSFileGet", err)
		return
	}
	defer dataRc.Close()
	buf := make([]byte, 1024)
	n, err := dataRc.Read(buf)
	if err != nil {
		ctx.ServerError("Data", err)
		return
	}
	buf = buf[:n]

	ctx.Data["IsTextFile"] = base.IsTextFile(buf)
	isRepresentableAsText := base.IsRepresentableAsText(buf)

	fileSize := meta.Size
	ctx.Data["FileSize"] = meta.Size
	ctx.Data["RawFileLink"] = fmt.Sprintf("%s%s.git/info/lfs/objects/%s/%s", setting.AppURL, ctx.Repo.Repository.FullName(), meta.Oid, "direct")
	switch {
	case isRepresentableAsText:
		// This will be true for SVGs.
		if base.IsImageFile(buf) {
			ctx.Data["IsImageFile"] = true
		}

		if fileSize >= setting.UI.MaxDisplayFileSize {
			ctx.Data["IsFileTooLarge"] = true
			break
		}

		d, _ := ioutil.ReadAll(dataRc)
		buf = charset.ToUTF8WithFallback(append(buf, d...))

		// Building code view blocks with line number on server side.
		var fileContent string
		if content, err := charset.ToUTF8WithErr(buf); err != nil {
			log.Error("ToUTF8WithErr: %v", err)
			fileContent = string(buf)
		} else {
			fileContent = content
		}

		var output bytes.Buffer
		lines := strings.Split(fileContent, "\n")
		//Remove blank line at the end of file
		if len(lines) > 0 && lines[len(lines)-1] == "" {
			lines = lines[:len(lines)-1]
		}
		for index, line := range lines {
			line = gotemplate.HTMLEscapeString(line)
			if index != len(lines)-1 {
				line += "\n"
			}
			output.WriteString(fmt.Sprintf(`<li class="L%d" rel="L%d">%s</li>`, index+1, index+1, line))
		}
		ctx.Data["FileContent"] = gotemplate.HTML(output.String())

		output.Reset()
		for i := 0; i < len(lines); i++ {
			output.WriteString(fmt.Sprintf(`<span id="L%d">%d</span>`, i+1, i+1))
		}
		ctx.Data["LineNums"] = gotemplate.HTML(output.String())

	case base.IsPDFFile(buf):
		ctx.Data["IsPDFFile"] = true
	case base.IsVideoFile(buf):
		ctx.Data["IsVideoFile"] = true
	case base.IsAudioFile(buf):
		ctx.Data["IsAudioFile"] = true
	case base.IsImageFile(buf):
		ctx.Data["IsImageFile"] = true
	}
	ctx.HTML(http.StatusOK, tplSettingsLFSFile)
}

// LFSDelete disassociates the provided oid from the repository and if the lfs file is no longer associated with any repositories - deletes it
func LFSDelete(ctx *context.Context) {
	if !setting.LFS.StartServer {
		ctx.NotFound("LFSDelete", nil)
		return
	}
	oid := ctx.Params("oid")
	count, err := ctx.Repo.Repository.RemoveLFSMetaObjectByOid(oid)
	if err != nil {
		ctx.ServerError("LFSDelete", err)
		return
	}
	// FIXME: Warning: the LFS store is not locked - and can't be locked - there could be a race condition here
	// Please note a similar condition happens in models/repo.go DeleteRepository
	if count == 0 {
		oidPath := path.Join(oid[0:2], oid[2:4], oid[4:])
		err = storage.LFS.Delete(oidPath)
		if err != nil {
			ctx.ServerError("LFSDelete", err)
			return
		}
	}
	ctx.Redirect(ctx.Repo.RepoLink + "/settings/lfs")
}

// LFSFileFind guesses a sha for the provided oid (or uses the provided sha) and then finds the commits that contain this sha
func LFSFileFind(ctx *context.Context) {
	if !setting.LFS.StartServer {
		ctx.NotFound("LFSFind", nil)
		return
	}
	oid := ctx.Query("oid")
	size := ctx.QueryInt64("size")
	if len(oid) == 0 || size == 0 {
		ctx.NotFound("LFSFind", nil)
		return
	}
	sha := ctx.Query("sha")
	ctx.Data["Title"] = oid
	ctx.Data["PageIsSettingsLFS"] = true
	var hash git.SHA1
	if len(sha) == 0 {
		pointer := lfs.Pointer{Oid: oid, Size: size}
		hash = git.ComputeBlobHash([]byte(pointer.StringContent()))
		sha = hash.String()
	} else {
		hash = git.MustIDFromString(sha)
	}
	ctx.Data["LFSFilesLink"] = ctx.Repo.RepoLink + "/settings/lfs"
	ctx.Data["Oid"] = oid
	ctx.Data["Size"] = size
	ctx.Data["SHA"] = sha

	results, err := pipeline.FindLFSFile(ctx.Repo.GitRepo, hash)
	if err != nil && err != io.EOF {
		log.Error("Failure in FindLFSFile: %v", err)
		ctx.ServerError("LFSFind: FindLFSFile.", err)
		return
	}

	ctx.Data["Results"] = results
	ctx.HTML(http.StatusOK, tplSettingsLFSFileFind)
}

// LFSPointerFiles will search the repository for pointer files and report which are missing LFS files in the content store
func LFSPointerFiles(ctx *context.Context) {
	if !setting.LFS.StartServer {
		ctx.NotFound("LFSFileGet", nil)
		return
	}
	ctx.Data["PageIsSettingsLFS"] = true
	err := git.LoadGitVersion()
	if err != nil {
		log.Fatal("Error retrieving git version: %v", err)
	}
	ctx.Data["LFSFilesLink"] = ctx.Repo.RepoLink + "/settings/lfs"

	err = func() error {
		pointerBlobs, err := lfs.SearchPointerBlobs(ctx.Repo.GitRepo)
		if err != nil {
			return err
		}

		numPointers := len(pointerBlobs)
		var numAssociated, numNoExist, numAssociatable int

		type pointerResult struct {
			SHA        string
			Oid        string
			Size       int64
			InRepo     bool
			Exists     bool
			Accessible bool
		}

		results := make([]pointerResult, numPointers)

		contentStore := lfs.NewContentStore()
		repo := ctx.Repo.Repository

		for i, pointerBlob := range pointerBlobs {
			result := pointerResult{
				SHA:  pointerBlob.Hash,
				Oid:  pointerBlob.Oid,
				Size: pointerBlob.Size,
			}

			if _, err := repo.GetLFSMetaObjectByOid(pointerBlob.Oid); err != nil {
				if err != models.ErrLFSObjectNotExist {
					return err
				}
			} else {
				result.InRepo = true
			}

			result.Exists, err = contentStore.Exists(pointerBlob.Pointer)
			if err != nil {
				return err
			}

			if result.Exists {
				if !result.InRepo {
					// Can we fix?
					// OK well that's "simple"
					// - we need to check whether current user has access to a repo that has access to the file
					result.Accessible, err = models.LFSObjectAccessible(ctx.User, pointerBlob.Oid)
					if err != nil {
						return err
					}
				} else {
					result.Accessible = true
				}
			}

			if result.InRepo {
				numAssociated++
			}
			if !result.Exists {
				numNoExist++
			}
			if !result.InRepo && result.Accessible {
				numAssociatable++
			}

			results[i] = result
		}

		ctx.Data["Pointers"] = results
		ctx.Data["NumPointers"] = numPointers
		ctx.Data["NumAssociated"] = numAssociated
		ctx.Data["NumAssociatable"] = numAssociatable
		ctx.Data["NumNoExist"] = numNoExist
		ctx.Data["NumNotAssociated"] = numPointers - numAssociated

		return nil
	}()
	if err != nil {
		ctx.ServerError("LFSPointerFiles", err)
		return
	}

<<<<<<< HEAD
	ctx.HTML(200, tplSettingsLFSPointers)
=======
	select {
	case err, has := <-errChan:
		if has {
			ctx.ServerError("LFSPointerFiles", err)
		}
	default:
	}
	ctx.HTML(http.StatusOK, tplSettingsLFSPointers)
>>>>>>> e10d028b
}

// LFSAutoAssociate auto associates accessible lfs files
func LFSAutoAssociate(ctx *context.Context) {
	if !setting.LFS.StartServer {
		ctx.NotFound("LFSAutoAssociate", nil)
		return
	}
	oids := ctx.QueryStrings("oid")
	metas := make([]*models.LFSMetaObject, len(oids))
	for i, oid := range oids {
		idx := strings.IndexRune(oid, ' ')
		if idx < 0 || idx+1 > len(oid) {
			ctx.ServerError("LFSAutoAssociate", fmt.Errorf("Illegal oid input: %s", oid))
			return
		}
		var err error
		metas[i] = &models.LFSMetaObject{}
		metas[i].Size, err = strconv.ParseInt(oid[idx+1:], 10, 64)
		if err != nil {
			ctx.ServerError("LFSAutoAssociate", fmt.Errorf("Illegal oid input: %s %v", oid, err))
			return
		}
		metas[i].Oid = oid[:idx]
		//metas[i].RepositoryID = ctx.Repo.Repository.ID
	}
	if err := models.LFSAutoAssociate(metas, ctx.User, ctx.Repo.Repository.ID); err != nil {
		ctx.ServerError("LFSAutoAssociate", err)
		return
	}
	ctx.Redirect(ctx.Repo.RepoLink + "/settings/lfs")
}<|MERGE_RESOLUTION|>--- conflicted
+++ resolved
@@ -502,18 +502,7 @@
 		return
 	}
 
-<<<<<<< HEAD
-	ctx.HTML(200, tplSettingsLFSPointers)
-=======
-	select {
-	case err, has := <-errChan:
-		if has {
-			ctx.ServerError("LFSPointerFiles", err)
-		}
-	default:
-	}
 	ctx.HTML(http.StatusOK, tplSettingsLFSPointers)
->>>>>>> e10d028b
 }
 
 // LFSAutoAssociate auto associates accessible lfs files
