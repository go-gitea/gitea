--- conflicted
+++ resolved
@@ -244,11 +244,8 @@
 				approvalsWhitelistTeams, _ = base.StringsToInt64s(strings.Split(f.ApprovalsWhitelistTeams, ","))
 			}
 		}
-<<<<<<< HEAD
+		protectBranch.BlockOnRejectedReviews = f.BlockOnRejectedReviews
 		protectBranch.DismissStaleApprovals = f.DismissStaleApprovals
-=======
-		protectBranch.BlockOnRejectedReviews = f.BlockOnRejectedReviews
->>>>>>> 4a768e1c
 
 		err = models.UpdateProtectBranch(ctx.Repo.Repository, protectBranch, models.WhitelistOptions{
 			UserIDs:          whitelistUsers,
