--- conflicted
+++ resolved
@@ -193,7 +193,8 @@
 				}
 			}
 
-<<<<<<< HEAD
+      branch := refFullName.BranchName()
+      
 			if branch == baseRepo.DefaultBranch {
 				err := repo_module.UpdateRepoLicenses(ctx, repo, nil)
 				if err != nil {
@@ -205,14 +206,6 @@
 					results = append(results, private.HookPostReceiveBranchResult{})
 					continue
 				}
-=======
-			branch := refFullName.BranchName()
-
-			// If our branch is the default branch of an unforked repo - there's no PR to create or refer to
-			if !repo.IsFork && branch == baseRepo.DefaultBranch {
-				results = append(results, private.HookPostReceiveBranchResult{})
-				continue
->>>>>>> f9cfd6ce
 			}
 
 			pr, err := issues_model.GetUnmergedPullRequest(ctx, repo.ID, baseRepo.ID, branch, baseRepo.DefaultBranch, issues_model.PullRequestFlowGithub)
