// Copyright 2019 The Gitea Authors. All rights reserved.
// SPDX-License-Identifier: MIT

package private

import (
<<<<<<< HEAD
	"context"
=======
	"errors"
>>>>>>> 10cf2023
	"fmt"
	"io"
	"net/http"
	"os"
	"strings"

	asymkey_model "code.gitea.io/gitea/models/asymkey"
	git_model "code.gitea.io/gitea/models/git"
	issues_model "code.gitea.io/gitea/models/issues"
	perm_model "code.gitea.io/gitea/models/perm"
	access_model "code.gitea.io/gitea/models/perm/access"
	"code.gitea.io/gitea/models/unit"
	user_model "code.gitea.io/gitea/models/user"
	"code.gitea.io/gitea/modules/git"
	"code.gitea.io/gitea/modules/gitrepo"
	"code.gitea.io/gitea/modules/log"
	"code.gitea.io/gitea/modules/private"
	"code.gitea.io/gitea/modules/setting"
	"code.gitea.io/gitea/modules/web"
	gitea_context "code.gitea.io/gitea/services/context"
	pull_service "code.gitea.io/gitea/services/pull"

	"github.com/gitleaks/go-gitdiff/gitdiff"
	"github.com/rs/zerolog"
	"github.com/spf13/viper"
	"github.com/zricethezav/gitleaks/v8/cmd/scm"
	gitleaks_config "github.com/zricethezav/gitleaks/v8/config"
	gitleaks "github.com/zricethezav/gitleaks/v8/detect"
	gitleaks_log "github.com/zricethezav/gitleaks/v8/logging"
	"github.com/zricethezav/gitleaks/v8/report"
)

type preReceiveContext struct {
	*gitea_context.PrivateContext

	// loadedPusher indicates that where the following information are loaded
	loadedPusher        bool
	user                *user_model.User // it's the org user if a DeployKey is used
	userPerm            access_model.Permission
	deployKeyAccessMode perm_model.AccessMode

	canCreatePullRequest        bool
	checkedCanCreatePullRequest bool

	canWriteCode        bool
	checkedCanWriteCode bool

	protectedTags    []*git_model.ProtectedTag
	gotProtectedTags bool

	env []string

	opts *private.HookOptions

	branchName string
}

// CanWriteCode returns true if pusher can write code
func (ctx *preReceiveContext) CanWriteCode() bool {
	if !ctx.checkedCanWriteCode {
		if !ctx.loadPusherAndPermission() {
			return false
		}
		ctx.canWriteCode = issues_model.CanMaintainerWriteToBranch(ctx, ctx.userPerm, ctx.branchName, ctx.user) || ctx.deployKeyAccessMode >= perm_model.AccessModeWrite
		ctx.checkedCanWriteCode = true
	}
	return ctx.canWriteCode
}

// AssertCanWriteCode returns true if pusher can write code
func (ctx *preReceiveContext) AssertCanWriteCode() bool {
	if !ctx.CanWriteCode() {
		if ctx.Written() {
			return false
		}
		ctx.JSON(http.StatusForbidden, private.Response{
			UserMsg: "User permission denied for writing.",
		})
		return false
	}
	return true
}

// CanCreatePullRequest returns true if pusher can create pull requests
func (ctx *preReceiveContext) CanCreatePullRequest() bool {
	if !ctx.checkedCanCreatePullRequest {
		if !ctx.loadPusherAndPermission() {
			return false
		}
		ctx.canCreatePullRequest = ctx.userPerm.CanRead(unit.TypePullRequests)
		ctx.checkedCanCreatePullRequest = true
	}
	return ctx.canCreatePullRequest
}

// AssertCreatePullRequest returns true if can create pull requests
func (ctx *preReceiveContext) AssertCreatePullRequest() bool {
	if !ctx.CanCreatePullRequest() {
		if ctx.Written() {
			return false
		}
		ctx.JSON(http.StatusForbidden, private.Response{
			UserMsg: "User permission denied for creating pull-request.",
		})
		return false
	}
	return true
}

// HookPreReceive checks whether a individual commit is acceptable
func HookPreReceive(ctx *gitea_context.PrivateContext) {
	opts := web.GetForm(ctx).(*private.HookOptions)
	ourCtx := &preReceiveContext{
		PrivateContext: ctx,
		env:            generateGitEnv(opts), // Generate git environment for checking commits
		opts:           opts,
	}
	// Iterate across the provided old commit IDs
	for i := range opts.OldCommitIDs {
		oldCommitID := opts.OldCommitIDs[i]
		newCommitID := opts.NewCommitIDs[i]
		refFullName := opts.RefFullNames[i]

		preReceiveSecrets(ourCtx, oldCommitID, newCommitID, refFullName)
		switch {
		case refFullName.IsBranch():
			preReceiveBranch(ourCtx, oldCommitID, newCommitID, refFullName)
		case refFullName.IsTag():
			preReceiveTag(ourCtx, refFullName)
		case git.DefaultFeatures().SupportProcReceive && refFullName.IsFor():
			preReceiveFor(ourCtx, refFullName)
		default:
			ourCtx.AssertCanWriteCode()
		}
		if ctx.Written() {
			return
		}
	}
	ctx.PlainText(http.StatusOK, "ok")
}

func preReceiveBranch(ctx *preReceiveContext, oldCommitID, newCommitID string, refFullName git.RefName) {
	branchName := refFullName.BranchName()
	ctx.branchName = branchName

	if !ctx.AssertCanWriteCode() {
		return
	}

	repo := ctx.Repo.Repository
	gitRepo := ctx.Repo.GitRepo
	objectFormat := ctx.Repo.GetObjectFormat()

	if branchName == repo.DefaultBranch && newCommitID == objectFormat.EmptyObjectID().String() {
		log.Warn("Forbidden: Branch: %s is the default branch in %-v and cannot be deleted", branchName, repo)
		ctx.JSON(http.StatusForbidden, private.Response{
			UserMsg: fmt.Sprintf("branch %s is the default branch and cannot be deleted", branchName),
		})
		return
	}

	protectBranch, err := git_model.GetFirstMatchProtectedBranchRule(ctx, repo.ID, branchName)
	if err != nil {
		log.Error("Unable to get protected branch: %s in %-v Error: %v", branchName, repo, err)
		ctx.JSON(http.StatusInternalServerError, private.Response{
			Err: err.Error(),
		})
		return
	}

	// Allow pushes to non-protected branches
	if protectBranch == nil {
		return
	}
	protectBranch.Repo = repo

	// This ref is a protected branch.
	//
	// First of all we need to enforce absolutely:
	//
	// 1. Detect and prevent deletion of the branch
	if newCommitID == objectFormat.EmptyObjectID().String() {
		log.Warn("Forbidden: Branch: %s in %-v is protected from deletion", branchName, repo)
		ctx.JSON(http.StatusForbidden, private.Response{
			UserMsg: fmt.Sprintf("branch %s is protected from deletion", branchName),
		})
		return
	}

	isForcePush := false

	// 2. Disallow force pushes to protected branches
	if oldCommitID != objectFormat.EmptyObjectID().String() {
		output, _, err := git.NewCommand("rev-list", "--max-count=1").AddDynamicArguments(oldCommitID, "^"+newCommitID).RunStdString(ctx, &git.RunOpts{Dir: repo.RepoPath(), Env: ctx.env})
		if err != nil {
			log.Error("Unable to detect force push between: %s and %s in %-v Error: %v", oldCommitID, newCommitID, repo, err)
			ctx.JSON(http.StatusInternalServerError, private.Response{
				Err: fmt.Sprintf("Fail to detect force push: %v", err),
			})
			return
		} else if len(output) > 0 {
			if protectBranch.CanForcePush {
				isForcePush = true
			} else {
				log.Warn("Forbidden: Branch: %s in %-v is protected from force push", branchName, repo)
				ctx.JSON(http.StatusForbidden, private.Response{
					UserMsg: fmt.Sprintf("branch %s is protected from force push", branchName),
				})
				return
			}
		}
	}

	// 3. Enforce require signed commits
	if protectBranch.RequireSignedCommits {
		err := verifyCommits(oldCommitID, newCommitID, gitRepo, ctx.env)
		if err != nil {
			if !isErrUnverifiedCommit(err) {
				log.Error("Unable to check commits from %s to %s in %-v: %v", oldCommitID, newCommitID, repo, err)
				ctx.JSON(http.StatusInternalServerError, private.Response{
					Err: fmt.Sprintf("Unable to check commits from %s to %s: %v", oldCommitID, newCommitID, err),
				})
				return
			}
			unverifiedCommit := err.(*errUnverifiedCommit).sha
			log.Warn("Forbidden: Branch: %s in %-v is protected from unverified commit %s", branchName, repo, unverifiedCommit)
			ctx.JSON(http.StatusForbidden, private.Response{
				UserMsg: fmt.Sprintf("branch %s is protected from unverified commit %s", branchName, unverifiedCommit),
			})
			return
		}
	}

	// Now there are several tests which can be overridden:
	//
	// 4. Check protected file patterns - this is overridable from the UI
	changedProtectedfiles := false
	protectedFilePath := ""

	globs := protectBranch.GetProtectedFilePatterns()
	if len(globs) > 0 {
		_, err := pull_service.CheckFileProtection(gitRepo, branchName, oldCommitID, newCommitID, globs, 1, ctx.env)
		if err != nil {
			if !pull_service.IsErrFilePathProtected(err) {
				log.Error("Unable to check file protection for commits from %s to %s in %-v: %v", oldCommitID, newCommitID, repo, err)
				ctx.JSON(http.StatusInternalServerError, private.Response{
					Err: fmt.Sprintf("Unable to check file protection for commits from %s to %s: %v", oldCommitID, newCommitID, err),
				})
				return
			}

			changedProtectedfiles = true
			protectedFilePath = err.(pull_service.ErrFilePathProtected).Path
		}
	}

	// 5. Check if the doer is allowed to push (and force-push if the incoming push is a force-push)
	var canPush bool
	if ctx.opts.DeployKeyID != 0 {
		// This flag is only ever true if protectBranch.CanForcePush is true
		if isForcePush {
			canPush = !changedProtectedfiles && protectBranch.CanPush && (!protectBranch.EnableForcePushAllowlist || protectBranch.ForcePushAllowlistDeployKeys)
		} else {
			canPush = !changedProtectedfiles && protectBranch.CanPush && (!protectBranch.EnableWhitelist || protectBranch.WhitelistDeployKeys)
		}
	} else {
		user, err := user_model.GetUserByID(ctx, ctx.opts.UserID)
		if err != nil {
			log.Error("Unable to GetUserByID for commits from %s to %s in %-v: %v", oldCommitID, newCommitID, repo, err)
			ctx.JSON(http.StatusInternalServerError, private.Response{
				Err: fmt.Sprintf("Unable to GetUserByID for commits from %s to %s: %v", oldCommitID, newCommitID, err),
			})
			return
		}
		if isForcePush {
			canPush = !changedProtectedfiles && protectBranch.CanUserForcePush(ctx, user)
		} else {
			canPush = !changedProtectedfiles && protectBranch.CanUserPush(ctx, user)
		}
	}

	// 6. If we're not allowed to push directly
	if !canPush {
		// Is this is a merge from the UI/API?
		if ctx.opts.PullRequestID == 0 {
			// 6a. If we're not merging from the UI/API then there are two ways we got here:
			//
			// We are changing a protected file and we're not allowed to do that
			if changedProtectedfiles {
				log.Warn("Forbidden: Branch: %s in %-v is protected from changing file %s", branchName, repo, protectedFilePath)
				ctx.JSON(http.StatusForbidden, private.Response{
					UserMsg: fmt.Sprintf("branch %s is protected from changing file %s", branchName, protectedFilePath),
				})
				return
			}

			// Allow commits that only touch unprotected files
			globs := protectBranch.GetUnprotectedFilePatterns()
			if len(globs) > 0 {
				unprotectedFilesOnly, err := pull_service.CheckUnprotectedFiles(gitRepo, branchName, oldCommitID, newCommitID, globs, ctx.env)
				if err != nil {
					log.Error("Unable to check file protection for commits from %s to %s in %-v: %v", oldCommitID, newCommitID, repo, err)
					ctx.JSON(http.StatusInternalServerError, private.Response{
						Err: fmt.Sprintf("Unable to check file protection for commits from %s to %s: %v", oldCommitID, newCommitID, err),
					})
					return
				}
				if unprotectedFilesOnly {
					// Commit only touches unprotected files, this is allowed
					return
				}
			}

			// Or we're simply not able to push to this protected branch
			if isForcePush {
				log.Warn("Forbidden: User %d is not allowed to force-push to protected branch: %s in %-v", ctx.opts.UserID, branchName, repo)
				ctx.JSON(http.StatusForbidden, private.Response{
					UserMsg: "Not allowed to force-push to protected branch " + branchName,
				})
				return
			}
			log.Warn("Forbidden: User %d is not allowed to push to protected branch: %s in %-v", ctx.opts.UserID, branchName, repo)
			ctx.JSON(http.StatusForbidden, private.Response{
				UserMsg: "Not allowed to push to protected branch " + branchName,
			})
			return
		}
		// 6b. Merge (from UI or API)

		// Get the PR, user and permissions for the user in the repository
		pr, err := issues_model.GetPullRequestByID(ctx, ctx.opts.PullRequestID)
		if err != nil {
			log.Error("Unable to get PullRequest %d Error: %v", ctx.opts.PullRequestID, err)
			ctx.JSON(http.StatusInternalServerError, private.Response{
				Err: fmt.Sprintf("Unable to get PullRequest %d Error: %v", ctx.opts.PullRequestID, err),
			})
			return
		}

		// although we should have called `loadPusherAndPermission` before, here we call it explicitly again because we need to access ctx.user below
		if !ctx.loadPusherAndPermission() {
			// if error occurs, loadPusherAndPermission had written the error response
			return
		}

		// Now check if the user is allowed to merge PRs for this repository
		// Note: we can use ctx.perm and ctx.user directly as they will have been loaded above
		allowedMerge, err := pull_service.IsUserAllowedToMerge(ctx, pr, ctx.userPerm, ctx.user)
		if err != nil {
			log.Error("Error calculating if allowed to merge: %v", err)
			ctx.JSON(http.StatusInternalServerError, private.Response{
				Err: fmt.Sprintf("Error calculating if allowed to merge: %v", err),
			})
			return
		}

		if !allowedMerge {
			log.Warn("Forbidden: User %d is not allowed to push to protected branch: %s in %-v and is not allowed to merge pr #%d", ctx.opts.UserID, branchName, repo, pr.Index)
			ctx.JSON(http.StatusForbidden, private.Response{
				UserMsg: "Not allowed to push to protected branch " + branchName,
			})
			return
		}

		// If we're an admin for the repository we can ignore status checks, reviews and override protected files
		if ctx.userPerm.IsAdmin() {
			return
		}

		// Now if we're not an admin - we can't overwrite protected files so fail now
		if changedProtectedfiles {
			log.Warn("Forbidden: Branch: %s in %-v is protected from changing file %s", branchName, repo, protectedFilePath)
			ctx.JSON(http.StatusForbidden, private.Response{
				UserMsg: fmt.Sprintf("branch %s is protected from changing file %s", branchName, protectedFilePath),
			})
			return
		}

		// Check all status checks and reviews are ok
		if err := pull_service.CheckPullBranchProtections(ctx, pr, true); err != nil {
			if errors.Is(err, pull_service.ErrNotReadyToMerge) {
				log.Warn("Forbidden: User %d is not allowed push to protected branch %s in %-v and pr #%d is not ready to be merged: %s", ctx.opts.UserID, branchName, repo, pr.Index, err.Error())
				ctx.JSON(http.StatusForbidden, private.Response{
					UserMsg: fmt.Sprintf("Not allowed to push to protected branch %s and pr #%d is not ready to be merged: %s", branchName, ctx.opts.PullRequestID, err.Error()),
				})
				return
			}
			log.Error("Unable to check if mergeable: protected branch %s in %-v and pr #%d. Error: %v", ctx.opts.UserID, branchName, repo, pr.Index, err)
			ctx.JSON(http.StatusInternalServerError, private.Response{
				Err: fmt.Sprintf("Unable to get status of pull request %d. Error: %v", ctx.opts.PullRequestID, err),
			})
			return
		}
	}
}

func preReceiveTag(ctx *preReceiveContext, refFullName git.RefName) {
	if !ctx.AssertCanWriteCode() {
		return
	}

	tagName := refFullName.TagName()

	if !ctx.gotProtectedTags {
		var err error
		ctx.protectedTags, err = git_model.GetProtectedTags(ctx, ctx.Repo.Repository.ID)
		if err != nil {
			log.Error("Unable to get protected tags for %-v Error: %v", ctx.Repo.Repository, err)
			ctx.JSON(http.StatusInternalServerError, private.Response{
				Err: err.Error(),
			})
			return
		}
		ctx.gotProtectedTags = true
	}

	isAllowed, err := git_model.IsUserAllowedToControlTag(ctx, ctx.protectedTags, tagName, ctx.opts.UserID)
	if err != nil {
		ctx.JSON(http.StatusInternalServerError, private.Response{
			Err: err.Error(),
		})
		return
	}
	if !isAllowed {
		log.Warn("Forbidden: Tag %s in %-v is protected", tagName, ctx.Repo.Repository)
		ctx.JSON(http.StatusForbidden, private.Response{
			UserMsg: fmt.Sprintf("Tag %s is protected", tagName),
		})
		return
	}
}

func preReceiveFor(ctx *preReceiveContext, refFullName git.RefName) {
	if !ctx.AssertCreatePullRequest() {
		return
	}

	if ctx.Repo.Repository.IsEmpty {
		ctx.JSON(http.StatusForbidden, private.Response{
			UserMsg: "Can't create pull request for an empty repository.",
		})
		return
	}

	if ctx.opts.IsWiki {
		ctx.JSON(http.StatusForbidden, private.Response{
			UserMsg: "Pull requests are not supported on the wiki.",
		})
		return
	}

	baseBranchName := refFullName.ForBranchName()

	baseBranchExist := gitrepo.IsBranchExist(ctx, ctx.Repo.Repository, baseBranchName)

	if !baseBranchExist {
		for p, v := range baseBranchName {
			if v == '/' && gitrepo.IsBranchExist(ctx, ctx.Repo.Repository, baseBranchName[:p]) && p != len(baseBranchName)-1 {
				baseBranchExist = true
				break
			}
		}
	}

	if !baseBranchExist {
		ctx.JSON(http.StatusForbidden, private.Response{
			UserMsg: fmt.Sprintf("Unexpected ref: %s", refFullName),
		})
		return
	}
}

func generateGitEnv(opts *private.HookOptions) (env []string) {
	env = os.Environ()
	if opts.GitAlternativeObjectDirectories != "" {
		env = append(env,
			private.GitAlternativeObjectDirectories+"="+opts.GitAlternativeObjectDirectories)
	}
	if opts.GitObjectDirectory != "" {
		env = append(env,
			private.GitObjectDirectory+"="+opts.GitObjectDirectory)
	}
	if opts.GitQuarantinePath != "" {
		env = append(env,
			private.GitQuarantinePath+"="+opts.GitQuarantinePath)
	}
	return env
}

// loadPusherAndPermission returns false if an error occurs, and it writes the error response
func (ctx *preReceiveContext) loadPusherAndPermission() bool {
	if ctx.loadedPusher {
		return true
	}

	if ctx.opts.UserID == user_model.ActionsUserID {
		ctx.user = user_model.NewActionsUser()
		ctx.userPerm.AccessMode = perm_model.AccessMode(ctx.opts.ActionPerm)
		if err := ctx.Repo.Repository.LoadUnits(ctx); err != nil {
			log.Error("Unable to get User id %d Error: %v", ctx.opts.UserID, err)
			ctx.JSON(http.StatusInternalServerError, private.Response{
				Err: fmt.Sprintf("Unable to get User id %d Error: %v", ctx.opts.UserID, err),
			})
			return false
		}
		ctx.userPerm.SetUnitsWithDefaultAccessMode(ctx.Repo.Repository.Units, ctx.userPerm.AccessMode)
	} else {
		user, err := user_model.GetUserByID(ctx, ctx.opts.UserID)
		if err != nil {
			log.Error("Unable to get User id %d Error: %v", ctx.opts.UserID, err)
			ctx.JSON(http.StatusInternalServerError, private.Response{
				Err: fmt.Sprintf("Unable to get User id %d Error: %v", ctx.opts.UserID, err),
			})
			return false
		}
		ctx.user = user
		userPerm, err := access_model.GetUserRepoPermission(ctx, ctx.Repo.Repository, user)
		if err != nil {
			log.Error("Unable to get Repo permission of repo %s/%s of User %s: %v", ctx.Repo.Repository.OwnerName, ctx.Repo.Repository.Name, user.Name, err)
			ctx.JSON(http.StatusInternalServerError, private.Response{
				Err: fmt.Sprintf("Unable to get Repo permission of repo %s/%s of User %s: %v", ctx.Repo.Repository.OwnerName, ctx.Repo.Repository.Name, user.Name, err),
			})
			return false
		}
		ctx.userPerm = userPerm
	}

	if ctx.opts.DeployKeyID != 0 {
		deployKey, err := asymkey_model.GetDeployKeyByID(ctx, ctx.opts.DeployKeyID)
		if err != nil {
			log.Error("Unable to get DeployKey id %d Error: %v", ctx.opts.DeployKeyID, err)
			ctx.JSON(http.StatusInternalServerError, private.Response{
				Err: fmt.Sprintf("Unable to get DeployKey id %d Error: %v", ctx.opts.DeployKeyID, err),
			})
			return false
		}
		ctx.deployKeyAccessMode = deployKey.Mode
	}

	ctx.loadedPusher = true
	return true
}

// checks commits for secrets
func preReceiveSecrets(ctx *preReceiveContext, oldCommitID, newCommitID string, _ git.RefName) {
	// Skip check if disabled globally
	if !setting.Repository.EnablePushSecretDetection {
		return
	}

	// Skip check if disabled in repository
	if !ctx.Repo.Repository.IsPushSecretDetectionEnabled() {
		return
	}

	// Bypass allowed only if user is repository admin
	if ctx.opts.GitPushOptions.Bool("skip.secret-detection").Value() && ctx.Repo.IsAdmin() {
		return
	}
	repo := ctx.Repo.Repository

	// We're deleting a reference so that's not a concern
	if newCommitID == ctx.Repo.GetObjectFormat().EmptyObjectID().String() {
		return
	}
	var err error
	var detector *gitleaks.Detector

	config, _, err := git.NewCommand("show").AddDynamicArguments(repo.DefaultBranch+":.gitleaks.toml").RunStdString(ctx, &git.RunOpts{Dir: repo.RepoPath(), Env: ctx.env})
	if err != nil && config != "" { // File has to exist to be taken into consideration
		log.Debug("scanning with user configuration")
		detector, err = newDetector(config)
	} else {
		log.Debug("scanning with default configuration")
		detector, err = gitleaks.NewDetectorDefaultConfig()
	}

	if err != nil {
		ctx.JSON(http.StatusTeapot, private.Response{Err: err.Error(), UserMsg: err.Error()})
		return
	}

	// if this reference is new we need a base to compare to
	if oldCommitID == ctx.Repo.GetObjectFormat().EmptyObjectID().String() {
		if git.IsReferenceExist(ctx, repo.RepoPath(), repo.DefaultBranch) {
			oldCommitID = repo.DefaultBranch
		} else {
			oldCommitID = ctx.Repo.GetObjectFormat().EmptyTree().String()
		}
	}
	var findings []report.Finding

	r, w, _ := os.Pipe()
	err = git.NewCommand("log", "-U0", "-p").AddDynamicArguments(oldCommitID+".."+newCommitID).Run(
		ctx,
		&git.RunOpts{
			Dir:    repo.RepoPath(),
			Env:    ctx.env,
			Stdout: w,
			PipelineFunc: func(_ context.Context, _ context.CancelFunc) error {
				w.Close()
				giteaCmd, err := newPreReceiveDiff(r)
				if err != nil {
					return err
				}
				findings, err = detector.DetectGit(giteaCmd, gitleaks.NewRemoteInfo(scm.GitHubPlatform, repo.Website))
				return err
			},
		},
	)
	if err != nil {
		ctx.JSON(http.StatusTeapot, private.Response{Err: err.Error(), UserMsg: err.Error()})
		return
	}
	log.Debug("scan reported %v leaks, scanned: %v bytes", len(findings), detector.TotalBytes.Load())

	if len(findings) != 0 {
		msg := strings.Builder{}
		msg.WriteString("This repository has secret detection enabled! Following secrets were detected:\n")

		for _, finding := range findings {
			msg.WriteString(fmt.Sprintf("\n-- Commit %s contains a secret in %v:%v\n", finding.Commit, finding.File, finding.StartLine))
			msg.WriteString(fmt.Sprintf("RuleID: %v", finding.RuleID))
		}

		ctx.JSON(http.StatusForbidden, private.Response{UserMsg: msg.String()})
	}
}

type giteacmd struct {
	diffCh <-chan *gitdiff.File
	closer io.Closer
}

func newPreReceiveDiff(r io.ReadCloser) (*giteacmd, error) {
	diffCh, err := gitdiff.Parse(r)
	if err != nil {
		return nil, err
	}
	return &giteacmd{
		diffCh: diffCh,
		closer: r,
	}, nil
}

// DiffFilesCh implements sources.Git.
func (g *giteacmd) DiffFilesCh() <-chan *gitdiff.File {
	return g.diffCh
}

// ErrCh implements sources.Git.
func (g *giteacmd) ErrCh() <-chan error {
	return nil
}

// Wait implements sources.Git.
func (g *giteacmd) Wait() (err error) {
	return nil
}

func init() {
	gitleaks_log.Logger = zerolog.Nop()
}

func newDetector(config string) (*gitleaks.Detector, error) {
	viper.SetConfigType("toml")

	err := viper.ReadConfig(strings.NewReader(config))
	if err != nil {
		return nil, err
	}
	var vc gitleaks_config.ViperConfig
	err = viper.Unmarshal(&vc)
	if err != nil {
		return nil, err
	}
	cfg, err := vc.Translate()
	if err != nil {
		return nil, err
	}
	return gitleaks.NewDetector(cfg), nil
}<|MERGE_RESOLUTION|>--- conflicted
+++ resolved
@@ -4,11 +4,8 @@
 package private
 
 import (
-<<<<<<< HEAD
 	"context"
-=======
 	"errors"
->>>>>>> 10cf2023
 	"fmt"
 	"io"
 	"net/http"
