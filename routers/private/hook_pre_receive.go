--- conflicted
+++ resolved
@@ -111,7 +111,6 @@
 	if err != nil {
 		log.Trace("CalculateSizeOfRemovedObjects: Error during git cat-file -s on object: %s", objectID)
 		return
-<<<<<<< HEAD
 	}
 
 	objectSize, _ = strconv.ParseInt(strings.TrimSpace(objectSizeStr), 10, 64)
@@ -123,8 +122,7 @@
 }
 
 // CalculateSizeOfObjects calculates the size of objects added and removed from the repository by new commit
-func CalculateSizeOfObjects(ctx *gitea_context.PrivateContext, opts *git.RunOpts, newCommitObjects map[string]bool, oldCommitObjects map[string]bool, otherCommitObjects map[string]bool) (addedSize int64, removedSize int64) {
-
+func CalculateSizeOfObjects(ctx *gitea_context.PrivateContext, opts *git.RunOpts, newCommitObjects, oldCommitObjects, otherCommitObjects map[string]bool) (addedSize, removedSize int64) {
 	// Calculate size of objects that were added
 	for objectID := range newCommitObjects {
 		if _, exists := oldCommitObjects[objectID]; !exists {
@@ -149,7 +147,6 @@
 				removedSize += CalculateSizeOfObject(ctx, opts, objectID)
 			}
 		}
-
 	}
 	return
 }
@@ -162,56 +159,6 @@
 		if len(object) == 0 {
 			continue
 		}
-=======
-	}
-
-	objectSize, _ = strconv.ParseInt(strings.TrimSpace(objectSizeStr), 10, 64)
-	if err != nil {
-		log.Trace("CalculateSizeOfRemovedObjects: Error during ParseInt on string '%s'", objectID)
-		return
-	}
-	return
-}
-
-// CalculateSizeOfObjects calculates the size of objects added and removed from the repository by new commit
-func CalculateSizeOfObjects(ctx *gitea_context.PrivateContext, opts *git.RunOpts, newCommitObjects, oldCommitObjects, otherCommitObjects map[string]bool) (addedSize, removedSize int64) {
-	// Calculate size of objects that were added
-	for objectID := range newCommitObjects {
-		if _, exists := oldCommitObjects[objectID]; !exists {
-			// objectID is not referenced in the list of objects of old commit so it is a new object
-			// Calculate its size and add it to the addedSize
-			addedSize += CalculateSizeOfObject(ctx, opts, objectID)
-		}
-		// We might check here if new object is not already in the rest of repo to be precise
-		// However our goal is to prevent growth of repository so on determination of addedSize
-		// We can skip this preciseness, addedSize will be more then real addedSize
-		// TODO - do not count size of object that is referenced in other part of repo but not referenced neither in old nor new commit
-		//        git will not add the object twice
-	}
-
-	// Calculate size of objects that were removed
-	for objectID := range oldCommitObjects {
-		if _, exists := newCommitObjects[objectID]; !exists {
-			// objectID is not referenced in the list of new commit objects so it was possibly removed
-			if _, exists := otherCommitObjects[objectID]; !exists {
-				// objectID is not referenced in rest of the objects of the repository so it was removed
-				// Calculate its size and add it to the addedSize
-				removedSize += CalculateSizeOfObject(ctx, opts, objectID)
-			}
-		}
-	}
-	return
-}
-
-// ConvertObjectsToMap takes a newline-separated string of git objects and
-// converts it into a map for efficient lookup.
-func ConvertObjectsToMap(objects string) map[string]bool {
-	objectsMap := make(map[string]bool)
-	for _, object := range strings.Split(objects, "\n") {
-		if len(object) == 0 {
-			continue
-		}
->>>>>>> c96ec8d1
 		objectID := strings.Split(object, " ")[0]
 		objectsMap[objectID] = true
 	}
@@ -310,11 +257,7 @@
 	}
 
 	duration := time.Since(startTime)
-<<<<<<< HEAD
-	log.Warn("Addition in size is: %d, removal in size is: %d, limit size: %s, push size: %d. Took %s seconds.", addedSize, removedSize, base.FileSize(repo.GetActualSizeLimit()), pushSize.Size, duration)
-=======
 	log.Trace("During size checking - Addition in size is: %d, removal in size is: %d, limit size: %s, push size: %d. Took %s seconds.", addedSize, removedSize, base.FileSize(repo.GetActualSizeLimit()), pushSize.Size, duration)
->>>>>>> c96ec8d1
 
 	// If total of commits add more size then they remove and we are in a potential breach of size limit -- abort
 	if (addedSize > removedSize) && isRepoOversized {
