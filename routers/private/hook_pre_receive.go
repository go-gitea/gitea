// Copyright 2019 The Gitea Authors. All rights reserved.
// Use of this source code is governed by a MIT-style
// license that can be found in the LICENSE file.

// Package private includes all internal routes. The package name internal is ideal but Golang is not allowed, so we use private as package name instead.
package private

import (
	"fmt"
	"net/http"
	"os"
	"strings"

	"code.gitea.io/gitea/models"
	"code.gitea.io/gitea/models/unit"
	user_model "code.gitea.io/gitea/models/user"
	gitea_context "code.gitea.io/gitea/modules/context"
	"code.gitea.io/gitea/modules/git"
	"code.gitea.io/gitea/modules/log"
	"code.gitea.io/gitea/modules/private"
	"code.gitea.io/gitea/modules/web"
	pull_service "code.gitea.io/gitea/services/pull"
)

type preReceiveContext struct {
	*gitea_context.PrivateContext
	user *user_model.User
	perm models.Permission

	canCreatePullRequest        bool
	checkedCanCreatePullRequest bool

	canWriteCode        bool
	checkedCanWriteCode bool

	protectedTags    []*models.ProtectedTag
	gotProtectedTags bool

	env []string

	opts *private.HookOptions

	branchName string
}

// User gets or loads User
func (ctx *preReceiveContext) User() *user_model.User {
	if ctx.user == nil {
		ctx.user, ctx.perm = loadUserAndPermission(ctx.PrivateContext, ctx.opts.UserID)
	}
	return ctx.user
}

// Perm gets or loads Perm
func (ctx *preReceiveContext) Perm() *models.Permission {
	if ctx.user == nil {
		ctx.user, ctx.perm = loadUserAndPermission(ctx.PrivateContext, ctx.opts.UserID)
	}
	return &ctx.perm
}

// CanWriteCode returns true if can write code
func (ctx *preReceiveContext) CanWriteCode() bool {
	if !ctx.checkedCanWriteCode {
<<<<<<< HEAD
		ctx.canWriteCode = ctx.Perm().CanWriteToBranch(ctx.branchName)
=======
		ctx.canWriteCode = ctx.Perm().CanWriteToBranch(ctx.user, ctx.branchName)
>>>>>>> ae410cd4
		ctx.checkedCanWriteCode = true
	}
	return ctx.canWriteCode
}

// AssertCanWriteCode returns true if can write code
func (ctx *preReceiveContext) AssertCanWriteCode() bool {
	if !ctx.CanWriteCode() {
		if ctx.Written() {
			return false
		}
		ctx.JSON(http.StatusForbidden, map[string]interface{}{
			"err": "User permission denied.",
		})
		return false
	}
	return true
}

// CanCreatePullRequest returns true if can create pull requests
func (ctx *preReceiveContext) CanCreatePullRequest() bool {
	if !ctx.checkedCanCreatePullRequest {
		ctx.canCreatePullRequest = ctx.Perm().CanRead(unit.TypePullRequests)
		ctx.checkedCanCreatePullRequest = true
	}
	return ctx.canCreatePullRequest
}

// AssertCanCreatePullRequest returns true if can create pull requests
func (ctx *preReceiveContext) AssertCreatePullRequest() bool {
	if !ctx.CanCreatePullRequest() {
		if ctx.Written() {
			return false
		}
		ctx.JSON(http.StatusForbidden, map[string]interface{}{
			"err": "User permission denied.",
		})
		return false
	}
	return true
}

// HookPreReceive checks whether a individual commit is acceptable
func HookPreReceive(ctx *gitea_context.PrivateContext) {
	opts := web.GetForm(ctx).(*private.HookOptions)

	ourCtx := &preReceiveContext{
		PrivateContext: ctx,
		env:            generateGitEnv(opts), // Generate git environment for checking commits
		opts:           opts,
	}

	// Iterate across the provided old commit IDs
	for i := range opts.OldCommitIDs {
		oldCommitID := opts.OldCommitIDs[i]
		newCommitID := opts.NewCommitIDs[i]
		refFullName := opts.RefFullNames[i]

		switch {
		case strings.HasPrefix(refFullName, git.BranchPrefix):
			preReceiveBranch(ourCtx, oldCommitID, newCommitID, refFullName)
		case strings.HasPrefix(refFullName, git.TagPrefix):
			preReceiveTag(ourCtx, oldCommitID, newCommitID, refFullName)
		case git.SupportProcReceive && strings.HasPrefix(refFullName, git.PullRequestPrefix):
			preReceivePullRequest(ourCtx, oldCommitID, newCommitID, refFullName)
		default:
			ourCtx.AssertCanWriteCode()
		}
		if ctx.Written() {
			return
		}
	}

	ctx.PlainText(http.StatusOK, "ok")
}

func preReceiveBranch(ctx *preReceiveContext, oldCommitID, newCommitID, refFullName string) {
	branchName := strings.TrimPrefix(refFullName, git.BranchPrefix)
	ctx.branchName = branchName

	if !ctx.AssertCanWriteCode() {
		return
	}

	repo := ctx.Repo.Repository
	gitRepo := ctx.Repo.GitRepo

	if branchName == repo.DefaultBranch && newCommitID == git.EmptySHA {
		log.Warn("Forbidden: Branch: %s is the default branch in %-v and cannot be deleted", branchName, repo)
		ctx.JSON(http.StatusForbidden, private.Response{
			Err: fmt.Sprintf("branch %s is the default branch and cannot be deleted", branchName),
		})
		return
	}

	protectBranch, err := models.GetProtectedBranchBy(repo.ID, branchName)
	if err != nil {
		log.Error("Unable to get protected branch: %s in %-v Error: %v", branchName, repo, err)
		ctx.JSON(http.StatusInternalServerError, private.Response{
			Err: err.Error(),
		})
		return
	}

	// Allow pushes to non-protected branches
	if protectBranch == nil || !protectBranch.IsProtected() {
		return
	}

	// This ref is a protected branch.
	//
	// First of all we need to enforce absolutely:
	//
	// 1. Detect and prevent deletion of the branch
	if newCommitID == git.EmptySHA {
		log.Warn("Forbidden: Branch: %s in %-v is protected from deletion", branchName, repo)
		ctx.JSON(http.StatusForbidden, private.Response{
			Err: fmt.Sprintf("branch %s is protected from deletion", branchName),
		})
		return
	}

	// 2. Disallow force pushes to protected branches
	if git.EmptySHA != oldCommitID {
		output, err := git.NewCommand(ctx, "rev-list", "--max-count=1", oldCommitID, "^"+newCommitID).RunInDirWithEnv(repo.RepoPath(), ctx.env)
		if err != nil {
			log.Error("Unable to detect force push between: %s and %s in %-v Error: %v", oldCommitID, newCommitID, repo, err)
			ctx.JSON(http.StatusInternalServerError, private.Response{
				Err: fmt.Sprintf("Fail to detect force push: %v", err),
			})
			return
		} else if len(output) > 0 {
			log.Warn("Forbidden: Branch: %s in %-v is protected from force push", branchName, repo)
			ctx.JSON(http.StatusForbidden, private.Response{
				Err: fmt.Sprintf("branch %s is protected from force push", branchName),
			})
			return

		}
	}

	// 3. Enforce require signed commits
	if protectBranch.RequireSignedCommits {
		err := verifyCommits(oldCommitID, newCommitID, gitRepo, ctx.env)
		if err != nil {
			if !isErrUnverifiedCommit(err) {
				log.Error("Unable to check commits from %s to %s in %-v: %v", oldCommitID, newCommitID, repo, err)
				ctx.JSON(http.StatusInternalServerError, private.Response{
					Err: fmt.Sprintf("Unable to check commits from %s to %s: %v", oldCommitID, newCommitID, err),
				})
				return
			}
			unverifiedCommit := err.(*errUnverifiedCommit).sha
			log.Warn("Forbidden: Branch: %s in %-v is protected from unverified commit %s", branchName, repo, unverifiedCommit)
			ctx.JSON(http.StatusForbidden, private.Response{
				Err: fmt.Sprintf("branch %s is protected from unverified commit %s", branchName, unverifiedCommit),
			})
			return
		}
	}

	// Now there are several tests which can be overridden:
	//
	// 4. Check protected file patterns - this is overridable from the UI
	changedProtectedfiles := false
	protectedFilePath := ""

	globs := protectBranch.GetProtectedFilePatterns()
	if len(globs) > 0 {
		_, err := pull_service.CheckFileProtection(gitRepo, oldCommitID, newCommitID, globs, 1, ctx.env)
		if err != nil {
			if !models.IsErrFilePathProtected(err) {
				log.Error("Unable to check file protection for commits from %s to %s in %-v: %v", oldCommitID, newCommitID, repo, err)
				ctx.JSON(http.StatusInternalServerError, private.Response{
					Err: fmt.Sprintf("Unable to check file protection for commits from %s to %s: %v", oldCommitID, newCommitID, err),
				})
				return

			}

			changedProtectedfiles = true
			protectedFilePath = err.(models.ErrFilePathProtected).Path
		}
	}

	// 5. Check if the doer is allowed to push
	canPush := false
	if ctx.opts.IsDeployKey {
		canPush = !changedProtectedfiles && protectBranch.CanPush && (!protectBranch.EnableWhitelist || protectBranch.WhitelistDeployKeys)
	} else {
		canPush = !changedProtectedfiles && protectBranch.CanUserPush(ctx.opts.UserID)
	}

	// 6. If we're not allowed to push directly
	if !canPush {
		// Is this is a merge from the UI/API?
		if ctx.opts.PullRequestID == 0 {
			// 6a. If we're not merging from the UI/API then there are two ways we got here:
			//
			// We are changing a protected file and we're not allowed to do that
			if changedProtectedfiles {
				log.Warn("Forbidden: Branch: %s in %-v is protected from changing file %s", branchName, repo, protectedFilePath)
				ctx.JSON(http.StatusForbidden, private.Response{
					Err: fmt.Sprintf("branch %s is protected from changing file %s", branchName, protectedFilePath),
				})
				return
			}

			// Allow commits that only touch unprotected files
			globs := protectBranch.GetUnprotectedFilePatterns()
			if len(globs) > 0 {
				unprotectedFilesOnly, err := pull_service.CheckUnprotectedFiles(gitRepo, oldCommitID, newCommitID, globs, ctx.env)
				if err != nil {
					log.Error("Unable to check file protection for commits from %s to %s in %-v: %v", oldCommitID, newCommitID, repo, err)
					ctx.JSON(http.StatusInternalServerError, private.Response{
						Err: fmt.Sprintf("Unable to check file protection for commits from %s to %s: %v", oldCommitID, newCommitID, err),
					})
					return
				}
				if unprotectedFilesOnly {
					// Commit only touches unprotected files, this is allowed
					return
				}
			}

			// Or we're simply not able to push to this protected branch
			log.Warn("Forbidden: User %d is not allowed to push to protected branch: %s in %-v", ctx.opts.UserID, branchName, repo)
			ctx.JSON(http.StatusForbidden, private.Response{
				Err: fmt.Sprintf("Not allowed to push to protected branch %s", branchName),
			})
			return
		}
		// 6b. Merge (from UI or API)

		// Get the PR, user and permissions for the user in the repository
		pr, err := models.GetPullRequestByID(ctx.opts.PullRequestID)
		if err != nil {
			log.Error("Unable to get PullRequest %d Error: %v", ctx.opts.PullRequestID, err)
			ctx.JSON(http.StatusInternalServerError, private.Response{
				Err: fmt.Sprintf("Unable to get PullRequest %d Error: %v", ctx.opts.PullRequestID, err),
			})
			return
		}

		// Now check if the user is allowed to merge PRs for this repository
		// Note: we can use ctx.perm and ctx.user directly as they will have been loaded above
		allowedMerge, err := pull_service.IsUserAllowedToMerge(pr, ctx.perm, ctx.user)
		if err != nil {
			log.Error("Error calculating if allowed to merge: %v", err)
			ctx.JSON(http.StatusInternalServerError, private.Response{
				Err: fmt.Sprintf("Error calculating if allowed to merge: %v", err),
			})
			return
		}

		if !allowedMerge {
			log.Warn("Forbidden: User %d is not allowed to push to protected branch: %s in %-v and is not allowed to merge pr #%d", ctx.opts.UserID, branchName, repo, pr.Index)
			ctx.JSON(http.StatusForbidden, private.Response{
				Err: fmt.Sprintf("Not allowed to push to protected branch %s", branchName),
			})
			return
		}

		// If we're an admin for the repository we can ignore status checks, reviews and override protected files
		if ctx.perm.IsAdmin() {
			return
		}

		// Now if we're not an admin - we can't overwrite protected files so fail now
		if changedProtectedfiles {
			log.Warn("Forbidden: Branch: %s in %-v is protected from changing file %s", branchName, repo, protectedFilePath)
			ctx.JSON(http.StatusForbidden, private.Response{
				Err: fmt.Sprintf("branch %s is protected from changing file %s", branchName, protectedFilePath),
			})
			return
		}

		// Check all status checks and reviews are ok
		if err := pull_service.CheckPRReadyToMerge(ctx, pr, true); err != nil {
			if models.IsErrNotAllowedToMerge(err) {
				log.Warn("Forbidden: User %d is not allowed push to protected branch %s in %-v and pr #%d is not ready to be merged: %s", ctx.opts.UserID, branchName, repo, pr.Index, err.Error())
				ctx.JSON(http.StatusForbidden, private.Response{
					Err: fmt.Sprintf("Not allowed to push to protected branch %s and pr #%d is not ready to be merged: %s", branchName, ctx.opts.PullRequestID, err.Error()),
				})
				return
			}
			log.Error("Unable to check if mergable: protected branch %s in %-v and pr #%d. Error: %v", ctx.opts.UserID, branchName, repo, pr.Index, err)
			ctx.JSON(http.StatusInternalServerError, private.Response{
				Err: fmt.Sprintf("Unable to get status of pull request %d. Error: %v", ctx.opts.PullRequestID, err),
			})
			return
		}
	}
}

func preReceiveTag(ctx *preReceiveContext, oldCommitID, newCommitID, refFullName string) {
	if !ctx.AssertCanWriteCode() {
		return
	}

	tagName := strings.TrimPrefix(refFullName, git.TagPrefix)

	if !ctx.gotProtectedTags {
		var err error
		ctx.protectedTags, err = models.GetProtectedTags(ctx.Repo.Repository.ID)
		if err != nil {
			log.Error("Unable to get protected tags for %-v Error: %v", ctx.Repo.Repository, err)
			ctx.JSON(http.StatusInternalServerError, private.Response{
				Err: err.Error(),
			})
			return
		}
		ctx.gotProtectedTags = true
	}

	isAllowed, err := models.IsUserAllowedToControlTag(ctx.protectedTags, tagName, ctx.opts.UserID)
	if err != nil {
		ctx.JSON(http.StatusInternalServerError, private.Response{
			Err: err.Error(),
		})
		return
	}
	if !isAllowed {
		log.Warn("Forbidden: Tag %s in %-v is protected", tagName, ctx.Repo.Repository)
		ctx.JSON(http.StatusForbidden, private.Response{
			Err: fmt.Sprintf("Tag %s is protected", tagName),
		})
		return
	}
}

func preReceivePullRequest(ctx *preReceiveContext, oldCommitID, newCommitID, refFullName string) {
	if !ctx.AssertCreatePullRequest() {
		return
	}

	if ctx.Repo.Repository.IsEmpty {
		ctx.JSON(http.StatusForbidden, map[string]interface{}{
			"err": "Can't create pull request for an empty repository.",
		})
		return
	}

	if ctx.opts.IsWiki {
		ctx.JSON(http.StatusForbidden, map[string]interface{}{
			"err": "Pull requests are not supported on the wiki.",
		})
		return
	}

	baseBranchName := refFullName[len(git.PullRequestPrefix):]

	baseBranchExist := false
	if ctx.Repo.GitRepo.IsBranchExist(baseBranchName) {
		baseBranchExist = true
	}

	if !baseBranchExist {
		for p, v := range baseBranchName {
			if v == '/' && ctx.Repo.GitRepo.IsBranchExist(baseBranchName[:p]) && p != len(baseBranchName)-1 {
				baseBranchExist = true
				break
			}
		}
	}

	if !baseBranchExist {
		ctx.JSON(http.StatusForbidden, private.Response{
			Err: fmt.Sprintf("Unexpected ref: %s", refFullName),
		})
		return
	}
}

func generateGitEnv(opts *private.HookOptions) (env []string) {
	env = os.Environ()
	if opts.GitAlternativeObjectDirectories != "" {
		env = append(env,
			private.GitAlternativeObjectDirectories+"="+opts.GitAlternativeObjectDirectories)
	}
	if opts.GitObjectDirectory != "" {
		env = append(env,
			private.GitObjectDirectory+"="+opts.GitObjectDirectory)
	}
	if opts.GitQuarantinePath != "" {
		env = append(env,
			private.GitQuarantinePath+"="+opts.GitQuarantinePath)
	}
	return env
}

func loadUserAndPermission(ctx *gitea_context.PrivateContext, id int64) (user *user_model.User, perm models.Permission) {
	user, err := user_model.GetUserByID(id)
	if err != nil {
		log.Error("Unable to get User id %d Error: %v", id, err)
		ctx.JSON(http.StatusInternalServerError, private.Response{
			Err: fmt.Sprintf("Unable to get User id %d Error: %v", id, err),
		})
		return
	}

	perm, err = models.GetUserRepoPermission(ctx.Repo.Repository, user)
	if err != nil {
		log.Error("Unable to get Repo permission of repo %s/%s of User %s", ctx.Repo.Repository.OwnerName, ctx.Repo.Repository.Name, user.Name, err)
		ctx.JSON(http.StatusInternalServerError, private.Response{
			Err: fmt.Sprintf("Unable to get Repo permission of repo %s/%s of User %s: %v", ctx.Repo.Repository.OwnerName, ctx.Repo.Repository.Name, user.Name, err),
		})
		return
	}

	return
}<|MERGE_RESOLUTION|>--- conflicted
+++ resolved
@@ -62,11 +62,7 @@
 // CanWriteCode returns true if can write code
 func (ctx *preReceiveContext) CanWriteCode() bool {
 	if !ctx.checkedCanWriteCode {
-<<<<<<< HEAD
-		ctx.canWriteCode = ctx.Perm().CanWriteToBranch(ctx.branchName)
-=======
 		ctx.canWriteCode = ctx.Perm().CanWriteToBranch(ctx.user, ctx.branchName)
->>>>>>> ae410cd4
 		ctx.checkedCanWriteCode = true
 	}
 	return ctx.canWriteCode
