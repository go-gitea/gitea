// Copyright 2019 The Gitea Authors. All rights reserved.
// SPDX-License-Identifier: MIT

package private

import (
	"fmt"
	"net/http"
	"os"
	"strconv"
	"strings"
	"time"

	"code.gitea.io/gitea/models"
	asymkey_model "code.gitea.io/gitea/models/asymkey"
	git_model "code.gitea.io/gitea/models/git"
	issues_model "code.gitea.io/gitea/models/issues"
	perm_model "code.gitea.io/gitea/models/perm"
	access_model "code.gitea.io/gitea/models/perm/access"
	"code.gitea.io/gitea/models/unit"
	user_model "code.gitea.io/gitea/models/user"
	"code.gitea.io/gitea/modules/base"
	gitea_context "code.gitea.io/gitea/modules/context"
	"code.gitea.io/gitea/modules/git"
	"code.gitea.io/gitea/modules/log"
	"code.gitea.io/gitea/modules/private"
	"code.gitea.io/gitea/modules/web"
	pull_service "code.gitea.io/gitea/services/pull"
)

type preReceiveContext struct {
	*gitea_context.PrivateContext

	// loadedPusher indicates that where the following information are loaded
	loadedPusher        bool
	user                *user_model.User // it's the org user if a DeployKey is used
	userPerm            access_model.Permission
	deployKeyAccessMode perm_model.AccessMode

	canCreatePullRequest        bool
	checkedCanCreatePullRequest bool

	canWriteCode        bool
	checkedCanWriteCode bool

	protectedTags    []*git_model.ProtectedTag
	gotProtectedTags bool

	env []string

	opts *private.HookOptions

	branchName string
}

// CanWriteCode returns true if pusher can write code
func (ctx *preReceiveContext) CanWriteCode() bool {
	if !ctx.checkedCanWriteCode {
		if !ctx.loadPusherAndPermission() {
			return false
		}
		ctx.canWriteCode = issues_model.CanMaintainerWriteToBranch(ctx.userPerm, ctx.branchName, ctx.user) || ctx.deployKeyAccessMode >= perm_model.AccessModeWrite
		ctx.checkedCanWriteCode = true
	}
	return ctx.canWriteCode
}

// AssertCanWriteCode returns true if pusher can write code
func (ctx *preReceiveContext) AssertCanWriteCode() bool {
	if !ctx.CanWriteCode() {
		if ctx.Written() {
			return false
		}
		ctx.JSON(http.StatusForbidden, private.Response{
			UserMsg: "User permission denied for writing.",
		})
		return false
	}
	return true
}

// CanCreatePullRequest returns true if pusher can create pull requests
func (ctx *preReceiveContext) CanCreatePullRequest() bool {
	if !ctx.checkedCanCreatePullRequest {
		if !ctx.loadPusherAndPermission() {
			return false
		}
		ctx.canCreatePullRequest = ctx.userPerm.CanRead(unit.TypePullRequests)
		ctx.checkedCanCreatePullRequest = true
	}
	return ctx.canCreatePullRequest
}

// AssertCreatePullRequest returns true if can create pull requests
func (ctx *preReceiveContext) AssertCreatePullRequest() bool {
	if !ctx.CanCreatePullRequest() {
		if ctx.Written() {
			return false
		}
		ctx.JSON(http.StatusForbidden, private.Response{
			UserMsg: "User permission denied for creating pull-request.",
		})
		return false
	}
	return true
}

// CalculateSizeOfObject calculates the size of one git object via git cat-file -s command
func CalculateSizeOfObject(ctx *gitea_context.PrivateContext, opts *git.RunOpts, objectID string) (objectSize int64) {
	objectSizeStr, _, err := git.NewCommand(ctx, "cat-file", "-s").AddDynamicArguments(objectID).RunStdString(opts)
	if err != nil {
		log.Trace("CalculateSizeOfRemovedObjects: Error during git cat-file -s on object: %s", objectID)
		return
	}

	objectSize, _ = strconv.ParseInt(strings.TrimSpace(objectSizeStr), 10, 64)
	if err != nil {
		log.Trace("CalculateSizeOfRemovedObjects: Error during ParseInt on string '%s'", objectID)
		return
	}
	return
}

// CalculateSizeOfObjects calculates the size of objects added and removed from the repository by new commit
func CalculateSizeOfObjects(ctx *gitea_context.PrivateContext, opts *git.RunOpts, newCommitObjects map[string]bool, oldCommitObjects map[string]bool, otherCommitObjects map[string]bool) (addedSize int64, removedSize int64) {

	// Calculate size of objects that were added
	for objectID := range newCommitObjects {
		if _, exists := oldCommitObjects[objectID]; !exists {
			// objectID is not referenced in the list of objects of old commit so it is a new object
			// Calculate its size and add it to the addedSize
			addedSize += CalculateSizeOfObject(ctx, opts, objectID)
		}
		// We might check here if new object is not already in the rest of repo to be precise
		// However our goal is to prevent growth of repository so on determination of addedSize
		// We can skip this preciseness, addedSize will be more then real addedSize
		// TODO - do not count size of object that is referenced in other part of repo but not referenced neither in old nor new commit
		//        git will not add the object twice
	}

	// Calculate size of objects that were removed
	for objectID := range oldCommitObjects {
		if _, exists := newCommitObjects[objectID]; !exists {
			// objectID is not referenced in the list of new commit objects so it was possibly removed
			if _, exists := otherCommitObjects[objectID]; !exists {
				// objectID is not referenced in rest of the objects of the repository so it was removed
				// Calculate its size and add it to the addedSize
				removedSize += CalculateSizeOfObject(ctx, opts, objectID)
			}
		}

	}
	return
}

// ConvertObjectsToMap takes a newline-separated string of git objects and
// converts it into a map for efficient lookup.
func ConvertObjectsToMap(objects string) map[string]bool {
	objectsMap := make(map[string]bool)
	for _, object := range strings.Split(objects, "\n") {
		if len(object) == 0 {
			continue
		}
		objectID := strings.Split(object, " ")[0]
		objectsMap[objectID] = true
	}
	return objectsMap
}

// HookPreReceive checks whether a individual commit is acceptable
func HookPreReceive(ctx *gitea_context.PrivateContext) {
	startTime := time.Now()

	opts := web.GetForm(ctx).(*private.HookOptions)

	ourCtx := &preReceiveContext{
		PrivateContext: ctx,
		env:            generateGitEnv(opts), // Generate git environment for checking commits
		opts:           opts,
	}

	repo := ourCtx.Repo.Repository

	var addedSize int64
	var removedSize int64

	// Calculating total size of the push using git count-objects
	pushSize, err := git.CountObjectsWithEnv(ctx, repo.RepoPath(), ourCtx.env)
	if err != nil {
		log.Error("Unable to get repository size with env %v: %s Error: %v", repo.RepoPath(), ourCtx.env, err)
		ctx.JSON(http.StatusInternalServerError, map[string]interface{}{
			"err": err.Error(),
		})
		return
	}

	// Cache whether the repository would breach the size limit after the operation
	isRepoOversized := repo.RepoSizeIsOversized(pushSize.Size)
	log.Trace("Push size %d", pushSize.Size)

	// Iterate across the provided old commit IDs
	for i := range opts.OldCommitIDs {
		oldCommitID := opts.OldCommitIDs[i]
		newCommitID := opts.NewCommitIDs[i]
		refFullName := opts.RefFullNames[i]

		// If operation is in potential breach of size limit prepare data for analysis
		if isRepoOversized {
			// Create cache of objects in old commit
			gitObjects, _, err := git.NewCommand(ctx, "rev-list", "--objects").AddDynamicArguments(oldCommitID).RunStdString(&git.RunOpts{Dir: repo.RepoPath(), Env: ourCtx.env})
			if err != nil {
				log.Error("Unable to list objects in old commit: %s in %-v Error: %v", oldCommitID, repo, err)
				ctx.JSON(http.StatusInternalServerError, private.Response{
					Err: fmt.Sprintf("Fail to list objects in old commit: %v", err),
				})
				return
			}
			oldCommitObjects := ConvertObjectsToMap(gitObjects)

<<<<<<< HEAD
			// ctx.JSON(http.StatusForbidden, private.Response{
			// 	UserMsg: fmt.Sprintf("oldCommitID(%s) newCommitID(%s)", oldCommitID, newCommitID),
			// })

			// Objects that are in newCommitID but not in oldCommitID are added
			addedObjects, _, err := git.NewCommand(ctx, "rev-list", "--objects").AddDynamicArguments(newCommitID, "^"+oldCommitID).RunStdString(&git.RunOpts{Dir: repo.RepoPath(), Env: ourCtx.env})
=======
			// Create cache of objects in new commit
			gitObjects, _, err = git.NewCommand(ctx, "rev-list", "--objects").AddDynamicArguments(newCommitID).RunStdString(&git.RunOpts{Dir: repo.RepoPath(), Env: ourCtx.env})
>>>>>>> db5a8da2
			if err != nil {
				log.Error("Unable to list objects in new commit %s in %-v Error: %v", newCommitID, repo, err)
				ctx.JSON(http.StatusInternalServerError, private.Response{
					Err: fmt.Sprintf("Fail to list objects in new commit: %v", err),
				})
				return
			}
			newCommitObjects := ConvertObjectsToMap(gitObjects)

			// Create cache of objects that are in the repository but not part of old or new commit
			gitObjects, _, err = git.NewCommand(ctx, "rev-list", "--objects", "--all").AddDynamicArguments("^"+oldCommitID, "^"+newCommitID).RunStdString(&git.RunOpts{Dir: repo.RepoPath(), Env: ourCtx.env})
			if err != nil {
				log.Error("Unable to list objects in the repo that are missing from both old %s and new %s commits in %-v Error: %v", oldCommitID, newCommitID, repo, err)
				ctx.JSON(http.StatusInternalServerError, private.Response{
					Err: fmt.Sprintf("Fail to list objects missing from both old and new commits: %v", err),
				})
				return
			}
			otherCommitObjects := ConvertObjectsToMap(gitObjects)

			// Calculate size that was added and removed by the new commit
			addedSize, removedSize = CalculateSizeOfObjects(ctx, &git.RunOpts{Dir: repo.RepoPath(), Env: ourCtx.env}, newCommitObjects, oldCommitObjects, otherCommitObjects)
		}

		switch {
		case strings.HasPrefix(refFullName, git.BranchPrefix):
			preReceiveBranch(ourCtx, oldCommitID, newCommitID, refFullName)
		case strings.HasPrefix(refFullName, git.TagPrefix):
			preReceiveTag(ourCtx, oldCommitID, newCommitID, refFullName)
		case git.SupportProcReceive && strings.HasPrefix(refFullName, git.PullRequestPrefix):
			preReceivePullRequest(ourCtx, oldCommitID, newCommitID, refFullName)
		default:
			ourCtx.AssertCanWriteCode()
		}
		if ctx.Written() {
			return
		}
	}

	duration := time.Since(startTime)
	log.Warn("Addition in size is: %d, removal in size is: %d, limit size: %s, push size: %d. Took %s seconds.", addedSize, removedSize, base.FileSize(repo.GetActualSizeLimit()), pushSize.Size, duration)

	// If total of commits add more size then they remove and we are in a potential breach of size limit -- abort
	if (addedSize > removedSize) && isRepoOversized {
		log.Warn("Forbidden: new repo size %s is over limitation of %s. Push size: %s. Took %s seconds.", base.FileSize(addedSize-removedSize), base.FileSize(repo.GetActualSizeLimit()), base.FileSize(pushSize.Size), duration)
		ctx.JSON(http.StatusForbidden, private.Response{
			UserMsg: fmt.Sprintf("Repository size is over limitation of %s  addedSize(%d) removedSize(%d)  repo(%s)", base.FileSize(repo.GetActualSizeLimit()), addedSize, removedSize, repo.RepoPath()),
		})
		return
	}

	ctx.PlainText(http.StatusOK, "ok")
}

func preReceiveBranch(ctx *preReceiveContext, oldCommitID, newCommitID, refFullName string) {
	branchName := strings.TrimPrefix(refFullName, git.BranchPrefix)
	ctx.branchName = branchName

	if !ctx.AssertCanWriteCode() {
		return
	}

	repo := ctx.Repo.Repository
	gitRepo := ctx.Repo.GitRepo

	if branchName == repo.DefaultBranch && newCommitID == git.EmptySHA {
		log.Warn("Forbidden: Branch: %s is the default branch in %-v and cannot be deleted", branchName, repo)
		ctx.JSON(http.StatusForbidden, private.Response{
			UserMsg: fmt.Sprintf("branch %s is the default branch and cannot be deleted", branchName),
		})
		return
	}

	protectBranch, err := git_model.GetFirstMatchProtectedBranchRule(ctx, repo.ID, branchName)
	if err != nil {
		log.Error("Unable to get protected branch: %s in %-v Error: %v", branchName, repo, err)
		ctx.JSON(http.StatusInternalServerError, private.Response{
			Err: err.Error(),
		})
		return
	}

	// Allow pushes to non-protected branches
	if protectBranch == nil {
		return
	}
	protectBranch.Repo = repo

	// This ref is a protected branch.
	//
	// First of all we need to enforce absolutely:
	//
	// 1. Detect and prevent deletion of the branch
	if newCommitID == git.EmptySHA {
		log.Warn("Forbidden: Branch: %s in %-v is protected from deletion", branchName, repo)
		ctx.JSON(http.StatusForbidden, private.Response{
			UserMsg: fmt.Sprintf("branch %s is protected from deletion", branchName),
		})
		return
	}

	// 2. Disallow force pushes to protected branches
	if git.EmptySHA != oldCommitID {
		output, _, err := git.NewCommand(ctx, "rev-list", "--max-count=1").AddDynamicArguments(oldCommitID, "^"+newCommitID).RunStdString(&git.RunOpts{Dir: repo.RepoPath(), Env: ctx.env})
		if err != nil {
			log.Error("Unable to detect force push between: %s and %s in %-v Error: %v", oldCommitID, newCommitID, repo, err)
			ctx.JSON(http.StatusInternalServerError, private.Response{
				Err: fmt.Sprintf("Fail to detect force push: %v", err),
			})
			return
		} else if len(output) > 0 {
			log.Warn("Forbidden: Branch: %s in %-v is protected from force push", branchName, repo)
			ctx.JSON(http.StatusForbidden, private.Response{
				UserMsg: fmt.Sprintf("branch %s is protected from force push", branchName),
			})
			return

		}
	}

	// 3. Enforce require signed commits
	if protectBranch.RequireSignedCommits {
		err := verifyCommits(oldCommitID, newCommitID, gitRepo, ctx.env)
		if err != nil {
			if !isErrUnverifiedCommit(err) {
				log.Error("Unable to check commits from %s to %s in %-v: %v", oldCommitID, newCommitID, repo, err)
				ctx.JSON(http.StatusInternalServerError, private.Response{
					Err: fmt.Sprintf("Unable to check commits from %s to %s: %v", oldCommitID, newCommitID, err),
				})
				return
			}
			unverifiedCommit := err.(*errUnverifiedCommit).sha
			log.Warn("Forbidden: Branch: %s in %-v is protected from unverified commit %s", branchName, repo, unverifiedCommit)
			ctx.JSON(http.StatusForbidden, private.Response{
				UserMsg: fmt.Sprintf("branch %s is protected from unverified commit %s", branchName, unverifiedCommit),
			})
			return
		}
	}

	// Now there are several tests which can be overridden:
	//
	// 4. Check protected file patterns - this is overridable from the UI
	changedProtectedfiles := false
	protectedFilePath := ""

	globs := protectBranch.GetProtectedFilePatterns()
	if len(globs) > 0 {
		_, err := pull_service.CheckFileProtection(gitRepo, oldCommitID, newCommitID, globs, 1, ctx.env)
		if err != nil {
			if !models.IsErrFilePathProtected(err) {
				log.Error("Unable to check file protection for commits from %s to %s in %-v: %v", oldCommitID, newCommitID, repo, err)
				ctx.JSON(http.StatusInternalServerError, private.Response{
					Err: fmt.Sprintf("Unable to check file protection for commits from %s to %s: %v", oldCommitID, newCommitID, err),
				})
				return
			}

			changedProtectedfiles = true
			protectedFilePath = err.(models.ErrFilePathProtected).Path
		}
	}

	// 5. Check if the doer is allowed to push
	var canPush bool
	if ctx.opts.DeployKeyID != 0 {
		canPush = !changedProtectedfiles && protectBranch.CanPush && (!protectBranch.EnableWhitelist || protectBranch.WhitelistDeployKeys)
	} else {
		user, err := user_model.GetUserByID(ctx, ctx.opts.UserID)
		if err != nil {
			log.Error("Unable to GetUserByID for commits from %s to %s in %-v: %v", oldCommitID, newCommitID, repo, err)
			ctx.JSON(http.StatusInternalServerError, private.Response{
				Err: fmt.Sprintf("Unable to GetUserByID for commits from %s to %s: %v", oldCommitID, newCommitID, err),
			})
			return
		}
		canPush = !changedProtectedfiles && protectBranch.CanUserPush(ctx, user)
	}

	// 6. If we're not allowed to push directly
	if !canPush {
		// Is this is a merge from the UI/API?
		if ctx.opts.PullRequestID == 0 {
			// 6a. If we're not merging from the UI/API then there are two ways we got here:
			//
			// We are changing a protected file and we're not allowed to do that
			if changedProtectedfiles {
				log.Warn("Forbidden: Branch: %s in %-v is protected from changing file %s", branchName, repo, protectedFilePath)
				ctx.JSON(http.StatusForbidden, private.Response{
					UserMsg: fmt.Sprintf("branch %s is protected from changing file %s", branchName, protectedFilePath),
				})
				return
			}

			// Allow commits that only touch unprotected files
			globs := protectBranch.GetUnprotectedFilePatterns()
			if len(globs) > 0 {
				unprotectedFilesOnly, err := pull_service.CheckUnprotectedFiles(gitRepo, oldCommitID, newCommitID, globs, ctx.env)
				if err != nil {
					log.Error("Unable to check file protection for commits from %s to %s in %-v: %v", oldCommitID, newCommitID, repo, err)
					ctx.JSON(http.StatusInternalServerError, private.Response{
						Err: fmt.Sprintf("Unable to check file protection for commits from %s to %s: %v", oldCommitID, newCommitID, err),
					})
					return
				}
				if unprotectedFilesOnly {
					// Commit only touches unprotected files, this is allowed
					return
				}
			}

			// Or we're simply not able to push to this protected branch
			log.Warn("Forbidden: User %d is not allowed to push to protected branch: %s in %-v", ctx.opts.UserID, branchName, repo)
			ctx.JSON(http.StatusForbidden, private.Response{
				UserMsg: fmt.Sprintf("Not allowed to push to protected branch %s", branchName),
			})
			return
		}
		// 6b. Merge (from UI or API)

		// Get the PR, user and permissions for the user in the repository
		pr, err := issues_model.GetPullRequestByID(ctx, ctx.opts.PullRequestID)
		if err != nil {
			log.Error("Unable to get PullRequest %d Error: %v", ctx.opts.PullRequestID, err)
			ctx.JSON(http.StatusInternalServerError, private.Response{
				Err: fmt.Sprintf("Unable to get PullRequest %d Error: %v", ctx.opts.PullRequestID, err),
			})
			return
		}

		// although we should have called `loadPusherAndPermission` before, here we call it explicitly again because we need to access ctx.user below
		if !ctx.loadPusherAndPermission() {
			// if error occurs, loadPusherAndPermission had written the error response
			return
		}

		// Now check if the user is allowed to merge PRs for this repository
		// Note: we can use ctx.perm and ctx.user directly as they will have been loaded above
		allowedMerge, err := pull_service.IsUserAllowedToMerge(ctx, pr, ctx.userPerm, ctx.user)
		if err != nil {
			log.Error("Error calculating if allowed to merge: %v", err)
			ctx.JSON(http.StatusInternalServerError, private.Response{
				Err: fmt.Sprintf("Error calculating if allowed to merge: %v", err),
			})
			return
		}

		if !allowedMerge {
			log.Warn("Forbidden: User %d is not allowed to push to protected branch: %s in %-v and is not allowed to merge pr #%d", ctx.opts.UserID, branchName, repo, pr.Index)
			ctx.JSON(http.StatusForbidden, private.Response{
				UserMsg: fmt.Sprintf("Not allowed to push to protected branch %s", branchName),
			})
			return
		}

		// If we're an admin for the repository we can ignore status checks, reviews and override protected files
		if ctx.userPerm.IsAdmin() {
			return
		}

		// Now if we're not an admin - we can't overwrite protected files so fail now
		if changedProtectedfiles {
			log.Warn("Forbidden: Branch: %s in %-v is protected from changing file %s", branchName, repo, protectedFilePath)
			ctx.JSON(http.StatusForbidden, private.Response{
				UserMsg: fmt.Sprintf("branch %s is protected from changing file %s", branchName, protectedFilePath),
			})
			return
		}

		// Check all status checks and reviews are ok
		if err := pull_service.CheckPullBranchProtections(ctx, pr, true); err != nil {
			if models.IsErrDisallowedToMerge(err) {
				log.Warn("Forbidden: User %d is not allowed push to protected branch %s in %-v and pr #%d is not ready to be merged: %s", ctx.opts.UserID, branchName, repo, pr.Index, err.Error())
				ctx.JSON(http.StatusForbidden, private.Response{
					UserMsg: fmt.Sprintf("Not allowed to push to protected branch %s and pr #%d is not ready to be merged: %s", branchName, ctx.opts.PullRequestID, err.Error()),
				})
				return
			}
			log.Error("Unable to check if mergable: protected branch %s in %-v and pr #%d. Error: %v", ctx.opts.UserID, branchName, repo, pr.Index, err)
			ctx.JSON(http.StatusInternalServerError, private.Response{
				Err: fmt.Sprintf("Unable to get status of pull request %d. Error: %v", ctx.opts.PullRequestID, err),
			})
			return
		}
	}
}

func preReceiveTag(ctx *preReceiveContext, oldCommitID, newCommitID, refFullName string) {
	if !ctx.AssertCanWriteCode() {
		return
	}

	tagName := strings.TrimPrefix(refFullName, git.TagPrefix)

	if !ctx.gotProtectedTags {
		var err error
		ctx.protectedTags, err = git_model.GetProtectedTags(ctx, ctx.Repo.Repository.ID)
		if err != nil {
			log.Error("Unable to get protected tags for %-v Error: %v", ctx.Repo.Repository, err)
			ctx.JSON(http.StatusInternalServerError, private.Response{
				Err: err.Error(),
			})
			return
		}
		ctx.gotProtectedTags = true
	}

	isAllowed, err := git_model.IsUserAllowedToControlTag(ctx, ctx.protectedTags, tagName, ctx.opts.UserID)
	if err != nil {
		ctx.JSON(http.StatusInternalServerError, private.Response{
			Err: err.Error(),
		})
		return
	}
	if !isAllowed {
		log.Warn("Forbidden: Tag %s in %-v is protected", tagName, ctx.Repo.Repository)
		ctx.JSON(http.StatusForbidden, private.Response{
			UserMsg: fmt.Sprintf("Tag %s is protected", tagName),
		})
		return
	}
}

func preReceivePullRequest(ctx *preReceiveContext, oldCommitID, newCommitID, refFullName string) {
	if !ctx.AssertCreatePullRequest() {
		return
	}

	if ctx.Repo.Repository.IsEmpty {
		ctx.JSON(http.StatusForbidden, private.Response{
			UserMsg: "Can't create pull request for an empty repository.",
		})
		return
	}

	if ctx.opts.IsWiki {
		ctx.JSON(http.StatusForbidden, private.Response{
			UserMsg: "Pull requests are not supported on the wiki.",
		})
		return
	}

	baseBranchName := refFullName[len(git.PullRequestPrefix):]

	baseBranchExist := false
	if ctx.Repo.GitRepo.IsBranchExist(baseBranchName) {
		baseBranchExist = true
	}

	if !baseBranchExist {
		for p, v := range baseBranchName {
			if v == '/' && ctx.Repo.GitRepo.IsBranchExist(baseBranchName[:p]) && p != len(baseBranchName)-1 {
				baseBranchExist = true
				break
			}
		}
	}

	if !baseBranchExist {
		ctx.JSON(http.StatusForbidden, private.Response{
			UserMsg: fmt.Sprintf("Unexpected ref: %s", refFullName),
		})
		return
	}
}

func generateGitEnv(opts *private.HookOptions) (env []string) {
	env = os.Environ()
	if opts.GitAlternativeObjectDirectories != "" {
		env = append(env,
			private.GitAlternativeObjectDirectories+"="+opts.GitAlternativeObjectDirectories)
	}
	if opts.GitObjectDirectory != "" {
		env = append(env,
			private.GitObjectDirectory+"="+opts.GitObjectDirectory)
	}
	if opts.GitQuarantinePath != "" {
		env = append(env,
			private.GitQuarantinePath+"="+opts.GitQuarantinePath)
	}
	return env
}

// loadPusherAndPermission returns false if an error occurs, and it writes the error response
func (ctx *preReceiveContext) loadPusherAndPermission() bool {
	if ctx.loadedPusher {
		return true
	}

	if ctx.opts.UserID == user_model.ActionsUserID {
		ctx.user = user_model.NewActionsUser()
		ctx.userPerm.AccessMode = perm_model.AccessMode(ctx.opts.ActionPerm)
		if err := ctx.Repo.Repository.LoadUnits(ctx); err != nil {
			log.Error("Unable to get User id %d Error: %v", ctx.opts.UserID, err)
			ctx.JSON(http.StatusInternalServerError, private.Response{
				Err: fmt.Sprintf("Unable to get User id %d Error: %v", ctx.opts.UserID, err),
			})
			return false
		}
		ctx.userPerm.Units = ctx.Repo.Repository.Units
		ctx.userPerm.UnitsMode = make(map[unit.Type]perm_model.AccessMode)
		for _, u := range ctx.Repo.Repository.Units {
			ctx.userPerm.UnitsMode[u.Type] = ctx.userPerm.AccessMode
		}
	} else {
		user, err := user_model.GetUserByID(ctx, ctx.opts.UserID)
		if err != nil {
			log.Error("Unable to get User id %d Error: %v", ctx.opts.UserID, err)
			ctx.JSON(http.StatusInternalServerError, private.Response{
				Err: fmt.Sprintf("Unable to get User id %d Error: %v", ctx.opts.UserID, err),
			})
			return false
		}
		ctx.user = user
		userPerm, err := access_model.GetUserRepoPermission(ctx, ctx.Repo.Repository, user)
		if err != nil {
			log.Error("Unable to get Repo permission of repo %s/%s of User %s: %v", ctx.Repo.Repository.OwnerName, ctx.Repo.Repository.Name, user.Name, err)
			ctx.JSON(http.StatusInternalServerError, private.Response{
				Err: fmt.Sprintf("Unable to get Repo permission of repo %s/%s of User %s: %v", ctx.Repo.Repository.OwnerName, ctx.Repo.Repository.Name, user.Name, err),
			})
			return false
		}
		ctx.userPerm = userPerm
	}

	if ctx.opts.DeployKeyID != 0 {
		deployKey, err := asymkey_model.GetDeployKeyByID(ctx, ctx.opts.DeployKeyID)
		if err != nil {
			log.Error("Unable to get DeployKey id %d Error: %v", ctx.opts.DeployKeyID, err)
			ctx.JSON(http.StatusInternalServerError, private.Response{
				Err: fmt.Sprintf("Unable to get DeployKey id %d Error: %v", ctx.opts.DeployKeyID, err),
			})
			return false
		}
		ctx.deployKeyAccessMode = deployKey.Mode
	}

	ctx.loadedPusher = true
	return true
}<|MERGE_RESOLUTION|>--- conflicted
+++ resolved
@@ -217,17 +217,8 @@
 			}
 			oldCommitObjects := ConvertObjectsToMap(gitObjects)
 
-<<<<<<< HEAD
-			// ctx.JSON(http.StatusForbidden, private.Response{
-			// 	UserMsg: fmt.Sprintf("oldCommitID(%s) newCommitID(%s)", oldCommitID, newCommitID),
-			// })
-
-			// Objects that are in newCommitID but not in oldCommitID are added
-			addedObjects, _, err := git.NewCommand(ctx, "rev-list", "--objects").AddDynamicArguments(newCommitID, "^"+oldCommitID).RunStdString(&git.RunOpts{Dir: repo.RepoPath(), Env: ourCtx.env})
-=======
 			// Create cache of objects in new commit
 			gitObjects, _, err = git.NewCommand(ctx, "rev-list", "--objects").AddDynamicArguments(newCommitID).RunStdString(&git.RunOpts{Dir: repo.RepoPath(), Env: ourCtx.env})
->>>>>>> db5a8da2
 			if err != nil {
 				log.Error("Unable to list objects in new commit %s in %-v Error: %v", newCommitID, repo, err)
 				ctx.JSON(http.StatusInternalServerError, private.Response{
