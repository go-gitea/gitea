// Copyright 2019 The Gitea Authors. All rights reserved.
// SPDX-License-Identifier: MIT

package private

import (
	"fmt"
	"net/http"
	"os"
<<<<<<< HEAD
	"strconv"
	"strings"
	"time"
=======
>>>>>>> 18f26cfb

	"code.gitea.io/gitea/models"
	asymkey_model "code.gitea.io/gitea/models/asymkey"
	git_model "code.gitea.io/gitea/models/git"
	issues_model "code.gitea.io/gitea/models/issues"
	perm_model "code.gitea.io/gitea/models/perm"
	access_model "code.gitea.io/gitea/models/perm/access"
	"code.gitea.io/gitea/models/unit"
	user_model "code.gitea.io/gitea/models/user"
	"code.gitea.io/gitea/modules/base"
	gitea_context "code.gitea.io/gitea/modules/context"
	"code.gitea.io/gitea/modules/git"
	"code.gitea.io/gitea/modules/log"
	"code.gitea.io/gitea/modules/private"
	"code.gitea.io/gitea/modules/web"
	pull_service "code.gitea.io/gitea/services/pull"
)

type preReceiveContext struct {
	*gitea_context.PrivateContext

	// loadedPusher indicates that where the following information are loaded
	loadedPusher        bool
	user                *user_model.User // it's the org user if a DeployKey is used
	userPerm            access_model.Permission
	deployKeyAccessMode perm_model.AccessMode

	canCreatePullRequest        bool
	checkedCanCreatePullRequest bool

	canWriteCode        bool
	checkedCanWriteCode bool

	protectedTags    []*git_model.ProtectedTag
	gotProtectedTags bool

	env []string

	opts *private.HookOptions

	branchName string
}

// CanWriteCode returns true if pusher can write code
func (ctx *preReceiveContext) CanWriteCode() bool {
	if !ctx.checkedCanWriteCode {
		if !ctx.loadPusherAndPermission() {
			return false
		}
		ctx.canWriteCode = issues_model.CanMaintainerWriteToBranch(ctx.userPerm, ctx.branchName, ctx.user) || ctx.deployKeyAccessMode >= perm_model.AccessModeWrite
		ctx.checkedCanWriteCode = true
	}
	return ctx.canWriteCode
}

// AssertCanWriteCode returns true if pusher can write code
func (ctx *preReceiveContext) AssertCanWriteCode() bool {
	if !ctx.CanWriteCode() {
		if ctx.Written() {
			return false
		}
		ctx.JSON(http.StatusForbidden, private.Response{
			UserMsg: "User permission denied for writing.",
		})
		return false
	}
	return true
}

// CanCreatePullRequest returns true if pusher can create pull requests
func (ctx *preReceiveContext) CanCreatePullRequest() bool {
	if !ctx.checkedCanCreatePullRequest {
		if !ctx.loadPusherAndPermission() {
			return false
		}
		ctx.canCreatePullRequest = ctx.userPerm.CanRead(unit.TypePullRequests)
		ctx.checkedCanCreatePullRequest = true
	}
	return ctx.canCreatePullRequest
}

// AssertCreatePullRequest returns true if can create pull requests
func (ctx *preReceiveContext) AssertCreatePullRequest() bool {
	if !ctx.CanCreatePullRequest() {
		if ctx.Written() {
			return false
		}
		ctx.JSON(http.StatusForbidden, private.Response{
			UserMsg: "User permission denied for creating pull-request.",
		})
		return false
	}
	return true
}

// CalculateSizeOfObject calculates the size of one git object via git cat-file -s command
func CalculateSizeOfObject(ctx *gitea_context.PrivateContext, opts *git.RunOpts, objectID string) (objectSize int64) {
	objectSizeStr, _, err := git.NewCommand(ctx, "cat-file", "-s").AddDynamicArguments(objectID).RunStdString(opts)
	if err != nil {
		log.Trace("CalculateSizeOfRemovedObjects: Error during git cat-file -s on object: %s", objectID)
		return objectSize
	}

	objectSize, _ = strconv.ParseInt(strings.TrimSpace(objectSizeStr), 10, 64)
	if err != nil {
		log.Trace("CalculateSizeOfRemovedObjects: Error during ParseInt on string '%s'", objectID)
		return objectSize
	}
	return objectSize
}

// CalculateSizeOfObjects calculates the size of objects added and removed from the repository by new commit
func CalculateSizeOfObjects(ctx *gitea_context.PrivateContext, opts *git.RunOpts, newCommitObjects, oldCommitObjects, otherCommitObjects map[string]bool) (addedSize, removedSize int64) {
	// Calculate size of objects that were added
	for objectID := range newCommitObjects {
		if _, exists := oldCommitObjects[objectID]; !exists {
			// objectID is not referenced in the list of objects of old commit so it is a new object
			// Calculate its size and add it to the addedSize
			addedSize += CalculateSizeOfObject(ctx, opts, objectID)
		}
		// We might check here if new object is not already in the rest of repo to be precise
		// However our goal is to prevent growth of repository so on determination of addedSize
		// We can skip this preciseness, addedSize will be more then real addedSize
		// TODO - do not count size of object that is referenced in other part of repo but not referenced neither in old nor new commit
		//        git will not add the object twice
	}

	// Calculate size of objects that were removed
	for objectID := range oldCommitObjects {
		if _, exists := newCommitObjects[objectID]; !exists {
			// objectID is not referenced in the list of new commit objects so it was possibly removed
			if _, exists := otherCommitObjects[objectID]; !exists {
				// objectID is not referenced in rest of the objects of the repository so it was removed
				// Calculate its size and add it to the addedSize
				removedSize += CalculateSizeOfObject(ctx, opts, objectID)
			}
		}
	}
	return addedSize, removedSize
}

// ConvertObjectsToMap takes a newline-separated string of git objects and
// converts it into a map for efficient lookup.
func ConvertObjectsToMap(objects string) map[string]bool {
	objectsMap := make(map[string]bool)
	for _, object := range strings.Split(objects, "\n") {
		if len(object) == 0 {
			continue
		}
		objectID := strings.Split(object, " ")[0]
		objectsMap[objectID] = true
	}
	return objectsMap
}

// HookPreReceive checks whether a individual commit is acceptable
func HookPreReceive(ctx *gitea_context.PrivateContext) {
	startTime := time.Now()

	opts := web.GetForm(ctx).(*private.HookOptions)

	ourCtx := &preReceiveContext{
		PrivateContext: ctx,
		env:            generateGitEnv(opts), // Generate git environment for checking commits
		opts:           opts,
	}

	repo := ourCtx.Repo.Repository

	var addedSize int64
	var removedSize int64

	// Calculating total size of the push using git count-objects
	pushSize, err := git.CountObjectsWithEnv(ctx, repo.RepoPath(), ourCtx.env)
	if err != nil {
		log.Error("Unable to get repository size with env %v: %s Error: %v", repo.RepoPath(), ourCtx.env, err)
		ctx.JSON(http.StatusInternalServerError, map[string]interface{}{
			"err": err.Error(),
		})
		return
	}

	// Cache whether the repository would breach the size limit after the operation
	isRepoOversized := repo.RepoSizeIsOversized(pushSize.Size)
	log.Trace("Push size %d", pushSize.Size)

	// Iterate across the provided old commit IDs
	for i := range opts.OldCommitIDs {
		oldCommitID := opts.OldCommitIDs[i]
		newCommitID := opts.NewCommitIDs[i]
		refFullName := opts.RefFullNames[i]

		// If operation is in potential breach of size limit prepare data for analysis
		if isRepoOversized {
			// Create cache of objects in old commit
			gitObjects, _, err := git.NewCommand(ctx, "rev-list", "--objects").AddDynamicArguments(oldCommitID).RunStdString(&git.RunOpts{Dir: repo.RepoPath(), Env: ourCtx.env})
			if err != nil {
				log.Error("Unable to list objects in old commit: %s in %-v Error: %v", oldCommitID, repo, err)
				ctx.JSON(http.StatusInternalServerError, private.Response{
					Err: fmt.Sprintf("Fail to list objects in old commit: %v", err),
				})
				return
			}
			oldCommitObjects := ConvertObjectsToMap(gitObjects)

			// Create cache of objects in new commit
			gitObjects, _, err = git.NewCommand(ctx, "rev-list", "--objects").AddDynamicArguments(newCommitID).RunStdString(&git.RunOpts{Dir: repo.RepoPath(), Env: ourCtx.env})
			if err != nil {
				log.Error("Unable to list objects in new commit %s in %-v Error: %v", newCommitID, repo, err)
				ctx.JSON(http.StatusInternalServerError, private.Response{
					Err: fmt.Sprintf("Fail to list objects in new commit: %v", err),
				})
				return
			}
			newCommitObjects := ConvertObjectsToMap(gitObjects)

			// Create cache of objects that are in the repository but not part of old or new commit
			gitObjects, _, err = git.NewCommand(ctx, "rev-list", "--objects", "--all").AddDynamicArguments("^"+oldCommitID, "^"+newCommitID).RunStdString(&git.RunOpts{Dir: repo.RepoPath(), Env: ourCtx.env})
			if err != nil {
				log.Error("Unable to list objects in the repo that are missing from both old %s and new %s commits in %-v Error: %v", oldCommitID, newCommitID, repo, err)
				ctx.JSON(http.StatusInternalServerError, private.Response{
					Err: fmt.Sprintf("Fail to list objects missing from both old and new commits: %v", err),
				})
				return
			}
			otherCommitObjects := ConvertObjectsToMap(gitObjects)

			// Calculate size that was added and removed by the new commit
			addedSize, removedSize = CalculateSizeOfObjects(ctx, &git.RunOpts{Dir: repo.RepoPath(), Env: ourCtx.env}, newCommitObjects, oldCommitObjects, otherCommitObjects)
		}

		switch {
		case refFullName.IsBranch():
			preReceiveBranch(ourCtx, oldCommitID, newCommitID, refFullName)
		case refFullName.IsTag():
			preReceiveTag(ourCtx, oldCommitID, newCommitID, refFullName)
		case git.SupportProcReceive && refFullName.IsFor():
			preReceiveFor(ourCtx, oldCommitID, newCommitID, refFullName)
		default:
			ourCtx.AssertCanWriteCode()
		}
		if ctx.Written() {
			return
		}
	}

	duration := time.Since(startTime)
	log.Trace("During size checking - Addition in size is: %d, removal in size is: %d, limit size: %s, push size: %d. Took %s seconds.", addedSize, removedSize, base.FileSize(repo.GetActualSizeLimit()), pushSize.Size, duration)

	// If total of commits add more size then they remove and we are in a potential breach of size limit -- abort
	if (addedSize > removedSize) && isRepoOversized {
		log.Warn("Forbidden: new repo size %s is over limitation of %s. Push size: %s. Took %s seconds.", base.FileSize(addedSize-removedSize), base.FileSize(repo.GetActualSizeLimit()), base.FileSize(pushSize.Size), duration)
		ctx.JSON(http.StatusForbidden, private.Response{
			UserMsg: fmt.Sprintf("Repository size is over limitation of %s", base.FileSize(repo.GetActualSizeLimit())),
		})
		return
	}

	ctx.PlainText(http.StatusOK, "ok")
}

func preReceiveBranch(ctx *preReceiveContext, oldCommitID, newCommitID string, refFullName git.RefName) {
	branchName := refFullName.BranchName()
	ctx.branchName = branchName

	if !ctx.AssertCanWriteCode() {
		return
	}

	repo := ctx.Repo.Repository
	gitRepo := ctx.Repo.GitRepo

	if branchName == repo.DefaultBranch && newCommitID == git.EmptySHA {
		log.Warn("Forbidden: Branch: %s is the default branch in %-v and cannot be deleted", branchName, repo)
		ctx.JSON(http.StatusForbidden, private.Response{
			UserMsg: fmt.Sprintf("branch %s is the default branch and cannot be deleted", branchName),
		})
		return
	}

	protectBranch, err := git_model.GetFirstMatchProtectedBranchRule(ctx, repo.ID, branchName)
	if err != nil {
		log.Error("Unable to get protected branch: %s in %-v Error: %v", branchName, repo, err)
		ctx.JSON(http.StatusInternalServerError, private.Response{
			Err: err.Error(),
		})
		return
	}

	// Allow pushes to non-protected branches
	if protectBranch == nil {
		return
	}
	protectBranch.Repo = repo

	// This ref is a protected branch.
	//
	// First of all we need to enforce absolutely:
	//
	// 1. Detect and prevent deletion of the branch
	if newCommitID == git.EmptySHA {
		log.Warn("Forbidden: Branch: %s in %-v is protected from deletion", branchName, repo)
		ctx.JSON(http.StatusForbidden, private.Response{
			UserMsg: fmt.Sprintf("branch %s is protected from deletion", branchName),
		})
		return
	}

	// 2. Disallow force pushes to protected branches
	if git.EmptySHA != oldCommitID {
		output, _, err := git.NewCommand(ctx, "rev-list", "--max-count=1").AddDynamicArguments(oldCommitID, "^"+newCommitID).RunStdString(&git.RunOpts{Dir: repo.RepoPath(), Env: ctx.env})
		if err != nil {
			log.Error("Unable to detect force push between: %s and %s in %-v Error: %v", oldCommitID, newCommitID, repo, err)
			ctx.JSON(http.StatusInternalServerError, private.Response{
				Err: fmt.Sprintf("Fail to detect force push: %v", err),
			})
			return
		} else if len(output) > 0 {
			log.Warn("Forbidden: Branch: %s in %-v is protected from force push", branchName, repo)
			ctx.JSON(http.StatusForbidden, private.Response{
				UserMsg: fmt.Sprintf("branch %s is protected from force push", branchName),
			})
			return

		}
	}

	// 3. Enforce require signed commits
	if protectBranch.RequireSignedCommits {
		err := verifyCommits(oldCommitID, newCommitID, gitRepo, ctx.env)
		if err != nil {
			if !isErrUnverifiedCommit(err) {
				log.Error("Unable to check commits from %s to %s in %-v: %v", oldCommitID, newCommitID, repo, err)
				ctx.JSON(http.StatusInternalServerError, private.Response{
					Err: fmt.Sprintf("Unable to check commits from %s to %s: %v", oldCommitID, newCommitID, err),
				})
				return
			}
			unverifiedCommit := err.(*errUnverifiedCommit).sha
			log.Warn("Forbidden: Branch: %s in %-v is protected from unverified commit %s", branchName, repo, unverifiedCommit)
			ctx.JSON(http.StatusForbidden, private.Response{
				UserMsg: fmt.Sprintf("branch %s is protected from unverified commit %s", branchName, unverifiedCommit),
			})
			return
		}
	}

	// Now there are several tests which can be overridden:
	//
	// 4. Check protected file patterns - this is overridable from the UI
	changedProtectedfiles := false
	protectedFilePath := ""

	globs := protectBranch.GetProtectedFilePatterns()
	if len(globs) > 0 {
		_, err := pull_service.CheckFileProtection(gitRepo, oldCommitID, newCommitID, globs, 1, ctx.env)
		if err != nil {
			if !models.IsErrFilePathProtected(err) {
				log.Error("Unable to check file protection for commits from %s to %s in %-v: %v", oldCommitID, newCommitID, repo, err)
				ctx.JSON(http.StatusInternalServerError, private.Response{
					Err: fmt.Sprintf("Unable to check file protection for commits from %s to %s: %v", oldCommitID, newCommitID, err),
				})
				return
			}

			changedProtectedfiles = true
			protectedFilePath = err.(models.ErrFilePathProtected).Path
		}
	}

	// 5. Check if the doer is allowed to push
	var canPush bool
	if ctx.opts.DeployKeyID != 0 {
		canPush = !changedProtectedfiles && protectBranch.CanPush && (!protectBranch.EnableWhitelist || protectBranch.WhitelistDeployKeys)
	} else {
		user, err := user_model.GetUserByID(ctx, ctx.opts.UserID)
		if err != nil {
			log.Error("Unable to GetUserByID for commits from %s to %s in %-v: %v", oldCommitID, newCommitID, repo, err)
			ctx.JSON(http.StatusInternalServerError, private.Response{
				Err: fmt.Sprintf("Unable to GetUserByID for commits from %s to %s: %v", oldCommitID, newCommitID, err),
			})
			return
		}
		canPush = !changedProtectedfiles && protectBranch.CanUserPush(ctx, user)
	}

	// 6. If we're not allowed to push directly
	if !canPush {
		// Is this is a merge from the UI/API?
		if ctx.opts.PullRequestID == 0 {
			// 6a. If we're not merging from the UI/API then there are two ways we got here:
			//
			// We are changing a protected file and we're not allowed to do that
			if changedProtectedfiles {
				log.Warn("Forbidden: Branch: %s in %-v is protected from changing file %s", branchName, repo, protectedFilePath)
				ctx.JSON(http.StatusForbidden, private.Response{
					UserMsg: fmt.Sprintf("branch %s is protected from changing file %s", branchName, protectedFilePath),
				})
				return
			}

			// Allow commits that only touch unprotected files
			globs := protectBranch.GetUnprotectedFilePatterns()
			if len(globs) > 0 {
				unprotectedFilesOnly, err := pull_service.CheckUnprotectedFiles(gitRepo, oldCommitID, newCommitID, globs, ctx.env)
				if err != nil {
					log.Error("Unable to check file protection for commits from %s to %s in %-v: %v", oldCommitID, newCommitID, repo, err)
					ctx.JSON(http.StatusInternalServerError, private.Response{
						Err: fmt.Sprintf("Unable to check file protection for commits from %s to %s: %v", oldCommitID, newCommitID, err),
					})
					return
				}
				if unprotectedFilesOnly {
					// Commit only touches unprotected files, this is allowed
					return
				}
			}

			// Or we're simply not able to push to this protected branch
			log.Warn("Forbidden: User %d is not allowed to push to protected branch: %s in %-v", ctx.opts.UserID, branchName, repo)
			ctx.JSON(http.StatusForbidden, private.Response{
				UserMsg: fmt.Sprintf("Not allowed to push to protected branch %s", branchName),
			})
			return
		}
		// 6b. Merge (from UI or API)

		// Get the PR, user and permissions for the user in the repository
		pr, err := issues_model.GetPullRequestByID(ctx, ctx.opts.PullRequestID)
		if err != nil {
			log.Error("Unable to get PullRequest %d Error: %v", ctx.opts.PullRequestID, err)
			ctx.JSON(http.StatusInternalServerError, private.Response{
				Err: fmt.Sprintf("Unable to get PullRequest %d Error: %v", ctx.opts.PullRequestID, err),
			})
			return
		}

		// although we should have called `loadPusherAndPermission` before, here we call it explicitly again because we need to access ctx.user below
		if !ctx.loadPusherAndPermission() {
			// if error occurs, loadPusherAndPermission had written the error response
			return
		}

		// Now check if the user is allowed to merge PRs for this repository
		// Note: we can use ctx.perm and ctx.user directly as they will have been loaded above
		allowedMerge, err := pull_service.IsUserAllowedToMerge(ctx, pr, ctx.userPerm, ctx.user)
		if err != nil {
			log.Error("Error calculating if allowed to merge: %v", err)
			ctx.JSON(http.StatusInternalServerError, private.Response{
				Err: fmt.Sprintf("Error calculating if allowed to merge: %v", err),
			})
			return
		}

		if !allowedMerge {
			log.Warn("Forbidden: User %d is not allowed to push to protected branch: %s in %-v and is not allowed to merge pr #%d", ctx.opts.UserID, branchName, repo, pr.Index)
			ctx.JSON(http.StatusForbidden, private.Response{
				UserMsg: fmt.Sprintf("Not allowed to push to protected branch %s", branchName),
			})
			return
		}

		// If we're an admin for the repository we can ignore status checks, reviews and override protected files
		if ctx.userPerm.IsAdmin() {
			return
		}

		// Now if we're not an admin - we can't overwrite protected files so fail now
		if changedProtectedfiles {
			log.Warn("Forbidden: Branch: %s in %-v is protected from changing file %s", branchName, repo, protectedFilePath)
			ctx.JSON(http.StatusForbidden, private.Response{
				UserMsg: fmt.Sprintf("branch %s is protected from changing file %s", branchName, protectedFilePath),
			})
			return
		}

		// Check all status checks and reviews are ok
		if err := pull_service.CheckPullBranchProtections(ctx, pr, true); err != nil {
			if models.IsErrDisallowedToMerge(err) {
				log.Warn("Forbidden: User %d is not allowed push to protected branch %s in %-v and pr #%d is not ready to be merged: %s", ctx.opts.UserID, branchName, repo, pr.Index, err.Error())
				ctx.JSON(http.StatusForbidden, private.Response{
					UserMsg: fmt.Sprintf("Not allowed to push to protected branch %s and pr #%d is not ready to be merged: %s", branchName, ctx.opts.PullRequestID, err.Error()),
				})
				return
			}
			log.Error("Unable to check if mergable: protected branch %s in %-v and pr #%d. Error: %v", ctx.opts.UserID, branchName, repo, pr.Index, err)
			ctx.JSON(http.StatusInternalServerError, private.Response{
				Err: fmt.Sprintf("Unable to get status of pull request %d. Error: %v", ctx.opts.PullRequestID, err),
			})
			return
		}
	}
}

func preReceiveTag(ctx *preReceiveContext, oldCommitID, newCommitID string, refFullName git.RefName) {
	if !ctx.AssertCanWriteCode() {
		return
	}

	tagName := refFullName.TagName()

	if !ctx.gotProtectedTags {
		var err error
		ctx.protectedTags, err = git_model.GetProtectedTags(ctx, ctx.Repo.Repository.ID)
		if err != nil {
			log.Error("Unable to get protected tags for %-v Error: %v", ctx.Repo.Repository, err)
			ctx.JSON(http.StatusInternalServerError, private.Response{
				Err: err.Error(),
			})
			return
		}
		ctx.gotProtectedTags = true
	}

	isAllowed, err := git_model.IsUserAllowedToControlTag(ctx, ctx.protectedTags, tagName, ctx.opts.UserID)
	if err != nil {
		ctx.JSON(http.StatusInternalServerError, private.Response{
			Err: err.Error(),
		})
		return
	}
	if !isAllowed {
		log.Warn("Forbidden: Tag %s in %-v is protected", tagName, ctx.Repo.Repository)
		ctx.JSON(http.StatusForbidden, private.Response{
			UserMsg: fmt.Sprintf("Tag %s is protected", tagName),
		})
		return
	}
}

func preReceiveFor(ctx *preReceiveContext, oldCommitID, newCommitID string, refFullName git.RefName) {
	if !ctx.AssertCreatePullRequest() {
		return
	}

	if ctx.Repo.Repository.IsEmpty {
		ctx.JSON(http.StatusForbidden, private.Response{
			UserMsg: "Can't create pull request for an empty repository.",
		})
		return
	}

	if ctx.opts.IsWiki {
		ctx.JSON(http.StatusForbidden, private.Response{
			UserMsg: "Pull requests are not supported on the wiki.",
		})
		return
	}

	baseBranchName := refFullName.ForBranchName()

	baseBranchExist := false
	if ctx.Repo.GitRepo.IsBranchExist(baseBranchName) {
		baseBranchExist = true
	}

	if !baseBranchExist {
		for p, v := range baseBranchName {
			if v == '/' && ctx.Repo.GitRepo.IsBranchExist(baseBranchName[:p]) && p != len(baseBranchName)-1 {
				baseBranchExist = true
				break
			}
		}
	}

	if !baseBranchExist {
		ctx.JSON(http.StatusForbidden, private.Response{
			UserMsg: fmt.Sprintf("Unexpected ref: %s", refFullName),
		})
		return
	}
}

func generateGitEnv(opts *private.HookOptions) (env []string) {
	env = os.Environ()
	if opts.GitAlternativeObjectDirectories != "" {
		env = append(env,
			private.GitAlternativeObjectDirectories+"="+opts.GitAlternativeObjectDirectories)
	}
	if opts.GitObjectDirectory != "" {
		env = append(env,
			private.GitObjectDirectory+"="+opts.GitObjectDirectory)
	}
	if opts.GitQuarantinePath != "" {
		env = append(env,
			private.GitQuarantinePath+"="+opts.GitQuarantinePath)
	}
	return env
}

// loadPusherAndPermission returns false if an error occurs, and it writes the error response
func (ctx *preReceiveContext) loadPusherAndPermission() bool {
	if ctx.loadedPusher {
		return true
	}

	if ctx.opts.UserID == user_model.ActionsUserID {
		ctx.user = user_model.NewActionsUser()
		ctx.userPerm.AccessMode = perm_model.AccessMode(ctx.opts.ActionPerm)
		if err := ctx.Repo.Repository.LoadUnits(ctx); err != nil {
			log.Error("Unable to get User id %d Error: %v", ctx.opts.UserID, err)
			ctx.JSON(http.StatusInternalServerError, private.Response{
				Err: fmt.Sprintf("Unable to get User id %d Error: %v", ctx.opts.UserID, err),
			})
			return false
		}
		ctx.userPerm.Units = ctx.Repo.Repository.Units
		ctx.userPerm.UnitsMode = make(map[unit.Type]perm_model.AccessMode)
		for _, u := range ctx.Repo.Repository.Units {
			ctx.userPerm.UnitsMode[u.Type] = ctx.userPerm.AccessMode
		}
	} else {
		user, err := user_model.GetUserByID(ctx, ctx.opts.UserID)
		if err != nil {
			log.Error("Unable to get User id %d Error: %v", ctx.opts.UserID, err)
			ctx.JSON(http.StatusInternalServerError, private.Response{
				Err: fmt.Sprintf("Unable to get User id %d Error: %v", ctx.opts.UserID, err),
			})
			return false
		}
		ctx.user = user
		userPerm, err := access_model.GetUserRepoPermission(ctx, ctx.Repo.Repository, user)
		if err != nil {
			log.Error("Unable to get Repo permission of repo %s/%s of User %s: %v", ctx.Repo.Repository.OwnerName, ctx.Repo.Repository.Name, user.Name, err)
			ctx.JSON(http.StatusInternalServerError, private.Response{
				Err: fmt.Sprintf("Unable to get Repo permission of repo %s/%s of User %s: %v", ctx.Repo.Repository.OwnerName, ctx.Repo.Repository.Name, user.Name, err),
			})
			return false
		}
		ctx.userPerm = userPerm
	}

	if ctx.opts.DeployKeyID != 0 {
		deployKey, err := asymkey_model.GetDeployKeyByID(ctx, ctx.opts.DeployKeyID)
		if err != nil {
			log.Error("Unable to get DeployKey id %d Error: %v", ctx.opts.DeployKeyID, err)
			ctx.JSON(http.StatusInternalServerError, private.Response{
				Err: fmt.Sprintf("Unable to get DeployKey id %d Error: %v", ctx.opts.DeployKeyID, err),
			})
			return false
		}
		ctx.deployKeyAccessMode = deployKey.Mode
	}

	ctx.loadedPusher = true
	return true
}<|MERGE_RESOLUTION|>--- conflicted
+++ resolved
@@ -7,12 +7,9 @@
 	"fmt"
 	"net/http"
 	"os"
-<<<<<<< HEAD
 	"strconv"
 	"strings"
 	"time"
-=======
->>>>>>> 18f26cfb
 
 	"code.gitea.io/gitea/models"
 	asymkey_model "code.gitea.io/gitea/models/asymkey"
