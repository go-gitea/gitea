--- conflicted
+++ resolved
@@ -85,39 +85,20 @@
 	commitID := git.MustIDFromString(sha)
 
 	return gitcmd.NewCommand("cat-file", "commit").AddDynamicArguments(sha).
-<<<<<<< HEAD
-		Run(repo.Ctx, &gitcmd.RunOpts{
-			Env:    env,
-			Dir:    repo.Path,
-			Stdout: stdoutWriter,
-			PipelineFunc: func(ctx context.Context, cancel context.CancelFunc) error {
-				_ = stdoutWriter.Close()
-				commit, err := git.CommitFromReader(commitID, stdoutReader)
-				if err != nil {
-					return err
-				}
-				verification := asymkey_service.ParseCommitWithSignature(ctx, repo, commit)
-				if !verification.Verified {
-					cancel()
-					return &errUnverifiedCommit{
-						commit.ID.String(),
-					}
-=======
 		WithEnv(env).
 		WithDir(repo.Path).
 		WithStdout(stdoutWriter).
 		WithPipelineFunc(func(ctx context.Context, cancel context.CancelFunc) error {
 			_ = stdoutWriter.Close()
-			commit, err := git.CommitFromReader(repo, commitID, stdoutReader)
+			commit, err := git.CommitFromReader(commitID, stdoutReader)
 			if err != nil {
 				return err
 			}
-			verification := asymkey_service.ParseCommitWithSignature(ctx, commit)
+			verification := asymkey_service.ParseCommitWithSignature(ctx, repo, commit)
 			if !verification.Verified {
 				cancel()
 				return &errUnverifiedCommit{
 					commit.ID.String(),
->>>>>>> 03fce8f3
 				}
 			}
 			return nil
