--- conflicted
+++ resolved
@@ -158,7 +158,7 @@
 	protectedTags, err := repo.GetProtectedTags()
 	if err != nil {
 		log.Error("Unable to get protected tags for %-v Error: %v", repo, err)
-		ctx.JSON(http.StatusInternalServerError, private.HookPostReceiveResult{
+		ctx.JSON(http.StatusInternalServerError, private.Response{
 			Err: err.Error(),
 		})
 		return
@@ -170,60 +170,21 @@
 		newCommitID := opts.NewCommitIDs[i]
 		refFullName := opts.RefFullNames[i]
 
-<<<<<<< HEAD
 		if strings.HasPrefix(refFullName, git.BranchPrefix) {
 			branchName := strings.TrimPrefix(refFullName, git.BranchPrefix)
 			if branchName == repo.DefaultBranch && newCommitID == git.EmptySHA {
 				log.Warn("Forbidden: Branch: %s is the default branch in %-v and cannot be deleted", branchName, repo)
-				ctx.JSON(http.StatusForbidden, map[string]interface{}{
-					"err": fmt.Sprintf("branch %s is the default branch and cannot be deleted", branchName),
+				ctx.JSON(http.StatusForbidden, private.Response{
+					Err: fmt.Sprintf("branch %s is the default branch and cannot be deleted", branchName),
 				})
 				return
 			}
-=======
-		branchName := strings.TrimPrefix(refFullName, git.BranchPrefix)
-		if branchName == repo.DefaultBranch && newCommitID == git.EmptySHA {
-			log.Warn("Forbidden: Branch: %s is the default branch in %-v and cannot be deleted", branchName, repo)
-			ctx.JSON(http.StatusForbidden, private.Response{
-				Err: fmt.Sprintf("branch %s is the default branch and cannot be deleted", branchName),
-			})
-			return
-		}
-
-		protectBranch, err := models.GetProtectedBranchBy(repo.ID, branchName)
-		if err != nil {
-			log.Error("Unable to get protected branch: %s in %-v Error: %v", branchName, repo, err)
-			ctx.JSON(http.StatusInternalServerError, private.Response{
-				Err: err.Error(),
-			})
-			return
-		}
-
-		// Allow pushes to non-protected branches
-		if protectBranch == nil || !protectBranch.IsProtected() {
-			continue
-		}
-
-		// This ref is a protected branch.
-		//
-		// First of all we need to enforce absolutely:
-		//
-		// 1. Detect and prevent deletion of the branch
-		if newCommitID == git.EmptySHA {
-			log.Warn("Forbidden: Branch: %s in %-v is protected from deletion", branchName, repo)
-			ctx.JSON(http.StatusForbidden, private.Response{
-				Err: fmt.Sprintf("branch %s is protected from deletion", branchName),
-			})
-			return
-		}
->>>>>>> 5f2ef17f
 
 			protectBranch, err := models.GetProtectedBranchBy(repo.ID, branchName)
 			if err != nil {
-<<<<<<< HEAD
 				log.Error("Unable to get protected branch: %s in %-v Error: %v", branchName, repo, err)
-				ctx.JSON(http.StatusInternalServerError, map[string]interface{}{
-					"err": err.Error(),
+				ctx.JSON(http.StatusInternalServerError, private.Response{
+					Err: err.Error(),
 				})
 				return
 			}
@@ -240,37 +201,25 @@
 			// 1. Detect and prevent deletion of the branch
 			if newCommitID == git.EmptySHA {
 				log.Warn("Forbidden: Branch: %s in %-v is protected from deletion", branchName, repo)
-				ctx.JSON(http.StatusForbidden, map[string]interface{}{
-					"err": fmt.Sprintf("branch %s is protected from deletion", branchName),
-=======
-				log.Error("Unable to detect force push between: %s and %s in %-v Error: %v", oldCommitID, newCommitID, repo, err)
-				ctx.JSON(http.StatusInternalServerError, private.Response{
-					Err: fmt.Sprintf("Fail to detect force push: %v", err),
+				ctx.JSON(http.StatusForbidden, private.Response{
+					Err: fmt.Sprintf("branch %s is protected from deletion", branchName),
 				})
 				return
-			} else if len(output) > 0 {
-				log.Warn("Forbidden: Branch: %s in %-v is protected from force push", branchName, repo)
-				ctx.JSON(http.StatusForbidden, private.Response{
-					Err: fmt.Sprintf("branch %s is protected from force push", branchName),
->>>>>>> 5f2ef17f
-				})
-				return
-			}
-
-<<<<<<< HEAD
+			}
+
 			// 2. Disallow force pushes to protected branches
 			if git.EmptySHA != oldCommitID {
 				output, err := git.NewCommand("rev-list", "--max-count=1", oldCommitID, "^"+newCommitID).RunInDirWithEnv(repo.RepoPath(), env)
 				if err != nil {
 					log.Error("Unable to detect force push between: %s and %s in %-v Error: %v", oldCommitID, newCommitID, repo, err)
-					ctx.JSON(http.StatusInternalServerError, map[string]interface{}{
-						"err": fmt.Sprintf("Fail to detect force push: %v", err),
+					ctx.JSON(http.StatusInternalServerError, private.Response{
+						Err: fmt.Sprintf("Fail to detect force push: %v", err),
 					})
 					return
 				} else if len(output) > 0 {
 					log.Warn("Forbidden: Branch: %s in %-v is protected from force push", branchName, repo)
-					ctx.JSON(http.StatusForbidden, map[string]interface{}{
-						"err": fmt.Sprintf("branch %s is protected from force push", branchName),
+					ctx.JSON(http.StatusForbidden, private.Response{
+						Err: fmt.Sprintf("branch %s is protected from force push", branchName),
 					})
 					return
 
@@ -283,37 +232,18 @@
 				if err != nil {
 					if !isErrUnverifiedCommit(err) {
 						log.Error("Unable to check commits from %s to %s in %-v: %v", oldCommitID, newCommitID, repo, err)
-						ctx.JSON(http.StatusInternalServerError, map[string]interface{}{
-							"err": fmt.Sprintf("Unable to check commits from %s to %s: %v", oldCommitID, newCommitID, err),
+						ctx.JSON(http.StatusInternalServerError, private.Response{
+							Err: fmt.Sprintf("Unable to check commits from %s to %s: %v", oldCommitID, newCommitID, err),
 						})
 						return
 					}
 					unverifiedCommit := err.(*errUnverifiedCommit).sha
 					log.Warn("Forbidden: Branch: %s in %-v is protected from unverified commit %s", branchName, repo, unverifiedCommit)
-					ctx.JSON(http.StatusForbidden, map[string]interface{}{
-						"err": fmt.Sprintf("branch %s is protected from unverified commit %s", branchName, unverifiedCommit),
-					})
-					return
-				}
-=======
-		// 3. Enforce require signed commits
-		if protectBranch.RequireSignedCommits {
-			err := verifyCommits(oldCommitID, newCommitID, gitRepo, env)
-			if err != nil {
-				if !isErrUnverifiedCommit(err) {
-					log.Error("Unable to check commits from %s to %s in %-v: %v", oldCommitID, newCommitID, repo, err)
-					ctx.JSON(http.StatusInternalServerError, private.Response{
-						Err: fmt.Sprintf("Unable to check commits from %s to %s: %v", oldCommitID, newCommitID, err),
-					})
-					return
-				}
-				unverifiedCommit := err.(*errUnverifiedCommit).sha
-				log.Warn("Forbidden: Branch: %s in %-v is protected from unverified commit %s", branchName, repo, unverifiedCommit)
-				ctx.JSON(http.StatusForbidden, private.Response{
-					Err: fmt.Sprintf("branch %s is protected from unverified commit %s", branchName, unverifiedCommit),
-				})
-				return
->>>>>>> 5f2ef17f
+					ctx.JSON(http.StatusForbidden, private.Response{
+						Err: fmt.Sprintf("branch %s is protected from unverified commit %s", branchName, unverifiedCommit),
+					})
+					return
+				}
 			}
 
 			// Now there are several tests which can be overridden:
@@ -322,15 +252,14 @@
 			changedProtectedfiles := false
 			protectedFilePath := ""
 
-<<<<<<< HEAD
 			globs := protectBranch.GetProtectedFilePatterns()
 			if len(globs) > 0 {
 				_, err := pull_service.CheckFileProtection(oldCommitID, newCommitID, globs, 1, env, gitRepo)
 				if err != nil {
 					if !models.IsErrFilePathProtected(err) {
 						log.Error("Unable to check file protection for commits from %s to %s in %-v: %v", oldCommitID, newCommitID, repo, err)
-						ctx.JSON(http.StatusInternalServerError, map[string]interface{}{
-							"err": fmt.Sprintf("Unable to check file protection for commits from %s to %s: %v", oldCommitID, newCommitID, err),
+						ctx.JSON(http.StatusInternalServerError, private.Response{
+							Err: fmt.Sprintf("Unable to check file protection for commits from %s to %s: %v", oldCommitID, newCommitID, err),
 						})
 						return
 					}
@@ -351,59 +280,49 @@
 			// 6. If we're not allowed to push directly
 			if !canPush {
 				// Is this is a merge from the UI/API?
-				if opts.ProtectedBranchID == 0 {
+				if opts.PullRequestID == 0 {
 					// 6a. If we're not merging from the UI/API then there are two ways we got here:
 					//
 					// We are changing a protected file and we're not allowed to do that
 					if changedProtectedfiles {
 						log.Warn("Forbidden: Branch: %s in %-v is protected from changing file %s", branchName, repo, protectedFilePath)
-						ctx.JSON(http.StatusForbidden, map[string]interface{}{
-							"err": fmt.Sprintf("branch %s is protected from changing file %s", branchName, protectedFilePath),
+						ctx.JSON(http.StatusForbidden, private.Response{
+							Err: fmt.Sprintf("branch %s is protected from changing file %s", branchName, protectedFilePath),
 						})
 						return
 					}
 
 					// Or we're simply not able to push to this protected branch
 					log.Warn("Forbidden: User %d is not allowed to push to protected branch: %s in %-v", opts.UserID, branchName, repo)
-					ctx.JSON(http.StatusForbidden, map[string]interface{}{
-						"err": fmt.Sprintf("Not allowed to push to protected branch %s", branchName),
+					ctx.JSON(http.StatusForbidden, private.Response{
+						Err: fmt.Sprintf("Not allowed to push to protected branch %s", branchName),
 					})
 					return
 				}
 				// 6b. Merge (from UI or API)
 
 				// Get the PR, user and permissions for the user in the repository
-				pr, err := models.GetPullRequestByID(opts.ProtectedBranchID)
-				if err != nil {
-					log.Error("Unable to get PullRequest %d Error: %v", opts.ProtectedBranchID, err)
-					ctx.JSON(http.StatusInternalServerError, map[string]interface{}{
-						"err": fmt.Sprintf("Unable to get PullRequest %d Error: %v", opts.ProtectedBranchID, err),
+				pr, err := models.GetPullRequestByID(opts.PullRequestID)
+				if err != nil {
+					log.Error("Unable to get PullRequest %d Error: %v", opts.PullRequestID, err)
+					ctx.JSON(http.StatusInternalServerError, private.Response{
+						Err: fmt.Sprintf("Unable to get PullRequest %d Error: %v", opts.PullRequestID, err),
 					})
 					return
 				}
 				user, err := models.GetUserByID(opts.UserID)
 				if err != nil {
 					log.Error("Unable to get User id %d Error: %v", opts.UserID, err)
-					ctx.JSON(http.StatusInternalServerError, map[string]interface{}{
-						"err": fmt.Sprintf("Unable to get User id %d Error: %v", opts.UserID, err),
+					ctx.JSON(http.StatusInternalServerError, private.Response{
+						Err: fmt.Sprintf("Unable to get User id %d Error: %v", opts.UserID, err),
 					})
 					return
 				}
 				perm, err := models.GetUserRepoPermission(repo, user)
 				if err != nil {
 					log.Error("Unable to get Repo permission of repo %s/%s of User %s", repo.OwnerName, repo.Name, user.Name, err)
-					ctx.JSON(http.StatusInternalServerError, map[string]interface{}{
-						"err": fmt.Sprintf("Unable to get Repo permission of repo %s/%s of User %s: %v", repo.OwnerName, repo.Name, user.Name, err),
-=======
-		globs := protectBranch.GetProtectedFilePatterns()
-		if len(globs) > 0 {
-			_, err := pull_service.CheckFileProtection(oldCommitID, newCommitID, globs, 1, env, gitRepo)
-			if err != nil {
-				if !models.IsErrFilePathProtected(err) {
-					log.Error("Unable to check file protection for commits from %s to %s in %-v: %v", oldCommitID, newCommitID, repo, err)
 					ctx.JSON(http.StatusInternalServerError, private.Response{
-						Err: fmt.Sprintf("Unable to check file protection for commits from %s to %s: %v", oldCommitID, newCommitID, err),
->>>>>>> 5f2ef17f
+						Err: fmt.Sprintf("Unable to get Repo permission of repo %s/%s of User %s: %v", repo.OwnerName, repo.Name, user.Name, err),
 					})
 					return
 				}
@@ -412,16 +331,16 @@
 				allowedMerge, err := pull_service.IsUserAllowedToMerge(pr, perm, user)
 				if err != nil {
 					log.Error("Error calculating if allowed to merge: %v", err)
-					ctx.JSON(http.StatusInternalServerError, map[string]interface{}{
-						"err": fmt.Sprintf("Error calculating if allowed to merge: %v", err),
+					ctx.JSON(http.StatusInternalServerError, private.Response{
+						Err: fmt.Sprintf("Error calculating if allowed to merge: %v", err),
 					})
 					return
 				}
 
 				if !allowedMerge {
 					log.Warn("Forbidden: User %d is not allowed to push to protected branch: %s in %-v and is not allowed to merge pr #%d", opts.UserID, branchName, repo, pr.Index)
-					ctx.JSON(http.StatusForbidden, map[string]interface{}{
-						"err": fmt.Sprintf("Not allowed to push to protected branch %s", branchName),
+					ctx.JSON(http.StatusForbidden, private.Response{
+						Err: fmt.Sprintf("Not allowed to push to protected branch %s", branchName),
 					})
 					return
 				}
@@ -431,17 +350,7 @@
 					continue
 				}
 
-<<<<<<< HEAD
 				// Now if we're not an admin - we can't overwrite protected files so fail now
-=======
-		// 6. If we're not allowed to push directly
-		if !canPush {
-			// Is this is a merge from the UI/API?
-			if opts.PullRequestID == 0 {
-				// 6a. If we're not merging from the UI/API then there are two ways we got here:
-				//
-				// We are changing a protected file and we're not allowed to do that
->>>>>>> 5f2ef17f
 				if changedProtectedfiles {
 					log.Warn("Forbidden: Branch: %s in %-v is protected from changing file %s", branchName, repo, protectedFilePath)
 					ctx.JSON(http.StatusForbidden, private.Response{
@@ -450,122 +359,42 @@
 					return
 				}
 
-<<<<<<< HEAD
 				// Check all status checks and reviews are ok
 				if err := pull_service.CheckPRReadyToMerge(pr, true); err != nil {
 					if models.IsErrNotAllowedToMerge(err) {
 						log.Warn("Forbidden: User %d is not allowed push to protected branch %s in %-v and pr #%d is not ready to be merged: %s", opts.UserID, branchName, repo, pr.Index, err.Error())
-						ctx.JSON(http.StatusForbidden, map[string]interface{}{
-							"err": fmt.Sprintf("Not allowed to push to protected branch %s and pr #%d is not ready to be merged: %s", branchName, opts.ProtectedBranchID, err.Error()),
+						ctx.JSON(http.StatusForbidden, private.Response{
+							Err: fmt.Sprintf("Not allowed to push to protected branch %s and pr #%d is not ready to be merged: %s", branchName, opts.PullRequestID, err.Error()),
 						})
 						return
 					}
 					log.Error("Unable to check if mergable: protected branch %s in %-v and pr #%d. Error: %v", opts.UserID, branchName, repo, pr.Index, err)
-					ctx.JSON(http.StatusInternalServerError, map[string]interface{}{
-						"err": fmt.Sprintf("Unable to get status of pull request %d. Error: %v", opts.ProtectedBranchID, err),
-					})
-					return
-				}
-=======
-				// Or we're simply not able to push to this protected branch
-				log.Warn("Forbidden: User %d is not allowed to push to protected branch: %s in %-v", opts.UserID, branchName, repo)
-				ctx.JSON(http.StatusForbidden, private.Response{
-					Err: fmt.Sprintf("Not allowed to push to protected branch %s", branchName),
-				})
-				return
-			}
-			// 6b. Merge (from UI or API)
-
-			// Get the PR, user and permissions for the user in the repository
-			pr, err := models.GetPullRequestByID(opts.PullRequestID)
-			if err != nil {
-				log.Error("Unable to get PullRequest %d Error: %v", opts.PullRequestID, err)
-				ctx.JSON(http.StatusInternalServerError, private.Response{
-					Err: fmt.Sprintf("Unable to get PullRequest %d Error: %v", opts.PullRequestID, err),
-				})
-				return
-			}
-			user, err := models.GetUserByID(opts.UserID)
-			if err != nil {
-				log.Error("Unable to get User id %d Error: %v", opts.UserID, err)
-				ctx.JSON(http.StatusInternalServerError, private.Response{
-					Err: fmt.Sprintf("Unable to get User id %d Error: %v", opts.UserID, err),
-				})
-				return
-			}
-			perm, err := models.GetUserRepoPermission(repo, user)
-			if err != nil {
-				log.Error("Unable to get Repo permission of repo %s/%s of User %s", repo.OwnerName, repo.Name, user.Name, err)
-				ctx.JSON(http.StatusInternalServerError, private.Response{
-					Err: fmt.Sprintf("Unable to get Repo permission of repo %s/%s of User %s: %v", repo.OwnerName, repo.Name, user.Name, err),
-				})
-				return
->>>>>>> 5f2ef17f
+					ctx.JSON(http.StatusInternalServerError, private.Response{
+						Err: fmt.Sprintf("Unable to get status of pull request %d. Error: %v", opts.PullRequestID, err),
+					})
+					return
+				}
 			}
 		} else if strings.HasPrefix(refFullName, git.TagPrefix) {
 			tagName := strings.TrimPrefix(refFullName, git.TagPrefix)
 
 			isAllowed, err := models.IsUserAllowedToControlTag(protectedTags, tagName, opts.UserID)
 			if err != nil {
-<<<<<<< HEAD
-				ctx.JSON(http.StatusInternalServerError, private.HookPostReceiveResult{
+				ctx.JSON(http.StatusInternalServerError, private.Response{
 					Err: err.Error(),
 				})
 				return
 			}
 			if !isAllowed {
 				log.Warn("Forbidden: Tag %s in %-v is protected", tagName, repo)
-				ctx.JSON(http.StatusForbidden, private.HookPostReceiveResult{
+				ctx.JSON(http.StatusForbidden, private.Response{
 					Err: fmt.Sprintf("Tag %s is protected", tagName),
-=======
-				log.Error("Error calculating if allowed to merge: %v", err)
-				ctx.JSON(http.StatusInternalServerError, private.Response{
-					Err: fmt.Sprintf("Error calculating if allowed to merge: %v", err),
-				})
-				return
-			}
-
-			if !allowedMerge {
-				log.Warn("Forbidden: User %d is not allowed to push to protected branch: %s in %-v and is not allowed to merge pr #%d", opts.UserID, branchName, repo, pr.Index)
-				ctx.JSON(http.StatusForbidden, private.Response{
-					Err: fmt.Sprintf("Not allowed to push to protected branch %s", branchName),
-				})
-				return
-			}
-
-			// If we're an admin for the repository we can ignore status checks, reviews and override protected files
-			if perm.IsAdmin() {
-				continue
-			}
-
-			// Now if we're not an admin - we can't overwrite protected files so fail now
-			if changedProtectedfiles {
-				log.Warn("Forbidden: Branch: %s in %-v is protected from changing file %s", branchName, repo, protectedFilePath)
-				ctx.JSON(http.StatusForbidden, private.Response{
-					Err: fmt.Sprintf("branch %s is protected from changing file %s", branchName, protectedFilePath),
-				})
-				return
-			}
-
-			// Check all status checks and reviews are ok
-			if err := pull_service.CheckPRReadyToMerge(pr, true); err != nil {
-				if models.IsErrNotAllowedToMerge(err) {
-					log.Warn("Forbidden: User %d is not allowed push to protected branch %s in %-v and pr #%d is not ready to be merged: %s", opts.UserID, branchName, repo, pr.Index, err.Error())
-					ctx.JSON(http.StatusForbidden, private.Response{
-						Err: fmt.Sprintf("Not allowed to push to protected branch %s and pr #%d is not ready to be merged: %s", branchName, opts.PullRequestID, err.Error()),
-					})
-					return
-				}
-				log.Error("Unable to check if mergable: protected branch %s in %-v and pr #%d. Error: %v", opts.UserID, branchName, repo, pr.Index, err)
-				ctx.JSON(http.StatusInternalServerError, private.Response{
-					Err: fmt.Sprintf("Unable to get status of pull request %d. Error: %v", opts.PullRequestID, err),
->>>>>>> 5f2ef17f
 				})
 				return
 			}
 		} else {
 			log.Error("Unexpected ref: %s", refFullName)
-			ctx.JSON(http.StatusInternalServerError, private.HookPostReceiveResult{
+			ctx.JSON(http.StatusInternalServerError, private.Response{
 				Err: fmt.Sprintf("Unexpected ref: %s", refFullName),
 			})
 		}
