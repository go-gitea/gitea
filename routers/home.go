// Copyright 2014 The Gogs Authors. All rights reserved.
// Copyright 2019 The Gitea Authors. All rights reserved.
// Use of this source code is governed by a MIT-style
// license that can be found in the LICENSE file.

package routers

import (
	"bytes"
	"strings"

	"code.gitea.io/gitea/models"
	"code.gitea.io/gitea/modules/base"
	"code.gitea.io/gitea/modules/context"
	code_indexer "code.gitea.io/gitea/modules/indexer/code"
	"code.gitea.io/gitea/modules/log"
	"code.gitea.io/gitea/modules/setting"
	"code.gitea.io/gitea/modules/structs"
	"code.gitea.io/gitea/modules/util"
	"code.gitea.io/gitea/routers/user"
)

const (
	// tplHome home page template
	tplHome base.TplName = "home"
	// tplExploreRepos explore repositories page template
	tplExploreRepos base.TplName = "explore/repos"
	// tplExploreUsers explore users page template
	tplExploreUsers base.TplName = "explore/users"
	// tplExploreOrganizations explore organizations page template
	tplExploreOrganizations base.TplName = "explore/organizations"
	// tplExploreCode explore code page template
	tplExploreCode base.TplName = "explore/code"
)

// Home render home page
func Home(ctx *context.Context) {
	if ctx.IsSigned {
		if !ctx.User.IsActive && setting.Service.RegisterEmailConfirm {
			ctx.Data["Title"] = ctx.Tr("auth.active_your_account")
			ctx.HTML(200, user.TplActivate)
		} else if !ctx.User.IsActive || ctx.User.ProhibitLogin {
			log.Info("Failed authentication attempt for %s from %s", ctx.User.Name, ctx.RemoteAddr())
			ctx.Data["Title"] = ctx.Tr("auth.prohibit_login")
			ctx.HTML(200, "user/auth/prohibit_login")
		} else if ctx.User.MustChangePassword {
			ctx.Data["Title"] = ctx.Tr("auth.must_change_password")
			ctx.Data["ChangePasscodeLink"] = setting.AppSubURL + "/user/change_password"
			ctx.SetCookie("redirect_to", setting.AppSubURL+ctx.Req.URL.RequestURI(), 0, setting.AppSubURL)
			ctx.Redirect(setting.AppSubURL + "/user/settings/change_password")
		} else {
			user.Dashboard(ctx)
		}
		return
		// Check non-logged users landing page.
	} else if setting.LandingPageURL != setting.LandingPageHome {
		ctx.Redirect(setting.AppSubURL + string(setting.LandingPageURL))
		return
	}

	// Check auto-login.
	uname := ctx.GetCookie(setting.CookieUserName)
	if len(uname) != 0 {
		ctx.Redirect(setting.AppSubURL + "/user/login")
		return
	}

	ctx.Data["PageIsHome"] = true
	ctx.Data["IsRepoIndexerEnabled"] = setting.Indexer.RepoIndexerEnabled
	ctx.HTML(200, tplHome)
}

// RepoSearchOptions when calling search repositories
type RepoSearchOptions struct {
	OwnerID    int64
	Private    bool
	Restricted bool
	PageSize   int
	TplName    base.TplName
}

var (
	nullByte = []byte{0x00}
)

func isKeywordValid(keyword string) bool {
	return !bytes.Contains([]byte(keyword), nullByte)
}

// RenderRepoSearch render repositories search page
func RenderRepoSearch(ctx *context.Context, opts *RepoSearchOptions) {
	page := ctx.QueryInt("page")
	if page <= 0 {
		page = 1
	}

	var (
		repos   []*models.Repository
		count   int64
		err     error
		orderBy models.SearchOrderBy
	)

	ctx.Data["SortType"] = ctx.Query("sort")
	switch ctx.Query("sort") {
	case "newest":
		orderBy = models.SearchOrderByNewest
	case "oldest":
		orderBy = models.SearchOrderByOldest
	case "recentupdate":
		orderBy = models.SearchOrderByRecentUpdated
	case "leastupdate":
		orderBy = models.SearchOrderByLeastUpdated
	case "reversealphabetically":
		orderBy = models.SearchOrderByAlphabeticallyReverse
	case "alphabetically":
		orderBy = models.SearchOrderByAlphabetically
	case "reversesize":
		orderBy = models.SearchOrderBySizeReverse
	case "size":
		orderBy = models.SearchOrderBySize
	case "moststars":
		orderBy = models.SearchOrderByStarsReverse
	case "feweststars":
		orderBy = models.SearchOrderByStars
	case "mostforks":
		orderBy = models.SearchOrderByForksReverse
	case "fewestforks":
		orderBy = models.SearchOrderByForks
	default:
		ctx.Data["SortType"] = "recentupdate"
		orderBy = models.SearchOrderByRecentUpdated
	}

	keyword := strings.Trim(ctx.Query("q"), " ")
	topicOnly := ctx.QueryBool("topic")
	ctx.Data["TopicOnly"] = topicOnly

	repos, count, err = models.SearchRepository(&models.SearchRepoOptions{
<<<<<<< HEAD
		ListOptions: models.ListOptions{
			Page:     page,
			PageSize: opts.PageSize,
		},
=======
		Actor:              ctx.User,
		Page:               page,
		PageSize:           opts.PageSize,
>>>>>>> 1751d5fc
		OrderBy:            orderBy,
		Private:            opts.Private,
		Keyword:            keyword,
		OwnerID:            opts.OwnerID,
		AllPublic:          true,
		AllLimited:         true,
		TopicOnly:          topicOnly,
		IncludeDescription: setting.UI.SearchRepoDescription,
	})
	if err != nil {
		ctx.ServerError("SearchRepository", err)
		return
	}
	ctx.Data["Keyword"] = keyword
	ctx.Data["Total"] = count
	ctx.Data["Repos"] = repos
	ctx.Data["IsRepoIndexerEnabled"] = setting.Indexer.RepoIndexerEnabled

	pager := context.NewPagination(int(count), opts.PageSize, page, 5)
	pager.SetDefaultParams(ctx)
	pager.AddParam(ctx, "topic", "TopicOnly")
	ctx.Data["Page"] = pager

	ctx.HTML(200, opts.TplName)
}

// ExploreRepos render explore repositories page
func ExploreRepos(ctx *context.Context) {
	ctx.Data["Title"] = ctx.Tr("explore")
	ctx.Data["PageIsExplore"] = true
	ctx.Data["PageIsExploreRepositories"] = true
	ctx.Data["IsRepoIndexerEnabled"] = setting.Indexer.RepoIndexerEnabled

	var ownerID int64
	if ctx.User != nil && !ctx.User.IsAdmin {
		ownerID = ctx.User.ID
	}

	RenderRepoSearch(ctx, &RepoSearchOptions{
		PageSize: setting.UI.ExplorePagingNum,
		OwnerID:  ownerID,
		Private:  ctx.User != nil,
		TplName:  tplExploreRepos,
	})
}

// RenderUserSearch render user search page
func RenderUserSearch(ctx *context.Context, opts *models.SearchUserOptions, tplName base.TplName) {
	opts.Page = ctx.QueryInt("page")
	if opts.Page <= 1 {
		opts.Page = 1
	}
	opts.Actor = ctx.User

	var (
		users   []*models.User
		count   int64
		err     error
		orderBy models.SearchOrderBy
	)

	ctx.Data["SortType"] = ctx.Query("sort")
	switch ctx.Query("sort") {
	case "newest":
		orderBy = models.SearchOrderByIDReverse
	case "oldest":
		orderBy = models.SearchOrderByID
	case "recentupdate":
		orderBy = models.SearchOrderByRecentUpdated
	case "leastupdate":
		orderBy = models.SearchOrderByLeastUpdated
	case "reversealphabetically":
		orderBy = models.SearchOrderByAlphabeticallyReverse
	case "alphabetically":
		orderBy = models.SearchOrderByAlphabetically
	default:
		ctx.Data["SortType"] = "alphabetically"
		orderBy = models.SearchOrderByAlphabetically
	}

	opts.Keyword = strings.Trim(ctx.Query("q"), " ")
	opts.OrderBy = orderBy
	if len(opts.Keyword) == 0 || isKeywordValid(opts.Keyword) {
		users, count, err = models.SearchUsers(opts)
		if err != nil {
			ctx.ServerError("SearchUsers", err)
			return
		}
	}
	ctx.Data["Keyword"] = opts.Keyword
	ctx.Data["Total"] = count
	ctx.Data["Users"] = users
	ctx.Data["ShowUserEmail"] = setting.UI.ShowUserEmail
	ctx.Data["IsRepoIndexerEnabled"] = setting.Indexer.RepoIndexerEnabled

	pager := context.NewPagination(int(count), opts.PageSize, opts.Page, 5)
	pager.SetDefaultParams(ctx)
	ctx.Data["Page"] = pager

	ctx.HTML(200, tplName)
}

// ExploreUsers render explore users page
func ExploreUsers(ctx *context.Context) {
	ctx.Data["Title"] = ctx.Tr("explore")
	ctx.Data["PageIsExplore"] = true
	ctx.Data["PageIsExploreUsers"] = true
	ctx.Data["IsRepoIndexerEnabled"] = setting.Indexer.RepoIndexerEnabled

	RenderUserSearch(ctx, &models.SearchUserOptions{
		Type:        models.UserTypeIndividual,
		ListOptions: models.ListOptions{PageSize: setting.UI.ExplorePagingNum},
		IsActive:    util.OptionalBoolTrue,
		Visible:     []structs.VisibleType{structs.VisibleTypePublic, structs.VisibleTypeLimited, structs.VisibleTypePrivate},
	}, tplExploreUsers)
}

// ExploreOrganizations render explore organizations page
func ExploreOrganizations(ctx *context.Context) {
	ctx.Data["Title"] = ctx.Tr("explore")
	ctx.Data["PageIsExplore"] = true
	ctx.Data["PageIsExploreOrganizations"] = true
	ctx.Data["IsRepoIndexerEnabled"] = setting.Indexer.RepoIndexerEnabled

	visibleTypes := []structs.VisibleType{structs.VisibleTypePublic}
	if ctx.User != nil {
		visibleTypes = append(visibleTypes, structs.VisibleTypeLimited, structs.VisibleTypePrivate)
	}

<<<<<<< HEAD
	opts := models.SearchUserOptions{
		Type:        models.UserTypeOrganization,
		ListOptions: models.ListOptions{PageSize: setting.UI.ExplorePagingNum},
		OwnerID:     ownerID,
	}
	if ctx.User != nil {
		opts.Visible = []structs.VisibleType{structs.VisibleTypePublic, structs.VisibleTypeLimited, structs.VisibleTypePrivate}
	} else {
		opts.Visible = []structs.VisibleType{structs.VisibleTypePublic}
	}
	RenderUserSearch(ctx, &opts, tplExploreOrganizations)
=======
	RenderUserSearch(ctx, &models.SearchUserOptions{
		Type:     models.UserTypeOrganization,
		PageSize: setting.UI.ExplorePagingNum,
		Visible:  visibleTypes,
	}, tplExploreOrganizations)
>>>>>>> 1751d5fc
}

// ExploreCode render explore code page
func ExploreCode(ctx *context.Context) {
	if !setting.Indexer.RepoIndexerEnabled {
		ctx.Redirect(setting.AppSubURL+"/explore", 302)
		return
	}

	ctx.Data["IsRepoIndexerEnabled"] = setting.Indexer.RepoIndexerEnabled
	ctx.Data["Title"] = ctx.Tr("explore")
	ctx.Data["PageIsExplore"] = true
	ctx.Data["PageIsExploreCode"] = true

	keyword := strings.TrimSpace(ctx.Query("q"))
	page := ctx.QueryInt("page")
	if page <= 0 {
		page = 1
	}

	var (
		repoIDs []int64
		err     error
		isAdmin bool
		userID  int64
	)
	if ctx.User != nil {
		userID = ctx.User.ID
		isAdmin = ctx.User.IsAdmin
	}

	// guest user or non-admin user
	if ctx.User == nil || !isAdmin {
		repoIDs, err = models.FindUserAccessibleRepoIDs(ctx.User)
		if err != nil {
			ctx.ServerError("SearchResults", err)
			return
		}
	}

	var (
		total         int
		searchResults []*code_indexer.Result
	)

	// if non-admin login user, we need check UnitTypeCode at first
	if ctx.User != nil && len(repoIDs) > 0 {
		repoMaps, err := models.GetRepositoriesMapByIDs(repoIDs)
		if err != nil {
			ctx.ServerError("SearchResults", err)
			return
		}

		var rightRepoMap = make(map[int64]*models.Repository, len(repoMaps))
		repoIDs = make([]int64, 0, len(repoMaps))
		for id, repo := range repoMaps {
			if repo.CheckUnitUser(userID, isAdmin, models.UnitTypeCode) {
				rightRepoMap[id] = repo
				repoIDs = append(repoIDs, id)
			}
		}

		ctx.Data["RepoMaps"] = rightRepoMap

		total, searchResults, err = code_indexer.PerformSearch(repoIDs, keyword, page, setting.UI.RepoSearchPagingNum)
		if err != nil {
			ctx.ServerError("SearchResults", err)
			return
		}
		// if non-login user or isAdmin, no need to check UnitTypeCode
	} else if (ctx.User == nil && len(repoIDs) > 0) || isAdmin {
		total, searchResults, err = code_indexer.PerformSearch(repoIDs, keyword, page, setting.UI.RepoSearchPagingNum)
		if err != nil {
			ctx.ServerError("SearchResults", err)
			return
		}

		var loadRepoIDs = make([]int64, 0, len(searchResults))
		for _, result := range searchResults {
			var find bool
			for _, id := range loadRepoIDs {
				if id == result.RepoID {
					find = true
					break
				}
			}
			if !find {
				loadRepoIDs = append(loadRepoIDs, result.RepoID)
			}
		}

		repoMaps, err := models.GetRepositoriesMapByIDs(loadRepoIDs)
		if err != nil {
			ctx.ServerError("SearchResults", err)
			return
		}

		ctx.Data["RepoMaps"] = repoMaps
	}

	ctx.Data["Keyword"] = keyword
	ctx.Data["SearchResults"] = searchResults
	ctx.Data["RequireHighlightJS"] = true
	ctx.Data["PageIsViewCode"] = true

	pager := context.NewPagination(total, setting.UI.RepoSearchPagingNum, page, 5)
	pager.SetDefaultParams(ctx)
	ctx.Data["Page"] = pager

	ctx.HTML(200, tplExploreCode)
}

// NotFound render 404 page
func NotFound(ctx *context.Context) {
	ctx.Data["Title"] = "Page Not Found"
	ctx.NotFound("home.NotFound", nil)
}<|MERGE_RESOLUTION|>--- conflicted
+++ resolved
@@ -137,16 +137,11 @@
 	ctx.Data["TopicOnly"] = topicOnly
 
 	repos, count, err = models.SearchRepository(&models.SearchRepoOptions{
-<<<<<<< HEAD
 		ListOptions: models.ListOptions{
 			Page:     page,
 			PageSize: opts.PageSize,
 		},
-=======
 		Actor:              ctx.User,
-		Page:               page,
-		PageSize:           opts.PageSize,
->>>>>>> 1751d5fc
 		OrderBy:            orderBy,
 		Private:            opts.Private,
 		Keyword:            keyword,
@@ -276,25 +271,11 @@
 		visibleTypes = append(visibleTypes, structs.VisibleTypeLimited, structs.VisibleTypePrivate)
 	}
 
-<<<<<<< HEAD
-	opts := models.SearchUserOptions{
+	RenderUserSearch(ctx, &models.SearchUserOptions{
 		Type:        models.UserTypeOrganization,
 		ListOptions: models.ListOptions{PageSize: setting.UI.ExplorePagingNum},
-		OwnerID:     ownerID,
-	}
-	if ctx.User != nil {
-		opts.Visible = []structs.VisibleType{structs.VisibleTypePublic, structs.VisibleTypeLimited, structs.VisibleTypePrivate}
-	} else {
-		opts.Visible = []structs.VisibleType{structs.VisibleTypePublic}
-	}
-	RenderUserSearch(ctx, &opts, tplExploreOrganizations)
-=======
-	RenderUserSearch(ctx, &models.SearchUserOptions{
-		Type:     models.UserTypeOrganization,
-		PageSize: setting.UI.ExplorePagingNum,
-		Visible:  visibleTypes,
+		Visible:     visibleTypes,
 	}, tplExploreOrganizations)
->>>>>>> 1751d5fc
 }
 
 // ExploreCode render explore code page
