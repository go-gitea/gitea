// Copyright 2014 The Gogs Authors. All rights reserved.
// Copyright 2019 The Gitea Authors. All rights reserved.
// Use of this source code is governed by a MIT-style
// license that can be found in the LICENSE file.

package routers

import (
	"bytes"
	"strings"

	"code.gitea.io/gitea/models"
	"code.gitea.io/gitea/modules/base"
	"code.gitea.io/gitea/modules/context"
	code_indexer "code.gitea.io/gitea/modules/indexer/code"
	"code.gitea.io/gitea/modules/log"
	"code.gitea.io/gitea/modules/setting"
	"code.gitea.io/gitea/modules/structs"
	"code.gitea.io/gitea/modules/util"
	"code.gitea.io/gitea/routers/user"
)

const (
	// tplHome home page template
	tplHome base.TplName = "home"
	// tplExploreRepos explore repositories page template
	tplExploreRepos base.TplName = "explore/repos"
	// tplExploreUsers explore users page template
	tplExploreUsers base.TplName = "explore/users"
	// tplExploreOrganizations explore organizations page template
	tplExploreOrganizations base.TplName = "explore/organizations"
	// tplExploreCode explore code page template
	tplExploreCode base.TplName = "explore/code"
)

// Home render home page
func Home(ctx *context.Context) {
	if ctx.IsSigned {
		if !ctx.User.IsActive && setting.Service.RegisterEmailConfirm {
			ctx.Data["Title"] = ctx.Tr("auth.active_your_account")
			ctx.HTML(200, user.TplActivate)
		} else if !ctx.User.IsActive || ctx.User.ProhibitLogin {
			log.Info("Failed authentication attempt for %s from %s", ctx.User.Name, ctx.RemoteAddr())
			ctx.Data["Title"] = ctx.Tr("auth.prohibit_login")
			ctx.HTML(200, "user/auth/prohibit_login")
		} else if ctx.User.MustChangePassword {
			ctx.Data["Title"] = ctx.Tr("auth.must_change_password")
			ctx.Data["ChangePasscodeLink"] = setting.AppSubURL + "/user/change_password"
			ctx.SetCookie("redirect_to", setting.AppSubURL+ctx.Req.URL.RequestURI(), 0, setting.AppSubURL)
			ctx.Redirect(setting.AppSubURL + "/user/settings/change_password")
		} else {
			user.Dashboard(ctx)
		}
		return
		// Check non-logged users landing page.
	} else if setting.LandingPageURL != setting.LandingPageHome {
		ctx.Redirect(setting.AppSubURL + string(setting.LandingPageURL))
		return
	}

	// Check auto-login.
	uname := ctx.GetCookie(setting.CookieUserName)
	if len(uname) != 0 {
		ctx.Redirect(setting.AppSubURL + "/user/login")
		return
	}

	ctx.Data["PageIsHome"] = true
	ctx.Data["IsRepoIndexerEnabled"] = setting.Indexer.RepoIndexerEnabled
	ctx.HTML(200, tplHome)
}

// RepoSearchOptions when calling search repositories
type RepoSearchOptions struct {
	OwnerID    int64
	Private    bool
	Restricted bool
	PageSize   int
	TplName    base.TplName
}

var (
	nullByte = []byte{0x00}
)

func isKeywordValid(keyword string) bool {
	return !bytes.Contains([]byte(keyword), nullByte)
}

// RenderRepoSearch render repositories search page
func RenderRepoSearch(ctx *context.Context, opts *RepoSearchOptions) {
	page := ctx.QueryInt("page")
	if page <= 0 {
		page = 1
	}

	var (
		repos   []*models.Repository
		count   int64
		err     error
		orderBy models.SearchOrderBy
	)

	ctx.Data["SortType"] = ctx.Query("sort")
	switch ctx.Query("sort") {
	case "newest":
		orderBy = models.SearchOrderByNewest
	case "oldest":
		orderBy = models.SearchOrderByOldest
	case "recentupdate":
		orderBy = models.SearchOrderByRecentUpdated
	case "leastupdate":
		orderBy = models.SearchOrderByLeastUpdated
	case "reversealphabetically":
		orderBy = models.SearchOrderByAlphabeticallyReverse
	case "alphabetically":
		orderBy = models.SearchOrderByAlphabetically
	case "reversesize":
		orderBy = models.SearchOrderBySizeReverse
	case "size":
		orderBy = models.SearchOrderBySize
	case "moststars":
		orderBy = models.SearchOrderByStarsReverse
	case "feweststars":
		orderBy = models.SearchOrderByStars
	case "mostforks":
		orderBy = models.SearchOrderByForksReverse
	case "fewestforks":
		orderBy = models.SearchOrderByForks
	default:
		ctx.Data["SortType"] = "recentupdate"
		orderBy = models.SearchOrderByRecentUpdated
	}

	keyword := strings.Trim(ctx.Query("q"), " ")
	topicOnly := ctx.QueryBool("topic")
	ctx.Data["TopicOnly"] = topicOnly

	repos, count, err = models.SearchRepository(&models.SearchRepoOptions{
		Actor:              ctx.User,
		Page:               page,
		PageSize:           opts.PageSize,
		OrderBy:            orderBy,
		Private:            opts.Private,
		Keyword:            keyword,
		OwnerID:            opts.OwnerID,
		AllPublic:          true,
		AllLimited:         true,
		TopicOnly:          topicOnly,
		IncludeDescription: setting.UI.SearchRepoDescription,
	})
	if err != nil {
		ctx.ServerError("SearchRepository", err)
		return
	}
	ctx.Data["Keyword"] = keyword
	ctx.Data["Total"] = count
	ctx.Data["Repos"] = repos
	ctx.Data["IsRepoIndexerEnabled"] = setting.Indexer.RepoIndexerEnabled

	pager := context.NewPagination(int(count), opts.PageSize, page, 5)
	pager.SetDefaultParams(ctx)
	pager.AddParam(ctx, "topic", "TopicOnly")
	ctx.Data["Page"] = pager

	ctx.HTML(200, opts.TplName)
}

// ExploreRepos render explore repositories page
func ExploreRepos(ctx *context.Context) {
	ctx.Data["Title"] = ctx.Tr("explore")
	ctx.Data["PageIsExplore"] = true
	ctx.Data["PageIsExploreRepositories"] = true
	ctx.Data["IsRepoIndexerEnabled"] = setting.Indexer.RepoIndexerEnabled

	var ownerID int64
	if ctx.User != nil && !ctx.User.IsAdmin {
		ownerID = ctx.User.ID
	}

	RenderRepoSearch(ctx, &RepoSearchOptions{
		PageSize: setting.UI.ExplorePagingNum,
		OwnerID:  ownerID,
		Private:  ctx.User != nil,
		TplName:  tplExploreRepos,
	})
}

// RenderUserSearch render user search page
func RenderUserSearch(ctx *context.Context, opts *models.SearchUserOptions, tplName base.TplName) {
	opts.Page = ctx.QueryInt("page")
	if opts.Page <= 1 {
		opts.Page = 1
	}
	opts.Actor = ctx.User

	var (
		users   []*models.User
		count   int64
		err     error
		orderBy models.SearchOrderBy
	)

	ctx.Data["SortType"] = ctx.Query("sort")
	switch ctx.Query("sort") {
	case "newest":
		orderBy = models.SearchOrderByIDReverse
	case "oldest":
		orderBy = models.SearchOrderByID
	case "recentupdate":
		orderBy = models.SearchOrderByRecentUpdated
	case "leastupdate":
		orderBy = models.SearchOrderByLeastUpdated
	case "reversealphabetically":
		orderBy = models.SearchOrderByAlphabeticallyReverse
	case "alphabetically":
		orderBy = models.SearchOrderByAlphabetically
	default:
		ctx.Data["SortType"] = "alphabetically"
		orderBy = models.SearchOrderByAlphabetically
	}

	opts.Keyword = strings.Trim(ctx.Query("q"), " ")
	opts.OrderBy = orderBy
	if len(opts.Keyword) == 0 || isKeywordValid(opts.Keyword) {
		users, count, err = models.SearchUsers(opts)
		if err != nil {
			ctx.ServerError("SearchUsers", err)
			return
		}
	}
	ctx.Data["Keyword"] = opts.Keyword
	ctx.Data["Total"] = count
	ctx.Data["Users"] = users
	ctx.Data["ShowUserEmail"] = setting.UI.ShowUserEmail
	ctx.Data["IsRepoIndexerEnabled"] = setting.Indexer.RepoIndexerEnabled

	pager := context.NewPagination(int(count), opts.PageSize, opts.Page, 5)
	pager.SetDefaultParams(ctx)
	ctx.Data["Page"] = pager

	ctx.HTML(200, tplName)
}

// ExploreUsers render explore users page
func ExploreUsers(ctx *context.Context) {
	ctx.Data["Title"] = ctx.Tr("explore")
	ctx.Data["PageIsExplore"] = true
	ctx.Data["PageIsExploreUsers"] = true
	ctx.Data["IsRepoIndexerEnabled"] = setting.Indexer.RepoIndexerEnabled

	RenderUserSearch(ctx, &models.SearchUserOptions{
		Type:     models.UserTypeIndividual,
		PageSize: setting.UI.ExplorePagingNum,
		IsActive: util.OptionalBoolTrue,
		Visible:  []structs.VisibleType{structs.VisibleTypePublic, structs.VisibleTypeLimited, structs.VisibleTypePrivate},
	}, tplExploreUsers)
}

// ExploreOrganizations render explore organizations page
func ExploreOrganizations(ctx *context.Context) {
	ctx.Data["Title"] = ctx.Tr("explore")
	ctx.Data["PageIsExplore"] = true
	ctx.Data["PageIsExploreOrganizations"] = true
	ctx.Data["IsRepoIndexerEnabled"] = setting.Indexer.RepoIndexerEnabled

<<<<<<< HEAD
	RenderUserSearch(ctx, &models.SearchUserOptions{
		Type:     models.UserTypeOrganization,
		PageSize: setting.UI.ExplorePagingNum,
		Private:  ctx.User != nil,
	}, tplExploreOrganizations)
=======
	var ownerID int64
	if ctx.User != nil && !ctx.User.IsAdmin {
		ownerID = ctx.User.ID
	}

	opts := models.SearchUserOptions{
		Type:     models.UserTypeOrganization,
		PageSize: setting.UI.ExplorePagingNum,
		OwnerID:  ownerID,
	}
	if ctx.User != nil {
		opts.Visible = []structs.VisibleType{structs.VisibleTypePublic, structs.VisibleTypeLimited, structs.VisibleTypePrivate}
	} else {
		opts.Visible = []structs.VisibleType{structs.VisibleTypePublic}
	}
	RenderUserSearch(ctx, &opts, tplExploreOrganizations)
>>>>>>> 625057c6
}

// ExploreCode render explore code page
func ExploreCode(ctx *context.Context) {
	if !setting.Indexer.RepoIndexerEnabled {
		ctx.Redirect(setting.AppSubURL+"/explore", 302)
		return
	}

	ctx.Data["IsRepoIndexerEnabled"] = setting.Indexer.RepoIndexerEnabled
	ctx.Data["Title"] = ctx.Tr("explore")
	ctx.Data["PageIsExplore"] = true
	ctx.Data["PageIsExploreCode"] = true

	keyword := strings.TrimSpace(ctx.Query("q"))
	page := ctx.QueryInt("page")
	if page <= 0 {
		page = 1
	}

	var (
		repoIDs []int64
		err     error
		isAdmin bool
		userID  int64
	)
	if ctx.User != nil {
		userID = ctx.User.ID
		isAdmin = ctx.User.IsAdmin
	}

	// guest user or non-admin user
	if ctx.User == nil || !isAdmin {
		repoIDs, err = models.FindUserAccessibleRepoIDs(ctx.User)
		if err != nil {
			ctx.ServerError("SearchResults", err)
			return
		}
	}

	var (
		total         int
		searchResults []*code_indexer.Result
	)

	// if non-admin login user, we need check UnitTypeCode at first
	if ctx.User != nil && len(repoIDs) > 0 {
		repoMaps, err := models.GetRepositoriesMapByIDs(repoIDs)
		if err != nil {
			ctx.ServerError("SearchResults", err)
			return
		}

		var rightRepoMap = make(map[int64]*models.Repository, len(repoMaps))
		repoIDs = make([]int64, 0, len(repoMaps))
		for id, repo := range repoMaps {
			if repo.CheckUnitUser(userID, isAdmin, models.UnitTypeCode) {
				rightRepoMap[id] = repo
				repoIDs = append(repoIDs, id)
			}
		}

		ctx.Data["RepoMaps"] = rightRepoMap

		total, searchResults, err = code_indexer.PerformSearch(repoIDs, keyword, page, setting.UI.RepoSearchPagingNum)
		if err != nil {
			ctx.ServerError("SearchResults", err)
			return
		}
		// if non-login user or isAdmin, no need to check UnitTypeCode
	} else if (ctx.User == nil && len(repoIDs) > 0) || isAdmin {
		total, searchResults, err = code_indexer.PerformSearch(repoIDs, keyword, page, setting.UI.RepoSearchPagingNum)
		if err != nil {
			ctx.ServerError("SearchResults", err)
			return
		}

		var loadRepoIDs = make([]int64, 0, len(searchResults))
		for _, result := range searchResults {
			var find bool
			for _, id := range loadRepoIDs {
				if id == result.RepoID {
					find = true
					break
				}
			}
			if !find {
				loadRepoIDs = append(loadRepoIDs, result.RepoID)
			}
		}

		repoMaps, err := models.GetRepositoriesMapByIDs(loadRepoIDs)
		if err != nil {
			ctx.ServerError("SearchResults", err)
			return
		}

		ctx.Data["RepoMaps"] = repoMaps
	}

	ctx.Data["Keyword"] = keyword
	ctx.Data["SearchResults"] = searchResults
	ctx.Data["RequireHighlightJS"] = true
	ctx.Data["PageIsViewCode"] = true

	pager := context.NewPagination(total, setting.UI.RepoSearchPagingNum, page, 5)
	pager.SetDefaultParams(ctx)
	ctx.Data["Page"] = pager

	ctx.HTML(200, tplExploreCode)
}

// NotFound render 404 page
func NotFound(ctx *context.Context) {
	ctx.Data["Title"] = "Page Not Found"
	ctx.NotFound("home.NotFound", nil)
}<|MERGE_RESOLUTION|>--- conflicted
+++ resolved
@@ -264,30 +264,16 @@
 	ctx.Data["PageIsExploreOrganizations"] = true
 	ctx.Data["IsRepoIndexerEnabled"] = setting.Indexer.RepoIndexerEnabled
 
-<<<<<<< HEAD
+	visibleTypes := []structs.VisibleType{structs.VisibleTypePublic}
+	if ctx.User != nil {
+		visibleTypes = append(visibleTypes, structs.VisibleTypeLimited, structs.VisibleTypePrivate)
+	}
+
 	RenderUserSearch(ctx, &models.SearchUserOptions{
 		Type:     models.UserTypeOrganization,
 		PageSize: setting.UI.ExplorePagingNum,
-		Private:  ctx.User != nil,
+		Visible:  visibleTypes,
 	}, tplExploreOrganizations)
-=======
-	var ownerID int64
-	if ctx.User != nil && !ctx.User.IsAdmin {
-		ownerID = ctx.User.ID
-	}
-
-	opts := models.SearchUserOptions{
-		Type:     models.UserTypeOrganization,
-		PageSize: setting.UI.ExplorePagingNum,
-		OwnerID:  ownerID,
-	}
-	if ctx.User != nil {
-		opts.Visible = []structs.VisibleType{structs.VisibleTypePublic, structs.VisibleTypeLimited, structs.VisibleTypePrivate}
-	} else {
-		opts.Visible = []structs.VisibleType{structs.VisibleTypePublic}
-	}
-	RenderUserSearch(ctx, &opts, tplExploreOrganizations)
->>>>>>> 625057c6
 }
 
 // ExploreCode render explore code page
