// Copyright 2014 The Gogs Authors. All rights reserved.
// Copyright 2018 The Gitea Authors. All rights reserved.
// Use of this source code is governed by a MIT-style
// license that can be found in the LICENSE file.

package setting

import (
<<<<<<< HEAD
	"strconv"
	"time"
=======
	"net/http"
>>>>>>> e10d028b

	"code.gitea.io/gitea/models"
	"code.gitea.io/gitea/modules/base"
	"code.gitea.io/gitea/modules/context"
	auth "code.gitea.io/gitea/modules/forms"
	"code.gitea.io/gitea/modules/setting"
	"code.gitea.io/gitea/modules/web"
)

const (
	tplSettingsKeys base.TplName = "user/settings/keys"
)

// Keys render user's SSH/GPG public keys page
func Keys(ctx *context.Context) {
	ctx.Data["Title"] = ctx.Tr("settings")
	ctx.Data["PageIsSettingsKeys"] = true
	ctx.Data["DisableSSH"] = setting.SSH.Disabled
	ctx.Data["BuiltinSSH"] = setting.SSH.StartBuiltinServer
	ctx.Data["AllowPrincipals"] = setting.SSH.AuthorizedPrincipalsEnabled

	loadKeysData(ctx)

	ctx.HTML(http.StatusOK, tplSettingsKeys)
}

// KeysPost response for change user's SSH/GPG keys
func KeysPost(ctx *context.Context) {
	form := web.GetForm(ctx).(*auth.AddKeyForm)
	ctx.Data["Title"] = ctx.Tr("settings")
	ctx.Data["PageIsSettingsKeys"] = true
	ctx.Data["DisableSSH"] = setting.SSH.Disabled
	ctx.Data["BuiltinSSH"] = setting.SSH.StartBuiltinServer
	ctx.Data["AllowPrincipals"] = setting.SSH.AuthorizedPrincipalsEnabled

	if ctx.HasError() {
		loadKeysData(ctx)

		ctx.HTML(http.StatusOK, tplSettingsKeys)
		return
	}
	switch form.Type {
	case "principal":
		content, err := models.CheckPrincipalKeyString(ctx.User, form.Content)
		if err != nil {
			if models.IsErrSSHDisabled(err) {
				ctx.Flash.Info(ctx.Tr("settings.ssh_disabled"))
			} else {
				ctx.Flash.Error(ctx.Tr("form.invalid_ssh_principal", err.Error()))
			}
			ctx.Redirect(setting.AppSubURL + "/user/settings/keys")
			return
		}
		if _, err = models.AddPrincipalKey(ctx.User.ID, content, 0); err != nil {
			ctx.Data["HasPrincipalError"] = true
			switch {
			case models.IsErrKeyAlreadyExist(err), models.IsErrKeyNameAlreadyUsed(err):
				loadKeysData(ctx)

				ctx.Data["Err_Content"] = true
				ctx.RenderWithErr(ctx.Tr("settings.ssh_principal_been_used"), tplSettingsKeys, &form)
			default:
				ctx.ServerError("AddPrincipalKey", err)
			}
			return
		}
		ctx.Flash.Success(ctx.Tr("settings.add_principal_success", form.Content))
		ctx.Redirect(setting.AppSubURL + "/user/settings/keys")
	case "gpg":
		token := base.EncodeSha256(time.Now().Truncate(1*time.Minute).Add(1*time.Minute).Format(time.RFC1123Z) + ":" + ctx.User.CreatedUnix.FormatLong() + ":" + ctx.User.Name + ":" + ctx.User.Email + ":" + strconv.FormatInt(ctx.User.ID, 10))
		lastToken := base.EncodeSha256(time.Now().Truncate(1*time.Minute).Format(time.RFC1123Z) + ":" + ctx.User.CreatedUnix.FormatLong() + ":" + ctx.User.Name + ":" + ctx.User.Email + ":" + strconv.FormatInt(ctx.User.ID, 10))

		keys, err := models.AddGPGKey(ctx.User.ID, form.Content, token, form.Signature)
		if err != nil && models.IsErrGPGInvalidTokenSignature(err) {
			keys, err = models.AddGPGKey(ctx.User.ID, form.Content, lastToken, form.Signature)
		}
		if err != nil {
			ctx.Data["HasGPGError"] = true
			switch {
			case models.IsErrGPGKeyParsing(err):
				ctx.Flash.Error(ctx.Tr("form.invalid_gpg_key", err.Error()))
				ctx.Redirect(setting.AppSubURL + "/user/settings/keys")
			case models.IsErrGPGKeyIDAlreadyUsed(err):
				loadKeysData(ctx)

				ctx.Data["Err_Content"] = true
				ctx.RenderWithErr(ctx.Tr("settings.gpg_key_id_used"), tplSettingsKeys, &form)
			case models.IsErrGPGInvalidTokenSignature(err):
				loadKeysData(ctx)
				ctx.Data["Err_Content"] = true
				ctx.Data["Err_Signature"] = true
				ctx.Data["KeyID"] = err.(models.ErrGPGInvalidTokenSignature).ID
				ctx.RenderWithErr(ctx.Tr("settings.gpg_invalid_token_signature"), tplSettingsKeys, &form)
			case models.IsErrGPGNoEmailFound(err):
				loadKeysData(ctx)

				ctx.Data["Err_Content"] = true
				ctx.Data["Err_Signature"] = true
				ctx.Data["KeyID"] = err.(models.ErrGPGNoEmailFound).ID
				ctx.RenderWithErr(ctx.Tr("settings.gpg_no_key_email_found"), tplSettingsKeys, &form)
			default:
				ctx.ServerError("AddPublicKey", err)
			}
			return
		}
		keyIDs := ""
		for _, key := range keys {
			keyIDs += key.KeyID
			keyIDs += ", "
		}
		if len(keyIDs) > 0 {
			keyIDs = keyIDs[:len(keyIDs)-2]
		}
		ctx.Flash.Success(ctx.Tr("settings.add_gpg_key_success", keyIDs))
		ctx.Redirect(setting.AppSubURL + "/user/settings/keys")
	case "verify_gpg":
		token := base.EncodeSha256(time.Now().Round(5*time.Minute).Format(time.RFC1123Z) + ":" + ctx.User.CreatedUnix.FormatLong() + ":" + ctx.User.Name + ":" + ctx.User.Email + ":" + strconv.FormatInt(ctx.User.ID, 10))
		lastToken := base.EncodeSha256(time.Now().Truncate(1*time.Minute).Format(time.RFC1123Z) + ":" + ctx.User.CreatedUnix.FormatLong() + ":" + ctx.User.Name + ":" + ctx.User.Email + ":" + strconv.FormatInt(ctx.User.ID, 10))

		keyID, err := models.VerifyGPGKey(ctx.User.ID, form.KeyID, token, form.Signature)
		if err != nil && models.IsErrGPGInvalidTokenSignature(err) {
			keyID, err = models.VerifyGPGKey(ctx.User.ID, form.KeyID, lastToken, form.Signature)
		}
		if err != nil {
			ctx.Data["HasGPGVerifyError"] = true
			switch {
			case models.IsErrGPGInvalidTokenSignature(err):
				loadKeysData(ctx)
				ctx.Data["VerifyingID"] = form.KeyID
				ctx.Data["Err_Signature"] = true
				ctx.Data["KeyID"] = err.(models.ErrGPGInvalidTokenSignature).ID
				ctx.RenderWithErr(ctx.Tr("settings.gpg_invalid_token_signature"), tplSettingsKeys, &form)
			default:
				ctx.ServerError("VerifyGPG", err)
			}
		}
		ctx.Flash.Success(ctx.Tr("settings.verify_gpg_key_success", keyID))
		ctx.Redirect(setting.AppSubURL + "/user/settings/keys")
	case "ssh":
		content, err := models.CheckPublicKeyString(form.Content)
		if err != nil {
			if models.IsErrSSHDisabled(err) {
				ctx.Flash.Info(ctx.Tr("settings.ssh_disabled"))
			} else if models.IsErrKeyUnableVerify(err) {
				ctx.Flash.Info(ctx.Tr("form.unable_verify_ssh_key"))
			} else {
				ctx.Flash.Error(ctx.Tr("form.invalid_ssh_key", err.Error()))
			}
			ctx.Redirect(setting.AppSubURL + "/user/settings/keys")
			return
		}

		if _, err = models.AddPublicKey(ctx.User.ID, form.Title, content, 0); err != nil {
			ctx.Data["HasSSHError"] = true
			switch {
			case models.IsErrKeyAlreadyExist(err):
				loadKeysData(ctx)

				ctx.Data["Err_Content"] = true
				ctx.RenderWithErr(ctx.Tr("settings.ssh_key_been_used"), tplSettingsKeys, &form)
			case models.IsErrKeyNameAlreadyUsed(err):
				loadKeysData(ctx)

				ctx.Data["Err_Title"] = true
				ctx.RenderWithErr(ctx.Tr("settings.ssh_key_name_used"), tplSettingsKeys, &form)
			case models.IsErrKeyUnableVerify(err):
				ctx.Flash.Info(ctx.Tr("form.unable_verify_ssh_key"))
				ctx.Redirect(setting.AppSubURL + "/user/settings/keys")
			default:
				ctx.ServerError("AddPublicKey", err)
			}
			return
		}
		ctx.Flash.Success(ctx.Tr("settings.add_key_success", form.Title))
		ctx.Redirect(setting.AppSubURL + "/user/settings/keys")

	default:
		ctx.Flash.Warning("Function not implemented")
		ctx.Redirect(setting.AppSubURL + "/user/settings/keys")
	}

}

// DeleteKey response for delete user's SSH/GPG key
func DeleteKey(ctx *context.Context) {

	switch ctx.Query("type") {
	case "gpg":
		if err := models.DeleteGPGKey(ctx.User, ctx.QueryInt64("id")); err != nil {
			ctx.Flash.Error("DeleteGPGKey: " + err.Error())
		} else {
			ctx.Flash.Success(ctx.Tr("settings.gpg_key_deletion_success"))
		}
	case "ssh":
		keyID := ctx.QueryInt64("id")
		external, err := models.PublicKeyIsExternallyManaged(keyID)
		if err != nil {
			ctx.ServerError("sshKeysExternalManaged", err)
			return
		}
		if external {
			ctx.Flash.Error(ctx.Tr("setting.ssh_externally_managed"))
			ctx.Redirect(setting.AppSubURL + "/user/settings/keys")
			return
		}
		if err := models.DeletePublicKey(ctx.User, keyID); err != nil {
			ctx.Flash.Error("DeletePublicKey: " + err.Error())
		} else {
			ctx.Flash.Success(ctx.Tr("settings.ssh_key_deletion_success"))
		}
	case "principal":
		if err := models.DeletePublicKey(ctx.User, ctx.QueryInt64("id")); err != nil {
			ctx.Flash.Error("DeletePublicKey: " + err.Error())
		} else {
			ctx.Flash.Success(ctx.Tr("settings.ssh_principal_deletion_success"))
		}
	default:
		ctx.Flash.Warning("Function not implemented")
		ctx.Redirect(setting.AppSubURL + "/user/settings/keys")
	}
	ctx.JSON(http.StatusOK, map[string]interface{}{
		"redirect": setting.AppSubURL + "/user/settings/keys",
	})
}

func loadKeysData(ctx *context.Context) {
	keys, err := models.ListPublicKeys(ctx.User.ID, models.ListOptions{})
	if err != nil {
		ctx.ServerError("ListPublicKeys", err)
		return
	}
	ctx.Data["Keys"] = keys

	externalKeys, err := models.PublicKeysAreExternallyManaged(keys)
	if err != nil {
		ctx.ServerError("ListPublicKeys", err)
		return
	}
	ctx.Data["ExternalKeys"] = externalKeys

	gpgkeys, err := models.ListGPGKeys(ctx.User.ID, models.ListOptions{})
	if err != nil {
		ctx.ServerError("ListGPGKeys", err)
		return
	}
	ctx.Data["GPGKeys"] = gpgkeys
	tokenToSign := base.EncodeSha256(time.Now().Truncate(1*time.Minute).Add(1*time.Minute).Format(time.RFC1123Z) + ":" + ctx.User.CreatedUnix.FormatLong() + ":" + ctx.User.Name + ":" + ctx.User.Email + ":" + strconv.FormatInt(ctx.User.ID, 10))

	// generate a new aes cipher using the csrfToken
	ctx.Data["TokenToSign"] = tokenToSign

	principals, err := models.ListPrincipalKeys(ctx.User.ID, models.ListOptions{})
	if err != nil {
		ctx.ServerError("ListPrincipalKeys", err)
		return
	}
	ctx.Data["Principals"] = principals

	ctx.Data["VerifyingID"] = ctx.Query("verify_gpg")
}<|MERGE_RESOLUTION|>--- conflicted
+++ resolved
@@ -6,12 +6,9 @@
 package setting
 
 import (
-<<<<<<< HEAD
+	"net/http"
 	"strconv"
 	"time"
-=======
-	"net/http"
->>>>>>> e10d028b
 
 	"code.gitea.io/gitea/models"
 	"code.gitea.io/gitea/modules/base"
