--- conflicted
+++ resolved
@@ -172,24 +172,14 @@
 	case "stars":
 		ctx.Data["PageIsProfileStarList"] = true
 		repos, count, err = models.SearchRepository(&models.SearchRepoOptions{
-<<<<<<< HEAD
 			ListOptions: models.ListOptions{
 				PageSize: setting.UI.User.RepoPagingNum,
 				Page:     page,
 			},
-			Keyword:            keyword,
-			OrderBy:            orderBy,
-			Private:            ctx.IsSigned,
-			UserIsAdmin:        ctx.IsUserSiteAdmin(),
-			UserID:             ctx.Data["SignedUserID"].(int64),
-=======
 			Actor:              ctx.User,
 			Keyword:            keyword,
 			OrderBy:            orderBy,
 			Private:            ctx.IsSigned,
-			Page:               page,
-			PageSize:           setting.UI.User.RepoPagingNum,
->>>>>>> 1751d5fc
 			StarredByID:        ctxUser.ID,
 			Collaborate:        util.OptionalBoolFalse,
 			TopicOnly:          topicOnly,
@@ -203,24 +193,11 @@
 		total = int(count)
 	default:
 		repos, count, err = models.SearchRepository(&models.SearchRepoOptions{
-<<<<<<< HEAD
 			ListOptions: models.ListOptions{
 				PageSize: setting.UI.User.RepoPagingNum,
 				Page:     page,
 			},
-=======
 			Actor:              ctx.User,
->>>>>>> 1751d5fc
-			Keyword:            keyword,
-			OwnerID:            ctxUser.ID,
-			OrderBy:            orderBy,
-			Private:            ctx.IsSigned,
-<<<<<<< HEAD
-			UserIsAdmin:        ctx.IsUserSiteAdmin(),
-			UserID:             ctx.Data["SignedUserID"].(int64),
-=======
-			Page:               page,
->>>>>>> 1751d5fc
 			IsProfile:          true,
 			Collaborate:        util.OptionalBoolFalse,
 			TopicOnly:          topicOnly,
