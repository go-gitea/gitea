--- conflicted
+++ resolved
@@ -50,16 +50,11 @@
 	if uname == "favicon.ico" {
 		ctx.ServeFile(path.Join(setting.StaticRootPath, "public/img/favicon.png"))
 		return
-<<<<<<< HEAD
 	}
 
 	if strings.HasSuffix(uname, ".png") {
-		ctx.Error(404)
-=======
-	} else if strings.HasSuffix(uname, ".png") {
 		ctx.Error(http.StatusNotFound)
->>>>>>> 75dfc46d
-		return
+    return
 	}
 
 	isShowKeys := false
