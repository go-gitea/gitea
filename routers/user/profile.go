// Copyright 2015 The Gogs Authors. All rights reserved.
// Use of this source code is governed by a MIT-style
// license that can be found in the LICENSE file.

package user

import (
	"fmt"
	"path"
	"strings"

	"github.com/Unknwon/paginater"

	"code.gitea.io/gitea/models"
	"code.gitea.io/gitea/modules/base"
	"code.gitea.io/gitea/modules/context"
	"code.gitea.io/gitea/modules/setting"
	"code.gitea.io/gitea/modules/util"
	"code.gitea.io/gitea/routers/repo"
)

const (
	tplFollowers base.TplName = "user/meta/followers"
	tplStars     base.TplName = "user/meta/stars"
)

// GetUserByName get user by name
func GetUserByName(ctx *context.Context, name string) *models.User {
	user, err := models.GetUserByName(name)
	if err != nil {
		if models.IsErrUserNotExist(err) {
			ctx.NotFound("GetUserByName", nil)
		} else {
			ctx.ServerError("GetUserByName", err)
		}
		return nil
	}
	return user
}

// GetUserByParams returns user whose name is presented in URL paramenter.
func GetUserByParams(ctx *context.Context) *models.User {
	return GetUserByName(ctx, ctx.Params(":username"))
}

// Profile render user's profile page
func Profile(ctx *context.Context) {
	uname := ctx.Params(":username")
	// Special handle for FireFox requests favicon.ico.
	if uname == "favicon.ico" {
		ctx.ServeFile(path.Join(setting.StaticRootPath, "public/img/favicon.png"))
		return
	} else if strings.HasSuffix(uname, ".png") {
		ctx.Error(404)
		return
	}

	isShowKeys := false
	if strings.HasSuffix(uname, ".keys") {
		isShowKeys = true
	}

	ctxUser := GetUserByName(ctx, strings.TrimSuffix(uname, ".keys"))
	if ctx.Written() {
		return
	}

	// Show SSH keys.
	if isShowKeys {
		ShowSSHKeys(ctx, ctxUser.ID)
		return
	}

	if ctxUser.IsOrganization() {
		showOrgProfile(ctx)
		return
	}

	// Show OpenID URIs
	openIDs, err := models.GetUserOpenIDs(ctxUser.ID)
	if err != nil {
		ctx.ServerError("GetUserOpenIDs", err)
		return
	}

	ctx.Data["Title"] = ctxUser.DisplayName()
	ctx.Data["PageIsUserProfile"] = true
	ctx.Data["Owner"] = ctxUser
	ctx.Data["OpenIDs"] = openIDs
	ctx.Data["EnableHeatmap"] = setting.Service.EnableUserHeatmap
	ctx.Data["HeatmapUser"] = ctxUser.Name
	showPrivate := ctx.IsSigned && (ctx.User.IsAdmin || ctx.User.ID == ctxUser.ID)

	orgs, err := models.GetOrgsByUserID(ctxUser.ID, showPrivate)
	if err != nil {
		ctx.ServerError("GetOrgsByUserIDDesc", err)
		return
	}

	ctx.Data["Orgs"] = orgs

	tab := ctx.Query("tab")
	ctx.Data["TabName"] = tab

	page := ctx.QueryInt("page")
	if page <= 0 {
		page = 1
	}

	topicOnly := ctx.QueryBool("topic")

	var (
		repos   []*models.Repository
		count   int64
		orderBy models.SearchOrderBy
	)

	ctx.Data["SortType"] = ctx.Query("sort")
	switch ctx.Query("sort") {
	case "newest":
		orderBy = models.SearchOrderByNewest
	case "oldest":
		orderBy = models.SearchOrderByOldest
	case "recentupdate":
		orderBy = models.SearchOrderByRecentUpdated
	case "leastupdate":
		orderBy = models.SearchOrderByLeastUpdated
	case "reversealphabetically":
		orderBy = models.SearchOrderByAlphabeticallyReverse
	case "alphabetically":
		orderBy = models.SearchOrderByAlphabetically
	case "moststars":
		orderBy = models.SearchOrderByStarsReverse
	case "feweststars":
		orderBy = models.SearchOrderByStars
	case "mostforks":
		orderBy = models.SearchOrderByForksReverse
	case "fewestforks":
		orderBy = models.SearchOrderByForks
	default:
		ctx.Data["SortType"] = "recentupdate"
		orderBy = models.SearchOrderByRecentUpdated
	}

	keyword := strings.Trim(ctx.Query("q"), " ")
	ctx.Data["Keyword"] = keyword
	switch tab {
	case "activity":
		retrieveFeeds(ctx, models.GetFeedsOptions{RequestedUser: ctxUser,
			IncludePrivate:  showPrivate,
			OnlyPerformedBy: true,
			IncludeDeleted:  false,
		})
		if ctx.Written() {
			return
		}
	case "stars":
		ctx.Data["PageIsProfileStarList"] = true
		if len(keyword) == 0 {
			repos, err = ctxUser.GetStarredRepos(showPrivate, page, setting.UI.User.RepoPagingNum, orderBy.String())
			if err != nil {
				ctx.ServerError("GetStarredRepos", err)
				return
			}

			count, err = ctxUser.GetStarredRepoCount(showPrivate)
			if err != nil {
				ctx.ServerError("GetStarredRepoCount", err)
				return
			}
		} else {
			repos, count, err = models.SearchRepositoryByName(&models.SearchRepoOptions{
				Keyword:     keyword,
				OwnerID:     ctxUser.ID,
				OrderBy:     orderBy,
				Private:     showPrivate,
				Page:        page,
				PageSize:    setting.UI.User.RepoPagingNum,
				Starred:     true,
				Collaborate: util.OptionalBoolFalse,
				TopicOnly:   topicOnly,
			})
			if err != nil {
				ctx.ServerError("SearchRepositoryByName", err)
				return
			}
		}

		ctx.Data["Repos"] = repos
		ctx.Data["Page"] = paginater.New(int(count), setting.UI.User.RepoPagingNum, page, 5)
		ctx.Data["Total"] = count
	default:
		if len(keyword) == 0 {
			var total int
			repos, err = models.GetUserRepositories(ctxUser.ID, showPrivate, page, setting.UI.User.RepoPagingNum, orderBy.String())
			if err != nil {
				ctx.ServerError("GetRepositories", err)
				return
			}
			models.RepositoryList(repos).LoadAttributes()
			ctx.Data["Repos"] = repos

			if showPrivate {
				total = ctxUser.NumRepos
			} else {
				count, err := models.GetPublicRepositoryCount(ctxUser)
				if err != nil {
					ctx.ServerError("GetPublicRepositoryCount", err)
					return
				}
				total = int(count)
			}

			ctx.Data["Page"] = paginater.New(total, setting.UI.User.RepoPagingNum, page, 5)
			ctx.Data["Total"] = total
		} else {
			repos, count, err = models.SearchRepositoryByName(&models.SearchRepoOptions{
<<<<<<< HEAD
				Keyword:  keyword,
				OwnerID:  ctxUser.ID,
				OrderBy:  orderBy,
				Private:  showPrivate,
				Page:     page,
				PageSize: setting.UI.User.RepoPagingNum,
=======
				Keyword:     keyword,
				OwnerID:     ctxUser.ID,
				OrderBy:     orderBy,
				Private:     showPrivate,
				Page:        page,
				IsProfile:   true,
				PageSize:    setting.UI.User.RepoPagingNum,
				Collaborate: util.OptionalBoolFalse,
				TopicOnly:   topicOnly,
>>>>>>> baffea1d
			})
			if err != nil {
				ctx.ServerError("SearchRepositoryByName", err)
				return
			}

			ctx.Data["Repos"] = repos
			ctx.Data["Page"] = paginater.New(int(count), setting.UI.User.RepoPagingNum, page, 5)
			ctx.Data["Total"] = count
		}
	}

	ctx.Data["ShowUserEmail"] = setting.UI.ShowUserEmail

	ctx.HTML(200, tplProfile)
}

// Followers render user's followers page
func Followers(ctx *context.Context) {
	u := GetUserByParams(ctx)
	if ctx.Written() {
		return
	}
	ctx.Data["Title"] = u.DisplayName()
	ctx.Data["CardsTitle"] = ctx.Tr("user.followers")
	ctx.Data["PageIsFollowers"] = true
	ctx.Data["Owner"] = u
	repo.RenderUserCards(ctx, u.NumFollowers, u.GetFollowers, tplFollowers)
}

// Following render user's followering page
func Following(ctx *context.Context) {
	u := GetUserByParams(ctx)
	if ctx.Written() {
		return
	}
	ctx.Data["Title"] = u.DisplayName()
	ctx.Data["CardsTitle"] = ctx.Tr("user.following")
	ctx.Data["PageIsFollowing"] = true
	ctx.Data["Owner"] = u
	repo.RenderUserCards(ctx, u.NumFollowing, u.GetFollowing, tplFollowers)
}

// Action response for follow/unfollow user request
func Action(ctx *context.Context) {
	u := GetUserByParams(ctx)
	if ctx.Written() {
		return
	}

	var err error
	switch ctx.Params(":action") {
	case "follow":
		err = models.FollowUser(ctx.User.ID, u.ID)
	case "unfollow":
		err = models.UnfollowUser(ctx.User.ID, u.ID)
	}

	if err != nil {
		ctx.ServerError(fmt.Sprintf("Action (%s)", ctx.Params(":action")), err)
		return
	}

	ctx.RedirectToFirst(ctx.Query("redirect_to"), u.HomeLink())
}<|MERGE_RESOLUTION|>--- conflicted
+++ resolved
@@ -215,14 +215,6 @@
 			ctx.Data["Total"] = total
 		} else {
 			repos, count, err = models.SearchRepositoryByName(&models.SearchRepoOptions{
-<<<<<<< HEAD
-				Keyword:  keyword,
-				OwnerID:  ctxUser.ID,
-				OrderBy:  orderBy,
-				Private:  showPrivate,
-				Page:     page,
-				PageSize: setting.UI.User.RepoPagingNum,
-=======
 				Keyword:     keyword,
 				OwnerID:     ctxUser.ID,
 				OrderBy:     orderBy,
@@ -232,7 +224,6 @@
 				PageSize:    setting.UI.User.RepoPagingNum,
 				Collaborate: util.OptionalBoolFalse,
 				TopicOnly:   topicOnly,
->>>>>>> baffea1d
 			})
 			if err != nil {
 				ctx.ServerError("SearchRepositoryByName", err)
