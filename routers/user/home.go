--- conflicted
+++ resolved
@@ -372,27 +372,11 @@
 		filterMode = models.FilterModeCreate
 	case "mentioned":
 		filterMode = models.FilterModeMention
+	case "review_requested":
+		filterMode = models.FilterModeReviewRequested
 	case "your_repositories": // filterMode already set to All
 	default:
 		viewType = "your_repositories"
-<<<<<<< HEAD
-	} else {
-		viewType = ctx.Query("type")
-		switch viewType {
-		case "assigned":
-			filterMode = models.FilterModeAssign
-		case "created_by":
-			filterMode = models.FilterModeCreate
-		case "mentioned":
-			filterMode = models.FilterModeMention
-		case "review_requested":
-			filterMode = models.FilterModeReviewRequested
-		case "your_repositories": // filterMode already set to All
-		default:
-			viewType = "your_repositories"
-		}
-=======
->>>>>>> 9cc5a89b
 	}
 
 	page := ctx.QueryInt("page")
@@ -471,17 +455,13 @@
 	case models.FilterModeCreate:
 		opts.PosterID = ctx.User.ID
 	case models.FilterModeMention:
-<<<<<<< HEAD
 		opts.MentionedID = ctxUser.ID
 	case models.FilterModeReviewRequested:
 		opts.ReviewRequestedID = ctxUser.ID
-=======
-		opts.MentionedID = ctx.User.ID
 	}
 
 	if ctxUser.IsOrganization() {
 		opts.RepoIDs = userRepoIDs
->>>>>>> 9cc5a89b
 	}
 
 	var forceEmpty bool
