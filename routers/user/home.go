--- conflicted
+++ resolved
@@ -7,6 +7,7 @@
 
 import (
 	"bytes"
+	"fmt"
 	"sort"
 	"strconv"
 	"strings"
@@ -287,17 +288,6 @@
 
 	showReposMap := make(map[int64]*models.Repository, len(counts))
 	for repoID := range counts {
-		repo, err := models.GetRepositoryByID(repoID)
-		if err != nil {
-			ctx.ServerError("GetRepositoryByID", err)
-			return
-		}
-		showReposMap[repoID] = repo
-	}
-
-<<<<<<< HEAD
-=======
-	if repoID > 0 {
 		if _, ok := showReposMap[repoID]; !ok {
 			repo, err := models.GetRepositoryByID(repoID)
 			if models.IsErrRepoNotExist(err) {
@@ -332,7 +322,6 @@
 		}
 	}
 
->>>>>>> 6db3dc7c
 	showRepos := models.RepositoryListOfMap(showReposMap)
 	sort.Sort(showRepos)
 	if err = showRepos.LoadAttributes(); err != nil {
