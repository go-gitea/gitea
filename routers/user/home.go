// Copyright 2014 The Gogs Authors. All rights reserved.
// Copyright 2019 The Gitea Authors. All rights reserved.
// Use of this source code is governed by a MIT-style
// license that can be found in the LICENSE file.

package user

import (
	"bytes"
	"encoding/json"
	"fmt"
	"regexp"
	"sort"
	"strconv"
	"strings"

	"code.gitea.io/gitea/models"
	"code.gitea.io/gitea/modules/base"
	"code.gitea.io/gitea/modules/context"
	"code.gitea.io/gitea/modules/log"
	"code.gitea.io/gitea/modules/markup/markdown"
	"code.gitea.io/gitea/modules/setting"
	"code.gitea.io/gitea/modules/util"

	"github.com/keybase/go-crypto/openpgp"
	"github.com/keybase/go-crypto/openpgp/armor"
	"github.com/unknwon/com"
)

const (
	tplDashboard  base.TplName = "user/dashboard/dashboard"
	tplIssues     base.TplName = "user/dashboard/issues"
	tplMilestones base.TplName = "user/dashboard/milestones"
	tplProfile    base.TplName = "user/profile"
)

// getDashboardContextUser finds out dashboard is viewing as which context user.
func getDashboardContextUser(ctx *context.Context) *models.User {
	ctxUser := ctx.User
	orgName := ctx.Params(":org")
	if len(orgName) > 0 {
		// Organization.
		org, err := models.GetUserByName(orgName)
		if err != nil {
			if models.IsErrUserNotExist(err) {
				ctx.NotFound("GetUserByName", err)
			} else {
				ctx.ServerError("GetUserByName", err)
			}
			return nil
		}
		ctxUser = org
	}
	ctx.Data["ContextUser"] = ctxUser

	if err := ctx.User.GetOrganizations(true); err != nil {
		ctx.ServerError("GetOrganizations", err)
		return nil
	}
	ctx.Data["Orgs"] = ctx.User.Orgs

	return ctxUser
}

// retrieveFeeds loads feeds for the specified user
func retrieveFeeds(ctx *context.Context, options models.GetFeedsOptions) {
	actions, err := models.GetFeeds(options)
	if err != nil {
		ctx.ServerError("GetFeeds", err)
		return
	}

	userCache := map[int64]*models.User{options.RequestedUser.ID: options.RequestedUser}
	if ctx.User != nil {
		userCache[ctx.User.ID] = ctx.User
	}
	for _, act := range actions {
		if act.ActUser != nil {
			userCache[act.ActUserID] = act.ActUser
		}

		repoOwner, ok := userCache[act.Repo.OwnerID]
		if !ok {
			repoOwner, err = models.GetUserByID(act.Repo.OwnerID)
			if err != nil {
				if models.IsErrUserNotExist(err) {
					continue
				}
				ctx.ServerError("GetUserByID", err)
				return
			}
			userCache[repoOwner.ID] = repoOwner
		}
		act.Repo.Owner = repoOwner
	}
	ctx.Data["Feeds"] = actions
}

// Dashboard render the dashborad page
func Dashboard(ctx *context.Context) {
	ctxUser := getDashboardContextUser(ctx)
	if ctx.Written() {
		return
	}

	ctx.Data["Title"] = ctxUser.DisplayName() + " - " + ctx.Tr("dashboard")
	ctx.Data["PageIsDashboard"] = true
	ctx.Data["PageIsNews"] = true
	ctx.Data["SearchLimit"] = setting.UI.User.RepoPagingNum
	ctx.Data["EnableHeatmap"] = setting.Service.EnableUserHeatmap
	ctx.Data["HeatmapUser"] = ctxUser.Name

	var err error
	var mirrors []*models.Repository
	if ctxUser.IsOrganization() {
		env, err := ctxUser.AccessibleReposEnv(ctx.User.ID)
		if err != nil {
			ctx.ServerError("AccessibleReposEnv", err)
			return
		}

		mirrors, err = env.MirrorRepos()
		if err != nil {
			ctx.ServerError("env.MirrorRepos", err)
			return
		}
	} else {
		mirrors, err = ctxUser.GetMirrorRepositories()
		if err != nil {
			ctx.ServerError("GetMirrorRepositories", err)
			return
		}
	}
	ctx.Data["MaxShowRepoNum"] = setting.UI.User.RepoPagingNum

	if err := models.MirrorRepositoryList(mirrors).LoadAttributes(); err != nil {
		ctx.ServerError("MirrorRepositoryList.LoadAttributes", err)
		return
	}
	ctx.Data["MirrorCount"] = len(mirrors)
	ctx.Data["Mirrors"] = mirrors

	retrieveFeeds(ctx, models.GetFeedsOptions{
		RequestedUser:   ctxUser,
		IncludePrivate:  true,
		OnlyPerformedBy: false,
		IncludeDeleted:  false,
	})

	if ctx.Written() {
		return
	}
	ctx.HTML(200, tplDashboard)
}

// Milestones render the user milestones page
func Milestones(ctx *context.Context) {
	ctx.Data["Title"] = ctx.Tr("milestones")
	ctx.Data["PageIsMilestonesDashboard"] = true

	ctxUser := getDashboardContextUser(ctx)
	if ctx.Written() {
		return
	}

	sortType := ctx.Query("sort")
	page := ctx.QueryInt("page")
	if page <= 1 {
		page = 1
	}

<<<<<<< HEAD
	repoID := ctx.QueryInt64("repo")
=======
	reposQuery := ctx.Query("repos")
>>>>>>> eb674fca
	isShowClosed := ctx.Query("state") == "closed"

	// Get repositories.
	var err error
	var userRepoIDs []int64
	if ctxUser.IsOrganization() {
		env, err := ctxUser.AccessibleReposEnv(ctx.User.ID)
		if err != nil {
			ctx.ServerError("AccessibleReposEnv", err)
			return
		}
		userRepoIDs, err = env.RepoIDs(1, ctxUser.NumRepos)
		if err != nil {
			ctx.ServerError("env.RepoIDs", err)
			return
		}
	} else {
		unitType := models.UnitTypeIssues
		userRepoIDs, err = ctxUser.GetAccessRepoIDs(unitType)
		if err != nil {
			ctx.ServerError("ctxUser.GetAccessRepoIDs", err)
			return
		}
	}
	if len(userRepoIDs) == 0 {
		userRepoIDs = []int64{-1}
	}

	var repoIDs []int64
<<<<<<< HEAD
	if repoID > 0 {
		repoIDs = []int64{repoID}
		if !com.IsSliceContainsInt64(userRepoIDs, repoID) {
=======
	if issueReposQueryPattern.MatchString(reposQuery) {
		// remove "[" and "]" from string
		reposQuery = reposQuery[1 : len(reposQuery)-1]
		//for each ID (delimiter ",") add to int to repoIDs
		reposSet := false
		for _, rID := range strings.Split(reposQuery, ",") {
			// Ensure nonempty string entries
			if rID != "" && rID != "0" {
				reposSet = true
				rIDint64, err := strconv.ParseInt(rID, 10, 64)
				if err == nil && com.IsSliceContainsInt64(userRepoIDs, rIDint64) {
					repoIDs = append(repoIDs, rIDint64)
				}
			}
		}
		if reposSet && len(repoIDs) == 0 {
>>>>>>> eb674fca
			// force an empty result
			repoIDs = []int64{-1}
		}
	} else {
<<<<<<< HEAD
		repoIDs = userRepoIDs
	}

	counts, err := models.CountMilestonesByRepoIDs(repoIDs, isShowClosed)
=======
		log.Error("issueReposQueryPattern not match with query")
	}

	if len(repoIDs) == 0 {
		repoIDs = userRepoIDs
	}

	counts, err := models.CountMilestonesByRepoIDs(userRepoIDs, isShowClosed)
>>>>>>> eb674fca
	if err != nil {
		ctx.ServerError("CountMilestonesByRepoIDs", err)
		return
	}

	milestones, err := models.GetMilestonesByRepoIDs(repoIDs, page, isShowClosed, sortType)
	if err != nil {
		ctx.ServerError("GetMilestonesByRepoIDs", err)
		return
	}

	showReposMap := make(map[int64]*models.Repository, len(counts))
<<<<<<< HEAD
	for repoID := range counts {
		repo, err := models.GetRepositoryByID(repoID)
		if err != nil {
			ctx.ServerError("GetRepositoryByID", err)
			return
		}
		showReposMap[repoID] = repo
	}

	if repoID > 0 {
		if _, ok := showReposMap[repoID]; !ok {
			repo, err := models.GetRepositoryByID(repoID)
=======
	for rID := range counts {
		if rID == -1 {
			break
		}
		repo, err := models.GetRepositoryByID(rID)
		if err != nil {
>>>>>>> eb674fca
			if models.IsErrRepoNotExist(err) {
				ctx.NotFound("GetRepositoryByID", err)
				return
			} else if err != nil {
<<<<<<< HEAD
				ctx.ServerError("GetRepositoryByID", fmt.Errorf("[%d]%v", repoID, err))
				return
			}
			showReposMap[repoID] = repo
		}

		repo := showReposMap[repoID]
=======
				ctx.ServerError("GetRepositoryByID", fmt.Errorf("[%d]%v", rID, err))
				return
			}
		}
		showReposMap[rID] = repo
>>>>>>> eb674fca

		// Check if user has access to given repository.
		perm, err := models.GetUserRepoPermission(repo, ctxUser)
		if err != nil {
<<<<<<< HEAD
			ctx.ServerError("GetUserRepoPermission", fmt.Errorf("[%d]%v", repoID, err))
			return
		}
=======
			ctx.ServerError("GetUserRepoPermission", fmt.Errorf("[%d]%v", rID, err))
			return
		}

>>>>>>> eb674fca
		if !perm.CanRead(models.UnitTypeIssues) {
			if log.IsTrace() {
				log.Trace("Permission Denied: User %-v cannot read %-v of repo %-v\n"+
					"User in repo has Permissions: %-+v",
					ctxUser,
					models.UnitTypeIssues,
					repo,
					perm)
			}
			ctx.Status(404)
			return
		}
	}

	showRepos := models.RepositoryListOfMap(showReposMap)
	sort.Sort(showRepos)
	if err = showRepos.LoadAttributes(); err != nil {
		ctx.ServerError("LoadAttributes", err)
		return
	}

	for _, m := range milestones {
		m.Repo = showReposMap[m.RepoID]
		m.RenderedContent = string(markdown.Render([]byte(m.Content), m.Repo.Link(), m.Repo.ComposeMetas()))
		if m.Repo.IsTimetrackerEnabled() {
			err := m.LoadTotalTrackedTime()
			if err != nil {
				ctx.ServerError("LoadTotalTrackedTime", err)
				return
			}
		}
	}

<<<<<<< HEAD
	milestoneStats, err := models.GetUserMilestoneStats(ctxUser.ID, repoID, userRepoIDs)
	if err != nil {
		ctx.ServerError("GetUserMilestoneStats", err)
		return
	}

	var total int
	if !isShowClosed {
		total = int(milestoneStats.OpenCount)
	} else {
		total = int(milestoneStats.ClosedCount)
=======
	milestoneStats, err := models.GetMilestonesStats(repoIDs)
	if err != nil {
		ctx.ServerError("GetMilestoneStats", err)
		return
	}

	totalMilestoneStats, err := models.GetMilestonesStats(userRepoIDs)
	if err != nil {
		ctx.ServerError("GetMilestoneStats", err)
		return
	}

	var pagerCount int
	if isShowClosed {
		ctx.Data["State"] = "closed"
		ctx.Data["Total"] = totalMilestoneStats.ClosedCount
		pagerCount = int(milestoneStats.ClosedCount)
	} else {
		ctx.Data["State"] = "open"
		ctx.Data["Total"] = totalMilestoneStats.OpenCount
		pagerCount = int(milestoneStats.OpenCount)
>>>>>>> eb674fca
	}

	ctx.Data["Milestones"] = milestones
	ctx.Data["Repos"] = showRepos
	ctx.Data["Counts"] = counts
	ctx.Data["MilestoneStats"] = milestoneStats
<<<<<<< HEAD
	ctx.Data["Total"] = total
	ctx.Data["SortType"] = sortType
	ctx.Data["RepoID"] = repoID
	ctx.Data["IsShowClosed"] = isShowClosed

	if isShowClosed {
		ctx.Data["State"] = "closed"
	} else {
		ctx.Data["State"] = "open"
	}

	pager := context.NewPagination(total, setting.UI.IssuePagingNum, page, 5)
	pager.AddParam(ctx, "repo", "RepoID")
=======
	ctx.Data["SortType"] = sortType
	if len(repoIDs) != len(userRepoIDs) {
		ctx.Data["RepoIDs"] = repoIDs
	}
	ctx.Data["IsShowClosed"] = isShowClosed

	pager := context.NewPagination(pagerCount, setting.UI.IssuePagingNum, page, 5)
	pager.AddParam(ctx, "repos", "RepoIDs")
>>>>>>> eb674fca
	pager.AddParam(ctx, "sort", "SortType")
	pager.AddParam(ctx, "state", "State")
	ctx.Data["Page"] = pager

	ctx.HTML(200, tplMilestones)
}

// Regexp for repos query
var issueReposQueryPattern = regexp.MustCompile(`^\[\d+(,\d+)*,?\]$`)

// Issues render the user issues page
func Issues(ctx *context.Context) {
	isPullList := ctx.Params(":type") == "pulls"
	if isPullList {
		ctx.Data["Title"] = ctx.Tr("pull_requests")
		ctx.Data["PageIsPulls"] = true
	} else {
		ctx.Data["Title"] = ctx.Tr("issues")
		ctx.Data["PageIsIssues"] = true
	}

	ctxUser := getDashboardContextUser(ctx)
	if ctx.Written() {
		return
	}

	// Organization does not have view type and filter mode.
	var (
		viewType   string
		sortType   = ctx.Query("sort")
		filterMode = models.FilterModeAll
	)

	if ctxUser.IsOrganization() {
		viewType = "your_repositories"
	} else {
		viewType = ctx.Query("type")
		switch viewType {
		case "assigned":
			filterMode = models.FilterModeAssign
		case "created_by":
			filterMode = models.FilterModeCreate
		case "mentioned":
			filterMode = models.FilterModeMention
		case "your_repositories": // filterMode already set to All
		default:
			viewType = "your_repositories"
		}
	}

	page := ctx.QueryInt("page")
	if page <= 1 {
		page = 1
	}

	reposQuery := ctx.Query("repos")
	var repoIDs []int64
	if issueReposQueryPattern.MatchString(reposQuery) {
		// remove "[" and "]" from string
		reposQuery = reposQuery[1 : len(reposQuery)-1]
		//for each ID (delimiter ",") add to int to repoIDs
		for _, rID := range strings.Split(reposQuery, ",") {
			// Ensure nonempty string entries
			if rID != "" && rID != "0" {
				rIDint64, err := strconv.ParseInt(rID, 10, 64)
				if err == nil {
					repoIDs = append(repoIDs, rIDint64)
				}
			}
		}
	} else {
		log.Error("issueReposQueryPattern not match with query")
	}

	isShowClosed := ctx.Query("state") == "closed"

	// Get repositories.
	var err error
	var userRepoIDs []int64
	if ctxUser.IsOrganization() {
		env, err := ctxUser.AccessibleReposEnv(ctx.User.ID)
		if err != nil {
			ctx.ServerError("AccessibleReposEnv", err)
			return
		}
		userRepoIDs, err = env.RepoIDs(1, ctxUser.NumRepos)
		if err != nil {
			ctx.ServerError("env.RepoIDs", err)
			return
		}
	} else {
		unitType := models.UnitTypeIssues
		if isPullList {
			unitType = models.UnitTypePullRequests
		}
		userRepoIDs, err = ctxUser.GetAccessRepoIDs(unitType)
		if err != nil {
			ctx.ServerError("ctxUser.GetAccessRepoIDs", err)
			return
		}
	}
	if len(userRepoIDs) == 0 {
		userRepoIDs = []int64{-1}
	}

	opts := &models.IssuesOptions{
		IsClosed: util.OptionalBoolOf(isShowClosed),
		IsPull:   util.OptionalBoolOf(isPullList),
		SortType: sortType,
	}

	switch filterMode {
	case models.FilterModeAll:
		opts.RepoIDs = userRepoIDs
	case models.FilterModeAssign:
		opts.AssigneeID = ctxUser.ID
	case models.FilterModeCreate:
		opts.PosterID = ctxUser.ID
	case models.FilterModeMention:
		opts.MentionedID = ctxUser.ID
	}

	counts, err := models.CountIssuesByRepo(opts)
	if err != nil {
		ctx.ServerError("CountIssuesByRepo", err)
		return
	}

	opts.Page = page
	opts.PageSize = setting.UI.IssuePagingNum
	var labelIDs []int64
	selectLabels := ctx.Query("labels")
	if len(selectLabels) > 0 && selectLabels != "0" {
		labelIDs, err = base.StringsToInt64s(strings.Split(selectLabels, ","))
		if err != nil {
			ctx.ServerError("StringsToInt64s", err)
			return
		}
	}
	opts.LabelIDs = labelIDs

	if len(repoIDs) > 0 {
		opts.RepoIDs = repoIDs
	}

	issues, err := models.Issues(opts)
	if err != nil {
		ctx.ServerError("Issues", err)
		return
	}

	showReposMap := make(map[int64]*models.Repository, len(counts))
	for repoID := range counts {
		if repoID > 0 {
			if _, ok := showReposMap[repoID]; !ok {
				repo, err := models.GetRepositoryByID(repoID)
				if models.IsErrRepoNotExist(err) {
					ctx.NotFound("GetRepositoryByID", err)
					return
				} else if err != nil {
					ctx.ServerError("GetRepositoryByID", fmt.Errorf("[%d]%v", repoID, err))
					return
				}
				showReposMap[repoID] = repo
			}
			repo := showReposMap[repoID]

			// Check if user has access to given repository.
			perm, err := models.GetUserRepoPermission(repo, ctxUser)
			if err != nil {
				ctx.ServerError("GetUserRepoPermission", fmt.Errorf("[%d]%v", repoID, err))
				return
			}
			if !perm.CanRead(models.UnitTypeIssues) {
				log.Error("User created Issues in Repository which they no longer have access to: [%d]", repoID)
			}
		}
	}

	showRepos := models.RepositoryListOfMap(showReposMap)
	sort.Sort(showRepos)
	if err = showRepos.LoadAttributes(); err != nil {
		ctx.ServerError("LoadAttributes", err)
		return
	}

	var commitStatus = make(map[int64]*models.CommitStatus, len(issues))
	for _, issue := range issues {
		issue.Repo = showReposMap[issue.RepoID]

		if isPullList {
			commitStatus[issue.PullRequest.ID], _ = issue.PullRequest.GetLastCommitStatus()
		}
	}

	issueStats, err := models.GetUserIssueStats(models.UserIssueStatsOptions{
		UserID:      ctxUser.ID,
		UserRepoIDs: userRepoIDs,
		FilterMode:  filterMode,
		IsPull:      isPullList,
		IsClosed:    isShowClosed,
	})
	if err != nil {
		ctx.ServerError("GetUserIssueStats", err)
		return
	}

	allIssueStats, err := models.GetUserIssueStats(models.UserIssueStatsOptions{
		UserID:      ctxUser.ID,
		UserRepoIDs: userRepoIDs,
		FilterMode:  filterMode,
		IsPull:      isPullList,
		IsClosed:    isShowClosed,
	})
	if err != nil {
		ctx.ServerError("GetUserIssueStats All", err)
		return
	}

	var shownIssues int
	var totalIssues int
	if !isShowClosed {
		shownIssues = int(issueStats.OpenCount)
		totalIssues = int(allIssueStats.OpenCount)
	} else {
		shownIssues = int(issueStats.ClosedCount)
		totalIssues = int(allIssueStats.ClosedCount)
	}

	ctx.Data["Issues"] = issues
	ctx.Data["CommitStatus"] = commitStatus
	ctx.Data["Repos"] = showRepos
	ctx.Data["Counts"] = counts
	ctx.Data["IssueStats"] = issueStats
	ctx.Data["ViewType"] = viewType
	ctx.Data["SortType"] = sortType
	ctx.Data["RepoIDs"] = repoIDs
	ctx.Data["IsShowClosed"] = isShowClosed
	ctx.Data["TotalIssueCount"] = totalIssues

	if isShowClosed {
		ctx.Data["State"] = "closed"
	} else {
		ctx.Data["State"] = "open"
	}

	// Convert []int64 to string
	reposParam, _ := json.Marshal(repoIDs)

	ctx.Data["ReposParam"] = string(reposParam)

	pager := context.NewPagination(shownIssues, setting.UI.IssuePagingNum, page, 5)
	pager.AddParam(ctx, "type", "ViewType")
	pager.AddParam(ctx, "repos", "ReposParam")
	pager.AddParam(ctx, "sort", "SortType")
	pager.AddParam(ctx, "state", "State")
	pager.AddParam(ctx, "labels", "SelectLabels")
	pager.AddParam(ctx, "milestone", "MilestoneID")
	pager.AddParam(ctx, "assignee", "AssigneeID")
	ctx.Data["Page"] = pager

	ctx.HTML(200, tplIssues)
}

// ShowSSHKeys output all the ssh keys of user by uid
func ShowSSHKeys(ctx *context.Context, uid int64) {
	keys, err := models.ListPublicKeys(uid)
	if err != nil {
		ctx.ServerError("ListPublicKeys", err)
		return
	}

	var buf bytes.Buffer
	for i := range keys {
		buf.WriteString(keys[i].OmitEmail())
		buf.WriteString("\n")
	}
	ctx.PlainText(200, buf.Bytes())
}

// ShowGPGKeys output all the public GPG keys of user by uid
func ShowGPGKeys(ctx *context.Context, uid int64) {
	keys, err := models.ListGPGKeys(uid)
	if err != nil {
		ctx.ServerError("ListGPGKeys", err)
		return
	}
	entities := make([]*openpgp.Entity, 0)
	failedEntitiesID := make([]string, 0)
	for _, k := range keys {
		e, err := models.GPGKeyToEntity(k)
		if err != nil {
			if models.IsErrGPGKeyImportNotExist(err) {
				failedEntitiesID = append(failedEntitiesID, k.KeyID)
				continue //Skip previous import without backup of imported armored key
			}
			ctx.ServerError("ShowGPGKeys", err)
			return
		}
		entities = append(entities, e)
	}
	var buf bytes.Buffer

	headers := make(map[string]string)
	if len(failedEntitiesID) > 0 { //If some key need re-import to be exported
		headers["Note"] = fmt.Sprintf("The keys with the following IDs couldn't be exported and need to be reuploaded %s", strings.Join(failedEntitiesID, ", "))
	}
	writer, _ := armor.Encode(&buf, "PGP PUBLIC KEY BLOCK", headers)
	for _, e := range entities {
		err = e.Serialize(writer) //TODO find why key are exported with a different cipherTypeByte as original (should not be blocking but strange)
		if err != nil {
			ctx.ServerError("ShowGPGKeys", err)
			return
		}
	}
	writer.Close()
	ctx.PlainText(200, buf.Bytes())
}

// Email2User show user page via email
func Email2User(ctx *context.Context) {
	u, err := models.GetUserByEmail(ctx.Query("email"))
	if err != nil {
		if models.IsErrUserNotExist(err) {
			ctx.NotFound("GetUserByEmail", err)
		} else {
			ctx.ServerError("GetUserByEmail", err)
		}
		return
	}
	ctx.Redirect(setting.AppSubURL + "/user/" + u.Name)
}<|MERGE_RESOLUTION|>--- conflicted
+++ resolved
@@ -169,11 +169,7 @@
 		page = 1
 	}
 
-<<<<<<< HEAD
-	repoID := ctx.QueryInt64("repo")
-=======
 	reposQuery := ctx.Query("repos")
->>>>>>> eb674fca
 	isShowClosed := ctx.Query("state") == "closed"
 
 	// Get repositories.
@@ -203,11 +199,6 @@
 	}
 
 	var repoIDs []int64
-<<<<<<< HEAD
-	if repoID > 0 {
-		repoIDs = []int64{repoID}
-		if !com.IsSliceContainsInt64(userRepoIDs, repoID) {
-=======
 	if issueReposQueryPattern.MatchString(reposQuery) {
 		// remove "[" and "]" from string
 		reposQuery = reposQuery[1 : len(reposQuery)-1]
@@ -224,17 +215,10 @@
 			}
 		}
 		if reposSet && len(repoIDs) == 0 {
->>>>>>> eb674fca
 			// force an empty result
 			repoIDs = []int64{-1}
 		}
 	} else {
-<<<<<<< HEAD
-		repoIDs = userRepoIDs
-	}
-
-	counts, err := models.CountMilestonesByRepoIDs(repoIDs, isShowClosed)
-=======
 		log.Error("issueReposQueryPattern not match with query")
 	}
 
@@ -243,7 +227,6 @@
 	}
 
 	counts, err := models.CountMilestonesByRepoIDs(userRepoIDs, isShowClosed)
->>>>>>> eb674fca
 	if err != nil {
 		ctx.ServerError("CountMilestonesByRepoIDs", err)
 		return
@@ -256,60 +239,29 @@
 	}
 
 	showReposMap := make(map[int64]*models.Repository, len(counts))
-<<<<<<< HEAD
-	for repoID := range counts {
-		repo, err := models.GetRepositoryByID(repoID)
-		if err != nil {
-			ctx.ServerError("GetRepositoryByID", err)
-			return
-		}
-		showReposMap[repoID] = repo
-	}
-
-	if repoID > 0 {
-		if _, ok := showReposMap[repoID]; !ok {
-			repo, err := models.GetRepositoryByID(repoID)
-=======
 	for rID := range counts {
 		if rID == -1 {
 			break
 		}
 		repo, err := models.GetRepositoryByID(rID)
 		if err != nil {
->>>>>>> eb674fca
 			if models.IsErrRepoNotExist(err) {
 				ctx.NotFound("GetRepositoryByID", err)
 				return
 			} else if err != nil {
-<<<<<<< HEAD
-				ctx.ServerError("GetRepositoryByID", fmt.Errorf("[%d]%v", repoID, err))
-				return
-			}
-			showReposMap[repoID] = repo
-		}
-
-		repo := showReposMap[repoID]
-=======
 				ctx.ServerError("GetRepositoryByID", fmt.Errorf("[%d]%v", rID, err))
 				return
 			}
 		}
 		showReposMap[rID] = repo
->>>>>>> eb674fca
 
 		// Check if user has access to given repository.
 		perm, err := models.GetUserRepoPermission(repo, ctxUser)
 		if err != nil {
-<<<<<<< HEAD
-			ctx.ServerError("GetUserRepoPermission", fmt.Errorf("[%d]%v", repoID, err))
-			return
-		}
-=======
 			ctx.ServerError("GetUserRepoPermission", fmt.Errorf("[%d]%v", rID, err))
 			return
 		}
 
->>>>>>> eb674fca
 		if !perm.CanRead(models.UnitTypeIssues) {
 			if log.IsTrace() {
 				log.Trace("Permission Denied: User %-v cannot read %-v of repo %-v\n"+
@@ -343,19 +295,6 @@
 		}
 	}
 
-<<<<<<< HEAD
-	milestoneStats, err := models.GetUserMilestoneStats(ctxUser.ID, repoID, userRepoIDs)
-	if err != nil {
-		ctx.ServerError("GetUserMilestoneStats", err)
-		return
-	}
-
-	var total int
-	if !isShowClosed {
-		total = int(milestoneStats.OpenCount)
-	} else {
-		total = int(milestoneStats.ClosedCount)
-=======
 	milestoneStats, err := models.GetMilestonesStats(repoIDs)
 	if err != nil {
 		ctx.ServerError("GetMilestoneStats", err)
@@ -377,28 +316,12 @@
 		ctx.Data["State"] = "open"
 		ctx.Data["Total"] = totalMilestoneStats.OpenCount
 		pagerCount = int(milestoneStats.OpenCount)
->>>>>>> eb674fca
 	}
 
 	ctx.Data["Milestones"] = milestones
 	ctx.Data["Repos"] = showRepos
 	ctx.Data["Counts"] = counts
 	ctx.Data["MilestoneStats"] = milestoneStats
-<<<<<<< HEAD
-	ctx.Data["Total"] = total
-	ctx.Data["SortType"] = sortType
-	ctx.Data["RepoID"] = repoID
-	ctx.Data["IsShowClosed"] = isShowClosed
-
-	if isShowClosed {
-		ctx.Data["State"] = "closed"
-	} else {
-		ctx.Data["State"] = "open"
-	}
-
-	pager := context.NewPagination(total, setting.UI.IssuePagingNum, page, 5)
-	pager.AddParam(ctx, "repo", "RepoID")
-=======
 	ctx.Data["SortType"] = sortType
 	if len(repoIDs) != len(userRepoIDs) {
 		ctx.Data["RepoIDs"] = repoIDs
@@ -407,7 +330,6 @@
 
 	pager := context.NewPagination(pagerCount, setting.UI.IssuePagingNum, page, 5)
 	pager.AddParam(ctx, "repos", "RepoIDs")
->>>>>>> eb674fca
 	pager.AddParam(ctx, "sort", "SortType")
 	pager.AddParam(ctx, "state", "State")
 	ctx.Data["Page"] = pager
