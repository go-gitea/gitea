--- conflicted
+++ resolved
@@ -523,24 +523,12 @@
 	// Add repository pointers to Issues.
 	// ----------------------------------
 
-<<<<<<< HEAD
 	// showReposMap maps repository IDs to their Repository pointers.
-	showReposMap, err := repoIDMap(ctxUser, issueCountByRepo)
+	showReposMap, err := repoIDMap(ctxUser, issueCountByRepo, unitType)
 	if err != nil {
 		if models.IsErrRepoNotExist(err) {
 			ctx.NotFound("GetRepositoryByID", err)
 			return
-=======
-			// Check if user has access to given repository.
-			perm, err := models.GetUserRepoPermission(repo, ctxUser)
-			if err != nil {
-				ctx.ServerError("GetUserRepoPermission", fmt.Errorf("[%d]%v", repoID, err))
-				return
-			}
-			if !perm.CanRead(unitType) {
-				log.Debug("User created Issues in Repository which they no longer have access to: [%d]", repoID)
-			}
->>>>>>> d2ee1221
 		}
 		ctx.ServerError("repoIDMap", err)
 		return
@@ -812,7 +800,7 @@
 	return issueIDsFromSearch, nil
 }
 
-func repoIDMap(ctxUser *models.User, issueCountByRepo map[int64]int64) (map[int64]*models.Repository, error) {
+func repoIDMap(ctxUser *models.User, issueCountByRepo map[int64]int64, unitType models.UnitType) (map[int64]*models.Repository, error) {
 	repoByID := make(map[int64]*models.Repository, len(issueCountByRepo))
 	for id := range issueCountByRepo {
 		if id <= 0 {
@@ -834,8 +822,8 @@
 		if err != nil {
 			return nil, fmt.Errorf("GetUserRepoPermission: [%d]%v", id, err)
 		}
-		if !perm.CanRead(models.UnitTypeIssues) {
-			log.Error("User created Issues in Repository which they no longer have access to: [%d]", id)
+		if !perm.CanRead(unitType) {
+			log.Debug("User created Issues in Repository which they no longer have access to: [%d]", id)
 		}
 	}
 	return repoByID, nil
