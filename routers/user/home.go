// Copyright 2014 The Gogs Authors. All rights reserved.
// Copyright 2017 The Gitea Authors. All rights reserved.
// Use of this source code is governed by a MIT-style
// license that can be found in the LICENSE file.

package user

import (
	"bytes"
	"fmt"
<<<<<<< HEAD
	"strings"
=======
	"sort"
>>>>>>> f1d8dda5

	"github.com/Unknwon/com"
	"github.com/Unknwon/paginater"

	"code.gitea.io/gitea/models"
	"code.gitea.io/gitea/modules/base"
	"code.gitea.io/gitea/modules/context"
	"code.gitea.io/gitea/modules/setting"
	"code.gitea.io/gitea/modules/util"
)

const (
	tplDashboard base.TplName = "user/dashboard/dashboard"
	tplIssues    base.TplName = "user/dashboard/issues"
	tplProfile   base.TplName = "user/profile"
	tplOrgHome   base.TplName = "org/home"
)

// getDashboardContextUser finds out dashboard is viewing as which context user.
func getDashboardContextUser(ctx *context.Context) *models.User {
	ctxUser := ctx.User
	orgName := ctx.Params(":org")
	if len(orgName) > 0 {
		// Organization.
		org, err := models.GetUserByName(orgName)
		if err != nil {
			if models.IsErrUserNotExist(err) {
				ctx.Handle(404, "GetUserByName", err)
			} else {
				ctx.Handle(500, "GetUserByName", err)
			}
			return nil
		}
		ctxUser = org
	}
	ctx.Data["ContextUser"] = ctxUser

	if err := ctx.User.GetOrganizations(true); err != nil {
		ctx.Handle(500, "GetOrganizations", err)
		return nil
	}
	ctx.Data["Orgs"] = ctx.User.Orgs

	return ctxUser
}

// retrieveFeeds loads feeds for the specified user
func retrieveFeeds(ctx *context.Context, options models.GetFeedsOptions) {
	actions, err := models.GetFeeds(options)
	if err != nil {
		ctx.Handle(500, "GetFeeds", err)
		return
	}

	userCache := map[int64]*models.User{options.RequestedUser.ID: options.RequestedUser}
	if ctx.User != nil {
		userCache[ctx.User.ID] = ctx.User
	}
	repoCache := map[int64]*models.Repository{}
	for _, act := range actions {
		// Cache results to reduce queries.
		u, ok := userCache[act.ActUserID]
		if !ok {
			u, err = models.GetUserByID(act.ActUserID)
			if err != nil {
				if models.IsErrUserNotExist(err) {
					continue
				}
				ctx.Handle(500, "GetUserByID", err)
				return
			}
			userCache[act.ActUserID] = u
		}
		act.ActUser = u

		repo, ok := repoCache[act.RepoID]
		if !ok {
			repo, err = models.GetRepositoryByID(act.RepoID)
			if err != nil {
				if models.IsErrRepoNotExist(err) {
					continue
				}
				ctx.Handle(500, "GetRepositoryByID", err)
				return
			}
		}
		act.Repo = repo

		repoOwner, ok := userCache[repo.OwnerID]
		if !ok {
			repoOwner, err = models.GetUserByID(repo.OwnerID)
			if err != nil {
				if models.IsErrUserNotExist(err) {
					continue
				}
				ctx.Handle(500, "GetUserByID", err)
				return
			}
		}
		repo.Owner = repoOwner
	}
	ctx.Data["Feeds"] = actions
}

// Dashboard render the dashborad page
func Dashboard(ctx *context.Context) {
	ctxUser := getDashboardContextUser(ctx)
	if ctx.Written() {
		return
	}

	ctx.Data["Title"] = ctxUser.DisplayName() + " - " + ctx.Tr("dashboard")
	ctx.Data["PageIsDashboard"] = true
	ctx.Data["PageIsNews"] = true
	ctx.Data["SearchLimit"] = setting.UI.User.RepoPagingNum

	var err error
	var mirrors []*models.Repository
	if ctxUser.IsOrganization() {
		env, err := ctxUser.AccessibleReposEnv(ctx.User.ID)
		if err != nil {
			ctx.Handle(500, "AccessibleReposEnv", err)
			return
		}

		mirrors, err = env.MirrorRepos()
		if err != nil {
			ctx.Handle(500, "env.MirrorRepos", err)
			return
		}
	} else {
		mirrors, err = ctxUser.GetMirrorRepositories()
		if err != nil {
			ctx.Handle(500, "GetMirrorRepositories", err)
			return
		}
	}
	ctx.Data["MaxShowRepoNum"] = setting.UI.User.RepoPagingNum

	if err := models.MirrorRepositoryList(mirrors).LoadAttributes(); err != nil {
		ctx.Handle(500, "MirrorRepositoryList.LoadAttributes", err)
		return
	}
	ctx.Data["MirrorCount"] = len(mirrors)
	ctx.Data["Mirrors"] = mirrors

	retrieveFeeds(ctx, models.GetFeedsOptions{RequestedUser: ctxUser,
		IncludePrivate:  true,
		OnlyPerformedBy: false,
		IncludeDeleted:  false,
	})
	if ctx.Written() {
		return
	}
	ctx.HTML(200, tplDashboard)
}

// Issues render the user issues page
func Issues(ctx *context.Context) {
	isPullList := ctx.Params(":type") == "pulls"
	if isPullList {
		ctx.Data["Title"] = ctx.Tr("pull_requests")
		ctx.Data["PageIsPulls"] = true
	} else {
		ctx.Data["Title"] = ctx.Tr("issues")
		ctx.Data["PageIsIssues"] = true
	}

	ctxUser := getDashboardContextUser(ctx)
	if ctx.Written() {
		return
	}

	// Organization does not have view type and filter mode.
	var (
		viewType   string
		sortType   = ctx.Query("sort")
		filterMode = models.FilterModeAll
	)

	if ctxUser.IsOrganization() {
		viewType = "all"
	} else {
		viewType = ctx.Query("type")
		types := []string{"all", "assigned", "created_by"}
		if !com.IsSliceContainsStr(types, viewType) {
			viewType = "all"
		}

		switch viewType {
		case "all":
			filterMode = models.FilterModeAll
		case "assigned":
			filterMode = models.FilterModeAssign
		case "created_by":
			filterMode = models.FilterModeCreate
		}
	}

	page := ctx.QueryInt("page")
	if page <= 1 {
		page = 1
	}

	repoID := ctx.QueryInt64("repo")
	isShowClosed := ctx.Query("state") == "closed"

	// Get repositories.
	var err error
	var userRepoIDs []int64
	if ctxUser.IsOrganization() {
		env, err := ctxUser.AccessibleReposEnv(ctx.User.ID)
		if err != nil {
			ctx.Handle(500, "AccessibleReposEnv", err)
			return
		}
		userRepoIDs, err = env.RepoIDs(1, ctxUser.NumRepos)
		if err != nil {
			ctx.Handle(500, "env.RepoIDs", err)
			return
		}
	} else {
		userRepoIDs, err = ctxUser.GetAccessRepoIDs()
		if err != nil {
			ctx.Handle(500, "ctxUser.GetAccessRepoIDs", err)
			return
		}
	}

	if len(userRepoIDs) <= 0 {
		userRepoIDs = []int64{-1}
	}

	opts := &models.IssuesOptions{
		RepoID:   repoID,
		IsClosed: util.OptionalBoolOf(isShowClosed),
		IsPull:   util.OptionalBoolOf(isPullList),
		SortType: sortType,
	}

	switch filterMode {
	case models.FilterModeAll:
		opts.RepoIDs = userRepoIDs
	case models.FilterModeAssign:
		opts.AssigneeID = ctxUser.ID
	case models.FilterModeCreate:
		opts.PosterID = ctxUser.ID
	case models.FilterModeMention:
		opts.MentionedID = ctxUser.ID
	}

	counts, err := models.CountIssuesByRepo(opts)
	if err != nil {
		ctx.Handle(500, "CountIssuesByRepo", err)
		return
	}

	opts.Page = page
	opts.PageSize = setting.UI.IssuePagingNum
	issues, err := models.Issues(opts)
	if err != nil {
		ctx.Handle(500, "Issues", err)
		return
	}

	showReposMap := make(map[int64]*models.Repository, len(counts))
	for repoID := range counts {
		repo, err := models.GetRepositoryByID(repoID)
		if err != nil {
			ctx.Handle(500, "GetRepositoryByID", err)
			return
		}
		showReposMap[repoID] = repo
	}

	if repoID > 0 {
		if _, ok := showReposMap[repoID]; !ok {
			repo, err := models.GetRepositoryByID(repoID)
			if err != nil {
				ctx.Handle(500, "GetRepositoryByID", fmt.Errorf("[%d]%v", repoID, err))
				return
			}
			showReposMap[repoID] = repo
		}

		repo := showReposMap[repoID]

		// Check if user has access to given repository.
		if !repo.IsOwnedBy(ctxUser.ID) && !repo.HasAccess(ctxUser) {
			ctx.Status(404)
			return
		}
	}

	showRepos := models.RepositoryListOfMap(showReposMap)
	sort.Sort(showRepos)
	if err = showRepos.LoadAttributes(); err != nil {
		ctx.Handle(500, "LoadAttributes", fmt.Errorf("%v", err))
		return
	}

	for _, issue := range issues {
		issue.Repo = showReposMap[issue.RepoID]
	}

	issueStats := models.GetUserIssueStats(repoID, ctxUser.ID, userRepoIDs, filterMode, isPullList)

	var total int
	if !isShowClosed {
		total = int(issueStats.OpenCount)
	} else {
		total = int(issueStats.ClosedCount)
	}

	ctx.Data["Issues"] = issues
	ctx.Data["Repos"] = showRepos
	ctx.Data["Counts"] = counts
	ctx.Data["Page"] = paginater.New(total, setting.UI.IssuePagingNum, page, 5)
	ctx.Data["IssueStats"] = issueStats
	ctx.Data["ViewType"] = viewType
	ctx.Data["SortType"] = sortType
	ctx.Data["RepoID"] = repoID
	ctx.Data["IsShowClosed"] = isShowClosed

	if isShowClosed {
		ctx.Data["State"] = "closed"
	} else {
		ctx.Data["State"] = "open"
	}

	ctx.HTML(200, tplIssues)
}

// ShowSSHKeys output all the ssh keys of user by uid
func ShowSSHKeys(ctx *context.Context, uid int64) {
	keys, err := models.ListPublicKeys(uid)
	if err != nil {
		ctx.Handle(500, "ListPublicKeys", err)
		return
	}

	var buf bytes.Buffer
	for i := range keys {
		buf.WriteString(keys[i].OmitEmail())
		buf.WriteString("\n")
	}
	ctx.PlainText(200, buf.Bytes())
}

func showOrgProfile(ctx *context.Context) {
	ctx.SetParams(":org", ctx.Params(":username"))
	context.HandleOrgAssignment(ctx)
	if ctx.Written() {
		return
	}

	org := ctx.Org.Organization
	ctx.Data["Title"] = org.DisplayName()

	var orderBy models.SearchOrderBy
	ctx.Data["SortType"] = ctx.Query("sort")
	switch ctx.Query("sort") {
	case "newest":
		orderBy = models.SearchOrderByNewest
	case "oldest":
		orderBy = models.SearchOrderByOldest
	case "recentupdate":
		orderBy = models.SearchOrderByRecentUpdated
	case "leastupdate":
		orderBy = models.SearchOrderByLeastUpdated
	case "reversealphabetically":
		orderBy = models.SearchOrderByAlphabeticallyReverse
	case "alphabetically":
		orderBy = models.SearchOrderByAlphabetically
	default:
		ctx.Data["SortType"] = "recentupdate"
		orderBy = models.SearchOrderByRecentUpdated
	}

	keyword := strings.Trim(ctx.Query("q"), " ")
	ctx.Data["Keyword"] = keyword

	page := ctx.QueryInt("page")
	if page <= 0 {
		page = 1
	}

	var (
		repos []*models.Repository
		count int64
		err   error
	)
	if ctx.IsSigned && !ctx.User.IsAdmin {
		env, err := org.AccessibleReposEnv(ctx.User.ID)
		if err != nil {
			ctx.Handle(500, "AccessibleReposEnv", err)
			return
		}
		repos, err = env.Repos(page, setting.UI.User.RepoPagingNum)
		if err != nil {
			ctx.Handle(500, "env.Repos", err)
			return
		}
		count, err = env.CountRepos()
		if err != nil {
			ctx.Handle(500, "env.CountRepos", err)
			return
		}
		ctx.Data["Repos"] = repos
	} else {
		showPrivate := ctx.IsSigned && ctx.User.IsAdmin
		if len(keyword) == 0 {
			repos, err = models.GetUserRepositories(org.ID, showPrivate, page, setting.UI.User.RepoPagingNum, orderBy.String())
			if err != nil {
				ctx.Handle(500, "GetRepositories", err)
				return
			}
			ctx.Data["Repos"] = repos
			count = models.CountUserRepositories(org.ID, showPrivate)
			ctx.Data["Total"] = count
		} else {
			repos, count, err = models.SearchRepositoryByName(&models.SearchRepoOptions{
				Keyword:   keyword,
				OwnerID:   org.ID,
				OrderBy:   orderBy,
				Private:   showPrivate,
				Page:      page,
				IsProfile: true,
				PageSize:  setting.UI.User.RepoPagingNum,
			})
			if err != nil {
				ctx.Handle(500, "SearchRepositoryByName", err)
				return
			}

			ctx.Data["Repos"] = repos
			ctx.Data["Total"] = count
		}
	}
	ctx.Data["Page"] = paginater.New(int(count), setting.UI.User.RepoPagingNum, page, 5)

	if err := org.GetMembers(); err != nil {
		ctx.Handle(500, "GetMembers", err)
		return
	}
	ctx.Data["Members"] = org.Members

	ctx.Data["Teams"] = org.Teams

	ctx.HTML(200, tplOrgHome)
}

// Email2User show user page via email
func Email2User(ctx *context.Context) {
	u, err := models.GetUserByEmail(ctx.Query("email"))
	if err != nil {
		if models.IsErrUserNotExist(err) {
			ctx.Handle(404, "GetUserByEmail", err)
		} else {
			ctx.Handle(500, "GetUserByEmail", err)
		}
		return
	}
	ctx.Redirect(setting.AppSubURL + "/user/" + u.Name)
}<|MERGE_RESOLUTION|>--- conflicted
+++ resolved
@@ -8,11 +8,8 @@
 import (
 	"bytes"
 	"fmt"
-<<<<<<< HEAD
 	"strings"
-=======
 	"sort"
->>>>>>> f1d8dda5
 
 	"github.com/Unknwon/com"
 	"github.com/Unknwon/paginater"
