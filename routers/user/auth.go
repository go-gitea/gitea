--- conflicted
+++ resolved
@@ -173,13 +173,8 @@
 		return
 	}
 
-<<<<<<< HEAD
-	form := web.GetForm(ctx).(*auth.SignInForm)
+	form := web.GetForm(ctx).(*forms.SignInForm)
 	u, err := models.UserSignIn(ctx, form.UserName, form.Password)
-=======
-	form := web.GetForm(ctx).(*forms.SignInForm)
-	u, err := models.UserSignIn(form.UserName, form.Password)
->>>>>>> a2df2654
 	if err != nil {
 		if models.IsErrUserNotExist(err) {
 			ctx.RenderWithErr(ctx.Tr("form.username_password_incorrect"), tplSignIn, &form)
@@ -1069,67 +1064,8 @@
 		LoginName:   gothUser.(goth.User).UserID,
 	}
 
-<<<<<<< HEAD
-	//nolint: dupl
-	if err := models.CreateUser(ctx, u); err != nil {
-		switch {
-		case models.IsErrUserAlreadyExist(err):
-			ctx.Data["Err_UserName"] = true
-			ctx.RenderWithErr(ctx.Tr("form.username_been_taken"), tplLinkAccount, &form)
-		case models.IsErrEmailAlreadyUsed(err):
-			ctx.Data["Err_Email"] = true
-			ctx.RenderWithErr(ctx.Tr("form.email_been_used"), tplLinkAccount, &form)
-		case models.IsErrEmailInvalid(err):
-			ctx.Data["Err_Email"] = true
-			ctx.RenderWithErr(ctx.Tr("form.email_invalid"), tplSignUp, &form)
-		case models.IsErrNameReserved(err):
-			ctx.Data["Err_UserName"] = true
-			ctx.RenderWithErr(ctx.Tr("user.form.name_reserved", err.(models.ErrNameReserved).Name), tplLinkAccount, &form)
-		case models.IsErrNamePatternNotAllowed(err):
-			ctx.Data["Err_UserName"] = true
-			ctx.RenderWithErr(ctx.Tr("user.form.name_pattern_not_allowed", err.(models.ErrNamePatternNotAllowed).Pattern), tplLinkAccount, &form)
-		case models.IsErrNameCharsNotAllowed(err):
-			ctx.Data["Err_UserName"] = true
-			ctx.RenderWithErr(ctx.Tr("user.form.name_chars_not_allowed", err.(models.ErrNameCharsNotAllowed).Name), tplLinkAccount, &form)
-		default:
-			ctx.ServerError("CreateUser", err)
-		}
-		return
-	}
-	log.Trace("Account created: %s", u.Name)
-
-	// Auto-set admin for the only user.
-	if models.CountUsers() == 1 {
-		u.IsAdmin = true
-		u.IsActive = true
-		u.SetLastLogin()
-		if err := models.UpdateUserCols(u, "is_admin", "is_active", "last_login_unix"); err != nil {
-			ctx.ServerError("UpdateUser", err)
-			return
-		}
-	}
-
-	// update external user information
-	if err := models.UpdateExternalUser(u, gothUser.(goth.User)); err != nil {
-		log.Error("UpdateExternalUser failed: %v", err)
-	}
-
-	// Send confirmation email
-	if setting.Service.RegisterEmailConfirm && u.ID > 1 {
-		mailer.SendActivateAccountMail(ctx.Locale, u)
-
-		ctx.Data["IsSendRegisterMail"] = true
-		ctx.Data["Email"] = u.Email
-		ctx.Data["ActiveCodeLives"] = timeutil.MinutesToFriendly(setting.Service.ActiveCodeLives, ctx.Locale.Language())
-		ctx.HTML(200, TplActivate)
-
-		if err := ctx.Cache.Put("MailResendLimit_"+u.LowerName, u.LowerName, 180); err != nil {
-			log.Error("Set cache(MailResendLimit) fail: %v", err)
-		}
-=======
 	if !createAndHandleCreatedUser(ctx, tplLinkAccount, form, u, gothUser.(*goth.User), false) {
 		// error already handled
->>>>>>> a2df2654
 		return
 	}
 
@@ -1268,9 +1204,6 @@
 		Passwd:   form.Password,
 		IsActive: !(setting.Service.RegisterEmailConfirm || setting.Service.RegisterManualConfirm),
 	}
-<<<<<<< HEAD
-	if err := models.CreateUser(ctx, u); err != nil {
-=======
 
 	if !createAndHandleCreatedUser(ctx, tplSignUp, form, u, nil, false) {
 		// error already handled
@@ -1293,7 +1226,7 @@
 // createUserInContext creates a user and handles errors within a given context.
 // Optionally a template can be specified.
 func createUserInContext(ctx *context.Context, tpl base.TplName, form interface{}, u *models.User, gothUser *goth.User, allowLink bool) (ok bool) {
-	if err := models.CreateUser(u); err != nil {
+	if err := models.CreateUser(ctx, u); err != nil {
 		if allowLink && (models.IsErrUserAlreadyExist(err) || models.IsErrEmailAlreadyUsed(err)) {
 			if setting.OAuth2Client.AccountLinking == setting.OAuth2AccountLinkingAuto {
 				var user *models.User
@@ -1324,7 +1257,6 @@
 		}
 
 		// handle error with template
->>>>>>> a2df2654
 		switch {
 		case models.IsErrUserAlreadyExist(err):
 			ctx.Data["Err_UserName"] = true
