--- conflicted
+++ resolved
@@ -614,7 +614,6 @@
 	}
 
 	if u == nil {
-<<<<<<< HEAD
 		if setting.OAuth2Client.EnableAutoRegistration {
 			// create new user with details from oauth2 provider
 			var name string
@@ -639,20 +638,14 @@
 			}
 		} else {
 			// no existing user is found, request attach or new account
-			err = ctx.Session.Set("linkAccountGothUser", gothUser)
-			if err != nil {
-				log.Error(fmt.Sprintf("Error setting session: %v", err))
+			if err := ctx.Session.Set("linkAccountGothUser", gothUser); err != nil {
+				log.Error("Error setting linkAccountGothUser in session: %v", err)
+			}
+			if err := ctx.Session.Release(); err != nil {
+				log.Error("Error storing session: %v", err)
 			}
 			ctx.Redirect(setting.AppSubURL + "/user/link_account")
 			return
-=======
-		// no existing user is found, request attach or new account
-		if err := ctx.Session.Set("linkAccountGothUser", gothUser); err != nil {
-			log.Error("Error setting linkAccountGothUser in session: %v", err)
-		}
-		if err := ctx.Session.Release(); err != nil {
-			log.Error("Error storing session: %v", err)
->>>>>>> a598877f
 		}
 	}
 
@@ -1001,67 +994,8 @@
 		LoginName:   gothUser.(goth.User).UserID,
 	}
 
-<<<<<<< HEAD
 	if !createAndHandleCreatedUser(ctx, tplLinkAccount, form, u, gothUser.(*goth.User)) {
 		// error already handled
-=======
-	//nolint: dupl
-	if err := models.CreateUser(u); err != nil {
-		switch {
-		case models.IsErrUserAlreadyExist(err):
-			ctx.Data["Err_UserName"] = true
-			ctx.RenderWithErr(ctx.Tr("form.username_been_taken"), tplLinkAccount, &form)
-		case models.IsErrEmailAlreadyUsed(err):
-			ctx.Data["Err_Email"] = true
-			ctx.RenderWithErr(ctx.Tr("form.email_been_used"), tplLinkAccount, &form)
-		case models.IsErrEmailInvalid(err):
-			ctx.Data["Err_Email"] = true
-			ctx.RenderWithErr(ctx.Tr("form.email_invalid"), tplSignUp, &form)
-		case models.IsErrNameReserved(err):
-			ctx.Data["Err_UserName"] = true
-			ctx.RenderWithErr(ctx.Tr("user.form.name_reserved", err.(models.ErrNameReserved).Name), tplLinkAccount, &form)
-		case models.IsErrNamePatternNotAllowed(err):
-			ctx.Data["Err_UserName"] = true
-			ctx.RenderWithErr(ctx.Tr("user.form.name_pattern_not_allowed", err.(models.ErrNamePatternNotAllowed).Pattern), tplLinkAccount, &form)
-		case models.IsErrNameCharsNotAllowed(err):
-			ctx.Data["Err_UserName"] = true
-			ctx.RenderWithErr(ctx.Tr("user.form.name_chars_not_allowed", err.(models.ErrNameCharsNotAllowed).Name), tplLinkAccount, &form)
-		default:
-			ctx.ServerError("CreateUser", err)
-		}
-		return
-	}
-	log.Trace("Account created: %s", u.Name)
-
-	// Auto-set admin for the only user.
-	if models.CountUsers() == 1 {
-		u.IsAdmin = true
-		u.IsActive = true
-		u.SetLastLogin()
-		if err := models.UpdateUserCols(u, "is_admin", "is_active", "last_login_unix"); err != nil {
-			ctx.ServerError("UpdateUser", err)
-			return
-		}
-	}
-
-	// update external user information
-	if err := models.UpdateExternalUser(u, gothUser.(goth.User)); err != nil {
-		log.Error("UpdateExternalUser failed: %v", err)
-	}
-
-	// Send confirmation email
-	if setting.Service.RegisterEmailConfirm && u.ID > 1 {
-		mailer.SendActivateAccountMail(ctx.Locale, u)
-
-		ctx.Data["IsSendRegisterMail"] = true
-		ctx.Data["Email"] = u.Email
-		ctx.Data["ActiveCodeLives"] = timeutil.MinutesToFriendly(setting.Service.ActiveCodeLives, ctx.Locale.Language())
-		ctx.HTML(200, TplActivate)
-
-		if err := ctx.Cache.Put("MailResendLimit_"+u.LowerName, u.LowerName, 180); err != nil {
-			log.Error("Set cache(MailResendLimit) fail: %v", err)
-		}
->>>>>>> a598877f
 		return
 	}
 
@@ -1236,14 +1170,10 @@
 			ctx.RenderWithErr(ctx.Tr("form.username_been_taken"), tpl, &form)
 		case models.IsErrEmailAlreadyUsed(err):
 			ctx.Data["Err_Email"] = true
-<<<<<<< HEAD
 			ctx.RenderWithErr(ctx.Tr("form.email_been_used"), tpl, &form)
-=======
-			ctx.RenderWithErr(ctx.Tr("form.email_been_used"), tplSignUp, &form)
 		case models.IsErrEmailInvalid(err):
 			ctx.Data["Err_Email"] = true
-			ctx.RenderWithErr(ctx.Tr("form.email_invalid"), tplSignUp, &form)
->>>>>>> a598877f
+			ctx.RenderWithErr(ctx.Tr("form.email_invalid"), tpl, &form)
 		case models.IsErrNameReserved(err):
 			ctx.Data["Err_UserName"] = true
 			ctx.RenderWithErr(ctx.Tr("user.form.name_reserved", err.(models.ErrNameReserved).Name), tpl, &form)
