// Copyright 2024 The Gitea Authors. All rights reserved.
// SPDX-License-Identifier: MIT

package common

import (
	"context"
	"strings"

	git_model "code.gitea.io/gitea/models/git"
	repo_model "code.gitea.io/gitea/models/repo"
	user_model "code.gitea.io/gitea/models/user"
	"code.gitea.io/gitea/modules/git"
<<<<<<< HEAD
	"code.gitea.io/gitea/modules/gitrepo"
	"code.gitea.io/gitea/modules/util"
=======
	pull_service "code.gitea.io/gitea/services/pull"
>>>>>>> c5332fdc
)

type CompareRouter struct {
	BaseOriRef    string
	BaseFullRef   git.RefName
	HeadOwnerName string
	HeadRepoName  string
	HeadOriRef    string
	HeadFullRef   git.RefName
	CaretTimes    int // ^ times after base ref
	DotTimes      int // 2(..) or 3(...)
}

func (cr *CompareRouter) DirectComparison() bool {
	return cr.DotTimes == 2
}

func (cr *CompareRouter) CompareDots() string {
	return strings.Repeat(".", cr.DotTimes)
}

func parseBase(base string) (string, int) {
	parts := strings.SplitN(base, "^", 2)
	if len(parts) == 1 {
		return base, 0
	}
	return parts[0], len(parts[1]) + 1
}

func parseHead(head string) (string, string, string) {
	paths := strings.SplitN(head, ":", 2)
	if len(paths) == 1 {
		return "", "", paths[0]
	}
	ownerRepo := strings.SplitN(paths[0], "/", 2)
	if len(ownerRepo) == 1 {
		return paths[0], "", paths[1]
	}
	return ownerRepo[0], ownerRepo[1], paths[1]
}

func parseCompareRouter(router string) (*CompareRouter, error) {
	var basePart, headPart string
	dotTimes := 3
	parts := strings.Split(router, "...")
	if len(parts) > 2 {
		return nil, util.NewInvalidArgumentErrorf("invalid compare router: %s", router)
	}
	if len(parts) != 2 {
		parts = strings.Split(router, "..")
		if len(parts) == 1 {
			headOwnerName, headRepoName, headRef := parseHead(router)
			return &CompareRouter{
				HeadOriRef:    headRef,
				HeadOwnerName: headOwnerName,
				HeadRepoName:  headRepoName,
				DotTimes:      dotTimes,
			}, nil
		} else if len(parts) > 2 {
			return nil, util.NewInvalidArgumentErrorf("invalid compare router: %s", router)
		}
		dotTimes = 2
	}
	basePart, headPart = parts[0], parts[1]

	baseRef, caretTimes := parseBase(basePart)
	headOwnerName, headRepoName, headRef := parseHead(headPart)

	return &CompareRouter{
		BaseOriRef:    baseRef,
		HeadOriRef:    headRef,
		HeadOwnerName: headOwnerName,
		HeadRepoName:  headRepoName,
		CaretTimes:    caretTimes,
		DotTimes:      dotTimes,
	}, nil
}

// CompareInfo represents the collected results from ParseCompareInfo
type CompareInfo struct {
<<<<<<< HEAD
	*CompareRouter
	BaseRepo     *repo_model.Repository
	HeadUser     *user_model.User
	HeadRepo     *repo_model.Repository
	HeadGitRepo  *git.Repository
	CompareInfo  *git.CompareInfo
	close        func()
	IsBaseCommit bool
	IsHeadCommit bool
}

func (cr *CompareInfo) IsSameRepo() bool {
	return cr.HeadRepo.ID == cr.BaseRepo.ID
}

func (cr *CompareInfo) IsSameRef() bool {
	return cr.IsSameRepo() && cr.BaseOriRef == cr.HeadOriRef
}

// display pull related information or not
func (cr *CompareInfo) IsPull() bool {
	return cr.CaretTimes == 0 && !cr.DirectComparison() &&
		cr.BaseFullRef.IsBranch() && (cr.HeadRepo == nil || cr.HeadFullRef.IsBranch())
}

func (cr *CompareInfo) Close() {
	if cr.close != nil {
		cr.close()
	}
}

// detectFullRef detects a short name as a branch, tag or commit's full ref name and type.
// It's the same job as git.UnstableGuessRefByShortName but with a database read instead of git read.
func detectFullRef(ctx context.Context, repoID int64, gitRepo *git.Repository, oriRef string) (git.RefName, bool, error) {
	b, err := git_model.GetBranch(ctx, repoID, oriRef)
	if err != nil && !git_model.IsErrBranchNotExist(err) {
		return "", false, err
	}
	if b != nil && !b.IsDeleted {
		return git.RefNameFromBranch(oriRef), false, nil
	}

	rel, err := repo_model.GetRelease(ctx, repoID, oriRef)
	if err != nil && !repo_model.IsErrReleaseNotExist(err) {
		return "", false, err
	}
	if rel != nil && rel.Sha1 != "" {
		return git.RefNameFromTag(oriRef), false, nil
	}

	commitObjectID, err := gitRepo.ConvertToGitID(oriRef)
	if err != nil {
		return "", false, err
	}
	return git.RefName(commitObjectID.String()), true, nil
}

func findHeadRepo(ctx context.Context, baseRepo *repo_model.Repository, headUserID int64) (*repo_model.Repository, error) {
	if baseRepo.IsFork {
		curRepo := baseRepo
		for curRepo.OwnerID != headUserID { // We assume the fork deepth is not too deep.
			if err := curRepo.GetBaseRepo(ctx); err != nil {
				return nil, err
			}
			if curRepo.BaseRepo == nil {
				return findHeadRepoFromRootBase(ctx, curRepo, headUserID, 3)
			}
			curRepo = curRepo.BaseRepo
		}
		return curRepo, nil
	}

	return findHeadRepoFromRootBase(ctx, baseRepo, headUserID, 3)
}

func findHeadRepoFromRootBase(ctx context.Context, baseRepo *repo_model.Repository, headUserID int64, traverseLevel int) (*repo_model.Repository, error) {
	if traverseLevel == 0 {
		return nil, nil
	}
	// test if we are lucky
	repo, err := repo_model.GetUserFork(ctx, baseRepo.ID, headUserID)
	if err != nil {
		return nil, err
	}
	if repo != nil {
		return repo, nil
	}

	firstLevelForkedRepo, err := repo_model.GetRepositoriesByForkID(ctx, baseRepo.ID)
	if err != nil {
		return nil, err
	}
	for _, repo := range firstLevelForkedRepo {
		forked, err := findHeadRepoFromRootBase(ctx, repo, headUserID, traverseLevel-1)
		if err != nil {
			return nil, err
		}
		if forked != nil {
			return forked, nil
		}
	}
	return nil, nil
}

func getRootRepo(ctx context.Context, repo *repo_model.Repository) (*repo_model.Repository, error) {
	curRepo := repo
	for curRepo.IsFork {
		if err := curRepo.GetBaseRepo(ctx); err != nil {
			return nil, err
		}
		if curRepo.BaseRepo == nil {
			break
		}
		curRepo = curRepo.BaseRepo
	}
	return curRepo, nil
}

// ParseComparePathParams Get compare information
// A full compare url is of the form:
//
// 1. /{:baseOwner}/{:baseRepoName}/compare/{:baseBranch}...{:headBranch}
// 2. /{:baseOwner}/{:baseRepoName}/compare/{:baseBranch}...{:headOwner}:{:headBranch}
// 3. /{:baseOwner}/{:baseRepoName}/compare/{:baseBranch}...{:headOwner}/{:headRepoName}:{:headBranch}
// 4. /{:baseOwner}/{:baseRepoName}/compare/{:headBranch}
// 5. /{:baseOwner}/{:baseRepoName}/compare/{:headOwner}:{:headBranch}
// 6. /{:baseOwner}/{:baseRepoName}/compare/{:headOwner}/{:headRepoName}:{:headBranch}
//
// Here we obtain the infoPath "{:baseBranch}...[{:headOwner}/{:headRepoName}:]{:headBranch}" as ctx.PathParam("*")
// with the :baseRepo in ctx.Repo.
//
// Note: Generally :headRepoName is not provided here - we are only passed :headOwner.
//
// How do we determine the :headRepo?
//
// 1. If :headOwner is not set then the :headRepo = :baseRepo
// 2. If :headOwner is set - then look for the fork of :baseRepo owned by :headOwner
// 3. But... :baseRepo could be a fork of :headOwner's repo - so check that
// 4. Now, :baseRepo and :headRepos could be forks of the same repo - so check that
//
// format: <base branch>...[<head repo>:]<head branch>
// base<-head: master...head:feature
// same repo: master...feature
func ParseComparePathParams(ctx context.Context, pathParam string, baseRepo *repo_model.Repository, baseGitRepo *git.Repository) (*CompareInfo, error) {
	ci := &CompareInfo{BaseRepo: baseRepo}
	var err error

	if pathParam == "" {
		ci.CompareRouter = &CompareRouter{
			HeadOriRef: baseRepo.DefaultBranch,
			DotTimes:   3,
		}
	} else {
		ci.CompareRouter, err = parseCompareRouter(pathParam)
		if err != nil {
			return nil, err
		}
	}
	if ci.BaseOriRef == "" {
		ci.BaseOriRef = baseRepo.DefaultBranch
	}

	if (ci.HeadOwnerName == "" && ci.HeadRepoName == "") ||
		(ci.HeadOwnerName == baseRepo.Owner.Name && ci.HeadRepoName == baseRepo.Name) {
		ci.HeadOwnerName = baseRepo.Owner.Name
		ci.HeadRepoName = baseRepo.Name
		ci.HeadUser = baseRepo.Owner
		ci.HeadRepo = baseRepo
		ci.HeadGitRepo = baseGitRepo
	} else {
		if ci.HeadOwnerName == baseRepo.Owner.Name {
			ci.HeadUser = baseRepo.Owner
			if ci.HeadRepoName == "" {
				ci.HeadRepoName = baseRepo.Name
				ci.HeadRepo = baseRepo
			}
		} else {
			ci.HeadUser, err = user_model.GetUserByName(ctx, ci.HeadOwnerName)
			if err != nil {
				return nil, err
			}
		}

		if ci.HeadRepo == nil {
			if ci.HeadRepoName != "" {
				ci.HeadRepo, err = repo_model.GetRepositoryByOwnerAndName(ctx, ci.HeadOwnerName, ci.HeadRepoName)
			} else {
				ci.HeadRepo, err = findHeadRepo(ctx, baseRepo, ci.HeadUser.ID)
			}
			if err != nil {
				return nil, err
			}
		}
		if ci.HeadRepo != nil {
			ci.HeadRepo.Owner = ci.HeadUser
			ci.HeadGitRepo, err = gitrepo.OpenRepository(ctx, ci.HeadRepo)
			if err != nil {
				return nil, err
			}
			ci.close = func() {
				if ci.HeadGitRepo != nil {
					ci.HeadGitRepo.Close()
				}
			}
		}
	}

	ci.BaseFullRef, ci.IsBaseCommit, err = detectFullRef(ctx, baseRepo.ID, baseGitRepo, ci.BaseOriRef)
	if err != nil {
		ci.Close()
		return nil, err
	}

	if ci.HeadRepo != nil {
		ci.HeadFullRef, ci.IsHeadCommit, err = detectFullRef(ctx, ci.HeadRepo.ID, ci.HeadGitRepo, ci.HeadOriRef)
		if err != nil {
			ci.Close()
			return nil, err
		}
	}
	return ci, nil
}

func (cr *CompareInfo) LoadRootRepoAndOwnForkRepo(ctx context.Context, baseRepo *repo_model.Repository, doer *user_model.User) (*repo_model.Repository, *repo_model.Repository, error) {
	// find root repo
	var rootRepo *repo_model.Repository
	var err error
	if !baseRepo.IsFork {
		rootRepo = baseRepo
	} else {
		if !cr.HeadRepo.IsFork {
			rootRepo = cr.HeadRepo
		} else {
			rootRepo, err = getRootRepo(ctx, baseRepo)
			if err != nil {
				return nil, nil, err
			}
		}
	}

	// find ownfork repo
	var ownForkRepo *repo_model.Repository
	if doer != nil && cr.HeadRepo.OwnerID != doer.ID && baseRepo.OwnerID != doer.ID {
		ownForkRepo, err = findHeadRepo(ctx, baseRepo, doer.ID)
		if err != nil {
			return nil, nil, err
		}
	}

	return rootRepo, ownForkRepo, nil
=======
	HeadUser         *user_model.User
	HeadRepo         *repo_model.Repository
	HeadGitRepo      *git.Repository
	CompareInfo      *pull_service.CompareInfo
	BaseBranch       string
	HeadBranch       string
	DirectComparison bool
>>>>>>> c5332fdc
}<|MERGE_RESOLUTION|>--- conflicted
+++ resolved
@@ -11,12 +11,9 @@
 	repo_model "code.gitea.io/gitea/models/repo"
 	user_model "code.gitea.io/gitea/models/user"
 	"code.gitea.io/gitea/modules/git"
-<<<<<<< HEAD
 	"code.gitea.io/gitea/modules/gitrepo"
 	"code.gitea.io/gitea/modules/util"
-=======
 	pull_service "code.gitea.io/gitea/services/pull"
->>>>>>> c5332fdc
 )
 
 type CompareRouter struct {
@@ -97,13 +94,12 @@
 
 // CompareInfo represents the collected results from ParseCompareInfo
 type CompareInfo struct {
-<<<<<<< HEAD
 	*CompareRouter
 	BaseRepo     *repo_model.Repository
 	HeadUser     *user_model.User
 	HeadRepo     *repo_model.Repository
 	HeadGitRepo  *git.Repository
-	CompareInfo  *git.CompareInfo
+	CompareInfo  *pull_service.CompareInfo
 	close        func()
 	IsBaseCommit bool
 	IsHeadCommit bool
@@ -348,13 +344,4 @@
 	}
 
 	return rootRepo, ownForkRepo, nil
-=======
-	HeadUser         *user_model.User
-	HeadRepo         *repo_model.Repository
-	HeadGitRepo      *git.Repository
-	CompareInfo      *pull_service.CompareInfo
-	BaseBranch       string
-	HeadBranch       string
-	DirectComparison bool
->>>>>>> c5332fdc
 }