// Copyright 2024 The Gitea Authors. All rights reserved.
// SPDX-License-Identifier: MIT

package common

import (
	"context"
<<<<<<< HEAD
	"strings"
=======
>>>>>>> 3e566172

	repo_model "code.gitea.io/gitea/models/repo"
	user_model "code.gitea.io/gitea/models/user"
	"code.gitea.io/gitea/modules/util"
)

<<<<<<< HEAD
type CompareRouterReq struct {
	BaseOriRef   string
	HeadOwner    string
	HeadRepoName string
	HeadOriRef   string
	CaretTimes   int // ^ times after base ref
	DotTimes     int
}

func (cr *CompareRouterReq) DirectComparison() bool {
	return cr.DotTimes == 2 || cr.DotTimes == 0
}

func parseBase(base string) (string, int) {
	parts := strings.SplitN(base, "^", 2)
	if len(parts) == 1 {
		return base, 0
	}
	return parts[0], len(parts[1]) + 1
}

func parseHead(head string) (string, string, string) {
	paths := strings.SplitN(head, ":", 2)
	if len(paths) == 1 {
		return "", "", paths[0]
	}
	ownerRepo := strings.SplitN(paths[0], "/", 2)
	if len(ownerRepo) == 1 {
		return paths[0], "", paths[1]
	}
	return ownerRepo[0], ownerRepo[1], paths[1]
}

// ParseCompareRouterParam Get compare information from the router parameter.
// A full compare url is of the form:
//
// 1. /{:baseOwner}/{:baseRepoName}/compare/{:baseBranch}...{:headBranch}
// 2. /{:baseOwner}/{:baseRepoName}/compare/{:baseBranch}...{:headOwner}:{:headBranch}
// 3. /{:baseOwner}/{:baseRepoName}/compare/{:baseBranch}...{:headOwner}/{:headRepoName}:{:headBranch}
// 4. /{:baseOwner}/{:baseRepoName}/compare/{:headBranch}
// 5. /{:baseOwner}/{:baseRepoName}/compare/{:headOwner}:{:headBranch}
// 6. /{:baseOwner}/{:baseRepoName}/compare/{:headOwner}/{:headRepoName}:{:headBranch}
//
// Here we obtain the infoPath "{:baseBranch}...[{:headOwner}/{:headRepoName}:]{:headBranch}" as ctx.PathParam("*")
// with the :baseRepo in ctx.Repo.
//
// Note: Generally :headRepoName is not provided here - we are only passed :headOwner.
//
// How do we determine the :headRepo?
//
// 1. If :headOwner is not set then the :headRepo = :baseRepo
// 2. If :headOwner is set - then look for the fork of :baseRepo owned by :headOwner
// 3. But... :baseRepo could be a fork of :headOwner's repo - so check that
// 4. Now, :baseRepo and :headRepos could be forks of the same repo - so check that
//
// format: <base branch>...[<head repo>:]<head branch>
// base<-head: master...head:feature
// same repo: master...feature
func ParseCompareRouterParam(routerParam string) (*CompareRouterReq, error) {
	if routerParam == "" {
		return &CompareRouterReq{}, nil
	}

	var basePart, headPart string
	dotTimes := 3
	parts := strings.Split(routerParam, "...")
	if len(parts) > 2 {
		return nil, util.NewInvalidArgumentErrorf("invalid compare router: %s", routerParam)
	}
	if len(parts) != 2 {
		parts = strings.Split(routerParam, "..")
		if len(parts) == 1 {
			headOwnerName, headRepoName, headRef := parseHead(routerParam)
			return &CompareRouterReq{
				HeadOriRef:   headRef,
				HeadOwner:    headOwnerName,
				HeadRepoName: headRepoName,
				DotTimes:     dotTimes,
			}, nil
		} else if len(parts) > 2 {
			return nil, util.NewInvalidArgumentErrorf("invalid compare router: %s", routerParam)
		}
		dotTimes = 2
	}
	basePart, headPart = parts[0], parts[1]

	baseRef, caretTimes := parseBase(basePart)
	headOwnerName, headRepoName, headRef := parseHead(headPart)

	return &CompareRouterReq{
		BaseOriRef:   baseRef,
		HeadOriRef:   headRef,
		HeadOwner:    headOwnerName,
		HeadRepoName: headRepoName,
		CaretTimes:   caretTimes,
		DotTimes:     dotTimes,
	}, nil
=======
// CompareInfo represents the collected results from ParseCompareInfo
type CompareInfo struct {
	HeadUser         *user_model.User
	HeadRepo         *repo_model.Repository
	HeadGitRepo      *git.Repository
	CompareInfo      *pull_service.CompareInfo
	BaseBranch       string
	HeadBranch       string
	DirectComparison bool
>>>>>>> 3e566172
}

// maxForkTraverseLevel defines the maximum levels to traverse when searching for the head repository.
const maxForkTraverseLevel = 10

// FindHeadRepo tries to find the head repository based on the base repository and head user ID.
func FindHeadRepo(ctx context.Context, baseRepo *repo_model.Repository, headUserID int64) (*repo_model.Repository, error) {
	if baseRepo.IsFork {
		curRepo := baseRepo
		for curRepo.OwnerID != headUserID { // We assume the fork deepth is not too deep.
			if err := curRepo.GetBaseRepo(ctx); err != nil {
				return nil, err
			}
			if curRepo.BaseRepo == nil {
				return findHeadRepoFromRootBase(ctx, curRepo, headUserID, maxForkTraverseLevel)
			}
			curRepo = curRepo.BaseRepo
		}
		return curRepo, nil
	}

	return findHeadRepoFromRootBase(ctx, baseRepo, headUserID, maxForkTraverseLevel)
}

func findHeadRepoFromRootBase(ctx context.Context, baseRepo *repo_model.Repository, headUserID int64, traverseLevel int) (*repo_model.Repository, error) {
	if traverseLevel == 0 {
		return nil, nil
	}
<<<<<<< HEAD
=======
	// test if we are lucky
>>>>>>> 3e566172
	repo, err := repo_model.GetUserFork(ctx, baseRepo.ID, headUserID)
	if err != nil {
		return nil, err
	}
	if repo != nil {
		return repo, nil
	}

	firstLevelForkedRepos, err := repo_model.GetRepositoriesByForkID(ctx, baseRepo.ID)
	if err != nil {
		return nil, err
	}
	for _, repo := range firstLevelForkedRepos {
		forked, err := findHeadRepoFromRootBase(ctx, repo, headUserID, traverseLevel-1)
		if err != nil {
			return nil, err
		}
		if forked != nil {
			return forked, nil
		}
	}
	return nil, nil
<<<<<<< HEAD
}

func GetHeadOwnerAndRepo(ctx context.Context, baseRepo *repo_model.Repository, compareReq *CompareRouterReq) (headOwner *user_model.User, headRepo *repo_model.Repository, err error) {
	if compareReq.HeadOwner == "" {
		if compareReq.HeadRepoName != "" { // unsupported syntax
			return nil, nil, util.ErrorWrap(util.ErrInvalidArgument, "head owner must be specified when head repo name is given")
		}

		return baseRepo.Owner, baseRepo, nil
	}

	if compareReq.HeadOwner == baseRepo.Owner.Name {
		headOwner = baseRepo.Owner
	} else {
		headOwner, err = user_model.GetUserOrOrgByName(ctx, compareReq.HeadOwner)
		if err != nil {
			return nil, nil, err
		}
	}
	if compareReq.HeadRepoName == "" {
		if headOwner.ID == baseRepo.OwnerID {
			headRepo = baseRepo
		} else {
			headRepo, err = FindHeadRepo(ctx, baseRepo, headOwner.ID)
			if err != nil {
				return nil, nil, err
			}
			if headRepo == nil {
				return nil, nil, util.ErrorWrap(util.ErrInvalidArgument, "the user %s does not have a fork of the base repository", headOwner.Name)
			}
		}
	} else {
		if compareReq.HeadOwner == baseRepo.Owner.Name && compareReq.HeadRepoName == baseRepo.Name {
			headRepo = baseRepo
		} else {
			headRepo, err = repo_model.GetRepositoryByName(ctx, headOwner.ID, compareReq.HeadRepoName)
			if err != nil {
				return nil, nil, err
			}
		}
	}
	return headOwner, headRepo, nil
=======
>>>>>>> 3e566172
}<|MERGE_RESOLUTION|>--- conflicted
+++ resolved
@@ -5,17 +5,13 @@
 
 import (
 	"context"
-<<<<<<< HEAD
 	"strings"
-=======
->>>>>>> 3e566172
 
 	repo_model "code.gitea.io/gitea/models/repo"
 	user_model "code.gitea.io/gitea/models/user"
 	"code.gitea.io/gitea/modules/util"
 )
 
-<<<<<<< HEAD
 type CompareRouterReq struct {
 	BaseOriRef   string
 	HeadOwner    string
@@ -113,17 +109,6 @@
 		CaretTimes:   caretTimes,
 		DotTimes:     dotTimes,
 	}, nil
-=======
-// CompareInfo represents the collected results from ParseCompareInfo
-type CompareInfo struct {
-	HeadUser         *user_model.User
-	HeadRepo         *repo_model.Repository
-	HeadGitRepo      *git.Repository
-	CompareInfo      *pull_service.CompareInfo
-	BaseBranch       string
-	HeadBranch       string
-	DirectComparison bool
->>>>>>> 3e566172
 }
 
 // maxForkTraverseLevel defines the maximum levels to traverse when searching for the head repository.
@@ -148,39 +133,6 @@
 	return findHeadRepoFromRootBase(ctx, baseRepo, headUserID, maxForkTraverseLevel)
 }
 
-func findHeadRepoFromRootBase(ctx context.Context, baseRepo *repo_model.Repository, headUserID int64, traverseLevel int) (*repo_model.Repository, error) {
-	if traverseLevel == 0 {
-		return nil, nil
-	}
-<<<<<<< HEAD
-=======
-	// test if we are lucky
->>>>>>> 3e566172
-	repo, err := repo_model.GetUserFork(ctx, baseRepo.ID, headUserID)
-	if err != nil {
-		return nil, err
-	}
-	if repo != nil {
-		return repo, nil
-	}
-
-	firstLevelForkedRepos, err := repo_model.GetRepositoriesByForkID(ctx, baseRepo.ID)
-	if err != nil {
-		return nil, err
-	}
-	for _, repo := range firstLevelForkedRepos {
-		forked, err := findHeadRepoFromRootBase(ctx, repo, headUserID, traverseLevel-1)
-		if err != nil {
-			return nil, err
-		}
-		if forked != nil {
-			return forked, nil
-		}
-	}
-	return nil, nil
-<<<<<<< HEAD
-}
-
 func GetHeadOwnerAndRepo(ctx context.Context, baseRepo *repo_model.Repository, compareReq *CompareRouterReq) (headOwner *user_model.User, headRepo *repo_model.Repository, err error) {
 	if compareReq.HeadOwner == "" {
 		if compareReq.HeadRepoName != "" { // unsupported syntax
@@ -221,6 +173,33 @@
 		}
 	}
 	return headOwner, headRepo, nil
-=======
->>>>>>> 3e566172
+}
+
+func findHeadRepoFromRootBase(ctx context.Context, baseRepo *repo_model.Repository, headUserID int64, traverseLevel int) (*repo_model.Repository, error) {
+	if traverseLevel == 0 {
+		return nil, nil
+	}
+	// test if we are lucky
+	repo, err := repo_model.GetUserFork(ctx, baseRepo.ID, headUserID)
+	if err != nil {
+		return nil, err
+	}
+	if repo != nil {
+		return repo, nil
+	}
+
+	firstLevelForkedRepos, err := repo_model.GetRepositoriesByForkID(ctx, baseRepo.ID)
+	if err != nil {
+		return nil, err
+	}
+	for _, repo := range firstLevelForkedRepos {
+		forked, err := findHeadRepoFromRootBase(ctx, repo, headUserID, traverseLevel-1)
+		if err != nil {
+			return nil, err
+		}
+		if forked != nil {
+			return forked, nil
+		}
+	}
+	return nil, nil
 }