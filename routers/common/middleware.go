--- conflicted
+++ resolved
@@ -44,15 +44,11 @@
 
 func RequestContextHandler() func(h http.Handler) http.Handler {
 	return func(next http.Handler) http.Handler {
-<<<<<<< HEAD
-		return http.HandlerFunc(func(resp http.ResponseWriter, req *http.Request) {
-=======
 		return http.HandlerFunc(func(respOrig http.ResponseWriter, req *http.Request) {
 			// this response writer might not be the same as the one in context.Base.Resp
 			// because there might be a "gzip writer" in the middle, so the "written size" here is the compressed size
 			respWriter := context.WrapResponseWriter(respOrig)
 
->>>>>>> 6073e2f1
 			profDesc := fmt.Sprintf("HTTP: %s %s", req.Method, req.RequestURI)
 			ctx, finished := reqctx.NewRequestContext(req.Context(), profDesc)
 			defer finished()
