--- conflicted
+++ resolved
@@ -35,20 +35,8 @@
 					RenderPanicErrorPage(resp, req, err) // it should never panic
 				}
 			}()
-<<<<<<< HEAD
-
-			req = req.WithContext(
-				middleware.WithContextData(
-					middleware.WithContextRequest(
-						req.Context(),
-						req,
-					),
-				),
-			)
-=======
 			req = req.WithContext(middleware.WithContextData(req.Context()))
 			req = req.WithContext(go_context.WithValue(req.Context(), httplib.RequestContextKey, req))
->>>>>>> f4f4e18b
 			next.ServeHTTP(resp, req)
 		})
 	})
