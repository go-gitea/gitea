--- conflicted
+++ resolved
@@ -2385,13 +2385,9 @@
 ;LIMIT_TOTAL_OWNER_COUNT = -1
 ;; Maximum size of packages a single owner can use (`-1` means no limits, format `1000`, `1 MB`, `1 GiB`)
 ;LIMIT_TOTAL_OWNER_SIZE = -1
-<<<<<<< HEAD
-;; Maxmimum size of a Cargo upload (`-1` means no limits, format `1000`, `1 MB`, `1 GiB`)
+;; Maximum size of a Cargo upload (`-1` means no limits, format `1000`, `1 MB`, `1 GiB`)
 ;LIMIT_SIZE_CARGO = -1
-;; Maxmimum size of a Composer upload (`-1` means no limits, format `1000`, `1 MB`, `1 GiB`)
-=======
 ;; Maximum size of a Composer upload (`-1` means no limits, format `1000`, `1 MB`, `1 GiB`)
->>>>>>> 8fb1e53c
 ;LIMIT_SIZE_COMPOSER = -1
 ;; Maximum size of a Conan upload (`-1` means no limits, format `1000`, `1 MB`, `1 GiB`)
 ;LIMIT_SIZE_CONAN = -1
