; This file lists the default values used by Gitea
;; Copy required sections to your own app.ini (default is custom/conf/app.ini)
;; and modify as needed.
;; Do not copy the whole file as-is, as it contains some invalid sections for illustrative purposes.
;; If you don't know what a setting is you should not set it.
;;
;; see https://docs.gitea.io/en-us/config-cheat-sheet/ for additional documentation.


;;;;;;;;;;;;;;;;;;;;;;;;;;;;;;;;;;;;;;;;;;;;;;;;;;;
;; Default Configuration (non-`app.ini` configuration)
;;;;;;;;;;;;;;;;;;;;;;;;;;;;;;;;;;;;;;;;;;;;;;;;;;;
;;
;; These values are environment-dependent but form the basis of a lot of values. They will be
;; reported as part of the default configuration when running `gitea --help` or on start-up. The order they are emitted there is slightly different but we will list them here in the order they are set-up.
;;
;; - _`AppPath`_: This is the absolute path of the running gitea binary.
;; - _`AppWorkPath`_: This refers to "working path" of the `gitea` binary. It is determined by using the first set thing in the following hierarchy:
;;   - The `--work-path` flag passed to the binary
;;   - The environment variable `$GITEA_WORK_DIR`
;;   - A built-in value set at build time (see building from source)
;;   - Otherwise it defaults to the directory of the _`AppPath`_
;;   - If any of the above are relative paths then they are made absolute against the
;; the directory of the _`AppPath`_
;; - _`CustomPath`_: This is the base directory for custom templates and other options.
;; It is determined by using the first set thing in the following hierarchy:
;;   - The `--custom-path` flag passed to the binary
;;   - The environment variable `$GITEA_CUSTOM`
;;   - A built-in value set at build time (see building from source)
;;   - Otherwise it defaults to _`AppWorkPath`_`/custom`
;;   - If any of the above are relative paths then they are made absolute against the
;; the directory of the _`AppWorkPath`_
;; - _`CustomConf`_: This is the path to the `app.ini` file.
;;   - The `--config` flag passed to the binary
;;   - A built-in value set at build time (see building from source)
;;   - Otherwise it defaults to _`CustomPath`_`/conf/app.ini`
;;   - If any of the above are relative paths then they are made absolute against the
;; the directory of the _`CustomPath`_
;;
;; In addition there is _`StaticRootPath`_ which can be set as a built-in at build time, but will otherwise default to _`AppWorkPath`_

;;;;;;;;;;;;;;;;;;;;;;;;;;;;;;;;;;;;;;;;;;;;;;;;;;;
;; General Settings
;;;;;;;;;;;;;;;;;;;;;;;;;;;;;;;;;;;;;;;;;;;;;;;;;;;
;;
;; App name that shows in every page title
APP_NAME = ; Gitea: Git with a cup of tea
;;
;; RUN_USER will automatically detect the current user - but you can set it here change it if you run locally
RUN_USER = ; git
;;
;; Application run mode, affects performance and debugging. Either "dev", "prod" or "test", default is "prod"
RUN_MODE = ; prod

;;;;;;;;;;;;;;;;;;;;;;;;;;;;;;;;;;;;;;;;;;;;;;;;;;;
;;;;;;;;;;;;;;;;;;;;;;;;;;;;;;;;;;;;;;;;;;;;;;;;;;;
[server]
;;;;;;;;;;;;;;;;;;;;;;;;;;;;;;;;;;;;;;;;;;;;;;;;;;;
;;;;;;;;;;;;;;;;;;;;;;;;;;;;;;;;;;;;;;;;;;;;;;;;;;;
;;
;; The protocol the server listens on. One of 'http', 'https', 'http+unix', 'fcgi' or 'fcgi+unix'. Defaults to 'http'
;PROTOCOL = http
;;
;; Expect PROXY protocol headers on connections
;USE_PROXY_PROTOCOL = false
;;
;; Use PROXY protocol in TLS Bridging mode
;PROXY_PROTOCOL_TLS_BRIDGING = false
;;
; Timeout to wait for PROXY protocol header (set to 0 to have no timeout)
;PROXY_PROTOCOL_HEADER_TIMEOUT=5s
;;
; Accept PROXY protocol headers with UNKNOWN type
;PROXY_PROTOCOL_ACCEPT_UNKNOWN=false
;;
;; Set the domain for the server
;DOMAIN = localhost
;;
;; Overwrite the automatically generated public URL. Necessary for proxies and docker.
;ROOT_URL = %(PROTOCOL)s://%(DOMAIN)s:%(HTTP_PORT)s/
;;
;; when STATIC_URL_PREFIX is empty it will follow ROOT_URL
;STATIC_URL_PREFIX =
;;
;; The address to listen on. Either a IPv4/IPv6 address or the path to a unix socket.
;; If PROTOCOL is set to `http+unix` or `fcgi+unix`, this should be the name of the Unix socket file to use.
;; Relative paths will be made absolute against the _`AppWorkPath`_.
;HTTP_ADDR = 0.0.0.0
;;
;; The port to listen on. Leave empty when using a unix socket.
;HTTP_PORT = 3000
;;
;; If REDIRECT_OTHER_PORT is true, and PROTOCOL is set to https an http server
;; will be started on PORT_TO_REDIRECT and it will redirect plain, non-secure http requests to the main
;; ROOT_URL.  Defaults are false for REDIRECT_OTHER_PORT and 80 for
;; PORT_TO_REDIRECT.
;REDIRECT_OTHER_PORT = false
;PORT_TO_REDIRECT = 80
;;
;; expect PROXY protocol header on connections to https redirector.
;REDIRECTOR_USE_PROXY_PROTOCOL = %(USE_PROXY_PROTOCOL)s
;; Minimum and maximum supported TLS versions
;SSL_MIN_VERSION=TLSv1.2
;SSL_MAX_VERSION=
;;
;; SSL Curve Preferences
;SSL_CURVE_PREFERENCES=X25519,P256
;;
;; SSL Cipher Suites
;SSL_CIPHER_SUITES=; Will default to "ecdhe_ecdsa_with_aes_256_gcm_sha384,ecdhe_rsa_with_aes_256_gcm_sha384,ecdhe_ecdsa_with_aes_128_gcm_sha256,ecdhe_rsa_with_aes_128_gcm_sha256,ecdhe_ecdsa_with_chacha20_poly1305,ecdhe_rsa_with_chacha20_poly1305" if aes is supported by hardware, otherwise chacha will be first.
;;
;; Timeout for any write to the connection. (Set to -1 to disable all timeouts.)
;PER_WRITE_TIMEOUT = 30s
;;
;; Timeout per Kb written to connections.
;PER_WRITE_PER_KB_TIMEOUT = 30s
;;
;; Permission for unix socket
;UNIX_SOCKET_PERMISSION = 666
;;
;; Local (DMZ) URL for Gitea workers (such as SSH update) accessing web service.
;; In most cases you do not need to change the default value.
;; Alter it only if your SSH server node is not the same as HTTP node.
;; Do not set this variable if PROTOCOL is set to 'unix'.
;LOCAL_ROOT_URL = %(PROTOCOL)s://%(HTTP_ADDR)s:%(HTTP_PORT)s/
;;
;; When making local connections pass the PROXY protocol header.
;LOCAL_USE_PROXY_PROTOCOL = %(USE_PROXY_PROTOCOL)s
;;
;; Disable SSH feature when not available
;DISABLE_SSH = false
;;
;; Whether to use the builtin SSH server or not.
;START_SSH_SERVER = false
;;
;; Expect PROXY protocol header on connections to the built-in SSH server
;SSH_SERVER_USE_PROXY_PROTOCOL = false
;;
;; Username to use for the builtin SSH server. If blank, then it is the value of RUN_USER.
;BUILTIN_SSH_SERVER_USER = %(RUN_USER)s
;;
;; Domain name to be exposed in clone URL
;SSH_DOMAIN = %(DOMAIN)s
;;
;; SSH username displayed in clone URLs.
;SSH_USER = %(BUILTIN_SSH_SERVER_USER)s
;;
;; The network interface the builtin SSH server should listen on
;SSH_LISTEN_HOST =
;;
;; Port number to be exposed in clone URL
;SSH_PORT = 22
;;
;; The port number the builtin SSH server should listen on
;SSH_LISTEN_PORT = %(SSH_PORT)s
;;
;; Root path of SSH directory, default is '~/.ssh', but you have to use '/home/git/.ssh'.
;SSH_ROOT_PATH =
;;
;; Gitea will create a authorized_keys file by default when it is not using the internal ssh server
;; If you intend to use the AuthorizedKeysCommand functionality then you should turn this off.
;SSH_CREATE_AUTHORIZED_KEYS_FILE = true
;;
;; Gitea will create a authorized_principals file by default when it is not using the internal ssh server
;; If you intend to use the AuthorizedPrincipalsCommand functionality then you should turn this off.
;SSH_CREATE_AUTHORIZED_PRINCIPALS_FILE = true
;;
;; For the built-in SSH server, choose the ciphers to support for SSH connections,
;; for system SSH this setting has no effect
;SSH_SERVER_CIPHERS = chacha20-poly1305@openssh.com, aes128-ctr, aes192-ctr, aes256-ctr, aes128-gcm@openssh.com, aes256-gcm@openssh.com
;;
;; For the built-in SSH server, choose the key exchange algorithms to support for SSH connections,
;; for system SSH this setting has no effect
;SSH_SERVER_KEY_EXCHANGES = curve25519-sha256, ecdh-sha2-nistp256, ecdh-sha2-nistp384, ecdh-sha2-nistp521, diffie-hellman-group14-sha256, diffie-hellman-group14-sha1
;;
;; For the built-in SSH server, choose the MACs to support for SSH connections,
;; for system SSH this setting has no effect
;SSH_SERVER_MACS = hmac-sha2-256-etm@openssh.com, hmac-sha2-256, hmac-sha1
;;
;; For the built-in SSH server, choose the keypair to offer as the host key
;; The private key should be at SSH_SERVER_HOST_KEY and the public SSH_SERVER_HOST_KEY.pub
;; relative paths are made absolute relative to the %(APP_DATA_PATH)s
;SSH_SERVER_HOST_KEYS=ssh/gitea.rsa, ssh/gogs.rsa
;;
;; Directory to create temporary files in when testing public keys using ssh-keygen,
;; default is the system temporary directory.
;SSH_KEY_TEST_PATH =
;;
;; Path to ssh-keygen, default is 'ssh-keygen' which means the shell is responsible for finding out which one to call.
;SSH_KEYGEN_PATH = ssh-keygen
;;
;; Enable SSH Authorized Key Backup when rewriting all keys, default is true
;SSH_AUTHORIZED_KEYS_BACKUP = true
;;
;; Determines which principals to allow
;; - empty: if SSH_TRUSTED_USER_CA_KEYS is empty this will default to off, otherwise will default to email, username.
;; - off: Do not allow authorized principals
;; - email: the principal must match the user's email
;; - username: the principal must match the user's username
;; - anything: there will be no checking on the content of the principal
;SSH_AUTHORIZED_PRINCIPALS_ALLOW = email, username
;;
;; Enable SSH Authorized Principals Backup when rewriting all keys, default is true
;SSH_AUTHORIZED_PRINCIPALS_BACKUP = true
;;
;; Specifies the public keys of certificate authorities that are trusted to sign user certificates for authentication.
;; Multiple keys should be comma separated.
;; E.g."ssh-<algorithm> <key>". or "ssh-<algorithm> <key1>, ssh-<algorithm> <key2>".
;; For more information see "TrustedUserCAKeys" in the sshd config manpages.
;SSH_TRUSTED_USER_CA_KEYS =
;; Absolute path of the `TrustedUserCaKeys` file gitea will manage.
;; Default this `RUN_USER`/.ssh/gitea-trusted-user-ca-keys.pem
;; If you're running your own ssh server and you want to use the gitea managed file you'll also need to modify your
;; sshd_config to point to this file. The official docker image will automatically work without further configuration.
;SSH_TRUSTED_USER_CA_KEYS_FILENAME =
;;
;; Enable exposure of SSH clone URL to anonymous visitors, default is false
;SSH_EXPOSE_ANONYMOUS = false
;;
;; Timeout for any write to ssh connections. (Set to -1 to disable all timeouts.)
;; Will default to the PER_WRITE_TIMEOUT.
;SSH_PER_WRITE_TIMEOUT = 30s
;;
;; Timeout per Kb written to ssh connections.
;; Will default to the PER_WRITE_PER_KB_TIMEOUT.
;SSH_PER_WRITE_PER_KB_TIMEOUT = 30s
;;
;; Indicate whether to check minimum key size with corresponding type
;MINIMUM_KEY_SIZE_CHECK = false
;;
;; Disable CDN even in "prod" mode
;OFFLINE_MODE = false
;DISABLE_ROUTER_LOG = false
;;
;; TLS Settings: Either ACME or manual
;; (Other common TLS configuration are found before)
;ENABLE_ACME = false
;;
;;;;;;;;;;;;;;;;;;;;;;;;;;;;;;;;;;;;;;;;;;;
;;
;; ACME automatic TLS settings
;;
;; ACME directory URL (e.g. LetsEncrypt's staging/testing URL: https://acme-staging-v02.api.letsencrypt.org/directory)
;; Leave empty to default to LetsEncrypt's (production) URL
;ACME_URL =
;;
;; Explicitly accept the ACME's TOS. The specific TOS cannot be retrieved at the moment.
;ACME_ACCEPTTOS = false
;;
;; If the ACME CA is not in your system's CA trust chain, it can be manually added here
;ACME_CA_ROOT =
;;
;; Email used for the ACME registration service
;; Can be left blank to initialize at first run and use the cached value
;ACME_EMAIL =
;;
;; ACME live directory (not to be confused with ACME directory URL: ACME_URL)
;; (Refer to caddy's ACME manager https://github.com/caddyserver/certmagic)
;ACME_DIRECTORY = https
;;
;;;;;;;;;;;;;;;;;;;;;;;;;;;;;;;;;;;;;;;;;;;
;;
;;  Manual TLS settings: (Only applicable if ENABLE_ACME=false)
;;
;; Generate steps:
;; $ ./gitea cert -ca=true -duration=8760h0m0s -host=myhost.example.com
;;
;; Or from a .pfx file exported from the Windows certificate store (do
;; not forget to export the private key):
;; $ openssl pkcs12 -in cert.pfx -out cert.pem -nokeys
;; $ openssl pkcs12 -in cert.pfx -out key.pem -nocerts -nodes
;; Paths are relative to CUSTOM_PATH
;CERT_FILE = https/cert.pem
;KEY_FILE = https/key.pem
;;
;; Root directory containing templates and static files.
;; default is the path where Gitea is executed
;STATIC_ROOT_PATH = ; Will default to the built-in value _`StaticRootPath`_
;;
;; Default path for App data
;APP_DATA_PATH = data ; relative paths will be made absolute with _`AppWorkPath`_
;;
;; Enable gzip compression for runtime-generated content, static resources excluded
;ENABLE_GZIP = false
;;
;; Application profiling (memory and cpu)
;; For "web" command it listens on localhost:6060
;; For "serve" command it dumps to disk at PPROF_DATA_PATH as (cpuprofile|memprofile)_<username>_<temporary id>
;ENABLE_PPROF = false
;;
;; PPROF_DATA_PATH, use an absolute path when you start gitea as service
;PPROF_DATA_PATH = data/tmp/pprof ; Path is relative to _`AppWorkPath`_
;;
;; Landing page, can be "home", "explore", "organizations", "login", or any URL such as "/org/repo" or even "https://anotherwebsite.com"
;; The "login" choice is not a security measure but just a UI flow change, use REQUIRE_SIGNIN_VIEW to force users to log in.
;LANDING_PAGE = home
;;
;; Enables git-lfs support. true or false, default is false.
;LFS_START_SERVER = false
;;
;;
;; LFS authentication secret, change this yourself
LFS_JWT_SECRET =
;;
;; LFS authentication validity period (in time.Duration), pushes taking longer than this may fail.
;LFS_HTTP_AUTH_EXPIRY = 20m
;;
;; Maximum allowed LFS file size in bytes (Set to 0 for no limit).
;LFS_MAX_FILE_SIZE = 0
;;
;; Maximum number of locks returned per page
;LFS_LOCKS_PAGING_NUM = 50
;;
;; Allow graceful restarts using SIGHUP to fork
;ALLOW_GRACEFUL_RESTARTS = true
;;
;; After a restart the parent will finish ongoing requests before
;; shutting down. Force shutdown if this process takes longer than this delay.
;; set to a negative value to disable
;GRACEFUL_HAMMER_TIME = 60s
;;
;; Allows the setting of a startup timeout and waithint for Windows as SVC service
;; 0 disables this.
;STARTUP_TIMEOUT = 0
;;
;; Static resources, includes resources on custom/, public/ and all uploaded avatars web browser cache time. Note that this cache is disabled when RUN_MODE is "dev". Default is 6h
;STATIC_CACHE_TIME = 6h

;;;;;;;;;;;;;;;;;;;;;;;;;;;;;;;;;;;;;;;;;;;;;;;;;;;
;;;;;;;;;;;;;;;;;;;;;;;;;;;;;;;;;;;;;;;;;;;;;;;;;;;
[database]
;;;;;;;;;;;;;;;;;;;;;;;;;;;;;;;;;;;;;;;;;;;;;;;;;;;
;;;;;;;;;;;;;;;;;;;;;;;;;;;;;;;;;;;;;;;;;;;;;;;;;;;
;;
;; Database to use. Either "mysql", "postgres", "mssql" or "sqlite3".
;;
;;;;;;;;;;;;;;;;;;;;;;;;;;;;;;;;;;;;;;;;;;;
;;
;; MySQL Configuration
;;
DB_TYPE = mysql
HOST = 127.0.0.1:3306 ; can use socket e.g. /var/run/mysqld/mysqld.sock
NAME = gitea
USER = root
;PASSWD = ;Use PASSWD = `your password` for quoting if you use special characters in the password.
;SSL_MODE = false ; either "false" (default), "true", or "skip-verify"
;CHARSET = utf8mb4 ;either "utf8" or "utf8mb4", default is "utf8mb4".
;;
;; NOTICE: for "utf8mb4" you must use MySQL InnoDB > 5.6. Gitea is unable to check this.
;;
;;;;;;;;;;;;;;;;;;;;;;;;;;;;;;;;;;;;;;;;;;;
;;
;; Postgres Configuration
;;
;DB_TYPE = postgres
;HOST = 127.0.0.1:5432 ; can use socket e.g. /var/run/postgresql/
;NAME = gitea
;USER = root
;PASSWD =
;SCHEMA =
;SSL_MODE=disable ;either "disable" (default), "require", or "verify-full"
;;
;;;;;;;;;;;;;;;;;;;;;;;;;;;;;;;;;;;;;;;;;;;
;;
;; SQLite Configuration
;;
;DB_TYPE = sqlite3
;PATH= ; defaults to data/gitea.db
;SQLITE_TIMEOUT = ; Query timeout defaults to: 500
;SQLITE_JOURNAL_MODE = ; defaults to sqlite database default (often DELETE), can be used to enable WAL mode. https://www.sqlite.org/pragma.html#pragma_journal_mode
;;
;;;;;;;;;;;;;;;;;;;;;;;;;;;;;;;;;;;;;;;;;;;
;;
;; MSSQL Configuration
;;
;DB_TYPE = mssql
;HOST = 172.17.0.2:1433
;NAME = gitea
;USER = SA
;PASSWD = MwantsaSecurePassword1
;;
;;;;;;;;;;;;;;;;;;;;;;;;;;;;;;;;;;;;;;;;;;;
;;
;; Other settings
;;
;; For iterate buffer, default is 50
;ITERATE_BUFFER_SIZE = 50
;;
;; Show the database generated SQL
LOG_SQL = false ; if unset defaults to true
;;
;; Maximum number of DB Connect retries
;DB_RETRIES = 10
;;
;; Backoff time per DB retry (time.Duration)
;DB_RETRY_BACKOFF = 3s
;;
;; Max idle database connections on connection pool, default is 2
;MAX_IDLE_CONNS = 2
;;
;; Database connection max life time, default is 0 or 3s mysql (See #6804 & #7071 for reasoning)
;CONN_MAX_LIFETIME = 3s
;;
;; Database maximum number of open connections, default is 0 meaning no maximum
;MAX_OPEN_CONNS = 0
;;
;; Whether execute database models migrations automatically
;AUTO_MIGRATION = true

;;;;;;;;;;;;;;;;;;;;;;;;;;;;;;;;;;;;;;;;;;;;;;;;;;;
;;;;;;;;;;;;;;;;;;;;;;;;;;;;;;;;;;;;;;;;;;;;;;;;;;;
[security]
;;;;;;;;;;;;;;;;;;;;;;;;;;;;;;;;;;;;;;;;;;;;;;;;;;;
;;;;;;;;;;;;;;;;;;;;;;;;;;;;;;;;;;;;;;;;;;;;;;;;;;;
;;
;; Whether the installer is disabled (set to true to disable the installer)
INSTALL_LOCK = false
;;
;; Global secret key that will be used
;; This key is VERY IMPORTANT. If you lose it, the data encrypted by it (like 2FA secret) can't be decrypted anymore.
SECRET_KEY =
;;
;; Alternative location to specify secret key, instead of this file; you cannot specify both this and SECRET_KEY, and must pick one
;; This key is VERY IMPORTANT. If you lose it, the data encrypted by it (like 2FA secret) can't be decrypted anymore.
;SECRET_KEY_URI = file:/etc/gitea/secret_key
;;
;; Secret used to validate communication within Gitea binary.
INTERNAL_TOKEN=
;;
;; Alternative location to specify internal token, instead of this file; you cannot specify both this and INTERNAL_TOKEN, and must pick one
;INTERNAL_TOKEN_URI = file:/etc/gitea/internal_token
;;
;; How long to remember that a user is logged in before requiring relogin (in days)
;LOGIN_REMEMBER_DAYS = 7
;;
;; Name of the cookie used to store the current username.
;COOKIE_USERNAME = gitea_awesome
;;
;; Name of cookie used to store authentication information.
;COOKIE_REMEMBER_NAME = gitea_incredible
;;
;; Reverse proxy authentication header name of user name, email, and full name
;REVERSE_PROXY_AUTHENTICATION_USER = X-WEBAUTH-USER
;REVERSE_PROXY_AUTHENTICATION_EMAIL = X-WEBAUTH-EMAIL
;REVERSE_PROXY_AUTHENTICATION_FULL_NAME = X-WEBAUTH-FULLNAME
;;
;; Interpret X-Forwarded-For header or the X-Real-IP header and set this as the remote IP for the request
;REVERSE_PROXY_LIMIT = 1
;;
;; List of IP addresses and networks separated by comma of trusted proxy servers. Use `*` to trust all.
;REVERSE_PROXY_TRUSTED_PROXIES = 127.0.0.0/8,::1/128
;;
;; The minimum password length for new Users
;MIN_PASSWORD_LENGTH = 6
;;
;; Set to true to allow users to import local server paths
;IMPORT_LOCAL_PATHS = false
;;
;; Set to false to allow users with git hook privileges to create custom git hooks.
;; Custom git hooks can be used to perform arbitrary code execution on the host operating system.
;; This enables the users to access and modify this config file and the Gitea database and interrupt the Gitea service.
;; By modifying the Gitea database, users can gain Gitea administrator privileges.
;; It also enables them to access other resources available to the user on the operating system that is running the Gitea instance and perform arbitrary actions in the name of the Gitea OS user.
;; WARNING: This maybe harmful to you website or your operating system.
;; WARNING: Setting this to true does not change existing hooks in git repos; adjust it before if necessary.
;DISABLE_GIT_HOOKS = true
;;
;; Set to true to disable webhooks feature.
;DISABLE_WEBHOOKS = false
;;
;; Set to false to allow pushes to gitea repositories despite having an incomplete environment - NOT RECOMMENDED
;ONLY_ALLOW_PUSH_IF_GITEA_ENVIRONMENT_SET = true
;;
;;Comma separated list of character classes required to pass minimum complexity.
;;If left empty or no valid values are specified, the default is off (no checking)
;;Classes include "lower,upper,digit,spec"
;PASSWORD_COMPLEXITY = off
;;
;; Password Hash algorithm, either "argon2", "pbkdf2", "scrypt" or "bcrypt"
;PASSWORD_HASH_ALGO = pbkdf2
;;
;; Set false to allow JavaScript to read CSRF cookie
;CSRF_COOKIE_HTTP_ONLY = true
;;
;; Validate against https://haveibeenpwned.com/Passwords to see if a password has been exposed
;PASSWORD_CHECK_PWN = false
;;
;; Cache successful token hashes. API tokens are stored in the DB as pbkdf2 hashes however, this means that there is a potentially significant hashing load when there are multiple API operations.
;; This cache will store the successfully hashed tokens in a LRU cache as a balance between performance and security.
;SUCCESSFUL_TOKENS_CACHE_SIZE = 20

;;;;;;;;;;;;;;;;;;;;;;;;;;;;;;;;;;;;;;;;;;;;;;;;;;;
;;;;;;;;;;;;;;;;;;;;;;;;;;;;;;;;;;;;;;;;;;;;;;;;;;;
[camo]
;;;;;;;;;;;;;;;;;;;;;;;;;;;;;;;;;;;;;;;;;;;;;;;;;;;
;;;;;;;;;;;;;;;;;;;;;;;;;;;;;;;;;;;;;;;;;;;;;;;;;;;
;;
;; At the moment we only support images
;;
;; if the camo is enabled
;ENABLED = false
;; url to a camo image proxy, it **is required** if camo is enabled.
;SERVER_URL =
;; HMAC to encode urls with, it **is required** if camo is enabled.
;HMAC_KEY =
;; Set to true to use camo for https too lese only non https urls are proxyed
;ALLWAYS = false

;;;;;;;;;;;;;;;;;;;;;;;;;;;;;;;;;;;;;;;;;;;;;;;;;;;
;;;;;;;;;;;;;;;;;;;;;;;;;;;;;;;;;;;;;;;;;;;;;;;;;;;
[oauth2]
;;;;;;;;;;;;;;;;;;;;;;;;;;;;;;;;;;;;;;;;;;;;;;;;;;;
;;;;;;;;;;;;;;;;;;;;;;;;;;;;;;;;;;;;;;;;;;;;;;;;;;;
;;
;; Enables OAuth2 provider
ENABLE = true
;;
;; Algorithm used to sign OAuth2 tokens. Valid values: HS256, HS384, HS512, RS256, RS384, RS512, ES256, ES384, ES512, EdDSA
;JWT_SIGNING_ALGORITHM = RS256
;;
;; Private key file path used to sign OAuth2 tokens. The path is relative to APP_DATA_PATH.
;; This setting is only needed if JWT_SIGNING_ALGORITHM is set to RS256, RS384, RS512, ES256, ES384 or ES512.
;; The file must contain a RSA or ECDSA private key in the PKCS8 format. If no key exists a 4096 bit key will be created for you.
;JWT_SIGNING_PRIVATE_KEY_FILE = jwt/private.pem
;;
;; OAuth2 authentication secret for access and refresh tokens, change this yourself to a unique string. CLI generate option is helpful in this case. https://docs.gitea.io/en-us/command-line/#generate
;; This setting is only needed if JWT_SIGNING_ALGORITHM is set to HS256, HS384 or HS512.
;JWT_SECRET =
;;
;; Lifetime of an OAuth2 access token in seconds
;ACCESS_TOKEN_EXPIRATION_TIME = 3600
;;
;; Lifetime of an OAuth2 refresh token in hours
;REFRESH_TOKEN_EXPIRATION_TIME = 730
;;
;; Check if refresh token got already used
;INVALIDATE_REFRESH_TOKENS = false
;;
;; Maximum length of oauth2 token/cookie stored on server
;MAX_TOKEN_LENGTH = 32767

;;;;;;;;;;;;;;;;;;;;;;;;;;;;;;;;;;;;;;;;;;;;;;;;;;;
;;;;;;;;;;;;;;;;;;;;;;;;;;;;;;;;;;;;;;;;;;;;;;;;;;;
[log]
;;;;;;;;;;;;;;;;;;;;;;;;;;;;;;;;;;;;;;;;;;;;;;;;;;;
;;;;;;;;;;;;;;;;;;;;;;;;;;;;;;;;;;;;;;;;;;;;;;;;;;;
;; Root path for the log files - defaults to %(GITEA_WORK_DIR)/log
;ROOT_PATH =
;;
;;;;;;;;;;;;;;;;;;;;;;;;;;;;;;;;;;;;;;;;;;;;;;;;;;;
;; Main Logger
;;
;; Either "console", "file", "conn", "smtp" or "database", default is "console"
;; Use comma to separate multiple modes, e.g. "console, file"
MODE = console
;;
;; Either "Trace", "Debug", "Info", "Warn", "Error", "Critical" or "None", default is "Info"
LEVEL = Info
;;
;;;;;;;;;;;;;;;;;;;;;;;;;;;;;;;;;;;;;;;;;;;;;;;;;;;
;; Router Logger
;;
;; Switch off the router log
;DISABLE_ROUTER_LOG=false
;;
;; Set the log "modes" for the router log (if file is set the log file will default to router.log)
ROUTER = console
;;
;; The router will log different things at different levels.
;;
;; * started messages will be logged at TRACE level
;; * polling/completed routers will be logged at INFO
;; * slow routers will be logged at WARN
;; * failed routers will be logged at WARN
;;
;; The routing level will default to that of the system but individual router level can be set in
;; [log.<mode>.router] LEVEL
;;

;;;;;;;;;;;;;;;;;;;;;;;;;;;;;;;;;;;;;;;;;;;;;;;;;;;
;;
;; Access Logger (Creates log in NCSA common log format)
;;
;ENABLE_ACCESS_LOG = false
;;
;; Set the log "modes" for the access log (if file is set the log file will default to access.log)
;ACCESS = file
;;
;; Sets the template used to create the access log.
;ACCESS_LOG_TEMPLATE = {{.Ctx.RemoteAddr}} - {{.Identity}} {{.Start.Format "[02/Jan/2006:15:04:05 -0700]" }} "{{.Ctx.Req.Method}} {{.Ctx.Req.URL.RequestURI}} {{.Ctx.Req.Proto}}" {{.ResponseWriter.Status}} {{.ResponseWriter.Size}} "{{.Ctx.Req.Referer}}\" \"{{.Ctx.Req.UserAgent}}"
;;
;;;;;;;;;;;;;;;;;;;;;;;;;;;;;;;;;;;;;;;;;;;;;;;;;;;
;;
;; SSH log (Creates log from ssh git request)
;;
;ENABLE_SSH_LOG = false
;;
;; Other Settings
;;
;; Print Stacktraces with logs. (Rarely helpful.) Either "Trace", "Debug", "Info", "Warn", "Error", "Critical", default is "None"
;STACKTRACE_LEVEL = None
;;
;; Buffer length of the channel, keep it as it is if you don't know what it is.
;BUFFER_LEN = 10000

;;;;;;;;;;;;;;;;;;;;;;;;;;;;;;;;;;;;;;;;;;;;;;;;;;;
;; Creating specific log configuration
;;
;; You can set specific configuration for individual modes and subloggers
;;
;; Configuration available to all log modes/subloggers
;LEVEL=
;FLAGS = stdflags
;EXPRESSION =
;PREFIX =
;COLORIZE = false
;;
;; For "console" mode only
;STDERR = false
;;
;; For "file" mode only
;LEVEL =
;; Set the file_name for the logger. If this is a relative path this
;; will be relative to ROOT_PATH
;FILE_NAME =
;; This enables automated log rotate(switch of following options), default is true
;LOG_ROTATE = true
;; Max size shift of a single file, default is 28 means 1 << 28, 256MB
;MAX_SIZE_SHIFT = 28
;; Segment log daily, default is true
;DAILY_ROTATE = true
;; delete the log file after n days, default is 7
;MAX_DAYS = 7
;; compress logs with gzip
;COMPRESS = true
;; compression level see godoc for compress/gzip
;COMPRESSION_LEVEL = -1
;
;; For "conn" mode only
;LEVEL =
;; Reconnect host for every single message, default is false
;RECONNECT_ON_MSG = false
;; Try to reconnect when connection is lost, default is false
;RECONNECT = false
;; Either "tcp", "unix" or "udp", default is "tcp"
;PROTOCOL = tcp
;; Host address
;ADDR =
;
;; For "smtp" mode only
;LEVEL =
;; Name displayed in mail title, default is "Diagnostic message from server"
;SUBJECT = Diagnostic message from server
;; Mail server
;HOST =
;; Mailer user name and password
;USER =
;; Use PASSWD = `your password` for quoting if you use special characters in the password.
;PASSWD =
;; Receivers, can be one or more, e.g. 1@example.com,2@example.com
;RECEIVERS =

;;;;;;;;;;;;;;;;;;;;;;;;;;;;;;;;;;;;;;;;;;;;;;;;;;;
;;;;;;;;;;;;;;;;;;;;;;;;;;;;;;;;;;;;;;;;;;;;;;;;;;;
[git]
;;;;;;;;;;;;;;;;;;;;;;;;;;;;;;;;;;;;;;;;;;;;;;;;;;;
;;;;;;;;;;;;;;;;;;;;;;;;;;;;;;;;;;;;;;;;;;;;;;;;;;;
;;
;; The path of git executable. If empty, Gitea searches through the PATH environment.
;PATH =
;;
;; The HOME directory for Git
;HOME_PATH = %(APP_DATA_PATH)s/home
;;
;; Disables highlight of added and removed changes
;DISABLE_DIFF_HIGHLIGHT = false
;;
;; Max number of lines allowed in a single file in diff view
;MAX_GIT_DIFF_LINES = 1000
;;
;; Max number of allowed characters in a line in diff view
;MAX_GIT_DIFF_LINE_CHARACTERS = 5000
;;
;; Max number of files shown in diff view
;MAX_GIT_DIFF_FILES = 100
;;
;; Set the default commits range size
;COMMITS_RANGE_SIZE = 50
;;
;; Set the default branches range size
;BRANCHES_RANGE_SIZE = 20
;;
;; Arguments for command 'git gc', e.g. "--aggressive --auto"
;; see more on http://git-scm.com/docs/git-gc/
;GC_ARGS =
;;
;; If use git wire protocol version 2 when git version >= 2.18, default is true, set to false when you always want git wire protocol version 1
;; To enable this for Git over SSH when using a OpenSSH server, add `AcceptEnv GIT_PROTOCOL` to your sshd_config file.
;ENABLE_AUTO_GIT_WIRE_PROTOCOL = true
;;
;; Respond to pushes to a non-default branch with a URL for creating a Pull Request (if the repository has them enabled)
;PULL_REQUEST_PUSH_MESSAGE = true
;;
;; (Go-Git only) Don't cache objects greater than this in memory. (Set to 0 to disable.)
;LARGE_OBJECT_THRESHOLD = 1048576
;; Set to true to forcibly set core.protectNTFS=false
;DISABLE_CORE_PROTECT_NTFS=false
;; Disable the usage of using partial clones for git.
;DISABLE_PARTIAL_CLONE = false

;;;;;;;;;;;;;;;;;;;;;;;;;;;;;;;;;;;;;;;;;;;;;;;;;;;
;;;;;;;;;;;;;;;;;;;;;;;;;;;;;;;;;;;;;;;;;;;;;;;;;;;
[service]
;;;;;;;;;;;;;;;;;;;;;;;;;;;;;;;;;;;;;;;;;;;;;;;;;;;
;;;;;;;;;;;;;;;;;;;;;;;;;;;;;;;;;;;;;;;;;;;;;;;;;;;
;;
;; Time limit to confirm account/email registration
;ACTIVE_CODE_LIVE_MINUTES = 180
;;
;; Time limit to perform the reset of a forgotten password
;RESET_PASSWD_CODE_LIVE_MINUTES = 180
;;
;; Whether a new user needs to confirm their email when registering.
;REGISTER_EMAIL_CONFIRM = false
;;
;; Whether a new user needs to be confirmed manually after registration. (Requires `REGISTER_EMAIL_CONFIRM` to be disabled.)
;REGISTER_MANUAL_CONFIRM = false
;;
;; List of domain names that are allowed to be used to register on a Gitea instance
;; gitea.io,example.com
;EMAIL_DOMAIN_WHITELIST =
;;
;; Comma-separated list of domain names that are not allowed to be used to register on a Gitea instance
;EMAIL_DOMAIN_BLOCKLIST =
;;
;; Disallow registration, only allow admins to create accounts.
;DISABLE_REGISTRATION = false
;;
;; Allow registration only using gitea itself, it works only when DISABLE_REGISTRATION is false
;ALLOW_ONLY_INTERNAL_REGISTRATION = false
;;
;; Allow registration only using third-party services, it works only when DISABLE_REGISTRATION is false
;ALLOW_ONLY_EXTERNAL_REGISTRATION = false
;;
;; User must sign in to view anything.
;REQUIRE_SIGNIN_VIEW = false
;;
;; Mail notification
;ENABLE_NOTIFY_MAIL = false
;;
;; This setting enables gitea to be signed in with HTTP BASIC Authentication using the user's password
;; If you set this to false you will not be able to access the tokens endpoints on the API with your password
;; Please note that setting this to false will not disable OAuth Basic or Basic authentication using a token
;ENABLE_BASIC_AUTHENTICATION = true
;;
;; More detail: https://github.com/gogits/gogs/issues/165
;ENABLE_REVERSE_PROXY_AUTHENTICATION = false
;ENABLE_REVERSE_PROXY_AUTO_REGISTRATION = false
;ENABLE_REVERSE_PROXY_EMAIL = false
;ENABLE_REVERSE_PROXY_FULL_NAME = false
;;
;; Enable captcha validation for registration
;ENABLE_CAPTCHA = false
;;
;; Enable this to require captcha validation for login
;REQUIRE_CAPTCHA_FOR_LOGIN = false
;;
;; Type of captcha you want to use. Options: image, recaptcha, hcaptcha, mcaptcha, cfturnstile.
;CAPTCHA_TYPE = image
;;
;; Change this to use recaptcha.net or other recaptcha service
;RECAPTCHA_URL = https://www.google.com/recaptcha/
;; Enable recaptcha to use Google's recaptcha service
;; Go to https://www.google.com/recaptcha/admin to sign up for a key
;RECAPTCHA_SECRET =
;RECAPTCHA_SITEKEY =
;;
;; For hCaptcha, create an account at https://accounts.hcaptcha.com/login to get your keys
;HCAPTCHA_SECRET =
;HCAPTCHA_SITEKEY =
;;
;; Change this to use demo.mcaptcha.org or your self-hosted mcaptcha.org instance.
;MCAPTCHA_URL = https://demo.mcaptcha.org
;;
;; Go to your configured mCaptcha instance and register a sitekey
;; and use your account's secret.
;MCAPTCHA_SECRET =
;MCAPTCHA_SITEKEY =
;;
;; Go to https://dash.cloudflare.com/?to=/:account/turnstile to sign up for a key
;CF_TURNSTILE_SITEKEY =
;CF_TURNSTILE_SECRET =
;;
;; Default value for KeepEmailPrivate
;; Each new user will get the value of this setting copied into their profile
;DEFAULT_KEEP_EMAIL_PRIVATE = false
;;
;; Default value for AllowCreateOrganization
;; Every new user will have rights set to create organizations depending on this setting
;DEFAULT_ALLOW_CREATE_ORGANIZATION = true
;; Default value for IsRestricted
;; Every new user will have restricted permissions depending on this setting
;DEFAULT_USER_IS_RESTRICTED = false
;;
;; Either "public", "limited" or "private", default is "public"
;; Limited is for users visible only to signed users
;; Private is for users visible only to members of their organizations
;; Public is for users visible for everyone
;DEFAULT_USER_VISIBILITY = public
;;
;; Set which visibility modes a user can have
;ALLOWED_USER_VISIBILITY_MODES = public,limited,private
;;
;; Either "public", "limited" or "private", default is "public"
;; Limited is for organizations visible only to signed users
;; Private is for organizations visible only to members of the organization
;; Public is for organizations visible to everyone
;DEFAULT_ORG_VISIBILITY = public
;;
;; Default value for DefaultOrgMemberVisible
;; True will make the membership of the users visible when added to the organisation
;DEFAULT_ORG_MEMBER_VISIBLE = false
;;
;; Default value for EnableDependencies
;; Repositories will use dependencies by default depending on this setting
;DEFAULT_ENABLE_DEPENDENCIES = true
;;
;; Dependencies can be added from any repository where the user is granted access or only from the current repository depending on this setting.
;ALLOW_CROSS_REPOSITORY_DEPENDENCIES = true
;;
;; Enable heatmap on users profiles.
;ENABLE_USER_HEATMAP = true
;;
;; Enable Timetracking
;ENABLE_TIMETRACKING = true
;;
;; Default value for EnableTimetracking
;; Repositories will use timetracking by default depending on this setting
;DEFAULT_ENABLE_TIMETRACKING = true
;;
;; Default value for AllowOnlyContributorsToTrackTime
;; Only users with write permissions can track time if this is true
;DEFAULT_ALLOW_ONLY_CONTRIBUTORS_TO_TRACK_TIME = true
;;
;; Value for the domain part of the user's email address in the git log if user
;; has set KeepEmailPrivate to true. The user's email will be replaced with a
;; concatenation of the user name in lower case, "@" and NO_REPLY_ADDRESS. Default
;; value is "noreply." + DOMAIN, where DOMAIN resolves to the value from server.DOMAIN
;; Note: do not use the <DOMAIN> notation below
;NO_REPLY_ADDRESS = ; noreply.<DOMAIN>
;;
;; Show Registration button
;SHOW_REGISTRATION_BUTTON = true
;;
;; Show milestones dashboard page - a view of all the user's milestones
;SHOW_MILESTONES_DASHBOARD_PAGE = true
;;
;; Default value for AutoWatchNewRepos
;; When adding a repo to a team or creating a new repo all team members will watch the
;; repo automatically if enabled
;AUTO_WATCH_NEW_REPOS = true
;;
;; Default value for AutoWatchOnChanges
;; Make the user watch a repository When they commit for the first time
;AUTO_WATCH_ON_CHANGES = false
;;
;; Minimum amount of time a user must exist before comments are kept when the user is deleted.
;USER_DELETE_WITH_COMMENTS_MAX_TIME = 0
;; Valid site url schemes for user profiles
;VALID_SITE_URL_SCHEMES=http,https


;;;;;;;;;;;;;;;;;;;;;;;;;;;;;;;;;;;;;;;;;;;;;;;;;;;
;;;;;;;;;;;;;;;;;;;;;;;;;;;;;;;;;;;;;;;;;;;;;;;;;;;
;; Other Settings
;;
;; Uncomment the [section.header] if you wish to
;; set the below settings.
;;;;;;;;;;;;;;;;;;;;;;;;;;;;;;;;;;;;;;;;;;;;;;;;;;;
;;;;;;;;;;;;;;;;;;;;;;;;;;;;;;;;;;;;;;;;;;;;;;;;;;;

;;;;;;;;;;;;;;;;;;;;;;;;;;;;;;;;;;;;;;;;;;;;;;;;;;;
;[repository]
;;;;;;;;;;;;;;;;;;;;;;;;;;;;;;;;;;;;;;;;;;;;;;;;;;;
;; Root path for storing all repository data. By default, it is set to %(APP_DATA_PATH)s/gitea-repositories.
;; A relative path is interpreted as _`AppWorkPath`_/%(ROOT)s
;ROOT =
;;
;; The script type this server supports. Usually this is `bash`, but some users report that only `sh` is available.
;SCRIPT_TYPE = bash
;;
;; DETECTED_CHARSETS_ORDER tie-break order for detected charsets.
;; If the charsets have equal confidence, tie-breaking will be done by order in this list
;; with charsets earlier in the list chosen in preference to those later.
;; Adding "defaults" will place the unused charsets at that position.
;DETECTED_CHARSETS_ORDER = UTF-8, UTF-16BE, UTF-16LE, UTF-32BE, UTF-32LE, ISO-8859, windows-1252, ISO-8859, windows-1250, ISO-8859, ISO-8859, ISO-8859, windows-1253, ISO-8859, windows-1255, ISO-8859, windows-1251, windows-1256, KOI8-R, ISO-8859, windows-1254, Shift_JIS, GB18030, EUC-JP, EUC-KR, Big5, ISO-2022, ISO-2022, ISO-2022, IBM424_rtl, IBM424_ltr, IBM420_rtl, IBM420_ltr
;;
;; Default ANSI charset to override non-UTF-8 charsets to
;ANSI_CHARSET =
;;
;; Force every new repository to be private
;FORCE_PRIVATE = false
;;
;; Default privacy setting when creating a new repository, allowed values: last, private, public. Default is last which means the last setting used.
;DEFAULT_PRIVATE = last
;;
;; Default private when using push-to-create
;DEFAULT_PUSH_CREATE_PRIVATE = true
;;
;; Global limit of repositories per user, applied at creation time. -1 means no limit
;MAX_CREATION_LIMIT = -1
;;
;; Mirror sync queue length, increase if mirror syncing starts hanging (DEPRECATED: please use [queue.mirror] LENGTH instead)
;MIRROR_QUEUE_LENGTH = 1000
;;
;; Patch test queue length, increase if pull request patch testing starts hanging (DEPRECATED: please use [queue.pr_patch_checker] LENGTH instead)
;PULL_REQUEST_QUEUE_LENGTH = 1000
;;
;; Preferred Licenses to place at the top of the List
;; The name here must match the filename in options/license or custom/options/license
;PREFERRED_LICENSES = Apache License 2.0,MIT License
;;
;; Disable the ability to interact with repositories using the HTTP protocol
;DISABLE_HTTP_GIT = false
;;
;; Value for Access-Control-Allow-Origin header, default is not to present
;; WARNING: This may be harmful to your website if you do not give it a right value.
;ACCESS_CONTROL_ALLOW_ORIGIN =
;;
;; Force ssh:// clone url instead of scp-style uri when default SSH port is used
;USE_COMPAT_SSH_URI = false
;;
;; Close issues as long as a commit on any branch marks it as fixed
;; Comma separated list of globally disabled repo units. Allowed values: repo.issues, repo.ext_issues, repo.pulls, repo.wiki, repo.ext_wiki, repo.projects, repo.packages
;DISABLED_REPO_UNITS =
;;
;; Comma separated list of default new repo units. Allowed values: repo.code, repo.releases, repo.issues, repo.pulls, repo.wiki, repo.projects, repo.packages.
;; Note: Code and Releases can currently not be deactivated. If you specify default repo units you should still list them for future compatibility.
;; External wiki and issue tracker can't be enabled by default as it requires additional settings.
;; Disabled repo units will not be added to new repositories regardless if it is in the default list.
;DEFAULT_REPO_UNITS = repo.code,repo.releases,repo.issues,repo.pulls,repo.wiki,repo.projects,repo.packages
;;
;; Comma separated list of default forked repo units.
;; The set of allowed values and rules are the same as DEFAULT_REPO_UNITS.
;DEFAULT_FORK_REPO_UNITS = repo.code,repo.pulls
;;
;; Prefix archive files by placing them in a directory named after the repository
;PREFIX_ARCHIVE_FILES = true
;;
;; Disable migrating feature.
;DISABLE_MIGRATIONS = false
;;
;; Disable stars feature.
;DISABLE_STARS = false
;;
;; The default branch name of new repositories
;DEFAULT_BRANCH = main
;;
;; Allow adoption of unadopted repositories
;ALLOW_ADOPTION_OF_UNADOPTED_REPOSITORIES = false
;;
;; Allow deletion of unadopted repositories
;ALLOW_DELETION_OF_UNADOPTED_REPOSITORIES = false

;; Don't allow download source archive files from UI
;DISABLE_DOWNLOAD_SOURCE_ARCHIVES = false

;; Allow fork repositories without maximum number limit
;ALLOW_FORK_WITHOUT_MAXIMUM_LIMIT = true

;;;;;;;;;;;;;;;;;;;;;;;;;;;;;;;;;;;;;;;;;;;;;;;;;;;
;;;;;;;;;;;;;;;;;;;;;;;;;;;;;;;;;;;;;;;;;;;;;;;;;;;
;[repository.editor]
;;;;;;;;;;;;;;;;;;;;;;;;;;;;;;;;;;;;;;;;;;;;;;;;;;;
;;;;;;;;;;;;;;;;;;;;;;;;;;;;;;;;;;;;;;;;;;;;;;;;;;;
;;
;; List of file extensions for which lines should be wrapped in the Monaco editor
;; Separate extensions with a comma. To line wrap files without an extension, just put a comma
;LINE_WRAP_EXTENSIONS = .txt,.md,.markdown,.mdown,.mkd,
;;
;; Valid file modes that have a preview API associated with them, such as api/v1/markdown
;; Separate the values by commas. The preview tab in edit mode won't be displayed if the file extension doesn't match
;PREVIEWABLE_FILE_MODES = markdown

;;;;;;;;;;;;;;;;;;;;;;;;;;;;;;;;;;;;;;;;;;;;;;;;;;;
;;;;;;;;;;;;;;;;;;;;;;;;;;;;;;;;;;;;;;;;;;;;;;;;;;;
;[repository.local]
;;;;;;;;;;;;;;;;;;;;;;;;;;;;;;;;;;;;;;;;;;;;;;;;;;;
;;;;;;;;;;;;;;;;;;;;;;;;;;;;;;;;;;;;;;;;;;;;;;;;;;;
;;
;; Path for local repository copy. Defaults to `tmp/local-repo` (content gets deleted on gitea restart)
;LOCAL_COPY_PATH = tmp/local-repo

;;;;;;;;;;;;;;;;;;;;;;;;;;;;;;;;;;;;;;;;;;;;;;;;;;;
;;;;;;;;;;;;;;;;;;;;;;;;;;;;;;;;;;;;;;;;;;;;;;;;;;;
;[repository.upload]
;;;;;;;;;;;;;;;;;;;;;;;;;;;;;;;;;;;;;;;;;;;;;;;;;;;
;;;;;;;;;;;;;;;;;;;;;;;;;;;;;;;;;;;;;;;;;;;;;;;;;;;
;;
;; Whether repository file uploads are enabled. Defaults to `true`
;ENABLED = true
;;
;; Path for uploads. Defaults to `data/tmp/uploads` (content gets deleted on gitea restart)
;TEMP_PATH = data/tmp/uploads
;;
;; Comma-separated list of allowed file extensions (`.zip`), mime types (`text/plain`) or wildcard type (`image/*`, `audio/*`, `video/*`). Empty value or `*/*` allows all types.
;ALLOWED_TYPES =
;;
;; Max size of each file in megabytes. Defaults to 3MB
;FILE_MAX_SIZE = 3
;;
;; Max number of files per upload. Defaults to 5
;MAX_FILES = 5

;;;;;;;;;;;;;;;;;;;;;;;;;;;;;;;;;;;;;;;;;;;;;;;;;;;
;;;;;;;;;;;;;;;;;;;;;;;;;;;;;;;;;;;;;;;;;;;;;;;;;;;
;[repository.pull-request]
;;;;;;;;;;;;;;;;;;;;;;;;;;;;;;;;;;;;;;;;;;;;;;;;;;;
;;;;;;;;;;;;;;;;;;;;;;;;;;;;;;;;;;;;;;;;;;;;;;;;;;;
;;
;; List of prefixes used in Pull Request title to mark them as Work In Progress (matched in a case-insensitive manner)
;WORK_IN_PROGRESS_PREFIXES = WIP:,[WIP]
;;
;; List of keywords used in Pull Request comments to automatically close a related issue
;CLOSE_KEYWORDS = close,closes,closed,fix,fixes,fixed,resolve,resolves,resolved
;;
;; List of keywords used in Pull Request comments to automatically reopen a related issue
;REOPEN_KEYWORDS = reopen,reopens,reopened
;;
;; Set default merge style for repository creating, valid options: merge, rebase, rebase-merge, squash
;DEFAULT_MERGE_STYLE = merge
;;
;; In the default merge message for squash commits include at most this many commits
;DEFAULT_MERGE_MESSAGE_COMMITS_LIMIT = 50
;;
;; In the default merge message for squash commits limit the size of the commit messages to this
;DEFAULT_MERGE_MESSAGE_SIZE = 5120
;;
;; In the default merge message for squash commits walk all commits to include all authors in the Co-authored-by otherwise just use those in the limited list
;DEFAULT_MERGE_MESSAGE_ALL_AUTHORS = false
;;
;; In default merge messages limit the number of approvers listed as Reviewed-by: to this many
;DEFAULT_MERGE_MESSAGE_MAX_APPROVERS = 10
;;
;; In default merge messages only include approvers who are official
;DEFAULT_MERGE_MESSAGE_OFFICIAL_APPROVERS_ONLY = true
;;
;; Add co-authored-by and co-committed-by trailers if committer does not match author
;ADD_CO_COMMITTER_TRAILERS = true
;;
;; In addition to testing patches using the three-way merge method, re-test conflicting patches with git apply
;TEST_CONFLICTING_PATCHES_WITH_GIT_APPLY = false

;;;;;;;;;;;;;;;;;;;;;;;;;;;;;;;;;;;;;;;;;;;;;;;;;;;
;;;;;;;;;;;;;;;;;;;;;;;;;;;;;;;;;;;;;;;;;;;;;;;;;;;
;[repository.issue]
;;;;;;;;;;;;;;;;;;;;;;;;;;;;;;;;;;;;;;;;;;;;;;;;;;;
;;;;;;;;;;;;;;;;;;;;;;;;;;;;;;;;;;;;;;;;;;;;;;;;;;;
;; List of reasons why a Pull Request or Issue can be locked
;LOCK_REASONS = Too heated,Off-topic,Resolved,Spam

;;;;;;;;;;;;;;;;;;;;;;;;;;;;;;;;;;;;;;;;;;;;;;;;;;;
;;;;;;;;;;;;;;;;;;;;;;;;;;;;;;;;;;;;;;;;;;;;;;;;;;;
;[repository.release]
;;;;;;;;;;;;;;;;;;;;;;;;;;;;;;;;;;;;;;;;;;;;;;;;;;;
;;;;;;;;;;;;;;;;;;;;;;;;;;;;;;;;;;;;;;;;;;;;;;;;;;;
;; Comma-separated list of allowed file extensions (`.zip`), mime types (`text/plain`) or wildcard type (`image/*`, `audio/*`, `video/*`). Empty value or `*/*` allows all types.
;ALLOWED_TYPES =
;DEFAULT_PAGING_NUM = 10

;;;;;;;;;;;;;;;;;;;;;;;;;;;;;;;;;;;;;;;;;;;;;;;;;;;
;;;;;;;;;;;;;;;;;;;;;;;;;;;;;;;;;;;;;;;;;;;;;;;;;;;
;[repository.signing]
;;;;;;;;;;;;;;;;;;;;;;;;;;;;;;;;;;;;;;;;;;;;;;;;;;;
;;;;;;;;;;;;;;;;;;;;;;;;;;;;;;;;;;;;;;;;;;;;;;;;;;;
;;
;; GPG key to use to sign commits, Defaults to the default - that is the value of git config --get user.signingkey
;; run in the context of the RUN_USER
;; Switch to none to stop signing completely
;SIGNING_KEY = default
;;
;; If a SIGNING_KEY ID is provided and is not set to default, use the provided Name and Email address as the signer.
;; These should match a publicized name and email address for the key. (When SIGNING_KEY is default these are set to
;; the results of git config --get user.name and git config --get user.email respectively and can only be overridden
;; by setting the SIGNING_KEY ID to the correct ID.)
;SIGNING_NAME =
;SIGNING_EMAIL =
;;
;; Sets the default trust model for repositories. Options are: collaborator, committer, collaboratorcommitter
;DEFAULT_TRUST_MODEL = collaborator
;;
;; Determines when gitea should sign the initial commit when creating a repository
;; Either:
;; - never
;; - pubkey: only sign if the user has a pubkey
;; - twofa: only sign if the user has logged in with twofa
;; - always
;; options other than none and always can be combined as comma separated list
;INITIAL_COMMIT = always
;;
;; Determines when to sign for CRUD actions
;; - as above
;; - parentsigned: requires that the parent commit is signed.
;CRUD_ACTIONS = pubkey, twofa, parentsigned
;; Determines when to sign Wiki commits
;; - as above
;WIKI = never
;;
;; Determines when to sign on merges
;; - basesigned: require that the parent of commit on the base repo is signed.
;; - commitssigned: require that all the commits in the head branch are signed.
;; - approved: only sign when merging an approved pr to a protected branch
;MERGES = pubkey, twofa, basesigned, commitssigned

;;;;;;;;;;;;;;;;;;;;;;;;;;;;;;;;;;;;;;;;;;;;;;;;;;;
;;;;;;;;;;;;;;;;;;;;;;;;;;;;;;;;;;;;;;;;;;;;;;;;;;;
;[repository.mimetype_mapping]
;;;;;;;;;;;;;;;;;;;;;;;;;;;;;;;;;;;;;;;;;;;;;;;;;;;
;;;;;;;;;;;;;;;;;;;;;;;;;;;;;;;;;;;;;;;;;;;;;;;;;;;
;;
;; Custom MIME type mapping for downloadable files
;.apk=application/vnd.android.package-archive

;;;;;;;;;;;;;;;;;;;;;;;;;;;;;;;;;;;;;;;;;;;;;;;;;;;
;;;;;;;;;;;;;;;;;;;;;;;;;;;;;;;;;;;;;;;;;;;;;;;;;;;
;[project]
;;;;;;;;;;;;;;;;;;;;;;;;;;;;;;;;;;;;;;;;;;;;;;;;;;;
;;;;;;;;;;;;;;;;;;;;;;;;;;;;;;;;;;;;;;;;;;;;;;;;;;;
;; Default templates for project boards
;PROJECT_BOARD_BASIC_KANBAN_TYPE = To Do, In Progress, Done
;PROJECT_BOARD_BUG_TRIAGE_TYPE = Needs Triage, High Priority, Low Priority, Closed

;;;;;;;;;;;;;;;;;;;;;;;;;;;;;;;;;;;;;;;;;;;;;;;;;;;
;;;;;;;;;;;;;;;;;;;;;;;;;;;;;;;;;;;;;;;;;;;;;;;;;;;
;[cors]
;;;;;;;;;;;;;;;;;;;;;;;;;;;;;;;;;;;;;;;;;;;;;;;;;;;
;;;;;;;;;;;;;;;;;;;;;;;;;;;;;;;;;;;;;;;;;;;;;;;;;;;
;;
;; More information about CORS can be found here: https://developer.mozilla.org/en-US/docs/Web/HTTP/CORS#The_HTTP_response_headers
;; enable cors headers (disabled by default)
;ENABLED = false
;;
;; scheme of allowed requests
;SCHEME = http
;;
;; list of requesting domains that are allowed
;ALLOW_DOMAIN = *
;;
;; allow subdomains of headers listed above to request
;ALLOW_SUBDOMAIN = false
;;
;; list of methods allowed to request
;METHODS = GET,HEAD,POST,PUT,PATCH,DELETE,OPTIONS
;;
;; max time to cache response
;MAX_AGE = 10m
;;
;; allow request with credentials
;ALLOW_CREDENTIALS = false
;;
;; headers to permit
;HEADERS = Content-Type,User-Agent
;;
;; set X-FRAME-OPTIONS header
;X_FRAME_OPTIONS = SAMEORIGIN

;;;;;;;;;;;;;;;;;;;;;;;;;;;;;;;;;;;;;;;;;;;;;;;;;;;
;;;;;;;;;;;;;;;;;;;;;;;;;;;;;;;;;;;;;;;;;;;;;;;;;;;
;[ui]
;;;;;;;;;;;;;;;;;;;;;;;;;;;;;;;;;;;;;;;;;;;;;;;;;;;
;;;;;;;;;;;;;;;;;;;;;;;;;;;;;;;;;;;;;;;;;;;;;;;;;;;
;;
;; Number of repositories that are displayed on one explore page
;EXPLORE_PAGING_NUM = 20
;;
;; Number of issues that are displayed on one page
;ISSUE_PAGING_NUM = 20
;;
;; Number of maximum commits displayed in one activity feed
;FEED_MAX_COMMIT_NUM = 5
;;
;; Number of items that are displayed in home feed
;FEED_PAGING_NUM = 20
;;
;; Number of items that are displayed in a single subsitemap
;SITEMAP_PAGING_NUM = 20
;;
;; Number of maximum commits displayed in commit graph.
;GRAPH_MAX_COMMIT_NUM = 100
;;
;; Number of line of codes shown for a code comment
;CODE_COMMENT_LINES = 4
;;
;; Value of `theme-color` meta tag, used by Android >= 5.0
;; An invalid color like "none" or "disable" will have the default style
;; More info: https://developers.google.com/web/updates/2014/11/Support-for-theme-color-in-Chrome-39-for-Android
;THEME_COLOR_META_TAG = `#6cc644`
;;
;; Max size of files to be displayed (default is 8MiB)
;MAX_DISPLAY_FILE_SIZE = 8388608
;;
;; Whether the email of the user should be shown in the Explore Users page
;SHOW_USER_EMAIL = true
;;
;; Set the default theme for the Gitea install
;DEFAULT_THEME = auto
;;
;; All available themes. Allow users select personalized themes regardless of the value of `DEFAULT_THEME`.
;THEMES = auto,gitea,arc-green
;;
;; All available reactions users can choose on issues/prs and comments.
;; Values can be emoji alias (:smile:) or a unicode emoji.
;; For custom reactions, add a tightly cropped square image to public/img/emoji/reaction_name.png
;REACTIONS = +1, -1, laugh, hooray, confused, heart, rocket, eyes
;;
;; Additional Emojis not defined in the utf8 standard
;; By default we support gitea (:gitea:), to add more copy them to public/img/emoji/emoji_name.png and add it to this config.
;; Dont mistake it for Reactions.
;CUSTOM_EMOJIS = gitea, codeberg, gitlab, git, github, gogs
;;
;; Whether the full name of the users should be shown where possible. If the full name isn't set, the username will be used.
;DEFAULT_SHOW_FULL_NAME = false
;;
;; Whether to search within description at repository search on explore page.
;SEARCH_REPO_DESCRIPTION = true
;;
;; Whether to enable a Service Worker to cache frontend assets
;USE_SERVICE_WORKER = false

;;;;;;;;;;;;;;;;;;;;;;;;;;;;;;;;;;;;;;;;;;;;;;;;;;;
;;;;;;;;;;;;;;;;;;;;;;;;;;;;;;;;;;;;;;;;;;;;;;;;;;;
;[ui.admin]
;;;;;;;;;;;;;;;;;;;;;;;;;;;;;;;;;;;;;;;;;;;;;;;;;;;
;;;;;;;;;;;;;;;;;;;;;;;;;;;;;;;;;;;;;;;;;;;;;;;;;;;
;;
;; Number of users that are displayed on one page
;USER_PAGING_NUM = 50
;;
;; Number of repos that are displayed on one page
;REPO_PAGING_NUM = 50
;;
;; Number of notices that are displayed on one page
;NOTICE_PAGING_NUM = 25
;;
;; Number of organizations that are displayed on one page
;ORG_PAGING_NUM = 50

;;;;;;;;;;;;;;;;;;;;;;;;;;;;;;;;;;;;;;;;;;;;;;;;;;;
;;;;;;;;;;;;;;;;;;;;;;;;;;;;;;;;;;;;;;;;;;;;;;;;;;;
;[ui.user]
;;;;;;;;;;;;;;;;;;;;;;;;;;;;;;;;;;;;;;;;;;;;;;;;;;;
;;;;;;;;;;;;;;;;;;;;;;;;;;;;;;;;;;;;;;;;;;;;;;;;;;;
;; Number of repos that are displayed on one page
;REPO_PAGING_NUM = 15

;;;;;;;;;;;;;;;;;;;;;;;;;;;;;;;;;;;;;;;;;;;;;;;;;;;
;;;;;;;;;;;;;;;;;;;;;;;;;;;;;;;;;;;;;;;;;;;;;;;;;;;
;[ui.meta]
;;;;;;;;;;;;;;;;;;;;;;;;;;;;;;;;;;;;;;;;;;;;;;;;;;;
;;;;;;;;;;;;;;;;;;;;;;;;;;;;;;;;;;;;;;;;;;;;;;;;;;;
;AUTHOR = Gitea - Git with a cup of tea
;DESCRIPTION = Gitea (Git with a cup of tea) is a painless self-hosted Git service written in Go
;KEYWORDS = go,git,self-hosted,gitea

;;;;;;;;;;;;;;;;;;;;;;;;;;;;;;;;;;;;;;;;;;;;;;;;;;;
;;;;;;;;;;;;;;;;;;;;;;;;;;;;;;;;;;;;;;;;;;;;;;;;;;;
;[ui.notification]
;;;;;;;;;;;;;;;;;;;;;;;;;;;;;;;;;;;;;;;;;;;;;;;;;;;
;;;;;;;;;;;;;;;;;;;;;;;;;;;;;;;;;;;;;;;;;;;;;;;;;;;
;;
;; Control how often the notification endpoint is polled to update the notification
;; The timeout will increase to MAX_TIMEOUT in TIMEOUT_STEPs if the notification count is unchanged
;; Set MIN_TIMEOUT to -1 to turn off
;MIN_TIMEOUT = 10s
;MAX_TIMEOUT = 60s
;TIMEOUT_STEP = 10s
;;
;; This setting determines how often the db is queried to get the latest notification counts.
;; If the browser client supports EventSource and SharedWorker, a SharedWorker will be used in preference to polling notification. Set to -1 to disable the EventSource
;EVENT_SOURCE_UPDATE_TIME = 10s

;;;;;;;;;;;;;;;;;;;;;;;;;;;;;;;;;;;;;;;;;;;;;;;;;;;
;;;;;;;;;;;;;;;;;;;;;;;;;;;;;;;;;;;;;;;;;;;;;;;;;;;
;[ui.svg]
;;;;;;;;;;;;;;;;;;;;;;;;;;;;;;;;;;;;;;;;;;;;;;;;;;;
;;;;;;;;;;;;;;;;;;;;;;;;;;;;;;;;;;;;;;;;;;;;;;;;;;;
;;
;; Whether to render SVG files as images.  If SVG rendering is disabled, SVG files are displayed as text and cannot be embedded in markdown files as images.
;ENABLE_RENDER = true

;;;;;;;;;;;;;;;;;;;;;;;;;;;;;;;;;;;;;;;;;;;;;;;;;;;
;;;;;;;;;;;;;;;;;;;;;;;;;;;;;;;;;;;;;;;;;;;;;;;;;;;
;[ui.csv]
;;;;;;;;;;;;;;;;;;;;;;;;;;;;;;;;;;;;;;;;;;;;;;;;;;;
;;;;;;;;;;;;;;;;;;;;;;;;;;;;;;;;;;;;;;;;;;;;;;;;;;;
;;
;; Maximum allowed file size in bytes to render CSV files as table. (Set to 0 for no limit).
;MAX_FILE_SIZE = 524288

;;;;;;;;;;;;;;;;;;;;;;;;;;;;;;;;;;;;;;;;;;;;;;;;;;;
;;;;;;;;;;;;;;;;;;;;;;;;;;;;;;;;;;;;;;;;;;;;;;;;;;;
;[markdown]
;;;;;;;;;;;;;;;;;;;;;;;;;;;;;;;;;;;;;;;;;;;;;;;;;;;
;;;;;;;;;;;;;;;;;;;;;;;;;;;;;;;;;;;;;;;;;;;;;;;;;;;
;;
;; Render soft line breaks as hard line breaks, which means a single newline character between
;; paragraphs will cause a line break and adding trailing whitespace to paragraphs is not
;; necessary to force a line break.
;; Render soft line breaks as hard line breaks for comments
;ENABLE_HARD_LINE_BREAK_IN_COMMENTS = true
;;
;; Render soft line breaks as hard line breaks for markdown documents
;ENABLE_HARD_LINE_BREAK_IN_DOCUMENTS = false
;;
;; Comma separated list of custom URL-Schemes that are allowed as links when rendering Markdown
;; for example git,magnet,ftp (more at https://en.wikipedia.org/wiki/List_of_URI_schemes)
;; URLs starting with http and https are always displayed, whatever is put in this entry.
;CUSTOM_URL_SCHEMES =
;;
;; List of file extensions that should be rendered/edited as Markdown
;; Separate the extensions with a comma. To render files without any extension as markdown, just put a comma
;FILE_EXTENSIONS = .md,.markdown,.mdown,.mkd
;;
;; Enables math inline and block detection
;ENABLE_MATH = true

;;;;;;;;;;;;;;;;;;;;;;;;;;;;;;;;;;;;;;;;;;;;;;;;;;;
;;;;;;;;;;;;;;;;;;;;;;;;;;;;;;;;;;;;;;;;;;;;;;;;;;;
;[ssh.minimum_key_sizes]
;;;;;;;;;;;;;;;;;;;;;;;;;;;;;;;;;;;;;;;;;;;;;;;;;;;
;;;;;;;;;;;;;;;;;;;;;;;;;;;;;;;;;;;;;;;;;;;;;;;;;;;
;;
;; Define allowed algorithms and their minimum key length (use -1 to disable a type)
;ED25519 = 256
;ECDSA = 256
;RSA = 2047 ; we allow 2047 here because an otherwise valid 2048 bit RSA key can be reported as having 2047 bit length
;DSA = -1 ; set to 1024 to switch on

;;;;;;;;;;;;;;;;;;;;;;;;;;;;;;;;;;;;;;;;;;;;;;;;;;;
;;;;;;;;;;;;;;;;;;;;;;;;;;;;;;;;;;;;;;;;;;;;;;;;;;;
;[indexer]
;;;;;;;;;;;;;;;;;;;;;;;;;;;;;;;;;;;;;;;;;;;;;;;;;;;
;;;;;;;;;;;;;;;;;;;;;;;;;;;;;;;;;;;;;;;;;;;;;;;;;;;
;;
;; Issue Indexer settings
;;;;;;;;;;;;;;;;;;;;;;;;;;;;;;;;;;;;;;;;;;;
;;
;; Issue indexer type, currently support: bleve, db or elasticsearch, default is bleve
;ISSUE_INDEXER_TYPE = bleve
;;
;; Issue indexer storage path, available when ISSUE_INDEXER_TYPE is bleve
;ISSUE_INDEXER_PATH = indexers/issues.bleve ; Relative paths will be made absolute against _`AppWorkPath`_.
;;
;; Issue indexer connection string, available when ISSUE_INDEXER_TYPE is elasticsearch
;ISSUE_INDEXER_CONN_STR = http://elastic:changeme@localhost:9200
;;
;; Issue indexer name, available when ISSUE_INDEXER_TYPE is elasticsearch
;ISSUE_INDEXER_NAME = gitea_issues
;;
;; Timeout the indexer if it takes longer than this to start.
;; Set to -1 to disable timeout.
;STARTUP_TIMEOUT = 30s
;;
;; Issue indexer queue, currently support: channel, levelqueue or redis, default is levelqueue (deprecated - use [queue.issue_indexer])
;ISSUE_INDEXER_QUEUE_TYPE = levelqueue; **DEPRECATED** use settings in `[queue.issue_indexer]`.
;;
;; When ISSUE_INDEXER_QUEUE_TYPE is levelqueue, this will be the path where the queue will be saved.
;; This can be overridden by `ISSUE_INDEXER_QUEUE_CONN_STR`.
;; default is queues/common
;ISSUE_INDEXER_QUEUE_DIR = queues/common; **DEPRECATED** use settings in `[queue.issue_indexer]`. Relative paths will be made absolute against `%(APP_DATA_PATH)s`.
;;
;; When `ISSUE_INDEXER_QUEUE_TYPE` is `redis`, this will store the redis connection string.
;; When `ISSUE_INDEXER_QUEUE_TYPE` is `levelqueue`, this is a directory or additional options of
;; the form `leveldb://path/to/db?option=value&....`, and overrides `ISSUE_INDEXER_QUEUE_DIR`.
;ISSUE_INDEXER_QUEUE_CONN_STR = "addrs=127.0.0.1:6379 db=0"; **DEPRECATED** use settings in `[queue.issue_indexer]`.
;;
;; Batch queue number, default is 20
;ISSUE_INDEXER_QUEUE_BATCH_NUMBER = 20; **DEPRECATED** use settings in `[queue.issue_indexer]`.

;;;;;;;;;;;;;;;;;;;;;;;;;;;;;;;;;;;;;;;;;;;
;; Repository Indexer settings
;;;;;;;;;;;;;;;;;;;;;;;;;;;;;;;;;;;;;;;;;;;
;;
;; repo indexer by default disabled, since it uses a lot of disk space
;REPO_INDEXER_ENABLED = false
;;
;; Code search engine type, could be `bleve` or `elasticsearch`.
;REPO_INDEXER_TYPE = bleve
;;
;; Index file used for code search. available when `REPO_INDEXER_TYPE` is bleve
;REPO_INDEXER_PATH = indexers/repos.bleve
;;
;; Code indexer connection string, available when `REPO_INDEXER_TYPE` is elasticsearch. i.e. http://elastic:changeme@localhost:9200
;REPO_INDEXER_CONN_STR =
;;
;; Code indexer name, available when `REPO_INDEXER_TYPE` is elasticsearch
;REPO_INDEXER_NAME = gitea_codes
;;
;; A comma separated list of glob patterns (see https://github.com/gobwas/glob) to include
;; in the index; default is empty
;REPO_INDEXER_INCLUDE =
;;
;; A comma separated list of glob patterns to exclude from the index; ; default is empty
;REPO_INDEXER_EXCLUDE =
;;
;;
;UPDATE_BUFFER_LEN = 20; **DEPRECATED** use settings in `[queue.issue_indexer]`.
;MAX_FILE_SIZE = 1048576

;;;;;;;;;;;;;;;;;;;;;;;;;;;;;;;;;;;;;;;;;;;;;;;;;;;
;;;;;;;;;;;;;;;;;;;;;;;;;;;;;;;;;;;;;;;;;;;;;;;;;;;
;[queue]
;;;;;;;;;;;;;;;;;;;;;;;;;;;;;;;;;;;;;;;;;;;;;;;;;;;
;;;;;;;;;;;;;;;;;;;;;;;;;;;;;;;;;;;;;;;;;;;;;;;;;;;
;;
;; Specific queues can be individually configured with [queue.name]. [queue] provides defaults
;; ([queue.issue_indexer] is special due to the old configuration described above)
;;
;;;;;;;;;;;;;;;;;;;;;;;;;;;;;;;;;;;;;;;;;;;
;;
;; General queue queue type, currently support: persistable-channel, channel, level, redis, dummy
;; default to persistable-channel
;TYPE = persistable-channel
;;
;; data-dir for storing persistable queues and level queues, individual queues will default to `queues/common` meaning the queue is shared.
;DATADIR = queues/ ; Relative paths will be made absolute against `%(APP_DATA_PATH)s`.
;;
;; Default queue length before a channel queue will block
;LENGTH = 20
;;
;; Batch size to send for batched queues
;BATCH_LENGTH = 20
;;
;; Connection string for redis queues this will store the redis connection string.
;; When `TYPE` is `persistable-channel`, this provides a directory for the underlying leveldb
;; or additional options of the form `leveldb://path/to/db?option=value&....`, and will override `DATADIR`.
;CONN_STR = "addrs=127.0.0.1:6379 db=0"
;;
;; Provides the suffix of the default redis/disk queue name - specific queues can be overridden within in their [queue.name] sections.
;QUEUE_NAME = "_queue"
;;
;; Provides the suffix of the default redis/disk unique queue set name - specific queues can be overridden within in their [queue.name] sections.
;SET_NAME = "_unique"
;;
;; If the queue cannot be created at startup - level queues may need a timeout at startup - wrap the queue:
;WRAP_IF_NECESSARY = true
;;
;; Attempt to create the wrapped queue at max
;MAX_ATTEMPTS = 10
;;
;; Timeout queue creation
;TIMEOUT = 15m30s
;;
;; Create a pool with this many workers
;WORKERS = 0
;;
;; Dynamically scale the worker pool to at this many workers
;MAX_WORKERS = 10
;;
;; Add boost workers when the queue blocks for BLOCK_TIMEOUT
;BLOCK_TIMEOUT = 1s
;;
;; Remove the boost workers after BOOST_TIMEOUT
;BOOST_TIMEOUT = 5m
;;
;; During a boost add BOOST_WORKERS
;BOOST_WORKERS = 1

;;;;;;;;;;;;;;;;;;;;;;;;;;;;;;;;;;;;;;;;;;;;;;;;;;;
;;;;;;;;;;;;;;;;;;;;;;;;;;;;;;;;;;;;;;;;;;;;;;;;;;;
;[admin]
;;;;;;;;;;;;;;;;;;;;;;;;;;;;;;;;;;;;;;;;;;;;;;;;;;;
;;;;;;;;;;;;;;;;;;;;;;;;;;;;;;;;;;;;;;;;;;;;;;;;;;;
;;
;; Disallow regular (non-admin) users from creating organizations.
;DISABLE_REGULAR_ORG_CREATION = false
;;
;; Default configuration for email notifications for users (user configurable). Options: enabled, onmention, disabled
;DEFAULT_EMAIL_NOTIFICATIONS = enabled

;;;;;;;;;;;;;;;;;;;;;;;;;;;;;;;;;;;;;;;;;;;;;;;;;;;
;;;;;;;;;;;;;;;;;;;;;;;;;;;;;;;;;;;;;;;;;;;;;;;;;;;
;[openid]
;;;;;;;;;;;;;;;;;;;;;;;;;;;;;;;;;;;;;;;;;;;;;;;;;;;
;;;;;;;;;;;;;;;;;;;;;;;;;;;;;;;;;;;;;;;;;;;;;;;;;;;
;;
;; OpenID is an open, standard and decentralized authentication protocol.
;; Your identity is the address of a webpage you provide, which describes
;; how to prove you are in control of that page.
;;
;; For more info: https://en.wikipedia.org/wiki/OpenID
;;
;; Current implementation supports OpenID-2.0
;;
;; Tested to work providers at the time of writing:
;;  - Any GNUSocial node (your.hostname.tld/username)
;;  - Any SimpleID provider (http://simpleid.koinic.net)
;;  - http://openid.org.cn/
;;  - openid.stackexchange.com
;;  - login.launchpad.net
;;  - <username>.livejournal.com
;;
;; Whether to allow signin in via OpenID
;ENABLE_OPENID_SIGNIN = true
;;
;; Whether to allow registering via OpenID
;; Do not include to rely on rhw DISABLE_REGISTRATION setting
;;ENABLE_OPENID_SIGNUP = true
;;
;; Allowed URI patterns (POSIX regexp).
;; Space separated.
;; Only these would be allowed if non-blank.
;; Example value: trusted.domain.org trusted.domain.net
;WHITELISTED_URIS =
;;
;; Forbidden URI patterns (POSIX regexp).
;; Space separated.
;; Only used if WHITELISTED_URIS is blank.
;; Example value: loadaverage.org/badguy stackexchange.com/.*spammer
;BLACKLISTED_URIS =

;;;;;;;;;;;;;;;;;;;;;;;;;;;;;;;;;;;;;;;;;;;;;;;;;;;
;;;;;;;;;;;;;;;;;;;;;;;;;;;;;;;;;;;;;;;;;;;;;;;;;;;
;[oauth2_client]
;;;;;;;;;;;;;;;;;;;;;;;;;;;;;;;;;;;;;;;;;;;;;;;;;;;
;;;;;;;;;;;;;;;;;;;;;;;;;;;;;;;;;;;;;;;;;;;;;;;;;;;
;;
;; Whether a new auto registered oauth2 user needs to confirm their email.
;; Do not include to use the REGISTER_EMAIL_CONFIRM setting from the `[service]` section.
;REGISTER_EMAIL_CONFIRM =
;;
;; Scopes for the openid connect oauth2 provider (separated by space, the openid scope is implicitly added).
;; Typical values are profile and email.
;; For more information about the possible values see https://openid.net/specs/openid-connect-core-1_0.html#ScopeClaims
;OPENID_CONNECT_SCOPES =
;;
;; Automatically create user accounts for new oauth2 users.
;ENABLE_AUTO_REGISTRATION = false
;;
;; The source of the username for new oauth2 accounts:
;; userid = use the userid / sub attribute
;; nickname = use the nickname attribute
;; email = use the username part of the email attribute
;USERNAME = nickname
;;
;; Update avatar if available from oauth2 provider.
;; Update will be performed on each login.
;UPDATE_AVATAR = false
;;
;; How to handle if an account / email already exists:
;; disabled = show an error
;; login = show an account linking login
;; auto = link directly with the account
;ACCOUNT_LINKING = login

;;;;;;;;;;;;;;;;;;;;;;;;;;;;;;;;;;;;;;;;;;;;;;;;;;;
;;;;;;;;;;;;;;;;;;;;;;;;;;;;;;;;;;;;;;;;;;;;;;;;;;;
;[webhook]
;;;;;;;;;;;;;;;;;;;;;;;;;;;;;;;;;;;;;;;;;;;;;;;;;;;
;;;;;;;;;;;;;;;;;;;;;;;;;;;;;;;;;;;;;;;;;;;;;;;;;;;
;;
;; Hook task queue length, increase if webhook shooting starts hanging
;QUEUE_LENGTH = 1000
;;
;; Deliver timeout in seconds
;DELIVER_TIMEOUT = 5
;;
;; Webhook can only call allowed hosts for security reasons. Comma separated list, eg: external, 192.168.1.0/24, *.mydomain.com
;; Built-in: loopback (for localhost), private (for LAN/intranet), external (for public hosts on internet), * (for all hosts)
;; CIDR list: 1.2.3.0/8, 2001:db8::/32
;; Wildcard hosts: *.mydomain.com, 192.168.100.*
;; Since 1.15.7. Default to * for 1.15.x, external for 1.16 and later
;ALLOWED_HOST_LIST = external
;;
;; Allow insecure certification
;SKIP_TLS_VERIFY = false
;;
;; Number of history information in each page
;PAGING_NUM = 10
;;
;; Proxy server URL, support http://, https//, socks://, blank will follow environment http_proxy/https_proxy
;PROXY_URL =
;;
;; Comma separated list of host names requiring proxy. Glob patterns (*) are accepted; use ** to match all hosts.
;PROXY_HOSTS =

;;;;;;;;;;;;;;;;;;;;;;;;;;;;;;;;;;;;;;;;;;;;;;;;;;;
;;;;;;;;;;;;;;;;;;;;;;;;;;;;;;;;;;;;;;;;;;;;;;;;;;;
;[mailer]
;;;;;;;;;;;;;;;;;;;;;;;;;;;;;;;;;;;;;;;;;;;;;;;;;;;
;;;;;;;;;;;;;;;;;;;;;;;;;;;;;;;;;;;;;;;;;;;;;;;;;;;
;;
;; NOTICE: this section is for Gitea 1.18 and later. If you are using Gitea 1.17 or older,
;; please refer to
;; https://github.com/go-gitea/gitea/blob/release/v1.17/custom/conf/app.example.ini
;; https://github.com/go-gitea/gitea/blob/release/v1.17/docs/content/doc/advanced/config-cheat-sheet.en-us.md
;;
;ENABLED = false
;;
;; Buffer length of channel, keep it as it is if you don't know what it is.
;SEND_BUFFER_LEN = 100
;;
;; Prefix displayed before subject in mail
;SUBJECT_PREFIX =
;;
;; Mail server protocol. One of "smtp", "smtps", "smtp+starttls", "smtp+unix", "sendmail", "dummy".
;; - sendmail: use the operating system's `sendmail` command instead of SMTP. This is common on Linux systems.
;; - dummy: send email messages to the log as a testing phase.
;; If your provider does not explicitly say which protocol it uses but does provide a port,
;; you can set SMTP_PORT instead and this will be inferred.
;; (Before 1.18, see the notice, this was controlled via MAILER_TYPE and IS_TLS_ENABLED.)
;PROTOCOL =
;;
;; Mail server address, e.g. smtp.gmail.com.
;; For smtp+unix, this should be a path to a unix socket instead.
;; (Before 1.18, see the notice, this was combined with SMTP_PORT as HOST.)
;SMTP_ADDR =
;;
;; Mail server port. Common ports are:
;;   25:  insecure SMTP
;;   465: SMTP Secure
;;   587: StartTLS
;; If no protocol is specified, it will be inferred by this setting.
;; (Before 1.18, this was combined with SMTP_ADDR as HOST.)
;SMTP_PORT =
;;
;; Enable HELO operation. Defaults to true.
;ENABLE_HELO = true
;;
;; Custom hostname for HELO operation.
;; If no value is provided, one is retrieved from system.
;HELO_HOSTNAME =
;;
;; If set to `true`, completely ignores server certificate validation errors.
;; This option is unsafe. Consider adding the certificate to the system trust store instead.
;FORCE_TRUST_SERVER_CERT = false
;;
;; Use client certificate in connection.
;USE_CLIENT_CERT = false
;CLIENT_CERT_FILE = custom/mailer/cert.pem
;CLIENT_KEY_FILE = custom/mailer/key.pem
;;
;; Mail from address, RFC 5322. This can be just an email address, or the `"Name" <email@example.com>` format
;FROM =
;;
;; Sometimes it is helpful to use a different address on the envelope. Set this to use ENVELOPE_FROM as the from on the envelope. Set to `<>` to send an empty address.
;ENVELOPE_FROM =
;;
;; Mailer user name and password, if required by provider.
;USER =
;;
;; Use PASSWD = `your password` for quoting if you use special characters in the password.
;PASSWD =
;;
;; Send mails only in plain text, without HTML alternative
;SEND_AS_PLAIN_TEXT = false
;;
;; Specify an alternative sendmail binary
;SENDMAIL_PATH = sendmail
;;
;; Specify any extra sendmail arguments
;; WARNING: if your sendmail program interprets options you should set this to "--" or terminate these args with "--"
;SENDMAIL_ARGS =
;;
;; Timeout for Sendmail
;SENDMAIL_TIMEOUT = 5m
;;
;; convert \r\n to \n for Sendmail
;SENDMAIL_CONVERT_CRLF = true

;;;;;;;;;;;;;;;;;;;;;;;;;;;;;;;;;;;;;;;;;;;;;;;;;;;
;;;;;;;;;;;;;;;;;;;;;;;;;;;;;;;;;;;;;;;;;;;;;;;;;;;
;[email.incoming]
;;;;;;;;;;;;;;;;;;;;;;;;;;;;;;;;;;;;;;;;;;;;;;;;;;;
;;;;;;;;;;;;;;;;;;;;;;;;;;;;;;;;;;;;;;;;;;;;;;;;;;;
;;
;; Enable handling of incoming emails.
;ENABLED = false
;;
;; The email address including the %{token} placeholder that will be replaced per user/action.
;; Example: incoming+%{token}@example.com
;; The placeholder must appear in the user part of the address (before the @).
;REPLY_TO_ADDRESS =
;;
;; IMAP server host
;HOST =
;;
;; IMAP server port
;PORT =
;;
;; Username of the receiving account
;USERNAME =
;;
;; Password of the receiving account
;PASSWORD =
;;
;; Whether the IMAP server uses TLS.
;USE_TLS = false
;;
;; If set to true, completely ignores server certificate validation errors. This option is unsafe.
;SKIP_TLS_VERIFY = true
;;
;; The mailbox name where incoming mail will end up.
;MAILBOX = INBOX
;;
;; Whether handled messages should be deleted from the mailbox.
;DELETE_HANDLED_MESSAGE = true
;;
;; Maximum size of a message to handle. Bigger messages are ignored. Set to 0 to allow every size.
;MAXIMUM_MESSAGE_SIZE = 10485760

;;;;;;;;;;;;;;;;;;;;;;;;;;;;;;;;;;;;;;;;;;;;;;;;;;;
;;;;;;;;;;;;;;;;;;;;;;;;;;;;;;;;;;;;;;;;;;;;;;;;;;;
;[cache]
;;;;;;;;;;;;;;;;;;;;;;;;;;;;;;;;;;;;;;;;;;;;;;;;;;;
;;;;;;;;;;;;;;;;;;;;;;;;;;;;;;;;;;;;;;;;;;;;;;;;;;;
;;
;; if the cache enabled
;ENABLED = true
;;
;; Either "memory", "redis", "memcache", or "twoqueue". default is "memory"
;ADAPTER = memory
;;
;; For "memory" only, GC interval in seconds, default is 60
;INTERVAL = 60
;;
;; For "redis" and "memcache", connection host address
;; redis: `redis://127.0.0.1:6379/0?pool_size=100&idle_timeout=180s`
;; memcache: `127.0.0.1:11211`
;; twoqueue: `{"size":50000,"recent_ratio":0.25,"ghost_ratio":0.5}` or `50000`
;HOST =
;;
;; Time to keep items in cache if not used, default is 16 hours.
;; Setting it to -1 disables caching
;ITEM_TTL = 16h

;;;;;;;;;;;;;;;;;;;;;;;;;;;;;;;;;;;;;;;;;;;;;;;;;;;
;;;;;;;;;;;;;;;;;;;;;;;;;;;;;;;;;;;;;;;;;;;;;;;;;;;
;; Last commit cache
;;;;;;;;;;;;;;;;;;;;;;;;;;;;;;;;;;;;;;;;;;;;;;;;;;;
;[cache.last_commit]
;;;;;;;;;;;;;;;;;;;;;;;;;;;;;;;;;;;;;;;;;;;;;;;;;;;
;;;;;;;;;;;;;;;;;;;;;;;;;;;;;;;;;;;;;;;;;;;;;;;;;;;
;; if the cache enabled
;ENABLED = true
;;
;; Time to keep items in cache if not used, default is 8760 hours.
;; Setting it to -1 disables caching
;ITEM_TTL = 8760h
;;
;; Only enable the cache when repository's commits count great than
;COMMITS_COUNT = 1000

;;;;;;;;;;;;;;;;;;;;;;;;;;;;;;;;;;;;;;;;;;;;;;;;;;;
;;;;;;;;;;;;;;;;;;;;;;;;;;;;;;;;;;;;;;;;;;;;;;;;;;;
;[session]
;;;;;;;;;;;;;;;;;;;;;;;;;;;;;;;;;;;;;;;;;;;;;;;;;;;
;;;;;;;;;;;;;;;;;;;;;;;;;;;;;;;;;;;;;;;;;;;;;;;;;;;
;;
;; Either "memory", "file", "redis", "db", "mysql", "couchbase", "memcache" or "postgres"
;; Default is "memory". "db" will reuse the configuration in [database]
;PROVIDER = memory
;;
;; Provider config options
;; memory: doesn't have any config yet
;; file: session file path, e.g. `data/sessions`
;; redis: `redis://127.0.0.1:6379/0?pool_size=100&idle_timeout=180s`
;; mysql: go-sql-driver/mysql dsn config string, e.g. `root:password@/session_table`
;PROVIDER_CONFIG = data/sessions ; Relative paths will be made absolute against _`AppWorkPath`_.
;;
;; Session cookie name
;COOKIE_NAME = i_like_gitea
;;
;; If you use session in https only, default is false
;COOKIE_SECURE = false
;;
;; Session GC time interval in seconds, default is 86400 (1 day)
;GC_INTERVAL_TIME = 86400
;;
;; Session life time in seconds, default is 86400 (1 day)
;SESSION_LIFE_TIME = 86400
;;
;; SameSite settings. Either "none", "lax", or "strict"
;SAME_SITE=lax

;;;;;;;;;;;;;;;;;;;;;;;;;;;;;;;;;;;;;;;;;;;;;;;;;;;
;;;;;;;;;;;;;;;;;;;;;;;;;;;;;;;;;;;;;;;;;;;;;;;;;;;
;[picture]
;;;;;;;;;;;;;;;;;;;;;;;;;;;;;;;;;;;;;;;;;;;;;;;;;;;
;;;;;;;;;;;;;;;;;;;;;;;;;;;;;;;;;;;;;;;;;;;;;;;;;;;
;;
;AVATAR_UPLOAD_PATH = data/avatars
;REPOSITORY_AVATAR_UPLOAD_PATH = data/repo-avatars
;;
;; How Gitea deals with missing repository avatars
;; none = no avatar will be displayed; random = random avatar will be displayed; image = default image will be used
;REPOSITORY_AVATAR_FALLBACK = none
;REPOSITORY_AVATAR_FALLBACK_IMAGE = /img/repo_default.png
;;
;; Max Width and Height of uploaded avatars.
;; This is to limit the amount of RAM used when resizing the image.
;AVATAR_MAX_WIDTH = 4096
;AVATAR_MAX_HEIGHT = 3072
;;
;; The multiplication factor for rendered avatar images.
;; Larger values result in finer rendering on HiDPI devices.
;AVATAR_RENDERED_SIZE_FACTOR = 3
;;
;; Maximum allowed file size for uploaded avatars.
;; This is to limit the amount of RAM used when resizing the image.
;AVATAR_MAX_FILE_SIZE = 1048576
;;
;; Chinese users can choose "duoshuo"
;; or a custom avatar source, like: http://cn.gravatar.com/avatar/
;GRAVATAR_SOURCE = gravatar
;;
;; This value will always be true in offline mode.
;DISABLE_GRAVATAR = false
;;
;; Federated avatar lookup uses DNS to discover avatar associated
;; with emails, see https://www.libravatar.org
;; This value will always be false in offline mode or when Gravatar is disabled.
;ENABLE_FEDERATED_AVATAR = false

;;;;;;;;;;;;;;;;;;;;;;;;;;;;;;;;;;;;;;;;;;;;;;;;;;;
;;;;;;;;;;;;;;;;;;;;;;;;;;;;;;;;;;;;;;;;;;;;;;;;;;;
;[attachment]
;;;;;;;;;;;;;;;;;;;;;;;;;;;;;;;;;;;;;;;;;;;;;;;;;;;
;;;;;;;;;;;;;;;;;;;;;;;;;;;;;;;;;;;;;;;;;;;;;;;;;;;
;;
;; Whether issue and pull request attachments are enabled. Defaults to `true`
;ENABLED = true
;;
;; Comma-separated list of allowed file extensions (`.zip`), mime types (`text/plain`) or wildcard type (`image/*`, `audio/*`, `video/*`). Empty value or `*/*` allows all types.
;ALLOWED_TYPES = .csv,.docx,.fodg,.fodp,.fods,.fodt,.gif,.gz,.jpeg,.jpg,.log,.md,.mov,.mp4,.odf,.odg,.odp,.ods,.odt,.pdf,.png,.pptx,.svg,.tgz,.txt,.webm,.xls,.xlsx,.zip
;;
;; Max size of each file. Defaults to 4MB
;MAX_SIZE = 4
;;
;; Max number of files per upload. Defaults to 5
;MAX_FILES = 5
;;
;; Storage type for attachments, `local` for local disk or `minio` for s3 compatible
;; object storage service, default is `local`.
;STORAGE_TYPE = local
;;
;; Allows the storage driver to redirect to authenticated URLs to serve files directly
;; Currently, only `minio` is supported.
;SERVE_DIRECT = false
;;
;; Path for attachments. Defaults to `data/attachments` only available when STORAGE_TYPE is `local`
;PATH = data/attachments
;;
;; Minio endpoint to connect only available when STORAGE_TYPE is `minio`
;MINIO_ENDPOINT = localhost:9000
;;
;; Minio accessKeyID to connect only available when STORAGE_TYPE is `minio`
;MINIO_ACCESS_KEY_ID =
;;
;; Minio secretAccessKey to connect only available when STORAGE_TYPE is `minio`
;MINIO_SECRET_ACCESS_KEY =
;;
;; Minio bucket to store the attachments only available when STORAGE_TYPE is `minio`
;MINIO_BUCKET = gitea
;;
;; Minio location to create bucket only available when STORAGE_TYPE is `minio`
;MINIO_LOCATION = us-east-1
;;
;; Minio base path on the bucket only available when STORAGE_TYPE is `minio`
;MINIO_BASE_PATH = attachments/
;;
;; Minio enabled ssl only available when STORAGE_TYPE is `minio`
;MINIO_USE_SSL = false

;;;;;;;;;;;;;;;;;;;;;;;;;;;;;;;;;;;;;;;;;;;;;;;;;;;
;;;;;;;;;;;;;;;;;;;;;;;;;;;;;;;;;;;;;;;;;;;;;;;;;;;
;[time]
;;;;;;;;;;;;;;;;;;;;;;;;;;;;;;;;;;;;;;;;;;;;;;;;;;;
;;;;;;;;;;;;;;;;;;;;;;;;;;;;;;;;;;;;;;;;;;;;;;;;;;;
;;
;; Specifies the format for fully outputted dates. Defaults to RFC1123
;; Special supported values are ANSIC, UnixDate, RubyDate, RFC822, RFC822Z, RFC850, RFC1123, RFC1123Z, RFC3339, RFC3339Nano, Kitchen, Stamp, StampMilli, StampMicro and StampNano
;; For more information about the format see http://golang.org/pkg/time/#pkg-constants
;FORMAT =
;;
;; Location the UI time display i.e. Asia/Shanghai
;; Empty means server's location setting
;DEFAULT_UI_LOCATION =

;;;;;;;;;;;;;;;;;;;;;;;;;;;;;;;;;;;;;;;;;;;;;;;;;;;
;;;;;;;;;;;;;;;;;;;;;;;;;;;;;;;;;;;;;;;;;;;;;;;;;;;
;[cron]
;;;;;;;;;;;;;;;;;;;;;;;;;;;;;;;;;;;;;;;;;;;;;;;;;;;
;;;;;;;;;;;;;;;;;;;;;;;;;;;;;;;;;;;;;;;;;;;;;;;;;;;
;;
;; Common settings
;;
;; Setting this to true will enable all cron tasks periodically with default settings.
;ENABLED = false
;; Setting this to true will run all enabled cron tasks when Gitea starts.
;RUN_AT_START = false
;;
;; Note: ``SCHEDULE`` accept formats
;;    - Full crontab specs, e.g. "* * * * * ?"
;;    - Descriptors, e.g. "@midnight", "@every 1h30m"
;; See more: https://pkg.go.dev/github.com/gogs/cron@v0.0.0-20171120032916-9f6c956d3e14

;;;;;;;;;;;;;;;;;;;;;;;;;;;;;;;;;;;;;;;;;;;;;;;;;;;
;; Basic cron tasks - enabled by default
;;;;;;;;;;;;;;;;;;;;;;;;;;;;;;;;;;;;;;;;;;;;;;;;;;;

;;;;;;;;;;;;;;;;;;;;;;;;;;;;;;;;;;;;;;;;;;;;;;;;;;;
;;;;;;;;;;;;;;;;;;;;;;;;;;;;;;;;;;;;;;;;;;;;;;;;;;;
;; Clean up old repository archives
;;;;;;;;;;;;;;;;;;;;;;;;;;;;;;;;;;;;;;;;;;;;;;;;;;;
;[cron.archive_cleanup]
;;;;;;;;;;;;;;;;;;;;;;;;;;;;;;;;;;;;;;;;;;;;;;;;;;;
;;;;;;;;;;;;;;;;;;;;;;;;;;;;;;;;;;;;;;;;;;;;;;;;;;;
;; Whether to enable the job
;ENABLED = true
;; Whether to always run at least once at start up time (if ENABLED)
;RUN_AT_START = true
;; Whether to emit notice on successful execution too
;NOTICE_ON_SUCCESS = false
;; Time interval for job to run
;SCHEDULE = @midnight
;; Archives created more than OLDER_THAN ago are subject to deletion
;OLDER_THAN = 24h

;;;;;;;;;;;;;;;;;;;;;;;;;;;;;;;;;;;;;;;;;;;;;;;;;;;
;;;;;;;;;;;;;;;;;;;;;;;;;;;;;;;;;;;;;;;;;;;;;;;;;;;
;; Update mirrors
;;;;;;;;;;;;;;;;;;;;;;;;;;;;;;;;;;;;;;;;;;;;;;;;;;;
;[cron.update_mirrors]
;;;;;;;;;;;;;;;;;;;;;;;;;;;;;;;;;;;;;;;;;;;;;;;;;;;
;;;;;;;;;;;;;;;;;;;;;;;;;;;;;;;;;;;;;;;;;;;;;;;;;;;
;SCHEDULE = @every 10m
;; Enable running Update mirrors task periodically.
;ENABLED = true
;; Run Update mirrors task when Gitea starts.
;RUN_AT_START = false
;; Notice if not success
;NOTICE_ON_SUCCESS = false
;; Limit the number of mirrors added to the queue to this number
;; (negative values mean no limit, 0 will result in no result in no mirrors being queued effectively disabling pull mirror updating.)
;PULL_LIMIT=50
;; Limit the number of mirrors added to the queue to this number
;; (negative values mean no limit, 0 will result in no mirrors being queued effectively disabling push mirror updating)
;PUSH_LIMIT=50

;;;;;;;;;;;;;;;;;;;;;;;;;;;;;;;;;;;;;;;;;;;;;;;;;;;
;;;;;;;;;;;;;;;;;;;;;;;;;;;;;;;;;;;;;;;;;;;;;;;;;;;
;; Repository health check
;;;;;;;;;;;;;;;;;;;;;;;;;;;;;;;;;;;;;;;;;;;;;;;;;;;
;[cron.repo_health_check]
;;;;;;;;;;;;;;;;;;;;;;;;;;;;;;;;;;;;;;;;;;;;;;;;;;;
;;;;;;;;;;;;;;;;;;;;;;;;;;;;;;;;;;;;;;;;;;;;;;;;;;;
;SCHEDULE = @midnight
;; Enable running Repository health check task periodically.
;ENABLED = true
;; Run Repository health check task when Gitea starts.
;RUN_AT_START = false
;; Notice if not success
;NOTICE_ON_SUCCESS = false
;TIMEOUT = 60s
;; Arguments for command 'git fsck', e.g. "--unreachable --tags"
;; see more on http://git-scm.com/docs/git-fsck
;ARGS =

;;;;;;;;;;;;;;;;;;;;;;;;;;;;;;;;;;;;;;;;;;;;;;;;;;;
;;;;;;;;;;;;;;;;;;;;;;;;;;;;;;;;;;;;;;;;;;;;;;;;;;;
;; Check repository statistics
;;;;;;;;;;;;;;;;;;;;;;;;;;;;;;;;;;;;;;;;;;;;;;;;;;;
;[cron.check_repo_stats]
;;;;;;;;;;;;;;;;;;;;;;;;;;;;;;;;;;;;;;;;;;;;;;;;;;;
;;;;;;;;;;;;;;;;;;;;;;;;;;;;;;;;;;;;;;;;;;;;;;;;;;;
;; Enable running check repository statistics task periodically.
;ENABLED = true
;; Run check repository statistics task when Gitea starts.
;RUN_AT_START = true
;; Notice if not success
;NOTICE_ON_SUCCESS = false
;SCHEDULE = @midnight

;;;;;;;;;;;;;;;;;;;;;;;;;;;;;;;;;;;;;;;;;;;;;;;;;;;
;;;;;;;;;;;;;;;;;;;;;;;;;;;;;;;;;;;;;;;;;;;;;;;;;;;
;[cron.update_migration_poster_id]
;;;;;;;;;;;;;;;;;;;;;;;;;;;;;;;;;;;;;;;;;;;;;;;;;;;;
;;;;;;;;;;;;;;;;;;;;;;;;;;;;;;;;;;;;;;;;;;;;;;;;;;;
; Update migrated repositories' issues and comments' posterid, it will always attempt synchronization when the instance starts.
;ENABLED = true
;; Update migrated repositories' issues and comments' posterid when starting server (default true)
;RUN_AT_START = true
;; Notice if not success
;NOTICE_ON_SUCCESS = false
;; Interval as a duration between each synchronization. (default every 24h)
;SCHEDULE = @midnight

;;;;;;;;;;;;;;;;;;;;;;;;;;;;;;;;;;;;;;;;;;;;;;;;;;;
;;;;;;;;;;;;;;;;;;;;;;;;;;;;;;;;;;;;;;;;;;;;;;;;;;;
;; Synchronize external user data (only LDAP user synchronization is supported)
;;;;;;;;;;;;;;;;;;;;;;;;;;;;;;;;;;;;;;;;;;;;;;;;;;;
;[cron.sync_external_users]
;;;;;;;;;;;;;;;;;;;;;;;;;;;;;;;;;;;;;;;;;;;;;;;;;;;
;;;;;;;;;;;;;;;;;;;;;;;;;;;;;;;;;;;;;;;;;;;;;;;;;;;
;ENABLED = true
;; Synchronize external user data when starting server (default false)
;RUN_AT_START = false
;; Notice if not success
;NOTICE_ON_SUCCESS = false
;; Interval as a duration between each synchronization (default every 24h)
;SCHEDULE = @midnight
;; Create new users, update existing user data and disable users that are not in external source anymore (default)
;;   or only create new users if UPDATE_EXISTING is set to false
;UPDATE_EXISTING = true

;;;;;;;;;;;;;;;;;;;;;;;;;;;;;;;;;;;;;;;;;;;;;;;;;;;
;;;;;;;;;;;;;;;;;;;;;;;;;;;;;;;;;;;;;;;;;;;;;;;;;;;
;; Clean-up deleted branches
;;;;;;;;;;;;;;;;;;;;;;;;;;;;;;;;;;;;;;;;;;;;;;;;;;;
;[cron.deleted_branches_cleanup]
;;;;;;;;;;;;;;;;;;;;;;;;;;;;;;;;;;;;;;;;;;;;;;;;;;;
;;;;;;;;;;;;;;;;;;;;;;;;;;;;;;;;;;;;;;;;;;;;;;;;;;;
;ENABLED = true
;; Clean-up deleted branches when starting server (default true)
;RUN_AT_START = true
;; Notice if not success
;NOTICE_ON_SUCCESS = false
;; Interval as a duration between each synchronization (default every 24h)
;SCHEDULE = @midnight
;; deleted branches than OLDER_THAN ago are subject to deletion
;OLDER_THAN = 24h

;;;;;;;;;;;;;;;;;;;;;;;;;;;;;;;;;;;;;;;;;;;;;;;;;;;
;;;;;;;;;;;;;;;;;;;;;;;;;;;;;;;;;;;;;;;;;;;;;;;;;;;
;; Cleanup hook_task table
;;;;;;;;;;;;;;;;;;;;;;;;;;;;;;;;;;;;;;;;;;;;;;;;;;;
;[cron.cleanup_hook_task_table]
;;;;;;;;;;;;;;;;;;;;;;;;;;;;;;;;;;;;;;;;;;;;;;;;;;;
;;;;;;;;;;;;;;;;;;;;;;;;;;;;;;;;;;;;;;;;;;;;;;;;;;;
;; Whether to enable the job
;ENABLED = true
;; Whether to always run at start up time (if ENABLED)
;RUN_AT_START = false
;; Time interval for job to run
;SCHEDULE = @midnight
;; OlderThan or PerWebhook. How the records are removed, either by age (i.e. how long ago hook_task record was delivered) or by the number to keep per webhook (i.e. keep most recent x deliveries per webhook).
;CLEANUP_TYPE = OlderThan
;; If CLEANUP_TYPE is set to OlderThan, then any delivered hook_task records older than this expression will be deleted.
;OLDER_THAN = 168h
;; If CLEANUP_TYPE is set to PerWebhook, this is number of hook_task records to keep for a webhook (i.e. keep the most recent x deliveries).
;NUMBER_TO_KEEP = 10

;;;;;;;;;;;;;;;;;;;;;;;;;;;;;;;;;;;;;;;;;;;;;;;;;;;
;;;;;;;;;;;;;;;;;;;;;;;;;;;;;;;;;;;;;;;;;;;;;;;;;;;
;; Cleanup expired packages
;;;;;;;;;;;;;;;;;;;;;;;;;;;;;;;;;;;;;;;;;;;;;;;;;;;
;[cron.cleanup_packages]
;;;;;;;;;;;;;;;;;;;;;;;;;;;;;;;;;;;;;;;;;;;;;;;;;;;
;;;;;;;;;;;;;;;;;;;;;;;;;;;;;;;;;;;;;;;;;;;;;;;;;;;
;; Whether to enable the job
;ENABLED = true
;; Whether to always run at least once at start up time (if ENABLED)
;RUN_AT_START = true
;; Whether to emit notice on successful execution too
;NOTICE_ON_SUCCESS = false
;; Time interval for job to run
;SCHEDULE = @midnight
;; Unreferenced blobs created more than OLDER_THAN ago are subject to deletion
;OLDER_THAN = 24h

;;;;;;;;;;;;;;;;;;;;;;;;;;;;;;;;;;;;;;;;;;;;;;;;;;;
;;;;;;;;;;;;;;;;;;;;;;;;;;;;;;;;;;;;;;;;;;;;;;;;;;;
;;;;;;;;;;;;;;;;;;;;;;;;;;;;;;;;;;;;;;;;;;;;;;;;;;;
; Extended cron task - not enabled by default
;;;;;;;;;;;;;;;;;;;;;;;;;;;;;;;;;;;;;;;;;;;;;;;;;;;
;;;;;;;;;;;;;;;;;;;;;;;;;;;;;;;;;;;;;;;;;;;;;;;;;;;
;;;;;;;;;;;;;;;;;;;;;;;;;;;;;;;;;;;;;;;;;;;;;;;;;;;

;;;;;;;;;;;;;;;;;;;;;;;;;;;;;;;;;;;;;;;;;;;;;;;;;;;
;;;;;;;;;;;;;;;;;;;;;;;;;;;;;;;;;;;;;;;;;;;;;;;;;;;
;; Delete all unactivated accounts
;;;;;;;;;;;;;;;;;;;;;;;;;;;;;;;;;;;;;;;;;;;;;;;;;;;
;[cron.delete_inactive_accounts]
;;;;;;;;;;;;;;;;;;;;;;;;;;;;;;;;;;;;;;;;;;;;;;;;;;;
;;;;;;;;;;;;;;;;;;;;;;;;;;;;;;;;;;;;;;;;;;;;;;;;;;;
;ENABLED = false
;RUN_AT_START = false
;NOTICE_ON_SUCCESS = false
;SCHEDULE = @annually
;OLDER_THAN = 168h

;;;;;;;;;;;;;;;;;;;;;;;;;;;;;;;;;;;;;;;;;;;;;;;;;;;
;;;;;;;;;;;;;;;;;;;;;;;;;;;;;;;;;;;;;;;;;;;;;;;;;;;
;; Delete all repository archives
;;;;;;;;;;;;;;;;;;;;;;;;;;;;;;;;;;;;;;;;;;;;;;;;;;;
;[cron.delete_repo_archives]
;;;;;;;;;;;;;;;;;;;;;;;;;;;;;;;;;;;;;;;;;;;;;;;;;;;
;;;;;;;;;;;;;;;;;;;;;;;;;;;;;;;;;;;;;;;;;;;;;;;;;;;
;ENABLED = false
;RUN_AT_START = false
;NOTICE_ON_SUCCESS = false
;SCHEDULE = @annually;

;;;;;;;;;;;;;;;;;;;;;;;;;;;;;;;;;;;;;;;;;;;;;;;;;;;
;;;;;;;;;;;;;;;;;;;;;;;;;;;;;;;;;;;;;;;;;;;;;;;;;;;
;; Garbage collect all repositories
;;;;;;;;;;;;;;;;;;;;;;;;;;;;;;;;;;;;;;;;;;;;;;;;;;;
;[cron.git_gc_repos]
;;;;;;;;;;;;;;;;;;;;;;;;;;;;;;;;;;;;;;;;;;;;;;;;;;;
;;;;;;;;;;;;;;;;;;;;;;;;;;;;;;;;;;;;;;;;;;;;;;;;;;;
;ENABLED = false
;RUN_AT_START = false
;NOTICE_ON_SUCCESS = false
;SCHEDULE = @every 72h
;TIMEOUT = 60s
;; Arguments for command 'git gc'
;; The default value is same with [git] -> GC_ARGS
;ARGS =

;;;;;;;;;;;;;;;;;;;;;;;;;;;;;;;;;;;;;;;;;;;;;;;;;;;
;;;;;;;;;;;;;;;;;;;;;;;;;;;;;;;;;;;;;;;;;;;;;;;;;;;
;; Update the '.ssh/authorized_keys' file with Gitea SSH keys
;;;;;;;;;;;;;;;;;;;;;;;;;;;;;;;;;;;;;;;;;;;;;;;;;;;
;[cron.resync_all_sshkeys]
;;;;;;;;;;;;;;;;;;;;;;;;;;;;;;;;;;;;;;;;;;;;;;;;;;;
;;;;;;;;;;;;;;;;;;;;;;;;;;;;;;;;;;;;;;;;;;;;;;;;;;;
;ENABLED = false
;RUN_AT_START = false
;NOTICE_ON_SUCCESS = false
;SCHEDULE = @every 72h

;;;;;;;;;;;;;;;;;;;;;;;;;;;;;;;;;;;;;;;;;;;;;;;;;;;
;;;;;;;;;;;;;;;;;;;;;;;;;;;;;;;;;;;;;;;;;;;;;;;;;;;
;; Resynchronize pre-receive, update and post-receive hooks of all repositories.
;;;;;;;;;;;;;;;;;;;;;;;;;;;;;;;;;;;;;;;;;;;;;;;;;;;
;[cron.resync_all_hooks]
;;;;;;;;;;;;;;;;;;;;;;;;;;;;;;;;;;;;;;;;;;;;;;;;;;;
;;;;;;;;;;;;;;;;;;;;;;;;;;;;;;;;;;;;;;;;;;;;;;;;;;;
;ENABLED = false
;RUN_AT_START = false
;NOTICE_ON_SUCCESS = false
;SCHEDULE = @every 72h

;;;;;;;;;;;;;;;;;;;;;;;;;;;;;;;;;;;;;;;;;;;;;;;;;;;
;;;;;;;;;;;;;;;;;;;;;;;;;;;;;;;;;;;;;;;;;;;;;;;;;;;
;; Reinitialize all missing Git repositories for which records exist
;;;;;;;;;;;;;;;;;;;;;;;;;;;;;;;;;;;;;;;;;;;;;;;;;;;
;[cron.reinit_missing_repos]
;;;;;;;;;;;;;;;;;;;;;;;;;;;;;;;;;;;;;;;;;;;;;;;;;;;
;;;;;;;;;;;;;;;;;;;;;;;;;;;;;;;;;;;;;;;;;;;;;;;;;;;
;ENABLED = false
;RUN_AT_START = false
;NOTICE_ON_SUCCESS = false
;SCHEDULE = @every 72h

;;;;;;;;;;;;;;;;;;;;;;;;;;;;;;;;;;;;;;;;;;;;;;;;;;;
;;;;;;;;;;;;;;;;;;;;;;;;;;;;;;;;;;;;;;;;;;;;;;;;;;;
;; Delete all repositories missing their Git files
;;;;;;;;;;;;;;;;;;;;;;;;;;;;;;;;;;;;;;;;;;;;;;;;;;;
;[cron.delete_missing_repos]
;;;;;;;;;;;;;;;;;;;;;;;;;;;;;;;;;;;;;;;;;;;;;;;;;;;
;;;;;;;;;;;;;;;;;;;;;;;;;;;;;;;;;;;;;;;;;;;;;;;;;;;
;ENABLED = false
;RUN_AT_START = false
;NOTICE_ON_SUCCESS = false
;SCHEDULE = @every 72h

;;;;;;;;;;;;;;;;;;;;;;;;;;;;;;;;;;;;;;;;;;;;;;;;;;;
;;;;;;;;;;;;;;;;;;;;;;;;;;;;;;;;;;;;;;;;;;;;;;;;;;;
;; Delete generated repository avatars
;;;;;;;;;;;;;;;;;;;;;;;;;;;;;;;;;;;;;;;;;;;;;;;;;;;
;[cron.delete_generated_repository_avatars]
;;;;;;;;;;;;;;;;;;;;;;;;;;;;;;;;;;;;;;;;;;;;;;;;;;;
;;;;;;;;;;;;;;;;;;;;;;;;;;;;;;;;;;;;;;;;;;;;;;;;;;;
;ENABLED = false
;RUN_AT_START = false
;NOTICE_ON_SUCCESS = false
;SCHEDULE = @every 72h

;;;;;;;;;;;;;;;;;;;;;;;;;;;;;;;;;;;;;;;;;;;;;;;;;;;
;;;;;;;;;;;;;;;;;;;;;;;;;;;;;;;;;;;;;;;;;;;;;;;;;;;
;; Delete all old actions from database
;;;;;;;;;;;;;;;;;;;;;;;;;;;;;;;;;;;;;;;;;;;;;;;;;;;
;[cron.delete_old_actions]
;;;;;;;;;;;;;;;;;;;;;;;;;;;;;;;;;;;;;;;;;;;;;;;;;;;
;;;;;;;;;;;;;;;;;;;;;;;;;;;;;;;;;;;;;;;;;;;;;;;;;;;
;ENABLED = false
;RUN_AT_START = false
;NOTICE_ON_SUCCESS = false
;SCHEDULE = @every 168h
;OLDER_THAN = 8760h

;;;;;;;;;;;;;;;;;;;;;;;;;;;;;;;;;;;;;;;;;;;;;;;;;;;
;;;;;;;;;;;;;;;;;;;;;;;;;;;;;;;;;;;;;;;;;;;;;;;;;;;
;; Check for new Gitea versions
;;;;;;;;;;;;;;;;;;;;;;;;;;;;;;;;;;;;;;;;;;;;;;;;;;;
;[cron.update_checker]
;;;;;;;;;;;;;;;;;;;;;;;;;;;;;;;;;;;;;;;;;;;;;;;;;;;
;;;;;;;;;;;;;;;;;;;;;;;;;;;;;;;;;;;;;;;;;;;;;;;;;;;
;ENABLED = true
;RUN_AT_START = false
;ENABLE_SUCCESS_NOTICE = false
;SCHEDULE = @every 168h
;HTTP_ENDPOINT = https://dl.gitea.io/gitea/version.json

;;;;;;;;;;;;;;;;;;;;;;;;;;;;;;;;;;;;;;;;;;;;;;;;;;;
;;;;;;;;;;;;;;;;;;;;;;;;;;;;;;;;;;;;;;;;;;;;;;;;;;;
;; Delete all old system notices from database
;;;;;;;;;;;;;;;;;;;;;;;;;;;;;;;;;;;;;;;;;;;;;;;;;;;
;[cron.delete_old_system_notices]
;;;;;;;;;;;;;;;;;;;;;;;;;;;;;;;;;;;;;;;;;;;;;;;;;;;
;;;;;;;;;;;;;;;;;;;;;;;;;;;;;;;;;;;;;;;;;;;;;;;;;;;
;ENABLED = false
;RUN_AT_START = false
;NO_SUCCESS_NOTICE = false
;SCHEDULE = @every 168h
;OLDER_THAN = 8760h

;;;;;;;;;;;;;;;;;;;;;;;;;;;;;;;;;;;;;;;;;;;;;;;;;;;
;;;;;;;;;;;;;;;;;;;;;;;;;;;;;;;;;;;;;;;;;;;;;;;;;;;
;; Garbage collect LFS pointers in repositories
;;;;;;;;;;;;;;;;;;;;;;;;;;;;;;;;;;;;;;;;;;;;;;;;;;;
;[cron.gc_lfs]
;;;;;;;;;;;;;;;;;;;;;;;;;;;;;;;;;;;;;;;;;;;;;;;;;;;
;;;;;;;;;;;;;;;;;;;;;;;;;;;;;;;;;;;;;;;;;;;;;;;;;;;
;ENABLED = false
;; Garbage collect LFS pointers in repositories (default false)
;RUN_AT_START = false
;; Interval as a duration between each gc run (default every 24h)
;SCHEDULE = @every 24h
;; Only attempt to garbage collect LFSMetaObjects older than this (default 7 days)
;OLDER_THAN = 168h
;; Only attempt to garbage collect LFSMetaObjects that have not been attempted to be garbage collected for this long (default 3 days)
;LAST_UPDATED_MORE_THAN_AGO = 72h
; Minimum number of stale LFSMetaObjects to check per repo. Set to `0` to always check all.
;NUMBER_TO_CHECK_PER_REPO = 100
;Check at least this proportion of LFSMetaObjects per repo. (This may cause all stale LFSMetaObjects to be checked.)
;PROPORTION_TO_CHECK_PER_REPO = 0.6


;;;;;;;;;;;;;;;;;;;;;;;;;;;;;;;;;;;;;;;;;;;;;;;;;;;
;;;;;;;;;;;;;;;;;;;;;;;;;;;;;;;;;;;;;;;;;;;;;;;;;;;
;; Git Operation timeout in seconds
;;;;;;;;;;;;;;;;;;;;;;;;;;;;;;;;;;;;;;;;;;;;;;;;;;;
;[git.timeout]
;;;;;;;;;;;;;;;;;;;;;;;;;;;;;;;;;;;;;;;;;;;;;;;;;;;
;;;;;;;;;;;;;;;;;;;;;;;;;;;;;;;;;;;;;;;;;;;;;;;;;;;
;DEFAULT = 360
;MIGRATE = 600
;MIRROR = 300
;CLONE = 300
;PULL = 300
;GC = 60

;;;;;;;;;;;;;;;;;;;;;;;;;;;;;;;;;;;;;;;;;;;;;;;;;;;
;;;;;;;;;;;;;;;;;;;;;;;;;;;;;;;;;;;;;;;;;;;;;;;;;;;
;[mirror]
;;;;;;;;;;;;;;;;;;;;;;;;;;;;;;;;;;;;;;;;;;;;;;;;;;;
;;;;;;;;;;;;;;;;;;;;;;;;;;;;;;;;;;;;;;;;;;;;;;;;;;;
;; Enables the mirror functionality. Set to **false** to disable all mirrors. Pre-existing mirrors remain valid but won't be updated; may be converted to regular repo.
;ENABLED = true
;; Disable the creation of **new** pull mirrors. Pre-existing mirrors remain valid. Will be ignored if `mirror.ENABLED` is `false`.
;DISABLE_NEW_PULL = false
;; Disable the creation of **new** push mirrors. Pre-existing mirrors remain valid. Will be ignored if `mirror.ENABLED` is `false`.
;DISABLE_NEW_PUSH = false
;; Default interval as a duration between each check
;DEFAULT_INTERVAL = 8h
;; Min interval as a duration must be > 1m
;MIN_INTERVAL = 10m

;;;;;;;;;;;;;;;;;;;;;;;;;;;;;;;;;;;;;;;;;;;;;;;;;;;
;;;;;;;;;;;;;;;;;;;;;;;;;;;;;;;;;;;;;;;;;;;;;;;;;;;
;[api]
;;;;;;;;;;;;;;;;;;;;;;;;;;;;;;;;;;;;;;;;;;;;;;;;;;;
;;;;;;;;;;;;;;;;;;;;;;;;;;;;;;;;;;;;;;;;;;;;;;;;;;;
;; Enables the API documentation endpoints (/api/swagger, /api/v1/swagger, …). True or false.
;ENABLE_SWAGGER = true
;; Max number of items in a page
;MAX_RESPONSE_ITEMS = 50
;; Default paging number of api
;DEFAULT_PAGING_NUM = 30
;; Default and maximum number of items per page for git trees api
;DEFAULT_GIT_TREES_PER_PAGE = 1000
;; Default max size of a blob returned by the blobs API (default is 10MiB)
;DEFAULT_MAX_BLOB_SIZE = 10485760

;;;;;;;;;;;;;;;;;;;;;;;;;;;;;;;;;;;;;;;;;;;;;;;;;;;
;;;;;;;;;;;;;;;;;;;;;;;;;;;;;;;;;;;;;;;;;;;;;;;;;;;
;[i18n]
;;;;;;;;;;;;;;;;;;;;;;;;;;;;;;;;;;;;;;;;;;;;;;;;;;;
;;;;;;;;;;;;;;;;;;;;;;;;;;;;;;;;;;;;;;;;;;;;;;;;;;;
;; The first locale will be used as the default if user browser's language doesn't match any locale in the list.
;LANGS = en-US,zh-CN,zh-HK,zh-TW,de-DE,fr-FR,nl-NL,lv-LV,ru-RU,uk-UA,ja-JP,es-ES,pt-BR,pt-PT,pl-PL,bg-BG,it-IT,fi-FI,tr-TR,cs-CZ,sv-SE,ko-KR,el-GR,fa-IR,hu-HU,id-ID,ml-IN
;NAMES = English,简体中文,繁體中文（香港）,繁體中文（台灣）,Deutsch,Français,Nederlands,Latviešu,Русский,Українська,日本語,Español,Português do Brasil,Português de Portugal,Polski,Български,Italiano,Suomi,Türkçe,Čeština,Српски,Svenska,한국어,Ελληνικά,فارسی,Magyar nyelv,Bahasa Indonesia,മലയാളം

;;;;;;;;;;;;;;;;;;;;;;;;;;;;;;;;;;;;;;;;;;;;;;;;;;;
;;;;;;;;;;;;;;;;;;;;;;;;;;;;;;;;;;;;;;;;;;;;;;;;;;;
;[highlight.mapping]
;;;;;;;;;;;;;;;;;;;;;;;;;;;;;;;;;;;;;;;;;;;;;;;;;;;
;;;;;;;;;;;;;;;;;;;;;;;;;;;;;;;;;;;;;;;;;;;;;;;;;;;
;; Extension mapping to highlight class
;; e.g. .toml=ini

;;;;;;;;;;;;;;;;;;;;;;;;;;;;;;;;;;;;;;;;;;;;;;;;;;;
;;;;;;;;;;;;;;;;;;;;;;;;;;;;;;;;;;;;;;;;;;;;;;;;;;;
;[other]
;;;;;;;;;;;;;;;;;;;;;;;;;;;;;;;;;;;;;;;;;;;;;;;;;;;
;;;;;;;;;;;;;;;;;;;;;;;;;;;;;;;;;;;;;;;;;;;;;;;;;;;
;SHOW_FOOTER_BRANDING = false
;; Show version information about Gitea and Go in the footer
;SHOW_FOOTER_VERSION = true
;; Show template execution time in the footer
;SHOW_FOOTER_TEMPLATE_LOAD_TIME = true
;; Generate sitemap. Defaults to `true`.
;ENABLE_SITEMAP = true
;; Enable/Disable RSS/Atom feed
;ENABLE_FEED = true

;;;;;;;;;;;;;;;;;;;;;;;;;;;;;;;;;;;;;;;;;;;;;;;;;;;
;;;;;;;;;;;;;;;;;;;;;;;;;;;;;;;;;;;;;;;;;;;;;;;;;;;
;[markup]
;;;;;;;;;;;;;;;;;;;;;;;;;;;;;;;;;;;;;;;;;;;;;;;;;;;
;;;;;;;;;;;;;;;;;;;;;;;;;;;;;;;;;;;;;;;;;;;;;;;;;;;
;; Set the maximum number of characters in a mermaid source. (Set to -1 to disable limits)
;MERMAID_MAX_SOURCE_CHARACTERS = 5000

;;;;;;;;;;;;;;;;;;;;;;;;;;;;;;;;;;;;;;;;;;;;;;;;;;;
;;;;;;;;;;;;;;;;;;;;;;;;;;;;;;;;;;;;;;;;;;;;;;;;;;;
;[markup.sanitizer.1]
;;;;;;;;;;;;;;;;;;;;;;;;;;;;;;;;;;;;;;;;;;;;;;;;;;;
;;;;;;;;;;;;;;;;;;;;;;;;;;;;;;;;;;;;;;;;;;;;;;;;;;;
;; The following keys can appear once to define a sanitation policy rule.
;; This section can appear multiple times by adding a unique alphanumeric suffix to define multiple rules.
;; e.g., [markup.sanitizer.1] -> [markup.sanitizer.2] -> [markup.sanitizer.TeX]
;ELEMENT = span
;ALLOW_ATTR = class
;REGEXP = ^(info|warning|error)$
;;
;;;;;;;;;;;;;;;;;;;;;;;;;;;;;;;;;;;;;;;;;;;;;;;;;;;
;; Other markup formats e.g. asciidoc
;;
;; uncomment and enable the below section.
;; (You can add other markup formats by copying the section and adjusting
;;  the section name suffix "asciidoc" to something else.)
;[markup.asciidoc]
;ENABLED = false
;; List of file extensions that should be rendered by an external command
;FILE_EXTENSIONS = .adoc,.asciidoc
;; External command to render all matching extensions
;RENDER_COMMAND = "asciidoc --out-file=- -"
;; Don't pass the file on STDIN, pass the filename as argument instead.
;IS_INPUT_FILE = false
;; How the content will be rendered.
;; * sanitized: Sanitize the content and render it inside current page, default to only allow a few HTML tags and attributes. Customized sanitizer rules can be defined in [markup.sanitizer.*] .
;; * no-sanitizer: Disable the sanitizer and render the content inside current page. It's **insecure** and may lead to XSS attack if the content contains malicious code.
;; * iframe: Render the content in a separate standalone page and embed it into current page by iframe. The iframe is in sandbox mode with same-origin disabled, and the JS code are safely isolated from parent page.
;RENDER_CONTENT_MODE=sanitized

;;;;;;;;;;;;;;;;;;;;;;;;;;;;;;;;;;;;;;;;;;;;;;;;;;;
;;;;;;;;;;;;;;;;;;;;;;;;;;;;;;;;;;;;;;;;;;;;;;;;;;;
;[metrics]
;;;;;;;;;;;;;;;;;;;;;;;;;;;;;;;;;;;;;;;;;;;;;;;;;;;
;;;;;;;;;;;;;;;;;;;;;;;;;;;;;;;;;;;;;;;;;;;;;;;;;;;
;; Enables metrics endpoint. True or false; default is false.
;ENABLED = false
;; If you want to add authorization, specify a token here
;TOKEN =
;; Enable issue by label metrics; default is false
;ENABLED_ISSUE_BY_LABEL = false
;; Enable issue by repository metrics; default is false
;ENABLED_ISSUE_BY_REPOSITORY = false

;;;;;;;;;;;;;;;;;;;;;;;;;;;;;;;;;;;;;;;;;;;;;;;;;;;
;;;;;;;;;;;;;;;;;;;;;;;;;;;;;;;;;;;;;;;;;;;;;;;;;;;
;[task]
;;;;;;;;;;;;;;;;;;;;;;;;;;;;;;;;;;;;;;;;;;;;;;;;;;;
;;;;;;;;;;;;;;;;;;;;;;;;;;;;;;;;;;;;;;;;;;;;;;;;;;;
;;
;; Task queue type, could be `channel` or `redis`.
;QUEUE_TYPE = channel
;;
;; Task queue length, available only when `QUEUE_TYPE` is `channel`.
;QUEUE_LENGTH = 1000
;;
;; Task queue connection string, available only when `QUEUE_TYPE` is `redis`.
;; If there is a password of redis, use `redis://127.0.0.1:6379/0?pool_size=100&idle_timeout=180s`.
;QUEUE_CONN_STR = "redis://127.0.0.1:6379/0?pool_size=100&idle_timeout=180s"

;;;;;;;;;;;;;;;;;;;;;;;;;;;;;;;;;;;;;;;;;;;;;;;;;;;
;;;;;;;;;;;;;;;;;;;;;;;;;;;;;;;;;;;;;;;;;;;;;;;;;;;
;[migrations]
;;;;;;;;;;;;;;;;;;;;;;;;;;;;;;;;;;;;;;;;;;;;;;;;;;;
;;;;;;;;;;;;;;;;;;;;;;;;;;;;;;;;;;;;;;;;;;;;;;;;;;;
;;
;; Max attempts per http/https request on migrations.
;MAX_ATTEMPTS = 3
;;
;; Backoff time per http/https request retry (seconds)
;RETRY_BACKOFF = 3
;;
;; Allowed domains for migrating, default is blank. Blank means everything will be allowed.
;; Multiple domains could be separated by commas.
;; Wildcard is supported: "github.com, *.github.com"
;ALLOWED_DOMAINS =
;;
;; Blocklist for migrating, default is blank. Multiple domains could be separated by commas.
;; When ALLOWED_DOMAINS is not blank, this option has a higher priority to deny domains.
;; Wildcard is supported.
;BLOCKED_DOMAINS =
;;
;; Allow private addresses defined by RFC 1918, RFC 1122, RFC 4632 and RFC 4291 (false by default)
;; If a domain is allowed by ALLOWED_DOMAINS, this option will be ignored.
;ALLOW_LOCALNETWORKS = false

;;;;;;;;;;;;;;;;;;;;;;;;;;;;;;;;;;;;;;;;;;;;;;;;;;;
;;;;;;;;;;;;;;;;;;;;;;;;;;;;;;;;;;;;;;;;;;;;;;;;;;;
;[federation]
;;;;;;;;;;;;;;;;;;;;;;;;;;;;;;;;;;;;;;;;;;;;;;;;;;;
;;;;;;;;;;;;;;;;;;;;;;;;;;;;;;;;;;;;;;;;;;;;;;;;;;;
;;
;; Enable/Disable federation capabilities
;ENABLED = false
;;
;; Enable/Disable user statistics for nodeinfo if federation is enabled
;SHARE_USER_STATISTICS = true
;;
;; Maximum federation request and response size (MB)
;MAX_SIZE = 4
;;
;; WARNING: Changing the settings below can break federation.
;;
;; HTTP signature algorithms
;ALGORITHMS = rsa-sha256, rsa-sha512, ed25519
;;
;; HTTP signature digest algorithm
;DIGEST_ALGORITHM = SHA-256
;;
;; GET headers for federation requests
;GET_HEADERS = (request-target), Date
;;
;; POST headers for federation requests
;POST_HEADERS = (request-target), Date, Digest

;;;;;;;;;;;;;;;;;;;;;;;;;;;;;;;;;;;;;;;;;;;;;;;;;;;
;;;;;;;;;;;;;;;;;;;;;;;;;;;;;;;;;;;;;;;;;;;;;;;;;;;
;[packages]
;;;;;;;;;;;;;;;;;;;;;;;;;;;;;;;;;;;;;;;;;;;;;;;;;;;
;;;;;;;;;;;;;;;;;;;;;;;;;;;;;;;;;;;;;;;;;;;;;;;;;;;
;;
;; Enable/Disable package registry capabilities
;ENABLED = true
;;
;; Path for chunked uploads. Defaults to APP_DATA_PATH + `tmp/package-upload`
;CHUNKED_UPLOAD_PATH = tmp/package-upload
;;
;; Maximum count of package versions a single owner can have (`-1` means no limits)
;LIMIT_TOTAL_OWNER_COUNT = -1
;; Maximum size of packages a single owner can use (`-1` means no limits, format `1000`, `1 MB`, `1 GiB`)
;LIMIT_TOTAL_OWNER_SIZE = -1
<<<<<<< HEAD
;; Maximum size of a Chef upload (`-1` means no limits, format `1000`, `1 MB`, `1 GiB`)
;LIMIT_SIZE_CHEF = -1
=======
;; Maximum size of a Cargo upload (`-1` means no limits, format `1000`, `1 MB`, `1 GiB`)
;LIMIT_SIZE_CARGO = -1
>>>>>>> c18a6227
;; Maximum size of a Composer upload (`-1` means no limits, format `1000`, `1 MB`, `1 GiB`)
;LIMIT_SIZE_COMPOSER = -1
;; Maximum size of a Conan upload (`-1` means no limits, format `1000`, `1 MB`, `1 GiB`)
;LIMIT_SIZE_CONAN = -1
;; Maximum size of a Conda upload (`-1` means no limits, format `1000`, `1 MB`, `1 GiB`)
;LIMIT_SIZE_CONDA = -1
;; Maximum size of a Container upload (`-1` means no limits, format `1000`, `1 MB`, `1 GiB`)
;LIMIT_SIZE_CONTAINER = -1
;; Maximum size of a Generic upload (`-1` means no limits, format `1000`, `1 MB`, `1 GiB`)
;LIMIT_SIZE_GENERIC = -1
;; Maximum size of a Helm upload (`-1` means no limits, format `1000`, `1 MB`, `1 GiB`)
;LIMIT_SIZE_HELM = -1
;; Maximum size of a Maven upload (`-1` means no limits, format `1000`, `1 MB`, `1 GiB`)
;LIMIT_SIZE_MAVEN = -1
;; Maximum size of a npm upload (`-1` means no limits, format `1000`, `1 MB`, `1 GiB`)
;LIMIT_SIZE_NPM = -1
;; Maximum size of a NuGet upload (`-1` means no limits, format `1000`, `1 MB`, `1 GiB`)
;LIMIT_SIZE_NUGET = -1
;; Maximum size of a Pub upload (`-1` means no limits, format `1000`, `1 MB`, `1 GiB`)
;LIMIT_SIZE_PUB = -1
;; Maximum size of a PyPI upload (`-1` means no limits, format `1000`, `1 MB`, `1 GiB`)
;LIMIT_SIZE_PYPI = -1
;; Maximum size of a RubyGems upload (`-1` means no limits, format `1000`, `1 MB`, `1 GiB`)
;LIMIT_SIZE_RUBYGEMS = -1
;; Maximum size of a Vagrant upload (`-1` means no limits, format `1000`, `1 MB`, `1 GiB`)
;LIMIT_SIZE_VAGRANT = -1

;;;;;;;;;;;;;;;;;;;;;;;;;;;;;;;;;;;;;;;;;;;;;;;;;;;
;;;;;;;;;;;;;;;;;;;;;;;;;;;;;;;;;;;;;;;;;;;;;;;;;;;
;; default storage for attachments, lfs and avatars
;;;;;;;;;;;;;;;;;;;;;;;;;;;;;;;;;;;;;;;;;;;;;;;;;;;
;[storage]
;;;;;;;;;;;;;;;;;;;;;;;;;;;;;;;;;;;;;;;;;;;;;;;;;;;
;;;;;;;;;;;;;;;;;;;;;;;;;;;;;;;;;;;;;;;;;;;;;;;;;;;
;; storage type
;STORAGE_TYPE = local

;;;;;;;;;;;;;;;;;;;;;;;;;;;;;;;;;;;;;;;;;;;;;;;;;;;
;;;;;;;;;;;;;;;;;;;;;;;;;;;;;;;;;;;;;;;;;;;;;;;;;;;
;; settings for repository archives, will override storage setting
;;;;;;;;;;;;;;;;;;;;;;;;;;;;;;;;;;;;;;;;;;;;;;;;;;;
;[storage.repo-archive]
;;;;;;;;;;;;;;;;;;;;;;;;;;;;;;;;;;;;;;;;;;;;;;;;;;;
;;;;;;;;;;;;;;;;;;;;;;;;;;;;;;;;;;;;;;;;;;;;;;;;;;;
;; storage type
;STORAGE_TYPE = local

;;;;;;;;;;;;;;;;;;;;;;;;;;;;;;;;;;;;;;;;;;;;;;;;;;;
;;;;;;;;;;;;;;;;;;;;;;;;;;;;;;;;;;;;;;;;;;;;;;;;;;;
;; lfs storage will override storage
;;
;[lfs]
;STORAGE_TYPE = local
;;
;; Where your lfs files reside, default is data/lfs.
;PATH = data/lfs

;;;;;;;;;;;;;;;;;;;;;;;;;;;;;;;;;;;;;;;;;;;;;;;;;;;
;;;;;;;;;;;;;;;;;;;;;;;;;;;;;;;;;;;;;;;;;;;;;;;;;;;
;; settings for packages, will override storage setting
;;;;;;;;;;;;;;;;;;;;;;;;;;;;;;;;;;;;;;;;;;;;;;;;;;;
;[storage.packages]
;;;;;;;;;;;;;;;;;;;;;;;;;;;;;;;;;;;;;;;;;;;;;;;;;;;
;;;;;;;;;;;;;;;;;;;;;;;;;;;;;;;;;;;;;;;;;;;;;;;;;;;
;; storage type
;STORAGE_TYPE = local

;;;;;;;;;;;;;;;;;;;;;;;;;;;;;;;;;;;;;;;;;;;;;;;;;;;
;;;;;;;;;;;;;;;;;;;;;;;;;;;;;;;;;;;;;;;;;;;;;;;;;;;
;; customize storage
;[storage.my_minio]
;STORAGE_TYPE = minio
;;
;; Minio endpoint to connect only available when STORAGE_TYPE is `minio`
;MINIO_ENDPOINT = localhost:9000
;;
;; Minio accessKeyID to connect only available when STORAGE_TYPE is `minio`
;MINIO_ACCESS_KEY_ID =
;;
;; Minio secretAccessKey to connect only available when STORAGE_TYPE is `minio`
;MINIO_SECRET_ACCESS_KEY =
;;
;; Minio bucket to store the attachments only available when STORAGE_TYPE is `minio`
;MINIO_BUCKET = gitea
;;
;; Minio location to create bucket only available when STORAGE_TYPE is `minio`
;MINIO_LOCATION = us-east-1
;;
;; Minio enabled ssl only available when STORAGE_TYPE is `minio`
;MINIO_USE_SSL = false

;[proxy]
;; Enable the proxy, all requests to external via HTTP will be affected
;PROXY_ENABLED = false
;; Proxy server URL, support http://, https//, socks://, blank will follow environment http_proxy/https_proxy/no_proxy
;PROXY_URL =
;; Comma separated list of host names requiring proxy. Glob patterns (*) are accepted; use ** to match all hosts.
;PROXY_HOSTS =

; [actions]
;; Enable/Disable actions capabilities
;ENABLED = false
;; Default address to get action plugins, e.g. the default value means downloading from "https://gitea.com/actions/checkout" for "uses: actions/checkout@v3"
;DEFAULT_ACTIONS_URL = https://gitea.com

;;;;;;;;;;;;;;;;;;;;;;;;;;;;;;;;;;;;;;;;;;;;;;;;;;;
;;;;;;;;;;;;;;;;;;;;;;;;;;;;;;;;;;;;;;;;;;;;;;;;;;;
;; settings for action logs, will override storage setting
;;;;;;;;;;;;;;;;;;;;;;;;;;;;;;;;;;;;;;;;;;;;;;;;;;;
;[storage.actions_log]
;;;;;;;;;;;;;;;;;;;;;;;;;;;;;;;;;;;;;;;;;;;;;;;;;;;
;;;;;;;;;;;;;;;;;;;;;;;;;;;;;;;;;;;;;;;;;;;;;;;;;;;
;; storage type
;STORAGE_TYPE = local<|MERGE_RESOLUTION|>--- conflicted
+++ resolved
@@ -2458,13 +2458,10 @@
 ;LIMIT_TOTAL_OWNER_COUNT = -1
 ;; Maximum size of packages a single owner can use (`-1` means no limits, format `1000`, `1 MB`, `1 GiB`)
 ;LIMIT_TOTAL_OWNER_SIZE = -1
-<<<<<<< HEAD
+;; Maximum size of a Cargo upload (`-1` means no limits, format `1000`, `1 MB`, `1 GiB`)
+;LIMIT_SIZE_CARGO = -1
 ;; Maximum size of a Chef upload (`-1` means no limits, format `1000`, `1 MB`, `1 GiB`)
 ;LIMIT_SIZE_CHEF = -1
-=======
-;; Maximum size of a Cargo upload (`-1` means no limits, format `1000`, `1 MB`, `1 GiB`)
-;LIMIT_SIZE_CARGO = -1
->>>>>>> c18a6227
 ;; Maximum size of a Composer upload (`-1` means no limits, format `1000`, `1 MB`, `1 GiB`)
 ;LIMIT_SIZE_COMPOSER = -1
 ;; Maximum size of a Conan upload (`-1` means no limits, format `1000`, `1 MB`, `1 GiB`)
