; This file lists the default values used by Gitea
;; Copy required sections to your own app.ini (default is custom/conf/app.ini)
;; and modify as needed.
;; Do not copy the whole file as-is, as it contains some invalid sections for illustrative purposes.
;; If you don't know what a setting is you should not set it.
;;
;; see https://docs.gitea.io/en-us/config-cheat-sheet/ for additional documentation.


;;;;;;;;;;;;;;;;;;;;;;;;;;;;;;;;;;;;;;;;;;;;;;;;;;;
;; Default Configuration (non-`app.ini` configuration)
;;;;;;;;;;;;;;;;;;;;;;;;;;;;;;;;;;;;;;;;;;;;;;;;;;;
;;
;; These values are environment-dependent but form the basis of a lot of values. They will be
;; reported as part of the default configuration when running `gitea --help` or on start-up. The order they are emitted there is slightly different but we will list them here in the order they are set-up.
;;
;; - _`AppPath`_: This is the absolute path of the running gitea binary.
;; - _`AppWorkPath`_: This refers to "working path" of the `gitea` binary. It is determined by using the first set thing in the following hierarchy:
;;   - The `--work-path` flag passed to the binary
;;   - The environment variable `$GITEA_WORK_DIR`
;;   - A built-in value set at build time (see building from source)
;;   - Otherwise it defaults to the directory of the _`AppPath`_
;;   - If any of the above are relative paths then they are made absolute against
;; the directory of the _`AppPath`_
;; - _`CustomPath`_: This is the base directory for custom templates and other options.
;; It is determined by using the first set thing in the following hierarchy:
;;   - The `--custom-path` flag passed to the binary
;;   - The environment variable `$GITEA_CUSTOM`
;;   - A built-in value set at build time (see building from source)
;;   - Otherwise it defaults to _`AppWorkPath`_`/custom`
;;   - If any of the above are relative paths then they are made absolute against the
;; the directory of the _`AppWorkPath`_
;; - _`CustomConf`_: This is the path to the `app.ini` file.
;;   - The `--config` flag passed to the binary
;;   - A built-in value set at build time (see building from source)
;;   - Otherwise it defaults to _`CustomPath`_`/conf/app.ini`
;;   - If any of the above are relative paths then they are made absolute against the
;; the directory of the _`CustomPath`_
;;
;; In addition there is _`StaticRootPath`_ which can be set as a built-in at build time, but will otherwise default to _`AppWorkPath`_

;;;;;;;;;;;;;;;;;;;;;;;;;;;;;;;;;;;;;;;;;;;;;;;;;;;
;; General Settings
;;;;;;;;;;;;;;;;;;;;;;;;;;;;;;;;;;;;;;;;;;;;;;;;;;;
;;
;; App name that shows in every page title
APP_NAME = ; Gitea: Git with a cup of tea
;;
;; RUN_USER will automatically detect the current user - but you can set it here change it if you run locally
RUN_USER = ; git
;;
;; Application run mode, affects performance and debugging. Either "dev", "prod" or "test", default is "prod"
RUN_MODE = ; prod

;;;;;;;;;;;;;;;;;;;;;;;;;;;;;;;;;;;;;;;;;;;;;;;;;;;
;;;;;;;;;;;;;;;;;;;;;;;;;;;;;;;;;;;;;;;;;;;;;;;;;;;
[server]
;;;;;;;;;;;;;;;;;;;;;;;;;;;;;;;;;;;;;;;;;;;;;;;;;;;
;;;;;;;;;;;;;;;;;;;;;;;;;;;;;;;;;;;;;;;;;;;;;;;;;;;
;;
;; The protocol the server listens on. One of 'http', 'https', 'http+unix', 'fcgi' or 'fcgi+unix'. Defaults to 'http'
;PROTOCOL = http
;;
;; Expect PROXY protocol headers on connections
;USE_PROXY_PROTOCOL = false
;;
;; Use PROXY protocol in TLS Bridging mode
;PROXY_PROTOCOL_TLS_BRIDGING = false
;;
; Timeout to wait for PROXY protocol header (set to 0 to have no timeout)
;PROXY_PROTOCOL_HEADER_TIMEOUT=5s
;;
; Accept PROXY protocol headers with UNKNOWN type
;PROXY_PROTOCOL_ACCEPT_UNKNOWN=false
;;
;; Set the domain for the server
;DOMAIN = localhost
;;
;; Overwrite the automatically generated public URL. Necessary for proxies and docker.
;ROOT_URL = %(PROTOCOL)s://%(DOMAIN)s:%(HTTP_PORT)s/
;;
;; when STATIC_URL_PREFIX is empty it will follow ROOT_URL
;STATIC_URL_PREFIX =
;;
;; The address to listen on. Either a IPv4/IPv6 address or the path to a unix socket.
;; If PROTOCOL is set to `http+unix` or `fcgi+unix`, this should be the name of the Unix socket file to use.
;; Relative paths will be made absolute against the _`AppWorkPath`_.
;HTTP_ADDR = 0.0.0.0
;;
;; The port to listen on. Leave empty when using a unix socket.
;HTTP_PORT = 3000
;;
;; If REDIRECT_OTHER_PORT is true, and PROTOCOL is set to https an http server
;; will be started on PORT_TO_REDIRECT and it will redirect plain, non-secure http requests to the main
;; ROOT_URL.  Defaults are false for REDIRECT_OTHER_PORT and 80 for
;; PORT_TO_REDIRECT.
;REDIRECT_OTHER_PORT = false
;PORT_TO_REDIRECT = 80
;;
;; expect PROXY protocol header on connections to https redirector.
;REDIRECTOR_USE_PROXY_PROTOCOL = %(USE_PROXY_PROTOCOL)s
;; Minimum and maximum supported TLS versions
;SSL_MIN_VERSION=TLSv1.2
;SSL_MAX_VERSION=
;;
;; SSL Curve Preferences
;SSL_CURVE_PREFERENCES=X25519,P256
;;
;; SSL Cipher Suites
;SSL_CIPHER_SUITES=; Will default to "ecdhe_ecdsa_with_aes_256_gcm_sha384,ecdhe_rsa_with_aes_256_gcm_sha384,ecdhe_ecdsa_with_aes_128_gcm_sha256,ecdhe_rsa_with_aes_128_gcm_sha256,ecdhe_ecdsa_with_chacha20_poly1305,ecdhe_rsa_with_chacha20_poly1305" if aes is supported by hardware, otherwise chacha will be first.
;;
;; Timeout for any write to the connection. (Set to -1 to disable all timeouts.)
;PER_WRITE_TIMEOUT = 30s
;;
;; Timeout per Kb written to connections.
;PER_WRITE_PER_KB_TIMEOUT = 30s
;;
;; Permission for unix socket
;UNIX_SOCKET_PERMISSION = 666
;;
;; Local (DMZ) URL for Gitea workers (such as SSH update) accessing web service.
;; In most cases you do not need to change the default value.
;; Alter it only if your SSH server node is not the same as HTTP node.
;; Do not set this variable if PROTOCOL is set to 'unix'.
;LOCAL_ROOT_URL = %(PROTOCOL)s://%(HTTP_ADDR)s:%(HTTP_PORT)s/
;;
;; When making local connections pass the PROXY protocol header.
;LOCAL_USE_PROXY_PROTOCOL = %(USE_PROXY_PROTOCOL)s
;;
;; Disable SSH feature when not available
;DISABLE_SSH = false
;;
;; Whether to use the builtin SSH server or not.
;START_SSH_SERVER = false
;;
;; Expect PROXY protocol header on connections to the built-in SSH server
;SSH_SERVER_USE_PROXY_PROTOCOL = false
;;
;; Username to use for the builtin SSH server. If blank, then it is the value of RUN_USER.
;BUILTIN_SSH_SERVER_USER = %(RUN_USER)s
;;
;; Domain name to be exposed in clone URL
;SSH_DOMAIN = %(DOMAIN)s
;;
;; SSH username displayed in clone URLs.
;SSH_USER = %(BUILTIN_SSH_SERVER_USER)s
;;
;; The network interface the builtin SSH server should listen on
;SSH_LISTEN_HOST =
;;
;; Port number to be exposed in clone URL
;SSH_PORT = 22
;;
;; The port number the builtin SSH server should listen on
;SSH_LISTEN_PORT = %(SSH_PORT)s
;;
;; Root path of SSH directory, default is '~/.ssh', but you have to use '/home/git/.ssh'.
;SSH_ROOT_PATH =
;;
;; Gitea will create a authorized_keys file by default when it is not using the internal ssh server
;; If you intend to use the AuthorizedKeysCommand functionality then you should turn this off.
;SSH_CREATE_AUTHORIZED_KEYS_FILE = true
;;
;; Gitea will create a authorized_principals file by default when it is not using the internal ssh server
;; If you intend to use the AuthorizedPrincipalsCommand functionality then you should turn this off.
;SSH_CREATE_AUTHORIZED_PRINCIPALS_FILE = true
;;
;; For the built-in SSH server, choose the ciphers to support for SSH connections,
;; for system SSH this setting has no effect
;SSH_SERVER_CIPHERS = chacha20-poly1305@openssh.com, aes128-ctr, aes192-ctr, aes256-ctr, aes128-gcm@openssh.com, aes256-gcm@openssh.com
;;
;; For the built-in SSH server, choose the key exchange algorithms to support for SSH connections,
;; for system SSH this setting has no effect
;SSH_SERVER_KEY_EXCHANGES = curve25519-sha256, ecdh-sha2-nistp256, ecdh-sha2-nistp384, ecdh-sha2-nistp521, diffie-hellman-group14-sha256, diffie-hellman-group14-sha1
;;
;; For the built-in SSH server, choose the MACs to support for SSH connections,
;; for system SSH this setting has no effect
;SSH_SERVER_MACS = hmac-sha2-256-etm@openssh.com, hmac-sha2-256, hmac-sha1
;;
;; For the built-in SSH server, choose the keypair to offer as the host key
;; The private key should be at SSH_SERVER_HOST_KEY and the public SSH_SERVER_HOST_KEY.pub
;; relative paths are made absolute relative to the %(APP_DATA_PATH)s
;SSH_SERVER_HOST_KEYS=ssh/gitea.rsa, ssh/gogs.rsa
;;
;; Directory to create temporary files in when testing public keys using ssh-keygen,
;; default is the system temporary directory.
;SSH_KEY_TEST_PATH =
;;
;; Use `ssh-keygen` to parse public SSH keys. The value is passed to the shell. By default, Gitea does the parsing itself.
;SSH_KEYGEN_PATH =
;;
;; Enable SSH Authorized Key Backup when rewriting all keys, default is true
;SSH_AUTHORIZED_KEYS_BACKUP = true
;;
;; Determines which principals to allow
;; - empty: if SSH_TRUSTED_USER_CA_KEYS is empty this will default to off, otherwise will default to email, username.
;; - off: Do not allow authorized principals
;; - email: the principal must match the user's email
;; - username: the principal must match the user's username
;; - anything: there will be no checking on the content of the principal
;SSH_AUTHORIZED_PRINCIPALS_ALLOW = email, username
;;
;; Enable SSH Authorized Principals Backup when rewriting all keys, default is true
;SSH_AUTHORIZED_PRINCIPALS_BACKUP = true
;;
;; Specifies the public keys of certificate authorities that are trusted to sign user certificates for authentication.
;; Multiple keys should be comma separated.
;; E.g."ssh-<algorithm> <key>". or "ssh-<algorithm> <key1>, ssh-<algorithm> <key2>".
;; For more information see "TrustedUserCAKeys" in the sshd config manpages.
;SSH_TRUSTED_USER_CA_KEYS =
;; Absolute path of the `TrustedUserCaKeys` file gitea will manage.
;; Default this `RUN_USER`/.ssh/gitea-trusted-user-ca-keys.pem
;; If you're running your own ssh server and you want to use the gitea managed file you'll also need to modify your
;; sshd_config to point to this file. The official docker image will automatically work without further configuration.
;SSH_TRUSTED_USER_CA_KEYS_FILENAME =
;;
;; Enable exposure of SSH clone URL to anonymous visitors, default is false
;SSH_EXPOSE_ANONYMOUS = false
;;
;; Timeout for any write to ssh connections. (Set to -1 to disable all timeouts.)
;; Will default to the PER_WRITE_TIMEOUT.
;SSH_PER_WRITE_TIMEOUT = 30s
;;
;; Timeout per Kb written to ssh connections.
;; Will default to the PER_WRITE_PER_KB_TIMEOUT.
;SSH_PER_WRITE_PER_KB_TIMEOUT = 30s
;;
;; Indicate whether to check minimum key size with corresponding type
;MINIMUM_KEY_SIZE_CHECK = false
;;
;; Disable CDN even in "prod" mode
;OFFLINE_MODE = false
;DISABLE_ROUTER_LOG = false
;;
;; TLS Settings: Either ACME or manual
;; (Other common TLS configuration are found before)
;ENABLE_ACME = false
;;
;;;;;;;;;;;;;;;;;;;;;;;;;;;;;;;;;;;;;;;;;;;
;;
;; ACME automatic TLS settings
;;
;; ACME directory URL (e.g. LetsEncrypt's staging/testing URL: https://acme-staging-v02.api.letsencrypt.org/directory)
;; Leave empty to default to LetsEncrypt's (production) URL
;ACME_URL =
;;
;; Explicitly accept the ACME's TOS. The specific TOS cannot be retrieved at the moment.
;ACME_ACCEPTTOS = false
;;
;; If the ACME CA is not in your system's CA trust chain, it can be manually added here
;ACME_CA_ROOT =
;;
;; Email used for the ACME registration service
;; Can be left blank to initialize at first run and use the cached value
;ACME_EMAIL =
;;
;; ACME live directory (not to be confused with ACME directory URL: ACME_URL)
;; (Refer to caddy's ACME manager https://github.com/caddyserver/certmagic)
;ACME_DIRECTORY = https
;;
;;;;;;;;;;;;;;;;;;;;;;;;;;;;;;;;;;;;;;;;;;;
;;
;;  Manual TLS settings: (Only applicable if ENABLE_ACME=false)
;;
;; Generate steps:
;; $ ./gitea cert -ca=true -duration=8760h0m0s -host=myhost.example.com
;;
;; Or from a .pfx file exported from the Windows certificate store (do
;; not forget to export the private key):
;; $ openssl pkcs12 -in cert.pfx -out cert.pem -nokeys
;; $ openssl pkcs12 -in cert.pfx -out key.pem -nocerts -nodes
;; Paths are relative to CUSTOM_PATH
;CERT_FILE = https/cert.pem
;KEY_FILE = https/key.pem
;;
;; Root directory containing templates and static files.
;; default is the path where Gitea is executed
;STATIC_ROOT_PATH = ; Will default to the built-in value _`StaticRootPath`_
;;
;; Default path for App data
;APP_DATA_PATH = data ; relative paths will be made absolute with _`AppWorkPath`_
;;
;; Enable gzip compression for runtime-generated content, static resources excluded
;ENABLE_GZIP = false
;;
;; Application profiling (memory and cpu)
;; For "web" command it listens on localhost:6060
;; For "serve" command it dumps to disk at PPROF_DATA_PATH as (cpuprofile|memprofile)_<username>_<temporary id>
;ENABLE_PPROF = false
;;
;; PPROF_DATA_PATH, use an absolute path when you start gitea as service
;PPROF_DATA_PATH = data/tmp/pprof ; Path is relative to _`AppWorkPath`_
;;
;; Landing page, can be "home", "explore", "organizations", "login", or any URL such as "/org/repo" or even "https://anotherwebsite.com"
;; The "login" choice is not a security measure but just a UI flow change, use REQUIRE_SIGNIN_VIEW to force users to log in.
;LANDING_PAGE = home
;;
;; Enables git-lfs support. true or false, default is false.
;LFS_START_SERVER = false
;;
;;
;; LFS authentication secret, change this yourself
LFS_JWT_SECRET =
;;
;; LFS authentication validity period (in time.Duration), pushes taking longer than this may fail.
;LFS_HTTP_AUTH_EXPIRY = 24h
;;
;; Maximum allowed LFS file size in bytes (Set to 0 for no limit).
;LFS_MAX_FILE_SIZE = 0
;;
;; Maximum number of locks returned per page
;LFS_LOCKS_PAGING_NUM = 50
;;
;; Allow graceful restarts using SIGHUP to fork
;ALLOW_GRACEFUL_RESTARTS = true
;;
;; After a restart the parent will finish ongoing requests before
;; shutting down. Force shutdown if this process takes longer than this delay.
;; set to a negative value to disable
;GRACEFUL_HAMMER_TIME = 60s
;;
;; Allows the setting of a startup timeout and waithint for Windows as SVC service
;; 0 disables this.
;STARTUP_TIMEOUT = 0
;;
;; Static resources, includes resources on custom/, public/ and all uploaded avatars web browser cache time. Note that this cache is disabled when RUN_MODE is "dev". Default is 6h
;STATIC_CACHE_TIME = 6h

;;;;;;;;;;;;;;;;;;;;;;;;;;;;;;;;;;;;;;;;;;;;;;;;;;;
;;;;;;;;;;;;;;;;;;;;;;;;;;;;;;;;;;;;;;;;;;;;;;;;;;;
[database]
;;;;;;;;;;;;;;;;;;;;;;;;;;;;;;;;;;;;;;;;;;;;;;;;;;;
;;;;;;;;;;;;;;;;;;;;;;;;;;;;;;;;;;;;;;;;;;;;;;;;;;;
;;
;; Database to use. Either "mysql", "postgres", "mssql" or "sqlite3".
;;
;;;;;;;;;;;;;;;;;;;;;;;;;;;;;;;;;;;;;;;;;;;
;;
;; MySQL Configuration
;;
DB_TYPE = mysql
HOST = 127.0.0.1:3306 ; can use socket e.g. /var/run/mysqld/mysqld.sock
NAME = gitea
USER = root
;PASSWD = ;Use PASSWD = `your password` for quoting if you use special characters in the password.
;SSL_MODE = false ; either "false" (default), "true", or "skip-verify"
;CHARSET = utf8mb4 ;either "utf8" or "utf8mb4", default is "utf8mb4".
;;
;; NOTICE: for "utf8mb4" you must use MySQL InnoDB > 5.6. Gitea is unable to check this.
;;
;;;;;;;;;;;;;;;;;;;;;;;;;;;;;;;;;;;;;;;;;;;
;;
;; Postgres Configuration
;;
;DB_TYPE = postgres
;HOST = 127.0.0.1:5432 ; can use socket e.g. /var/run/postgresql/
;NAME = gitea
;USER = root
;PASSWD =
;SCHEMA =
;SSL_MODE=disable ;either "disable" (default), "require", or "verify-full"
;;
;;;;;;;;;;;;;;;;;;;;;;;;;;;;;;;;;;;;;;;;;;;
;;
;; SQLite Configuration
;;
;DB_TYPE = sqlite3
;PATH= ; defaults to data/gitea.db
;SQLITE_TIMEOUT = ; Query timeout defaults to: 500
;SQLITE_JOURNAL_MODE = ; defaults to sqlite database default (often DELETE), can be used to enable WAL mode. https://www.sqlite.org/pragma.html#pragma_journal_mode
;;
;;;;;;;;;;;;;;;;;;;;;;;;;;;;;;;;;;;;;;;;;;;
;;
;; MSSQL Configuration
;;
;DB_TYPE = mssql
;HOST = 172.17.0.2:1433
;NAME = gitea
;USER = SA
;PASSWD = MwantsaSecurePassword1
;;
;;;;;;;;;;;;;;;;;;;;;;;;;;;;;;;;;;;;;;;;;;;
;;
;; Other settings
;;
;; For iterate buffer, default is 50
;ITERATE_BUFFER_SIZE = 50
;;
;; Show the database generated SQL
LOG_SQL = false ; if unset defaults to true
;;
;; Maximum number of DB Connect retries
;DB_RETRIES = 10
;;
;; Backoff time per DB retry (time.Duration)
;DB_RETRY_BACKOFF = 3s
;;
;; Max idle database connections on connection pool, default is 2
;MAX_IDLE_CONNS = 2
;;
;; Database connection max life time, default is 0 or 3s mysql (See #6804 & #7071 for reasoning)
;CONN_MAX_LIFETIME = 3s
;;
;; Database maximum number of open connections, default is 0 meaning no maximum
;MAX_OPEN_CONNS = 0
;;
;; Whether execute database models migrations automatically
;AUTO_MIGRATION = true

;;;;;;;;;;;;;;;;;;;;;;;;;;;;;;;;;;;;;;;;;;;;;;;;;;;
;;;;;;;;;;;;;;;;;;;;;;;;;;;;;;;;;;;;;;;;;;;;;;;;;;;
[security]
;;;;;;;;;;;;;;;;;;;;;;;;;;;;;;;;;;;;;;;;;;;;;;;;;;;
;;;;;;;;;;;;;;;;;;;;;;;;;;;;;;;;;;;;;;;;;;;;;;;;;;;
;;
;; Whether the installer is disabled (set to true to disable the installer)
INSTALL_LOCK = false
;;
;; Global secret key that will be used
;; This key is VERY IMPORTANT. If you lose it, the data encrypted by it (like 2FA secret) can't be decrypted anymore.
SECRET_KEY =
;;
;; Alternative location to specify secret key, instead of this file; you cannot specify both this and SECRET_KEY, and must pick one
;; This key is VERY IMPORTANT. If you lose it, the data encrypted by it (like 2FA secret) can't be decrypted anymore.
;SECRET_KEY_URI = file:/etc/gitea/secret_key
;;
;; Secret used to validate communication within Gitea binary.
INTERNAL_TOKEN=
;;
;; Alternative location to specify internal token, instead of this file; you cannot specify both this and INTERNAL_TOKEN, and must pick one
;INTERNAL_TOKEN_URI = file:/etc/gitea/internal_token
;;
;; How long to remember that a user is logged in before requiring relogin (in days)
;LOGIN_REMEMBER_DAYS = 7
;;
;; Name of the cookie used to store the current username.
;COOKIE_USERNAME = gitea_awesome
;;
;; Name of cookie used to store authentication information.
;COOKIE_REMEMBER_NAME = gitea_incredible
;;
;; Reverse proxy authentication header name of user name, email, and full name
;REVERSE_PROXY_AUTHENTICATION_USER = X-WEBAUTH-USER
;REVERSE_PROXY_AUTHENTICATION_EMAIL = X-WEBAUTH-EMAIL
;REVERSE_PROXY_AUTHENTICATION_FULL_NAME = X-WEBAUTH-FULLNAME
;;
;; Interpret X-Forwarded-For header or the X-Real-IP header and set this as the remote IP for the request
;REVERSE_PROXY_LIMIT = 1
;;
;; List of IP addresses and networks separated by comma of trusted proxy servers. Use `*` to trust all.
;REVERSE_PROXY_TRUSTED_PROXIES = 127.0.0.0/8,::1/128
;;
;; The minimum password length for new Users
;MIN_PASSWORD_LENGTH = 6
;;
;; Set to true to allow users to import local server paths
;IMPORT_LOCAL_PATHS = false
;;
;; Set to false to allow users with git hook privileges to create custom git hooks.
;; Custom git hooks can be used to perform arbitrary code execution on the host operating system.
;; This enables the users to access and modify this config file and the Gitea database and interrupt the Gitea service.
;; By modifying the Gitea database, users can gain Gitea administrator privileges.
;; It also enables them to access other resources available to the user on the operating system that is running the Gitea instance and perform arbitrary actions in the name of the Gitea OS user.
;; WARNING: This maybe harmful to you website or your operating system.
;; WARNING: Setting this to true does not change existing hooks in git repos; adjust it before if necessary.
;DISABLE_GIT_HOOKS = true
;;
;; Set to true to disable webhooks feature.
;DISABLE_WEBHOOKS = false
;;
;; Set to false to allow pushes to gitea repositories despite having an incomplete environment - NOT RECOMMENDED
;ONLY_ALLOW_PUSH_IF_GITEA_ENVIRONMENT_SET = true
;;
;;Comma separated list of character classes required to pass minimum complexity.
;;If left empty or no valid values are specified, the default is off (no checking)
;;Classes include "lower,upper,digit,spec"
;PASSWORD_COMPLEXITY = off
;;
;; Password Hash algorithm, either "argon2", "pbkdf2", "scrypt" or "bcrypt"
;PASSWORD_HASH_ALGO = pbkdf2
;;
;; Set false to allow JavaScript to read CSRF cookie
;CSRF_COOKIE_HTTP_ONLY = true
;;
;; Validate against https://haveibeenpwned.com/Passwords to see if a password has been exposed
;PASSWORD_CHECK_PWN = false
;;
;; Cache successful token hashes. API tokens are stored in the DB as pbkdf2 hashes however, this means that there is a potentially significant hashing load when there are multiple API operations.
;; This cache will store the successfully hashed tokens in a LRU cache as a balance between performance and security.
;SUCCESSFUL_TOKENS_CACHE_SIZE = 20

;;;;;;;;;;;;;;;;;;;;;;;;;;;;;;;;;;;;;;;;;;;;;;;;;;;
;;;;;;;;;;;;;;;;;;;;;;;;;;;;;;;;;;;;;;;;;;;;;;;;;;;
[camo]
;;;;;;;;;;;;;;;;;;;;;;;;;;;;;;;;;;;;;;;;;;;;;;;;;;;
;;;;;;;;;;;;;;;;;;;;;;;;;;;;;;;;;;;;;;;;;;;;;;;;;;;
;;
;; At the moment we only support images
;;
;; if the camo is enabled
;ENABLED = false
;; url to a camo image proxy, it **is required** if camo is enabled.
;SERVER_URL =
;; HMAC to encode urls with, it **is required** if camo is enabled.
;HMAC_KEY =
;; Set to true to use camo for https too lese only non https urls are proxyed
;ALLWAYS = false

;;;;;;;;;;;;;;;;;;;;;;;;;;;;;;;;;;;;;;;;;;;;;;;;;;;
;;;;;;;;;;;;;;;;;;;;;;;;;;;;;;;;;;;;;;;;;;;;;;;;;;;
[oauth2]
;;;;;;;;;;;;;;;;;;;;;;;;;;;;;;;;;;;;;;;;;;;;;;;;;;;
;;;;;;;;;;;;;;;;;;;;;;;;;;;;;;;;;;;;;;;;;;;;;;;;;;;
;;
;; Enables OAuth2 provider
ENABLE = true
;;
;; Algorithm used to sign OAuth2 tokens. Valid values: HS256, HS384, HS512, RS256, RS384, RS512, ES256, ES384, ES512, EdDSA
;JWT_SIGNING_ALGORITHM = RS256
;;
;; Private key file path used to sign OAuth2 tokens. The path is relative to APP_DATA_PATH.
;; This setting is only needed if JWT_SIGNING_ALGORITHM is set to RS256, RS384, RS512, ES256, ES384 or ES512.
;; The file must contain a RSA or ECDSA private key in the PKCS8 format. If no key exists a 4096 bit key will be created for you.
;JWT_SIGNING_PRIVATE_KEY_FILE = jwt/private.pem
;;
;; OAuth2 authentication secret for access and refresh tokens, change this yourself to a unique string. CLI generate option is helpful in this case. https://docs.gitea.io/en-us/command-line/#generate
;; This setting is only needed if JWT_SIGNING_ALGORITHM is set to HS256, HS384 or HS512.
;JWT_SECRET =
;;
;; Lifetime of an OAuth2 access token in seconds
;ACCESS_TOKEN_EXPIRATION_TIME = 3600
;;
;; Lifetime of an OAuth2 refresh token in hours
;REFRESH_TOKEN_EXPIRATION_TIME = 730
;;
;; Check if refresh token got already used
;INVALIDATE_REFRESH_TOKENS = false
;;
;; Maximum length of oauth2 token/cookie stored on server
;MAX_TOKEN_LENGTH = 32767

;;;;;;;;;;;;;;;;;;;;;;;;;;;;;;;;;;;;;;;;;;;;;;;;;;;
;;;;;;;;;;;;;;;;;;;;;;;;;;;;;;;;;;;;;;;;;;;;;;;;;;;
[log]
;;;;;;;;;;;;;;;;;;;;;;;;;;;;;;;;;;;;;;;;;;;;;;;;;;;
;;;;;;;;;;;;;;;;;;;;;;;;;;;;;;;;;;;;;;;;;;;;;;;;;;;
;; Root path for the log files - defaults to %(GITEA_WORK_DIR)/log
;ROOT_PATH =
;;
;;;;;;;;;;;;;;;;;;;;;;;;;;;;;;;;;;;;;;;;;;;;;;;;;;;
;; Main Logger
;;
;; Either "console", "file", "conn", "smtp" or "database", default is "console"
;; Use comma to separate multiple modes, e.g. "console, file"
MODE = console
;;
;; Either "Trace", "Debug", "Info", "Warn", "Error", "Critical" or "None", default is "Info"
LEVEL = Info
;;
;;;;;;;;;;;;;;;;;;;;;;;;;;;;;;;;;;;;;;;;;;;;;;;;;;;
;; Router Logger
;;
;; Switch off the router log
;DISABLE_ROUTER_LOG=false
;;
;; Set the log "modes" for the router log (if file is set the log file will default to router.log)
ROUTER = console
;;
;; The router will log different things at different levels.
;;
;; * started messages will be logged at TRACE level
;; * polling/completed routers will be logged at INFO
;; * slow routers will be logged at WARN
;; * failed routers will be logged at WARN
;;
;; The routing level will default to that of the system but individual router level can be set in
;; [log.<mode>.router] LEVEL
;;
;;;;;;;;;;;;;;;;;;;;;;;;;;;;;;;;;;;;;;;;;;;;;;;;;;;
;;
;; Print request id which parsed from request headers in access log, when access log is enabled.
;; * E.g:
;; * In request Header:         X-Request-ID: test-id-123
;; * Configuration in app.ini:  REQUEST_ID_HEADERS = X-Request-ID
;; * Print in log:              127.0.0.1:58384 - - [14/Feb/2023:16:33:51 +0800] "test-id-123"
;;
;; If you configure more than one in the .ini file, it will match in the order of configuration,
;; and the first match will be finally printed in the log.
;; * E.g:
;; * In reuqest Header:         X-Trace-ID: trace-id-1q2w3e4r
;; * Configuration in app.ini:  REQUEST_ID_HEADERS = X-Request-ID, X-Trace-ID, X-Req-ID
;; * Print in log:              127.0.0.1:58384 - - [14/Feb/2023:16:33:51 +0800] "trace-id-1q2w3e4r"
;;
;; REQUEST_ID_HEADERS =

;;;;;;;;;;;;;;;;;;;;;;;;;;;;;;;;;;;;;;;;;;;;;;;;;;;
;;
;; Access Logger (Creates log in NCSA common log format)
;;
;ENABLE_ACCESS_LOG = false
;;
;; Set the log "modes" for the access log (if file is set the log file will default to access.log)
;ACCESS = file
;;
;; Sets the template used to create the access log.
;ACCESS_LOG_TEMPLATE = {{.Ctx.RemoteHost}} - {{.Identity}} {{.Start.Format "[02/Jan/2006:15:04:05 -0700]" }} "{{.Ctx.Req.Method}} {{.Ctx.Req.URL.RequestURI}} {{.Ctx.Req.Proto}}" {{.ResponseWriter.Status}} {{.ResponseWriter.Size}} "{{.Ctx.Req.Referer}}" "{{.Ctx.Req.UserAgent}}"
;;
;;;;;;;;;;;;;;;;;;;;;;;;;;;;;;;;;;;;;;;;;;;;;;;;;;;
;;
;; SSH log (Creates log from ssh git request)
;;
;ENABLE_SSH_LOG = false
;;
;; Other Settings
;;
;; Print Stacktraces with logs. (Rarely helpful.) Either "Trace", "Debug", "Info", "Warn", "Error", "Critical", default is "None"
;STACKTRACE_LEVEL = None
;;
;; Buffer length of the channel, keep it as it is if you don't know what it is.
;BUFFER_LEN = 10000

;;;;;;;;;;;;;;;;;;;;;;;;;;;;;;;;;;;;;;;;;;;;;;;;;;;
;; Creating specific log configuration
;;
;; You can set specific configuration for individual modes and subloggers
;;
;; Configuration available to all log modes/subloggers
;LEVEL=
;FLAGS = stdflags
;EXPRESSION =
;PREFIX =
;COLORIZE = false
;;
;; For "console" mode only
;STDERR = false
;;
;; For "file" mode only
;LEVEL =
;; Set the file_name for the logger. If this is a relative path this
;; will be relative to ROOT_PATH
;FILE_NAME =
;; This enables automated log rotate(switch of following options), default is true
;LOG_ROTATE = true
;; Max size shift of a single file, default is 28 means 1 << 28, 256MB
;MAX_SIZE_SHIFT = 28
;; Segment log daily, default is true
;DAILY_ROTATE = true
;; delete the log file after n days, default is 7
;MAX_DAYS = 7
;; compress logs with gzip
;COMPRESS = true
;; compression level see godoc for compress/gzip
;COMPRESSION_LEVEL = -1
;
;; For "conn" mode only
;LEVEL =
;; Reconnect host for every single message, default is false
;RECONNECT_ON_MSG = false
;; Try to reconnect when connection is lost, default is false
;RECONNECT = false
;; Either "tcp", "unix" or "udp", default is "tcp"
;PROTOCOL = tcp
;; Host address
;ADDR =
;
;; For "smtp" mode only
;LEVEL =
;; Name displayed in mail title, default is "Diagnostic message from server"
;SUBJECT = Diagnostic message from server
;; Mail server
;HOST =
;; Mailer user name and password
;USER =
;; Use PASSWD = `your password` for quoting if you use special characters in the password.
;PASSWD =
;; Receivers, can be one or more, e.g. 1@example.com,2@example.com
;RECEIVERS =

;;;;;;;;;;;;;;;;;;;;;;;;;;;;;;;;;;;;;;;;;;;;;;;;;;;
;;;;;;;;;;;;;;;;;;;;;;;;;;;;;;;;;;;;;;;;;;;;;;;;;;;
[git]
;;;;;;;;;;;;;;;;;;;;;;;;;;;;;;;;;;;;;;;;;;;;;;;;;;;
;;;;;;;;;;;;;;;;;;;;;;;;;;;;;;;;;;;;;;;;;;;;;;;;;;;
;;
;; The path of git executable. If empty, Gitea searches through the PATH environment.
;PATH =
;;
;; The HOME directory for Git
;HOME_PATH = %(APP_DATA_PATH)s/home
;;
;; Disables highlight of added and removed changes
;DISABLE_DIFF_HIGHLIGHT = false
;;
;; Max number of lines allowed in a single file in diff view
;MAX_GIT_DIFF_LINES = 1000
;;
;; Max number of allowed characters in a line in diff view
;MAX_GIT_DIFF_LINE_CHARACTERS = 5000
;;
;; Max number of files shown in diff view
;MAX_GIT_DIFF_FILES = 100
;;
;; Set the default commits range size
;COMMITS_RANGE_SIZE = 50
;;
;; Set the default branches range size
;BRANCHES_RANGE_SIZE = 20
;;
;; Arguments for command 'git gc', e.g. "--aggressive --auto"
;; see more on http://git-scm.com/docs/git-gc/
;GC_ARGS =
;;
;; If use git wire protocol version 2 when git version >= 2.18, default is true, set to false when you always want git wire protocol version 1
;; To enable this for Git over SSH when using a OpenSSH server, add `AcceptEnv GIT_PROTOCOL` to your sshd_config file.
;ENABLE_AUTO_GIT_WIRE_PROTOCOL = true
;;
;; Respond to pushes to a non-default branch with a URL for creating a Pull Request (if the repository has them enabled)
;PULL_REQUEST_PUSH_MESSAGE = true
;;
;; (Go-Git only) Don't cache objects greater than this in memory. (Set to 0 to disable.)
;LARGE_OBJECT_THRESHOLD = 1048576
;; Set to true to forcibly set core.protectNTFS=false
;DISABLE_CORE_PROTECT_NTFS=false
;; Disable the usage of using partial clones for git.
;DISABLE_PARTIAL_CLONE = false

;;;;;;;;;;;;;;;;;;;;;;;;;;;;;;;;;;;;;;;;;;;;;;;;;;;
;;;;;;;;;;;;;;;;;;;;;;;;;;;;;;;;;;;;;;;;;;;;;;;;;;;
[service]
;;;;;;;;;;;;;;;;;;;;;;;;;;;;;;;;;;;;;;;;;;;;;;;;;;;
;;;;;;;;;;;;;;;;;;;;;;;;;;;;;;;;;;;;;;;;;;;;;;;;;;;
;;
;; Time limit to confirm account/email registration
;ACTIVE_CODE_LIVE_MINUTES = 180
;;
;; Time limit to perform the reset of a forgotten password
;RESET_PASSWD_CODE_LIVE_MINUTES = 180
;;
;; Whether a new user needs to confirm their email when registering.
;REGISTER_EMAIL_CONFIRM = false
;;
;; Whether a new user needs to be confirmed manually after registration. (Requires `REGISTER_EMAIL_CONFIRM` to be disabled.)
;REGISTER_MANUAL_CONFIRM = false
;;
;; List of domain names that are allowed to be used to register on a Gitea instance
;; gitea.io,example.com
;EMAIL_DOMAIN_WHITELIST =
;;
;; Comma-separated list of domain names that are not allowed to be used to register on a Gitea instance
;EMAIL_DOMAIN_BLOCKLIST =
;;
;; Disallow registration, only allow admins to create accounts.
;DISABLE_REGISTRATION = false
;;
;; Allow registration only using gitea itself, it works only when DISABLE_REGISTRATION is false
;ALLOW_ONLY_INTERNAL_REGISTRATION = false
;;
;; Allow registration only using third-party services, it works only when DISABLE_REGISTRATION is false
;ALLOW_ONLY_EXTERNAL_REGISTRATION = false
;;
;; User must sign in to view anything.
;REQUIRE_SIGNIN_VIEW = false
;;
;; Mail notification
;ENABLE_NOTIFY_MAIL = false
;;
;; This setting enables gitea to be signed in with HTTP BASIC Authentication using the user's password
;; If you set this to false you will not be able to access the tokens endpoints on the API with your password
;; Please note that setting this to false will not disable OAuth Basic or Basic authentication using a token
;ENABLE_BASIC_AUTHENTICATION = true
;;
;; More detail: https://github.com/gogits/gogs/issues/165
;ENABLE_REVERSE_PROXY_AUTHENTICATION = false
;ENABLE_REVERSE_PROXY_AUTO_REGISTRATION = false
;ENABLE_REVERSE_PROXY_EMAIL = false
;ENABLE_REVERSE_PROXY_FULL_NAME = false
;;
;; Enable captcha validation for registration
;ENABLE_CAPTCHA = false
;;
;; Enable this to require captcha validation for login
;REQUIRE_CAPTCHA_FOR_LOGIN = false
;;
;; Type of captcha you want to use. Options: image, recaptcha, hcaptcha, mcaptcha, cfturnstile.
;CAPTCHA_TYPE = image
;;
;; Change this to use recaptcha.net or other recaptcha service
;RECAPTCHA_URL = https://www.google.com/recaptcha/
;; Enable recaptcha to use Google's recaptcha service
;; Go to https://www.google.com/recaptcha/admin to sign up for a key
;RECAPTCHA_SECRET =
;RECAPTCHA_SITEKEY =
;;
;; For hCaptcha, create an account at https://accounts.hcaptcha.com/login to get your keys
;HCAPTCHA_SECRET =
;HCAPTCHA_SITEKEY =
;;
;; Change this to use demo.mcaptcha.org or your self-hosted mcaptcha.org instance.
;MCAPTCHA_URL = https://demo.mcaptcha.org
;;
;; Go to your configured mCaptcha instance and register a sitekey
;; and use your account's secret.
;MCAPTCHA_SECRET =
;MCAPTCHA_SITEKEY =
;;
;; Go to https://dash.cloudflare.com/?to=/:account/turnstile to sign up for a key
;CF_TURNSTILE_SITEKEY =
;CF_TURNSTILE_SECRET =
;;
;; Default value for KeepEmailPrivate
;; Each new user will get the value of this setting copied into their profile
;DEFAULT_KEEP_EMAIL_PRIVATE = false
;;
;; Default value for AllowCreateOrganization
;; Every new user will have rights set to create organizations depending on this setting
;DEFAULT_ALLOW_CREATE_ORGANIZATION = true
;; Default value for IsRestricted
;; Every new user will have restricted permissions depending on this setting
;DEFAULT_USER_IS_RESTRICTED = false
;;
;; Either "public", "limited" or "private", default is "public"
;; Limited is for users visible only to signed users
;; Private is for users visible only to members of their organizations
;; Public is for users visible for everyone
;DEFAULT_USER_VISIBILITY = public
;;
;; Set which visibility modes a user can have
;ALLOWED_USER_VISIBILITY_MODES = public,limited,private
;;
;; Either "public", "limited" or "private", default is "public"
;; Limited is for organizations visible only to signed users
;; Private is for organizations visible only to members of the organization
;; Public is for organizations visible to everyone
;DEFAULT_ORG_VISIBILITY = public
;;
;; Default value for DefaultOrgMemberVisible
;; True will make the membership of the users visible when added to the organisation
;DEFAULT_ORG_MEMBER_VISIBLE = false
;;
;; Default value for EnableDependencies
;; Repositories will use dependencies by default depending on this setting
;DEFAULT_ENABLE_DEPENDENCIES = true
;;
;; Dependencies can be added from any repository where the user is granted access or only from the current repository depending on this setting.
;ALLOW_CROSS_REPOSITORY_DEPENDENCIES = true
;;
;; Enable heatmap on users profiles.
;ENABLE_USER_HEATMAP = true
;;
;; Enable Timetracking
;ENABLE_TIMETRACKING = true
;;
;; Default value for EnableTimetracking
;; Repositories will use timetracking by default depending on this setting
;DEFAULT_ENABLE_TIMETRACKING = true
;;
;; Default value for AllowOnlyContributorsToTrackTime
;; Only users with write permissions can track time if this is true
;DEFAULT_ALLOW_ONLY_CONTRIBUTORS_TO_TRACK_TIME = true
;;
;; Value for the domain part of the user's email address in the git log if user
;; has set KeepEmailPrivate to true. The user's email will be replaced with a
;; concatenation of the user name in lower case, "@" and NO_REPLY_ADDRESS. Default
;; value is "noreply." + DOMAIN, where DOMAIN resolves to the value from server.DOMAIN
;; Note: do not use the <DOMAIN> notation below
;NO_REPLY_ADDRESS = ; noreply.<DOMAIN>
;;
;; Show Registration button
;SHOW_REGISTRATION_BUTTON = true
;;
;; Show milestones dashboard page - a view of all the user's milestones
;SHOW_MILESTONES_DASHBOARD_PAGE = true
;;
;; Default value for AutoWatchNewRepos
;; When adding a repo to a team or creating a new repo all team members will watch the
;; repo automatically if enabled
;AUTO_WATCH_NEW_REPOS = true
;;
;; Default value for AutoWatchOnChanges
;; Make the user watch a repository When they commit for the first time
;AUTO_WATCH_ON_CHANGES = false
;;
;; Minimum amount of time a user must exist before comments are kept when the user is deleted.
;USER_DELETE_WITH_COMMENTS_MAX_TIME = 0
;; Valid site url schemes for user profiles
;VALID_SITE_URL_SCHEMES=http,https


;;;;;;;;;;;;;;;;;;;;;;;;;;;;;;;;;;;;;;;;;;;;;;;;;;;
;;;;;;;;;;;;;;;;;;;;;;;;;;;;;;;;;;;;;;;;;;;;;;;;;;;
;; Other Settings
;;
;; Uncomment the [section.header] if you wish to
;; set the below settings.
;;;;;;;;;;;;;;;;;;;;;;;;;;;;;;;;;;;;;;;;;;;;;;;;;;;
;;;;;;;;;;;;;;;;;;;;;;;;;;;;;;;;;;;;;;;;;;;;;;;;;;;

;;;;;;;;;;;;;;;;;;;;;;;;;;;;;;;;;;;;;;;;;;;;;;;;;;;
;[repository]
;;;;;;;;;;;;;;;;;;;;;;;;;;;;;;;;;;;;;;;;;;;;;;;;;;;
;; Root path for storing all repository data. By default, it is set to %(APP_DATA_PATH)s/gitea-repositories.
;; A relative path is interpreted as _`AppWorkPath`_/%(ROOT)s
;ROOT =
;;
;; The script type this server supports. Usually this is `bash`, but some users report that only `sh` is available.
;SCRIPT_TYPE = bash
;;
;; DETECTED_CHARSETS_ORDER tie-break order for detected charsets.
;; If the charsets have equal confidence, tie-breaking will be done by order in this list
;; with charsets earlier in the list chosen in preference to those later.
;; Adding "defaults" will place the unused charsets at that position.
;DETECTED_CHARSETS_ORDER = UTF-8, UTF-16BE, UTF-16LE, UTF-32BE, UTF-32LE, ISO-8859, windows-1252, ISO-8859, windows-1250, ISO-8859, ISO-8859, ISO-8859, windows-1253, ISO-8859, windows-1255, ISO-8859, windows-1251, windows-1256, KOI8-R, ISO-8859, windows-1254, Shift_JIS, GB18030, EUC-JP, EUC-KR, Big5, ISO-2022, ISO-2022, ISO-2022, IBM424_rtl, IBM424_ltr, IBM420_rtl, IBM420_ltr
;;
;; Default ANSI charset to override non-UTF-8 charsets to
;ANSI_CHARSET =
;;
;; Force every new repository to be private
;FORCE_PRIVATE = false
;;
;; Default privacy setting when creating a new repository, allowed values: last, private, public. Default is last which means the last setting used.
;DEFAULT_PRIVATE = last
;;
;; Default private when using push-to-create
;DEFAULT_PUSH_CREATE_PRIVATE = true
;;
;; Global limit of repositories per user, applied at creation time. -1 means no limit
;MAX_CREATION_LIMIT = -1
;;
;; Preferred Licenses to place at the top of the List
;; The name here must match the filename in options/license or custom/options/license
;PREFERRED_LICENSES = Apache License 2.0,MIT License
;;
;; Disable the ability to interact with repositories using the HTTP protocol
;DISABLE_HTTP_GIT = false
;;
;; Value for Access-Control-Allow-Origin header, default is not to present
;; WARNING: This may be harmful to your website if you do not give it a right value.
;ACCESS_CONTROL_ALLOW_ORIGIN =
;;
;; Force ssh:// clone url instead of scp-style uri when default SSH port is used
;USE_COMPAT_SSH_URI = false
;;
;; Value for the "go get" request returns the repository url as https or ssh, default is https
;GO_GET_CLONE_URL_PROTOCOL = https
;;
;; Close issues as long as a commit on any branch marks it as fixed
;; Comma separated list of globally disabled repo units. Allowed values: repo.issues, repo.ext_issues, repo.pulls, repo.wiki, repo.ext_wiki, repo.projects, repo.packages, repo.actions.
;DISABLED_REPO_UNITS =
;;
;; Comma separated list of default new repo units. Allowed values: repo.code, repo.releases, repo.issues, repo.pulls, repo.wiki, repo.projects, repo.packages, repo.actions.
;; Note: Code and Releases can currently not be deactivated. If you specify default repo units you should still list them for future compatibility.
;; External wiki and issue tracker can't be enabled by default as it requires additional settings.
;; Disabled repo units will not be added to new repositories regardless if it is in the default list.
;DEFAULT_REPO_UNITS = repo.code,repo.releases,repo.issues,repo.pulls,repo.wiki,repo.projects,repo.packages
;;
;; Comma separated list of default forked repo units.
;; The set of allowed values and rules are the same as DEFAULT_REPO_UNITS.
;DEFAULT_FORK_REPO_UNITS = repo.code,repo.pulls
;;
;; Prefix archive files by placing them in a directory named after the repository
;PREFIX_ARCHIVE_FILES = true
;;
;; Disable migrating feature.
;DISABLE_MIGRATIONS = false
;;
;; Disable stars feature.
;DISABLE_STARS = false
;;
;; The default branch name of new repositories
;DEFAULT_BRANCH = main
;;
;; Allow adoption of unadopted repositories
;ALLOW_ADOPTION_OF_UNADOPTED_REPOSITORIES = false
;;
;; Allow deletion of unadopted repositories
;ALLOW_DELETION_OF_UNADOPTED_REPOSITORIES = false

;; Don't allow download source archive files from UI
;DISABLE_DOWNLOAD_SOURCE_ARCHIVES = false

;; Allow fork repositories without maximum number limit
;ALLOW_FORK_WITHOUT_MAXIMUM_LIMIT = true

;;;;;;;;;;;;;;;;;;;;;;;;;;;;;;;;;;;;;;;;;;;;;;;;;;;
;;;;;;;;;;;;;;;;;;;;;;;;;;;;;;;;;;;;;;;;;;;;;;;;;;;
;[repository.editor]
;;;;;;;;;;;;;;;;;;;;;;;;;;;;;;;;;;;;;;;;;;;;;;;;;;;
;;;;;;;;;;;;;;;;;;;;;;;;;;;;;;;;;;;;;;;;;;;;;;;;;;;
;;
;; List of file extensions for which lines should be wrapped in the Monaco editor
;; Separate extensions with a comma. To line wrap files without an extension, just put a comma
;LINE_WRAP_EXTENSIONS = .txt,.md,.markdown,.mdown,.mkd,.livemd,

;;;;;;;;;;;;;;;;;;;;;;;;;;;;;;;;;;;;;;;;;;;;;;;;;;;
;;;;;;;;;;;;;;;;;;;;;;;;;;;;;;;;;;;;;;;;;;;;;;;;;;;
;[repository.local]
;;;;;;;;;;;;;;;;;;;;;;;;;;;;;;;;;;;;;;;;;;;;;;;;;;;
;;;;;;;;;;;;;;;;;;;;;;;;;;;;;;;;;;;;;;;;;;;;;;;;;;;
;;
;; Path for local repository copy. Defaults to `tmp/local-repo` (content gets deleted on gitea restart)
;LOCAL_COPY_PATH = tmp/local-repo

;;;;;;;;;;;;;;;;;;;;;;;;;;;;;;;;;;;;;;;;;;;;;;;;;;;
;;;;;;;;;;;;;;;;;;;;;;;;;;;;;;;;;;;;;;;;;;;;;;;;;;;
;[repository.upload]
;;;;;;;;;;;;;;;;;;;;;;;;;;;;;;;;;;;;;;;;;;;;;;;;;;;
;;;;;;;;;;;;;;;;;;;;;;;;;;;;;;;;;;;;;;;;;;;;;;;;;;;
;;
;; Whether repository file uploads are enabled. Defaults to `true`
;ENABLED = true
;;
;; Path for uploads. Defaults to `data/tmp/uploads` (content gets deleted on gitea restart)
;TEMP_PATH = data/tmp/uploads
;;
;; Comma-separated list of allowed file extensions (`.zip`), mime types (`text/plain`) or wildcard type (`image/*`, `audio/*`, `video/*`). Empty value or `*/*` allows all types.
;ALLOWED_TYPES =
;;
;; Max size of each file in megabytes. Defaults to 3MB
;FILE_MAX_SIZE = 3
;;
;; Max number of files per upload. Defaults to 5
;MAX_FILES = 5

;;;;;;;;;;;;;;;;;;;;;;;;;;;;;;;;;;;;;;;;;;;;;;;;;;;
;;;;;;;;;;;;;;;;;;;;;;;;;;;;;;;;;;;;;;;;;;;;;;;;;;;
;[repository.pull-request]
;;;;;;;;;;;;;;;;;;;;;;;;;;;;;;;;;;;;;;;;;;;;;;;;;;;
;;;;;;;;;;;;;;;;;;;;;;;;;;;;;;;;;;;;;;;;;;;;;;;;;;;
;;
;; List of prefixes used in Pull Request title to mark them as Work In Progress (matched in a case-insensitive manner)
;WORK_IN_PROGRESS_PREFIXES = WIP:,[WIP]
;;
;; List of keywords used in Pull Request comments to automatically close a related issue
;CLOSE_KEYWORDS = close,closes,closed,fix,fixes,fixed,resolve,resolves,resolved
;;
;; List of keywords used in Pull Request comments to automatically reopen a related issue
;REOPEN_KEYWORDS = reopen,reopens,reopened
;;
;; Set default merge style for repository creating, valid options: merge, rebase, rebase-merge, squash
;DEFAULT_MERGE_STYLE = merge
;;
;; In the default merge message for squash commits include at most this many commits
;DEFAULT_MERGE_MESSAGE_COMMITS_LIMIT = 50
;;
;; In the default merge message for squash commits limit the size of the commit messages to this
;DEFAULT_MERGE_MESSAGE_SIZE = 5120
;;
;; In the default merge message for squash commits walk all commits to include all authors in the Co-authored-by otherwise just use those in the limited list
;DEFAULT_MERGE_MESSAGE_ALL_AUTHORS = false
;;
;; In default merge messages limit the number of approvers listed as Reviewed-by: to this many
;DEFAULT_MERGE_MESSAGE_MAX_APPROVERS = 10
;;
;; In default merge messages only include approvers who are official
;DEFAULT_MERGE_MESSAGE_OFFICIAL_APPROVERS_ONLY = true
;;
;; Add co-authored-by and co-committed-by trailers if committer does not match author
;ADD_CO_COMMITTER_TRAILERS = true
;;
;; In addition to testing patches using the three-way merge method, re-test conflicting patches with git apply
;TEST_CONFLICTING_PATCHES_WITH_GIT_APPLY = false

;;;;;;;;;;;;;;;;;;;;;;;;;;;;;;;;;;;;;;;;;;;;;;;;;;;
;;;;;;;;;;;;;;;;;;;;;;;;;;;;;;;;;;;;;;;;;;;;;;;;;;;
;[repository.issue]
;;;;;;;;;;;;;;;;;;;;;;;;;;;;;;;;;;;;;;;;;;;;;;;;;;;
;;;;;;;;;;;;;;;;;;;;;;;;;;;;;;;;;;;;;;;;;;;;;;;;;;;
;; List of reasons why a Pull Request or Issue can be locked
;LOCK_REASONS = Too heated,Off-topic,Resolved,Spam

;;;;;;;;;;;;;;;;;;;;;;;;;;;;;;;;;;;;;;;;;;;;;;;;;;;
;;;;;;;;;;;;;;;;;;;;;;;;;;;;;;;;;;;;;;;;;;;;;;;;;;;
;[repository.release]
;;;;;;;;;;;;;;;;;;;;;;;;;;;;;;;;;;;;;;;;;;;;;;;;;;;
;;;;;;;;;;;;;;;;;;;;;;;;;;;;;;;;;;;;;;;;;;;;;;;;;;;
;; Comma-separated list of allowed file extensions (`.zip`), mime types (`text/plain`) or wildcard type (`image/*`, `audio/*`, `video/*`). Empty value or `*/*` allows all types.
;ALLOWED_TYPES =
;DEFAULT_PAGING_NUM = 10

;;;;;;;;;;;;;;;;;;;;;;;;;;;;;;;;;;;;;;;;;;;;;;;;;;;
;;;;;;;;;;;;;;;;;;;;;;;;;;;;;;;;;;;;;;;;;;;;;;;;;;;
;[repository.signing]
;;;;;;;;;;;;;;;;;;;;;;;;;;;;;;;;;;;;;;;;;;;;;;;;;;;
;;;;;;;;;;;;;;;;;;;;;;;;;;;;;;;;;;;;;;;;;;;;;;;;;;;
;;
;; GPG key to use to sign commits, Defaults to the default - that is the value of git config --get user.signingkey
;; run in the context of the RUN_USER
;; Switch to none to stop signing completely
;SIGNING_KEY = default
;;
;; If a SIGNING_KEY ID is provided and is not set to default, use the provided Name and Email address as the signer.
;; These should match a publicized name and email address for the key. (When SIGNING_KEY is default these are set to
;; the results of git config --get user.name and git config --get user.email respectively and can only be overridden
;; by setting the SIGNING_KEY ID to the correct ID.)
;SIGNING_NAME =
;SIGNING_EMAIL =
;;
;; Sets the default trust model for repositories. Options are: collaborator, committer, collaboratorcommitter
;DEFAULT_TRUST_MODEL = collaborator
;;
;; Determines when gitea should sign the initial commit when creating a repository
;; Either:
;; - never
;; - pubkey: only sign if the user has a pubkey
;; - twofa: only sign if the user has logged in with twofa
;; - always
;; options other than none and always can be combined as comma separated list
;INITIAL_COMMIT = always
;;
;; Determines when to sign for CRUD actions
;; - as above
;; - parentsigned: requires that the parent commit is signed.
;CRUD_ACTIONS = pubkey, twofa, parentsigned
;; Determines when to sign Wiki commits
;; - as above
;WIKI = never
;;
;; Determines when to sign on merges
;; - basesigned: require that the parent of commit on the base repo is signed.
;; - commitssigned: require that all the commits in the head branch are signed.
;; - approved: only sign when merging an approved pr to a protected branch
;MERGES = pubkey, twofa, basesigned, commitssigned

;;;;;;;;;;;;;;;;;;;;;;;;;;;;;;;;;;;;;;;;;;;;;;;;;;;
;;;;;;;;;;;;;;;;;;;;;;;;;;;;;;;;;;;;;;;;;;;;;;;;;;;
;[repository.mimetype_mapping]
;;;;;;;;;;;;;;;;;;;;;;;;;;;;;;;;;;;;;;;;;;;;;;;;;;;
;;;;;;;;;;;;;;;;;;;;;;;;;;;;;;;;;;;;;;;;;;;;;;;;;;;
;;
;; Custom MIME type mapping for downloadable files
;.apk=application/vnd.android.package-archive

;;;;;;;;;;;;;;;;;;;;;;;;;;;;;;;;;;;;;;;;;;;;;;;;;;;
;;;;;;;;;;;;;;;;;;;;;;;;;;;;;;;;;;;;;;;;;;;;;;;;;;;
;[project]
;;;;;;;;;;;;;;;;;;;;;;;;;;;;;;;;;;;;;;;;;;;;;;;;;;;
;;;;;;;;;;;;;;;;;;;;;;;;;;;;;;;;;;;;;;;;;;;;;;;;;;;
;; Default templates for project boards
;PROJECT_BOARD_BASIC_KANBAN_TYPE = To Do, In Progress, Done
;PROJECT_BOARD_BUG_TRIAGE_TYPE = Needs Triage, High Priority, Low Priority, Closed

;;;;;;;;;;;;;;;;;;;;;;;;;;;;;;;;;;;;;;;;;;;;;;;;;;;
;;;;;;;;;;;;;;;;;;;;;;;;;;;;;;;;;;;;;;;;;;;;;;;;;;;
;[cors]
;;;;;;;;;;;;;;;;;;;;;;;;;;;;;;;;;;;;;;;;;;;;;;;;;;;
;;;;;;;;;;;;;;;;;;;;;;;;;;;;;;;;;;;;;;;;;;;;;;;;;;;
;;
;; More information about CORS can be found here: https://developer.mozilla.org/en-US/docs/Web/HTTP/CORS#The_HTTP_response_headers
;; enable cors headers (disabled by default)
;ENABLED = false
;;
;; scheme of allowed requests
;SCHEME = http
;;
;; list of requesting domains that are allowed
;ALLOW_DOMAIN = *
;;
;; allow subdomains of headers listed above to request
;ALLOW_SUBDOMAIN = false
;;
;; list of methods allowed to request
;METHODS = GET,HEAD,POST,PUT,PATCH,DELETE,OPTIONS
;;
;; max time to cache response
;MAX_AGE = 10m
;;
;; allow request with credentials
;ALLOW_CREDENTIALS = false
;;
;; headers to permit
;HEADERS = Content-Type,User-Agent
;;
;; set X-FRAME-OPTIONS header
;X_FRAME_OPTIONS = SAMEORIGIN

;;;;;;;;;;;;;;;;;;;;;;;;;;;;;;;;;;;;;;;;;;;;;;;;;;;
;;;;;;;;;;;;;;;;;;;;;;;;;;;;;;;;;;;;;;;;;;;;;;;;;;;
;[ui]
;;;;;;;;;;;;;;;;;;;;;;;;;;;;;;;;;;;;;;;;;;;;;;;;;;;
;;;;;;;;;;;;;;;;;;;;;;;;;;;;;;;;;;;;;;;;;;;;;;;;;;;
;;
;; Number of repositories that are displayed on one explore page
;EXPLORE_PAGING_NUM = 20
;;
;; Number of issues that are displayed on one page
;ISSUE_PAGING_NUM = 20
;;
;; Number of maximum commits displayed in one activity feed
;FEED_MAX_COMMIT_NUM = 5
;;
;; Number of items that are displayed in home feed
;FEED_PAGING_NUM = 20
;;
;; Number of items that are displayed in a single subsitemap
;SITEMAP_PAGING_NUM = 20
;;
;; Number of maximum commits displayed in commit graph.
;GRAPH_MAX_COMMIT_NUM = 100
;;
;; Number of line of codes shown for a code comment
;CODE_COMMENT_LINES = 4
;;
;; Value of `theme-color` meta tag, used by some mobile browers for chrome and
;; out-of-viewport areas. Default is unset which uses body color.
;THEME_COLOR_META_TAG =
;;
;; Max size of files to be displayed (default is 8MiB)
;MAX_DISPLAY_FILE_SIZE = 8388608
;;
;; Whether the email of the user should be shown in the Explore Users page
;SHOW_USER_EMAIL = true
;;
;; Set the default theme for the Gitea install
;DEFAULT_THEME = auto
;;
;; All available themes. Allow users select personalized themes regardless of the value of `DEFAULT_THEME`.
;THEMES = auto,gitea,arc-green
;;
;; All available reactions users can choose on issues/prs and comments.
;; Values can be emoji alias (:smile:) or a unicode emoji.
;; For custom reactions, add a tightly cropped square image to public/img/emoji/reaction_name.png
;REACTIONS = +1, -1, laugh, hooray, confused, heart, rocket, eyes
;;
;; Additional Emojis not defined in the utf8 standard
;; By default we support gitea (:gitea:), to add more copy them to public/img/emoji/emoji_name.png and add it to this config.
;; Dont mistake it for Reactions.
;CUSTOM_EMOJIS = gitea, codeberg, gitlab, git, github, gogs
;;
;; Whether the full name of the users should be shown where possible. If the full name isn't set, the username will be used.
;DEFAULT_SHOW_FULL_NAME = false
;;
;; Whether to search within description at repository search on explore page.
;SEARCH_REPO_DESCRIPTION = true
;;
;; Whether to enable a Service Worker to cache frontend assets
;USE_SERVICE_WORKER = false
;;
;; Whether to only show relevant repos on the explore page when no keyword is specified and default sorting is used.
;; A repo is considered irrelevant if it's a fork or if it has no metadata (no description, no icon, no topic).
;ONLY_SHOW_RELEVANT_REPOS = false

;;;;;;;;;;;;;;;;;;;;;;;;;;;;;;;;;;;;;;;;;;;;;;;;;;;
;;;;;;;;;;;;;;;;;;;;;;;;;;;;;;;;;;;;;;;;;;;;;;;;;;;
;[ui.admin]
;;;;;;;;;;;;;;;;;;;;;;;;;;;;;;;;;;;;;;;;;;;;;;;;;;;
;;;;;;;;;;;;;;;;;;;;;;;;;;;;;;;;;;;;;;;;;;;;;;;;;;;
;;
;; Number of users that are displayed on one page
;USER_PAGING_NUM = 50
;;
;; Number of repos that are displayed on one page
;REPO_PAGING_NUM = 50
;;
;; Number of notices that are displayed on one page
;NOTICE_PAGING_NUM = 25
;;
;; Number of organizations that are displayed on one page
;ORG_PAGING_NUM = 50

;;;;;;;;;;;;;;;;;;;;;;;;;;;;;;;;;;;;;;;;;;;;;;;;;;;
;;;;;;;;;;;;;;;;;;;;;;;;;;;;;;;;;;;;;;;;;;;;;;;;;;;
;[ui.user]
;;;;;;;;;;;;;;;;;;;;;;;;;;;;;;;;;;;;;;;;;;;;;;;;;;;
;;;;;;;;;;;;;;;;;;;;;;;;;;;;;;;;;;;;;;;;;;;;;;;;;;;
;; Number of repos that are displayed on one page
;REPO_PAGING_NUM = 15

;;;;;;;;;;;;;;;;;;;;;;;;;;;;;;;;;;;;;;;;;;;;;;;;;;;
;;;;;;;;;;;;;;;;;;;;;;;;;;;;;;;;;;;;;;;;;;;;;;;;;;;
;[ui.meta]
;;;;;;;;;;;;;;;;;;;;;;;;;;;;;;;;;;;;;;;;;;;;;;;;;;;
;;;;;;;;;;;;;;;;;;;;;;;;;;;;;;;;;;;;;;;;;;;;;;;;;;;
;AUTHOR = Gitea - Git with a cup of tea
;DESCRIPTION = Gitea (Git with a cup of tea) is a painless self-hosted Git service written in Go
;KEYWORDS = go,git,self-hosted,gitea

;;;;;;;;;;;;;;;;;;;;;;;;;;;;;;;;;;;;;;;;;;;;;;;;;;;
;;;;;;;;;;;;;;;;;;;;;;;;;;;;;;;;;;;;;;;;;;;;;;;;;;;
;[ui.notification]
;;;;;;;;;;;;;;;;;;;;;;;;;;;;;;;;;;;;;;;;;;;;;;;;;;;
;;;;;;;;;;;;;;;;;;;;;;;;;;;;;;;;;;;;;;;;;;;;;;;;;;;
;;
;; Control how often the notification endpoint is polled to update the notification
;; The timeout will increase to MAX_TIMEOUT in TIMEOUT_STEPs if the notification count is unchanged
;; Set MIN_TIMEOUT to -1 to turn off
;MIN_TIMEOUT = 10s
;MAX_TIMEOUT = 60s
;TIMEOUT_STEP = 10s
;;
;; This setting determines how often the db is queried to get the latest notification counts.
;; If the browser client supports EventSource and SharedWorker, a SharedWorker will be used in preference to polling notification. Set to -1 to disable the EventSource
;EVENT_SOURCE_UPDATE_TIME = 10s

;;;;;;;;;;;;;;;;;;;;;;;;;;;;;;;;;;;;;;;;;;;;;;;;;;;
;;;;;;;;;;;;;;;;;;;;;;;;;;;;;;;;;;;;;;;;;;;;;;;;;;;
;[ui.svg]
;;;;;;;;;;;;;;;;;;;;;;;;;;;;;;;;;;;;;;;;;;;;;;;;;;;
;;;;;;;;;;;;;;;;;;;;;;;;;;;;;;;;;;;;;;;;;;;;;;;;;;;
;;
;; Whether to render SVG files as images.  If SVG rendering is disabled, SVG files are displayed as text and cannot be embedded in markdown files as images.
;ENABLE_RENDER = true

;;;;;;;;;;;;;;;;;;;;;;;;;;;;;;;;;;;;;;;;;;;;;;;;;;;
;;;;;;;;;;;;;;;;;;;;;;;;;;;;;;;;;;;;;;;;;;;;;;;;;;;
;[ui.csv]
;;;;;;;;;;;;;;;;;;;;;;;;;;;;;;;;;;;;;;;;;;;;;;;;;;;
;;;;;;;;;;;;;;;;;;;;;;;;;;;;;;;;;;;;;;;;;;;;;;;;;;;
;;
;; Maximum allowed file size in bytes to render CSV files as table. (Set to 0 for no limit).
;MAX_FILE_SIZE = 524288

;;;;;;;;;;;;;;;;;;;;;;;;;;;;;;;;;;;;;;;;;;;;;;;;;;;
;;;;;;;;;;;;;;;;;;;;;;;;;;;;;;;;;;;;;;;;;;;;;;;;;;;
;[markdown]
;;;;;;;;;;;;;;;;;;;;;;;;;;;;;;;;;;;;;;;;;;;;;;;;;;;
;;;;;;;;;;;;;;;;;;;;;;;;;;;;;;;;;;;;;;;;;;;;;;;;;;;
;;
;; Render soft line breaks as hard line breaks, which means a single newline character between
;; paragraphs will cause a line break and adding trailing whitespace to paragraphs is not
;; necessary to force a line break.
;; Render soft line breaks as hard line breaks for comments
;ENABLE_HARD_LINE_BREAK_IN_COMMENTS = true
;;
;; Render soft line breaks as hard line breaks for markdown documents
;ENABLE_HARD_LINE_BREAK_IN_DOCUMENTS = false
;;
;; Comma separated list of custom URL-Schemes that are allowed as links when rendering Markdown
;; for example git,magnet,ftp (more at https://en.wikipedia.org/wiki/List_of_URI_schemes)
;; URLs starting with http and https are always displayed, whatever is put in this entry.
;CUSTOM_URL_SCHEMES =
;;
;; List of file extensions that should be rendered/edited as Markdown
;; Separate the extensions with a comma. To render files without any extension as markdown, just put a comma
;FILE_EXTENSIONS = .md,.markdown,.mdown,.mkd,.livemd
;;
;; Enables math inline and block detection
;ENABLE_MATH = true

;;;;;;;;;;;;;;;;;;;;;;;;;;;;;;;;;;;;;;;;;;;;;;;;;;;
;;;;;;;;;;;;;;;;;;;;;;;;;;;;;;;;;;;;;;;;;;;;;;;;;;;
;[ssh.minimum_key_sizes]
;;;;;;;;;;;;;;;;;;;;;;;;;;;;;;;;;;;;;;;;;;;;;;;;;;;
;;;;;;;;;;;;;;;;;;;;;;;;;;;;;;;;;;;;;;;;;;;;;;;;;;;
;;
;; Define allowed algorithms and their minimum key length (use -1 to disable a type)
;ED25519 = 256
;ECDSA = 256
;RSA = 2047 ; we allow 2047 here because an otherwise valid 2048 bit RSA key can be reported as having 2047 bit length
;DSA = -1 ; set to 1024 to switch on

;;;;;;;;;;;;;;;;;;;;;;;;;;;;;;;;;;;;;;;;;;;;;;;;;;;
;;;;;;;;;;;;;;;;;;;;;;;;;;;;;;;;;;;;;;;;;;;;;;;;;;;
;[indexer]
;;;;;;;;;;;;;;;;;;;;;;;;;;;;;;;;;;;;;;;;;;;;;;;;;;;
;;;;;;;;;;;;;;;;;;;;;;;;;;;;;;;;;;;;;;;;;;;;;;;;;;;
;;
;; Issue Indexer settings
;;;;;;;;;;;;;;;;;;;;;;;;;;;;;;;;;;;;;;;;;;;
;;
;; Issue indexer type, currently support: bleve, db, elasticsearch or meilisearch default is bleve
;ISSUE_INDEXER_TYPE = bleve
;;
;; Issue indexer storage path, available when ISSUE_INDEXER_TYPE is bleve
;ISSUE_INDEXER_PATH = indexers/issues.bleve ; Relative paths will be made absolute against _`AppWorkPath`_.
;;
;; Issue indexer connection string, available when ISSUE_INDEXER_TYPE is elasticsearch or meilisearch
;ISSUE_INDEXER_CONN_STR = http://elastic:changeme@localhost:9200
;;
;; Issue indexer name, available when ISSUE_INDEXER_TYPE is elasticsearch
;ISSUE_INDEXER_NAME = gitea_issues
;;
;; Timeout the indexer if it takes longer than this to start.
;; Set to -1 to disable timeout.
;STARTUP_TIMEOUT = 30s
;;
;;;;;;;;;;;;;;;;;;;;;;;;;;;;;;;;;;;;;;;;;;;
;; Repository Indexer settings
;;;;;;;;;;;;;;;;;;;;;;;;;;;;;;;;;;;;;;;;;;;
;;
;; repo indexer by default disabled, since it uses a lot of disk space
;REPO_INDEXER_ENABLED = false
;;
;; Code search engine type, could be `bleve` or `elasticsearch`.
;REPO_INDEXER_TYPE = bleve
;;
;; Index file used for code search. available when `REPO_INDEXER_TYPE` is bleve
;REPO_INDEXER_PATH = indexers/repos.bleve
;;
;; Code indexer connection string, available when `REPO_INDEXER_TYPE` is elasticsearch. i.e. http://elastic:changeme@localhost:9200
;REPO_INDEXER_CONN_STR =
;;
;; Code indexer name, available when `REPO_INDEXER_TYPE` is elasticsearch
;REPO_INDEXER_NAME = gitea_codes
;;
;; A comma separated list of glob patterns (see https://github.com/gobwas/glob) to include
;; in the index; default is empty
;REPO_INDEXER_INCLUDE =
;;
;; A comma separated list of glob patterns to exclude from the index; ; default is empty
;REPO_INDEXER_EXCLUDE =
;;
;MAX_FILE_SIZE = 1048576

;;;;;;;;;;;;;;;;;;;;;;;;;;;;;;;;;;;;;;;;;;;;;;;;;;;
;;;;;;;;;;;;;;;;;;;;;;;;;;;;;;;;;;;;;;;;;;;;;;;;;;;
;[queue]
;;;;;;;;;;;;;;;;;;;;;;;;;;;;;;;;;;;;;;;;;;;;;;;;;;;
;;;;;;;;;;;;;;;;;;;;;;;;;;;;;;;;;;;;;;;;;;;;;;;;;;;
;;
;; Specific queues can be individually configured with [queue.name]. [queue] provides defaults
;; ([queue.issue_indexer] is special due to the old configuration described above)
;;
;;;;;;;;;;;;;;;;;;;;;;;;;;;;;;;;;;;;;;;;;;;
;;
;; General queue queue type, currently support: persistable-channel, channel, level, redis, dummy
;; default to persistable-channel
;TYPE = persistable-channel
;;
;; data-dir for storing persistable queues and level queues, individual queues will default to `queues/common` meaning the queue is shared.
;DATADIR = queues/ ; Relative paths will be made absolute against `%(APP_DATA_PATH)s`.
;;
;; Default queue length before a channel queue will block
;LENGTH = 100
;;
;; Batch size to send for batched queues
;BATCH_LENGTH = 20
;;
;; Connection string for redis queues this will store the redis connection string.
;; When `TYPE` is `persistable-channel`, this provides a directory for the underlying leveldb
;; or additional options of the form `leveldb://path/to/db?option=value&....`, and will override `DATADIR`.
;CONN_STR = "redis://127.0.0.1:6379/0"
;;
;; Provides the suffix of the default redis/disk queue name - specific queues can be overridden within in their [queue.name] sections.
;QUEUE_NAME = "_queue"
;;
;; Provides the suffix of the default redis/disk unique queue set name - specific queues can be overridden within in their [queue.name] sections.
;SET_NAME = "_unique"
;;
;; Dynamically scale the worker pool to at this many workers
;MAX_WORKERS = 10

;;;;;;;;;;;;;;;;;;;;;;;;;;;;;;;;;;;;;;;;;;;;;;;;;;;
;;;;;;;;;;;;;;;;;;;;;;;;;;;;;;;;;;;;;;;;;;;;;;;;;;;
;[admin]
;;;;;;;;;;;;;;;;;;;;;;;;;;;;;;;;;;;;;;;;;;;;;;;;;;;
;;;;;;;;;;;;;;;;;;;;;;;;;;;;;;;;;;;;;;;;;;;;;;;;;;;
;;
;; Disallow regular (non-admin) users from creating organizations.
;DISABLE_REGULAR_ORG_CREATION = false
;;
;; Default configuration for email notifications for users (user configurable). Options: enabled, onmention, disabled
;DEFAULT_EMAIL_NOTIFICATIONS = enabled

;;;;;;;;;;;;;;;;;;;;;;;;;;;;;;;;;;;;;;;;;;;;;;;;;;;
;;;;;;;;;;;;;;;;;;;;;;;;;;;;;;;;;;;;;;;;;;;;;;;;;;;
;[openid]
;;;;;;;;;;;;;;;;;;;;;;;;;;;;;;;;;;;;;;;;;;;;;;;;;;;
;;;;;;;;;;;;;;;;;;;;;;;;;;;;;;;;;;;;;;;;;;;;;;;;;;;
;;
;; OpenID is an open, standard and decentralized authentication protocol.
;; Your identity is the address of a webpage you provide, which describes
;; how to prove you are in control of that page.
;;
;; For more info: https://en.wikipedia.org/wiki/OpenID
;;
;; Current implementation supports OpenID-2.0
;;
;; Tested to work providers at the time of writing:
;;  - Any GNUSocial node (your.hostname.tld/username)
;;  - Any SimpleID provider (http://simpleid.koinic.net)
;;  - http://openid.org.cn/
;;  - openid.stackexchange.com
;;  - login.launchpad.net
;;  - <username>.livejournal.com
;;
;; Whether to allow signin in via OpenID
;ENABLE_OPENID_SIGNIN = true
;;
;; Whether to allow registering via OpenID
;; Do not include to rely on rhw DISABLE_REGISTRATION setting
;;ENABLE_OPENID_SIGNUP = true
;;
;; Allowed URI patterns (POSIX regexp).
;; Space separated.
;; Only these would be allowed if non-blank.
;; Example value: trusted.domain.org trusted.domain.net
;WHITELISTED_URIS =
;;
;; Forbidden URI patterns (POSIX regexp).
;; Space separated.
;; Only used if WHITELISTED_URIS is blank.
;; Example value: loadaverage.org/badguy stackexchange.com/.*spammer
;BLACKLISTED_URIS =

;;;;;;;;;;;;;;;;;;;;;;;;;;;;;;;;;;;;;;;;;;;;;;;;;;;
;;;;;;;;;;;;;;;;;;;;;;;;;;;;;;;;;;;;;;;;;;;;;;;;;;;
;[oauth2_client]
;;;;;;;;;;;;;;;;;;;;;;;;;;;;;;;;;;;;;;;;;;;;;;;;;;;
;;;;;;;;;;;;;;;;;;;;;;;;;;;;;;;;;;;;;;;;;;;;;;;;;;;
;;
;; Whether a new auto registered oauth2 user needs to confirm their email.
;; Do not include to use the REGISTER_EMAIL_CONFIRM setting from the `[service]` section.
;REGISTER_EMAIL_CONFIRM =
;;
;; Scopes for the openid connect oauth2 provider (separated by space, the openid scope is implicitly added).
;; Typical values are profile and email.
;; For more information about the possible values see https://openid.net/specs/openid-connect-core-1_0.html#ScopeClaims
;OPENID_CONNECT_SCOPES =
;;
;; Automatically create user accounts for new oauth2 users.
;ENABLE_AUTO_REGISTRATION = false
;;
;; The source of the username for new oauth2 accounts:
;; userid = use the userid / sub attribute
;; nickname = use the nickname attribute
;; email = use the username part of the email attribute
;USERNAME = nickname
;;
;; Update avatar if available from oauth2 provider.
;; Update will be performed on each login.
;UPDATE_AVATAR = false
;;
;; How to handle if an account / email already exists:
;; disabled = show an error
;; login = show an account linking login
;; auto = link directly with the account
;ACCOUNT_LINKING = login

;;;;;;;;;;;;;;;;;;;;;;;;;;;;;;;;;;;;;;;;;;;;;;;;;;;
;;;;;;;;;;;;;;;;;;;;;;;;;;;;;;;;;;;;;;;;;;;;;;;;;;;
;[webhook]
;;;;;;;;;;;;;;;;;;;;;;;;;;;;;;;;;;;;;;;;;;;;;;;;;;;
;;;;;;;;;;;;;;;;;;;;;;;;;;;;;;;;;;;;;;;;;;;;;;;;;;;
;;
;; Hook task queue length, increase if webhook shooting starts hanging
;QUEUE_LENGTH = 1000
;;
;; Deliver timeout in seconds
;DELIVER_TIMEOUT = 5
;;
;; Webhook can only call allowed hosts for security reasons. Comma separated list, eg: external, 192.168.1.0/24, *.mydomain.com
;; Built-in: loopback (for localhost), private (for LAN/intranet), external (for public hosts on internet), * (for all hosts)
;; CIDR list: 1.2.3.0/8, 2001:db8::/32
;; Wildcard hosts: *.mydomain.com, 192.168.100.*
;; Since 1.15.7. Default to * for 1.15.x, external for 1.16 and later
;ALLOWED_HOST_LIST = external
;;
;; Allow insecure certification
;SKIP_TLS_VERIFY = false
;;
;; Number of history information in each page
;PAGING_NUM = 10
;;
;; Proxy server URL, support http://, https//, socks://, blank will follow environment http_proxy/https_proxy
;PROXY_URL =
;;
;; Comma separated list of host names requiring proxy. Glob patterns (*) are accepted; use ** to match all hosts.
;PROXY_HOSTS =

;;;;;;;;;;;;;;;;;;;;;;;;;;;;;;;;;;;;;;;;;;;;;;;;;;;
;;;;;;;;;;;;;;;;;;;;;;;;;;;;;;;;;;;;;;;;;;;;;;;;;;;
;[mailer]
;;;;;;;;;;;;;;;;;;;;;;;;;;;;;;;;;;;;;;;;;;;;;;;;;;;
;;;;;;;;;;;;;;;;;;;;;;;;;;;;;;;;;;;;;;;;;;;;;;;;;;;
;;
;; NOTICE: this section is for Gitea 1.18 and later. If you are using Gitea 1.17 or older,
;; please refer to
;; https://github.com/go-gitea/gitea/blob/release/v1.17/custom/conf/app.example.ini
;; https://github.com/go-gitea/gitea/blob/release/v1.17/docs/content/doc/advanced/config-cheat-sheet.en-us.md
;;
;ENABLED = false
;;
;; Buffer length of channel, keep it as it is if you don't know what it is.
;SEND_BUFFER_LEN = 100
;;
;; Prefix displayed before subject in mail
;SUBJECT_PREFIX =
;;
;; Mail server protocol. One of "smtp", "smtps", "smtp+starttls", "smtp+unix", "sendmail", "dummy".
;; - sendmail: use the operating system's `sendmail` command instead of SMTP. This is common on Linux systems.
;; - dummy: send email messages to the log as a testing phase.
;; If your provider does not explicitly say which protocol it uses but does provide a port,
;; you can set SMTP_PORT instead and this will be inferred.
;; (Before 1.18, see the notice, this was controlled via MAILER_TYPE and IS_TLS_ENABLED.)
;PROTOCOL =
;;
;; Mail server address, e.g. smtp.gmail.com.
;; For smtp+unix, this should be a path to a unix socket instead.
;; (Before 1.18, see the notice, this was combined with SMTP_PORT as HOST.)
;SMTP_ADDR =
;;
;; Mail server port. Common ports are:
;;   25:  insecure SMTP
;;   465: SMTP Secure
;;   587: StartTLS
;; If no protocol is specified, it will be inferred by this setting.
;; (Before 1.18, this was combined with SMTP_ADDR as HOST.)
;SMTP_PORT =
;;
;; Enable HELO operation. Defaults to true.
;ENABLE_HELO = true
;;
;; Custom hostname for HELO operation.
;; If no value is provided, one is retrieved from system.
;HELO_HOSTNAME =
;;
;; If set to `true`, completely ignores server certificate validation errors.
;; This option is unsafe. Consider adding the certificate to the system trust store instead.
;FORCE_TRUST_SERVER_CERT = false
;;
;; Use client certificate in connection.
;USE_CLIENT_CERT = false
;CLIENT_CERT_FILE = custom/mailer/cert.pem
;CLIENT_KEY_FILE = custom/mailer/key.pem
;;
;; Mail from address, RFC 5322. This can be just an email address, or the `"Name" <email@example.com>` format
;FROM =
;;
;; Sometimes it is helpful to use a different address on the envelope. Set this to use ENVELOPE_FROM as the from on the envelope. Set to `<>` to send an empty address.
;ENVELOPE_FROM =
;;
;; Mailer user name and password, if required by provider.
;USER =
;;
;; Use PASSWD = `your password` for quoting if you use special characters in the password.
;PASSWD =
;;
;; Send mails only in plain text, without HTML alternative
;SEND_AS_PLAIN_TEXT = false
;;
;; Specify an alternative sendmail binary
;SENDMAIL_PATH = sendmail
;;
;; Specify any extra sendmail arguments
;; WARNING: if your sendmail program interprets options you should set this to "--" or terminate these args with "--"
;SENDMAIL_ARGS =
;;
;; Timeout for Sendmail
;SENDMAIL_TIMEOUT = 5m
;;
;; convert \r\n to \n for Sendmail
;SENDMAIL_CONVERT_CRLF = true

;;;;;;;;;;;;;;;;;;;;;;;;;;;;;;;;;;;;;;;;;;;;;;;;;;;
;;;;;;;;;;;;;;;;;;;;;;;;;;;;;;;;;;;;;;;;;;;;;;;;;;;
;[email.incoming]
;;;;;;;;;;;;;;;;;;;;;;;;;;;;;;;;;;;;;;;;;;;;;;;;;;;
;;;;;;;;;;;;;;;;;;;;;;;;;;;;;;;;;;;;;;;;;;;;;;;;;;;
;;
;; Enable handling of incoming emails.
;ENABLED = false
;;
;; The email address including the %{token} placeholder that will be replaced per user/action.
;; Example: incoming+%{token}@example.com
;; The placeholder must appear in the user part of the address (before the @).
;REPLY_TO_ADDRESS =
;;
;; IMAP server host
;HOST =
;;
;; IMAP server port
;PORT =
;;
;; Username of the receiving account
;USERNAME =
;;
;; Password of the receiving account
;PASSWORD =
;;
;; Whether the IMAP server uses TLS.
;USE_TLS = false
;;
;; If set to true, completely ignores server certificate validation errors. This option is unsafe.
;SKIP_TLS_VERIFY = true
;;
;; The mailbox name where incoming mail will end up.
;MAILBOX = INBOX
;;
;; Whether handled messages should be deleted from the mailbox.
;DELETE_HANDLED_MESSAGE = true
;;
;; Maximum size of a message to handle. Bigger messages are ignored. Set to 0 to allow every size.
;MAXIMUM_MESSAGE_SIZE = 10485760

;;;;;;;;;;;;;;;;;;;;;;;;;;;;;;;;;;;;;;;;;;;;;;;;;;;
;;;;;;;;;;;;;;;;;;;;;;;;;;;;;;;;;;;;;;;;;;;;;;;;;;;
;[cache]
;;;;;;;;;;;;;;;;;;;;;;;;;;;;;;;;;;;;;;;;;;;;;;;;;;;
;;;;;;;;;;;;;;;;;;;;;;;;;;;;;;;;;;;;;;;;;;;;;;;;;;;
;;
;; if the cache enabled
;ENABLED = true
;;
;; Either "memory", "redis", "memcache", or "twoqueue". default is "memory"
;ADAPTER = memory
;;
;; For "memory" only, GC interval in seconds, default is 60
;INTERVAL = 60
;;
;; For "redis" and "memcache", connection host address
;; redis: `redis://127.0.0.1:6379/0?pool_size=100&idle_timeout=180s`
;; memcache: `127.0.0.1:11211`
;; twoqueue: `{"size":50000,"recent_ratio":0.25,"ghost_ratio":0.5}` or `50000`
;HOST =
;;
;; Time to keep items in cache if not used, default is 16 hours.
;; Setting it to -1 disables caching
;ITEM_TTL = 16h

;;;;;;;;;;;;;;;;;;;;;;;;;;;;;;;;;;;;;;;;;;;;;;;;;;;
;;;;;;;;;;;;;;;;;;;;;;;;;;;;;;;;;;;;;;;;;;;;;;;;;;;
;; Last commit cache
;;;;;;;;;;;;;;;;;;;;;;;;;;;;;;;;;;;;;;;;;;;;;;;;;;;
;[cache.last_commit]
;;;;;;;;;;;;;;;;;;;;;;;;;;;;;;;;;;;;;;;;;;;;;;;;;;;
;;;;;;;;;;;;;;;;;;;;;;;;;;;;;;;;;;;;;;;;;;;;;;;;;;;
;; if the cache enabled
;ENABLED = true
;;
;; Time to keep items in cache if not used, default is 8760 hours.
;; Setting it to -1 disables caching
;ITEM_TTL = 8760h
;;
;; Only enable the cache when repository's commits count great than
;COMMITS_COUNT = 1000

;;;;;;;;;;;;;;;;;;;;;;;;;;;;;;;;;;;;;;;;;;;;;;;;;;;
;;;;;;;;;;;;;;;;;;;;;;;;;;;;;;;;;;;;;;;;;;;;;;;;;;;
;[session]
;;;;;;;;;;;;;;;;;;;;;;;;;;;;;;;;;;;;;;;;;;;;;;;;;;;
;;;;;;;;;;;;;;;;;;;;;;;;;;;;;;;;;;;;;;;;;;;;;;;;;;;
;;
;; Either "memory", "file", "redis", "db", "mysql", "couchbase", "memcache" or "postgres"
;; Default is "memory". "db" will reuse the configuration in [database]
;PROVIDER = memory
;;
;; Provider config options
;; memory: doesn't have any config yet
;; file: session file path, e.g. `data/sessions`
;; redis: `redis://127.0.0.1:6379/0?pool_size=100&idle_timeout=180s`
;; mysql: go-sql-driver/mysql dsn config string, e.g. `root:password@/session_table`
;PROVIDER_CONFIG = data/sessions ; Relative paths will be made absolute against _`AppWorkPath`_.
;;
;; Session cookie name
;COOKIE_NAME = i_like_gitea
;;
;; If you use session in https only, default is false
;COOKIE_SECURE = false
;;
;; Session GC time interval in seconds, default is 86400 (1 day)
;GC_INTERVAL_TIME = 86400
;;
;; Session life time in seconds, default is 86400 (1 day)
;SESSION_LIFE_TIME = 86400
;;
;; SameSite settings. Either "none", "lax", or "strict"
;SAME_SITE=lax

;;;;;;;;;;;;;;;;;;;;;;;;;;;;;;;;;;;;;;;;;;;;;;;;;;;
;;;;;;;;;;;;;;;;;;;;;;;;;;;;;;;;;;;;;;;;;;;;;;;;;;;
;[picture]
;;;;;;;;;;;;;;;;;;;;;;;;;;;;;;;;;;;;;;;;;;;;;;;;;;;
;;;;;;;;;;;;;;;;;;;;;;;;;;;;;;;;;;;;;;;;;;;;;;;;;;;
;;
;AVATAR_UPLOAD_PATH = data/avatars
;REPOSITORY_AVATAR_UPLOAD_PATH = data/repo-avatars
;;
;; How Gitea deals with missing repository avatars
;; none = no avatar will be displayed; random = random avatar will be displayed; image = default image will be used
;REPOSITORY_AVATAR_FALLBACK = none
;REPOSITORY_AVATAR_FALLBACK_IMAGE = /img/repo_default.png
;;
;; Max Width and Height of uploaded avatars.
;; This is to limit the amount of RAM used when resizing the image.
;AVATAR_MAX_WIDTH = 4096
;AVATAR_MAX_HEIGHT = 3072
;;
;; The multiplication factor for rendered avatar images.
;; Larger values result in finer rendering on HiDPI devices.
;AVATAR_RENDERED_SIZE_FACTOR = 3
;;
;; Maximum allowed file size for uploaded avatars.
;; This is to limit the amount of RAM used when resizing the image.
;AVATAR_MAX_FILE_SIZE = 1048576
;;
;; Chinese users can choose "duoshuo"
;; or a custom avatar source, like: http://cn.gravatar.com/avatar/
;GRAVATAR_SOURCE = gravatar
;;
;; This value will always be true in offline mode.
;DISABLE_GRAVATAR = false
;;
;; Federated avatar lookup uses DNS to discover avatar associated
;; with emails, see https://www.libravatar.org
;; This value will always be false in offline mode or when Gravatar is disabled.
;ENABLE_FEDERATED_AVATAR = false

;;;;;;;;;;;;;;;;;;;;;;;;;;;;;;;;;;;;;;;;;;;;;;;;;;;
;;;;;;;;;;;;;;;;;;;;;;;;;;;;;;;;;;;;;;;;;;;;;;;;;;;
;[attachment]
;;;;;;;;;;;;;;;;;;;;;;;;;;;;;;;;;;;;;;;;;;;;;;;;;;;
;;;;;;;;;;;;;;;;;;;;;;;;;;;;;;;;;;;;;;;;;;;;;;;;;;;
;;
;; Whether issue and pull request attachments are enabled. Defaults to `true`
;ENABLED = true
;;
;; Comma-separated list of allowed file extensions (`.zip`), mime types (`text/plain`) or wildcard type (`image/*`, `audio/*`, `video/*`). Empty value or `*/*` allows all types.
;ALLOWED_TYPES = .csv,.docx,.fodg,.fodp,.fods,.fodt,.gif,.gz,.jpeg,.jpg,.log,.md,.mov,.mp4,.odf,.odg,.odp,.ods,.odt,.patch,.pdf,.png,.pptx,.svg,.tgz,.txt,.webm,.xls,.xlsx,.zip
;;
;; Max size of each file. Defaults to 4MB
;MAX_SIZE = 4
;;
;; Max number of files per upload. Defaults to 5
;MAX_FILES = 5
;;
;; Storage type for attachments, `local` for local disk or `minio` for s3 compatible
;; object storage service, default is `local`.
;STORAGE_TYPE = local
;;
;; Allows the storage driver to redirect to authenticated URLs to serve files directly
;; Currently, only `minio` is supported.
;SERVE_DIRECT = false
;;
;; Path for attachments. Defaults to `data/attachments` only available when STORAGE_TYPE is `local`
;PATH = data/attachments
;;
;; Minio endpoint to connect only available when STORAGE_TYPE is `minio`
;MINIO_ENDPOINT = localhost:9000
;;
;; Minio accessKeyID to connect only available when STORAGE_TYPE is `minio`
;MINIO_ACCESS_KEY_ID =
;;
;; Minio secretAccessKey to connect only available when STORAGE_TYPE is `minio`
;MINIO_SECRET_ACCESS_KEY =
;;
;; Minio bucket to store the attachments only available when STORAGE_TYPE is `minio`
;MINIO_BUCKET = gitea
;;
;; Minio location to create bucket only available when STORAGE_TYPE is `minio`
;MINIO_LOCATION = us-east-1
;;
;; Minio base path on the bucket only available when STORAGE_TYPE is `minio`
;MINIO_BASE_PATH = attachments/
;;
;; Minio enabled ssl only available when STORAGE_TYPE is `minio`
;MINIO_USE_SSL = false
;;
;; Minio skip SSL verification available when STORAGE_TYPE is `minio`
;MINIO_INSECURE_SKIP_VERIFY = false
;;
;; Minio checksum algorithm: default (for MinIO or AWS S3) or md5 (for Cloudflare or Backblaze)
;MINIO_CHECKSUM_ALGORITHM = default

;;;;;;;;;;;;;;;;;;;;;;;;;;;;;;;;;;;;;;;;;;;;;;;;;;;
;;;;;;;;;;;;;;;;;;;;;;;;;;;;;;;;;;;;;;;;;;;;;;;;;;;
;[time]
;;;;;;;;;;;;;;;;;;;;;;;;;;;;;;;;;;;;;;;;;;;;;;;;;;;
;;;;;;;;;;;;;;;;;;;;;;;;;;;;;;;;;;;;;;;;;;;;;;;;;;;
;;
;; Location the UI time display i.e. Asia/Shanghai
;; Empty means server's location setting
;DEFAULT_UI_LOCATION =

;;;;;;;;;;;;;;;;;;;;;;;;;;;;;;;;;;;;;;;;;;;;;;;;;;;
;;;;;;;;;;;;;;;;;;;;;;;;;;;;;;;;;;;;;;;;;;;;;;;;;;;
;[cron]
;;;;;;;;;;;;;;;;;;;;;;;;;;;;;;;;;;;;;;;;;;;;;;;;;;;
;;;;;;;;;;;;;;;;;;;;;;;;;;;;;;;;;;;;;;;;;;;;;;;;;;;
;;
;; Common settings
;;
;; Setting this to true will enable all cron tasks periodically with default settings.
;ENABLED = false
;; Setting this to true will run all enabled cron tasks when Gitea starts.
;RUN_AT_START = false
;;
;; Note: ``SCHEDULE`` accept formats
;;    - Full crontab specs, e.g. "* * * * * ?"
;;    - Descriptors, e.g. "@midnight", "@every 1h30m"
;; See more: https://pkg.go.dev/github.com/gogs/cron@v0.0.0-20171120032916-9f6c956d3e14

;;;;;;;;;;;;;;;;;;;;;;;;;;;;;;;;;;;;;;;;;;;;;;;;;;;
;; Basic cron tasks - enabled by default
;;;;;;;;;;;;;;;;;;;;;;;;;;;;;;;;;;;;;;;;;;;;;;;;;;;

;;;;;;;;;;;;;;;;;;;;;;;;;;;;;;;;;;;;;;;;;;;;;;;;;;;
;;;;;;;;;;;;;;;;;;;;;;;;;;;;;;;;;;;;;;;;;;;;;;;;;;;
;; Clean up old repository archives
;;;;;;;;;;;;;;;;;;;;;;;;;;;;;;;;;;;;;;;;;;;;;;;;;;;
;[cron.archive_cleanup]
;;;;;;;;;;;;;;;;;;;;;;;;;;;;;;;;;;;;;;;;;;;;;;;;;;;
;;;;;;;;;;;;;;;;;;;;;;;;;;;;;;;;;;;;;;;;;;;;;;;;;;;
;; Whether to enable the job
;ENABLED = true
;; Whether to always run at least once at start up time (if ENABLED)
;RUN_AT_START = true
;; Whether to emit notice on successful execution too
;NOTICE_ON_SUCCESS = false
;; Time interval for job to run
;SCHEDULE = @midnight
;; Archives created more than OLDER_THAN ago are subject to deletion
;OLDER_THAN = 24h

;;;;;;;;;;;;;;;;;;;;;;;;;;;;;;;;;;;;;;;;;;;;;;;;;;;
;;;;;;;;;;;;;;;;;;;;;;;;;;;;;;;;;;;;;;;;;;;;;;;;;;;
;; Update mirrors
;;;;;;;;;;;;;;;;;;;;;;;;;;;;;;;;;;;;;;;;;;;;;;;;;;;
;[cron.update_mirrors]
;;;;;;;;;;;;;;;;;;;;;;;;;;;;;;;;;;;;;;;;;;;;;;;;;;;
;;;;;;;;;;;;;;;;;;;;;;;;;;;;;;;;;;;;;;;;;;;;;;;;;;;
;SCHEDULE = @every 10m
;; Enable running Update mirrors task periodically.
;ENABLED = true
;; Run Update mirrors task when Gitea starts.
;RUN_AT_START = false
;; Notice if not success
;NOTICE_ON_SUCCESS = false
;; Limit the number of mirrors added to the queue to this number
;; (negative values mean no limit, 0 will result in no result in no mirrors being queued effectively disabling pull mirror updating.)
;PULL_LIMIT=50
;; Limit the number of mirrors added to the queue to this number
;; (negative values mean no limit, 0 will result in no mirrors being queued effectively disabling push mirror updating)
;PUSH_LIMIT=50

;;;;;;;;;;;;;;;;;;;;;;;;;;;;;;;;;;;;;;;;;;;;;;;;;;;
;;;;;;;;;;;;;;;;;;;;;;;;;;;;;;;;;;;;;;;;;;;;;;;;;;;
;; Repository health check
;;;;;;;;;;;;;;;;;;;;;;;;;;;;;;;;;;;;;;;;;;;;;;;;;;;
;[cron.repo_health_check]
;;;;;;;;;;;;;;;;;;;;;;;;;;;;;;;;;;;;;;;;;;;;;;;;;;;
;;;;;;;;;;;;;;;;;;;;;;;;;;;;;;;;;;;;;;;;;;;;;;;;;;;
;SCHEDULE = @midnight
;; Enable running Repository health check task periodically.
;ENABLED = true
;; Run Repository health check task when Gitea starts.
;RUN_AT_START = false
;; Notice if not success
;NOTICE_ON_SUCCESS = false
;TIMEOUT = 60s
;; Arguments for command 'git fsck', e.g. "--unreachable --tags"
;; see more on http://git-scm.com/docs/git-fsck
;ARGS =

;;;;;;;;;;;;;;;;;;;;;;;;;;;;;;;;;;;;;;;;;;;;;;;;;;;
;;;;;;;;;;;;;;;;;;;;;;;;;;;;;;;;;;;;;;;;;;;;;;;;;;;
;; Check repository statistics
;;;;;;;;;;;;;;;;;;;;;;;;;;;;;;;;;;;;;;;;;;;;;;;;;;;
;[cron.check_repo_stats]
;;;;;;;;;;;;;;;;;;;;;;;;;;;;;;;;;;;;;;;;;;;;;;;;;;;
;;;;;;;;;;;;;;;;;;;;;;;;;;;;;;;;;;;;;;;;;;;;;;;;;;;
;; Enable running check repository statistics task periodically.
;ENABLED = true
;; Run check repository statistics task when Gitea starts.
;RUN_AT_START = true
;; Notice if not success
;NOTICE_ON_SUCCESS = false
;SCHEDULE = @midnight

;;;;;;;;;;;;;;;;;;;;;;;;;;;;;;;;;;;;;;;;;;;;;;;;;;;
;;;;;;;;;;;;;;;;;;;;;;;;;;;;;;;;;;;;;;;;;;;;;;;;;;;
;[cron.update_migration_poster_id]
;;;;;;;;;;;;;;;;;;;;;;;;;;;;;;;;;;;;;;;;;;;;;;;;;;;;
;;;;;;;;;;;;;;;;;;;;;;;;;;;;;;;;;;;;;;;;;;;;;;;;;;;
; Update migrated repositories' issues and comments' posterid, it will always attempt synchronization when the instance starts.
;ENABLED = true
;; Update migrated repositories' issues and comments' posterid when starting server (default true)
;RUN_AT_START = true
;; Notice if not success
;NOTICE_ON_SUCCESS = false
;; Interval as a duration between each synchronization. (default every 24h)
;SCHEDULE = @midnight

;;;;;;;;;;;;;;;;;;;;;;;;;;;;;;;;;;;;;;;;;;;;;;;;;;;
;;;;;;;;;;;;;;;;;;;;;;;;;;;;;;;;;;;;;;;;;;;;;;;;;;;
;; Synchronize external user data (only LDAP user synchronization is supported)
;;;;;;;;;;;;;;;;;;;;;;;;;;;;;;;;;;;;;;;;;;;;;;;;;;;
;[cron.sync_external_users]
;;;;;;;;;;;;;;;;;;;;;;;;;;;;;;;;;;;;;;;;;;;;;;;;;;;
;;;;;;;;;;;;;;;;;;;;;;;;;;;;;;;;;;;;;;;;;;;;;;;;;;;
;ENABLED = true
;; Synchronize external user data when starting server (default false)
;RUN_AT_START = false
;; Notice if not success
;NOTICE_ON_SUCCESS = false
;; Interval as a duration between each synchronization (default every 24h)
;SCHEDULE = @midnight
;; Create new users, update existing user data and disable users that are not in external source anymore (default)
;;   or only create new users if UPDATE_EXISTING is set to false
;UPDATE_EXISTING = true

;;;;;;;;;;;;;;;;;;;;;;;;;;;;;;;;;;;;;;;;;;;;;;;;;;;
;;;;;;;;;;;;;;;;;;;;;;;;;;;;;;;;;;;;;;;;;;;;;;;;;;;
;; Clean-up deleted branches
;;;;;;;;;;;;;;;;;;;;;;;;;;;;;;;;;;;;;;;;;;;;;;;;;;;
;[cron.deleted_branches_cleanup]
;;;;;;;;;;;;;;;;;;;;;;;;;;;;;;;;;;;;;;;;;;;;;;;;;;;
;;;;;;;;;;;;;;;;;;;;;;;;;;;;;;;;;;;;;;;;;;;;;;;;;;;
;ENABLED = true
;; Clean-up deleted branches when starting server (default true)
;RUN_AT_START = true
;; Notice if not success
;NOTICE_ON_SUCCESS = false
;; Interval as a duration between each synchronization (default every 24h)
;SCHEDULE = @midnight
;; deleted branches than OLDER_THAN ago are subject to deletion
;OLDER_THAN = 24h

;;;;;;;;;;;;;;;;;;;;;;;;;;;;;;;;;;;;;;;;;;;;;;;;;;;
;;;;;;;;;;;;;;;;;;;;;;;;;;;;;;;;;;;;;;;;;;;;;;;;;;;
;; Cleanup hook_task table
;;;;;;;;;;;;;;;;;;;;;;;;;;;;;;;;;;;;;;;;;;;;;;;;;;;
;[cron.cleanup_hook_task_table]
;;;;;;;;;;;;;;;;;;;;;;;;;;;;;;;;;;;;;;;;;;;;;;;;;;;
;;;;;;;;;;;;;;;;;;;;;;;;;;;;;;;;;;;;;;;;;;;;;;;;;;;
;; Whether to enable the job
;ENABLED = true
;; Whether to always run at start up time (if ENABLED)
;RUN_AT_START = false
;; Time interval for job to run
;SCHEDULE = @midnight
;; OlderThan or PerWebhook. How the records are removed, either by age (i.e. how long ago hook_task record was delivered) or by the number to keep per webhook (i.e. keep most recent x deliveries per webhook).
;CLEANUP_TYPE = OlderThan
;; If CLEANUP_TYPE is set to OlderThan, then any delivered hook_task records older than this expression will be deleted.
;OLDER_THAN = 168h
;; If CLEANUP_TYPE is set to PerWebhook, this is number of hook_task records to keep for a webhook (i.e. keep the most recent x deliveries).
;NUMBER_TO_KEEP = 10

;;;;;;;;;;;;;;;;;;;;;;;;;;;;;;;;;;;;;;;;;;;;;;;;;;;
;;;;;;;;;;;;;;;;;;;;;;;;;;;;;;;;;;;;;;;;;;;;;;;;;;;
;; Cleanup expired packages
;;;;;;;;;;;;;;;;;;;;;;;;;;;;;;;;;;;;;;;;;;;;;;;;;;;
;[cron.cleanup_packages]
;;;;;;;;;;;;;;;;;;;;;;;;;;;;;;;;;;;;;;;;;;;;;;;;;;;
;;;;;;;;;;;;;;;;;;;;;;;;;;;;;;;;;;;;;;;;;;;;;;;;;;;
;; Whether to enable the job
;ENABLED = true
;; Whether to always run at least once at start up time (if ENABLED)
;RUN_AT_START = true
;; Whether to emit notice on successful execution too
;NOTICE_ON_SUCCESS = false
;; Time interval for job to run
;SCHEDULE = @midnight
;; Unreferenced blobs created more than OLDER_THAN ago are subject to deletion
;OLDER_THAN = 24h

;;;;;;;;;;;;;;;;;;;;;;;;;;;;;;;;;;;;;;;;;;;;;;;;;;;
;;;;;;;;;;;;;;;;;;;;;;;;;;;;;;;;;;;;;;;;;;;;;;;;;;;
;;;;;;;;;;;;;;;;;;;;;;;;;;;;;;;;;;;;;;;;;;;;;;;;;;;
; Extended cron task - not enabled by default
;;;;;;;;;;;;;;;;;;;;;;;;;;;;;;;;;;;;;;;;;;;;;;;;;;;
;;;;;;;;;;;;;;;;;;;;;;;;;;;;;;;;;;;;;;;;;;;;;;;;;;;
;;;;;;;;;;;;;;;;;;;;;;;;;;;;;;;;;;;;;;;;;;;;;;;;;;;

;;;;;;;;;;;;;;;;;;;;;;;;;;;;;;;;;;;;;;;;;;;;;;;;;;;
;;;;;;;;;;;;;;;;;;;;;;;;;;;;;;;;;;;;;;;;;;;;;;;;;;;
;; Delete all unactivated accounts
;;;;;;;;;;;;;;;;;;;;;;;;;;;;;;;;;;;;;;;;;;;;;;;;;;;
;[cron.delete_inactive_accounts]
;;;;;;;;;;;;;;;;;;;;;;;;;;;;;;;;;;;;;;;;;;;;;;;;;;;
;;;;;;;;;;;;;;;;;;;;;;;;;;;;;;;;;;;;;;;;;;;;;;;;;;;
;ENABLED = false
;RUN_AT_START = false
;NOTICE_ON_SUCCESS = false
;SCHEDULE = @annually
;OLDER_THAN = 168h

;;;;;;;;;;;;;;;;;;;;;;;;;;;;;;;;;;;;;;;;;;;;;;;;;;;
;;;;;;;;;;;;;;;;;;;;;;;;;;;;;;;;;;;;;;;;;;;;;;;;;;;
;; Delete all repository archives
;;;;;;;;;;;;;;;;;;;;;;;;;;;;;;;;;;;;;;;;;;;;;;;;;;;
;[cron.delete_repo_archives]
;;;;;;;;;;;;;;;;;;;;;;;;;;;;;;;;;;;;;;;;;;;;;;;;;;;
;;;;;;;;;;;;;;;;;;;;;;;;;;;;;;;;;;;;;;;;;;;;;;;;;;;
;ENABLED = false
;RUN_AT_START = false
;NOTICE_ON_SUCCESS = false
;SCHEDULE = @annually;

;;;;;;;;;;;;;;;;;;;;;;;;;;;;;;;;;;;;;;;;;;;;;;;;;;;
;;;;;;;;;;;;;;;;;;;;;;;;;;;;;;;;;;;;;;;;;;;;;;;;;;;
;; Garbage collect all repositories
;;;;;;;;;;;;;;;;;;;;;;;;;;;;;;;;;;;;;;;;;;;;;;;;;;;
;[cron.git_gc_repos]
;;;;;;;;;;;;;;;;;;;;;;;;;;;;;;;;;;;;;;;;;;;;;;;;;;;
;;;;;;;;;;;;;;;;;;;;;;;;;;;;;;;;;;;;;;;;;;;;;;;;;;;
;ENABLED = false
;RUN_AT_START = false
;NOTICE_ON_SUCCESS = false
;SCHEDULE = @every 72h
;TIMEOUT = 60s
;; Arguments for command 'git gc'
;; The default value is same with [git] -> GC_ARGS
;ARGS =

;;;;;;;;;;;;;;;;;;;;;;;;;;;;;;;;;;;;;;;;;;;;;;;;;;;
;;;;;;;;;;;;;;;;;;;;;;;;;;;;;;;;;;;;;;;;;;;;;;;;;;;
;; Update the '.ssh/authorized_keys' file with Gitea SSH keys
;;;;;;;;;;;;;;;;;;;;;;;;;;;;;;;;;;;;;;;;;;;;;;;;;;;
;[cron.resync_all_sshkeys]
;;;;;;;;;;;;;;;;;;;;;;;;;;;;;;;;;;;;;;;;;;;;;;;;;;;
;;;;;;;;;;;;;;;;;;;;;;;;;;;;;;;;;;;;;;;;;;;;;;;;;;;
;ENABLED = false
;RUN_AT_START = false
;NOTICE_ON_SUCCESS = false
;SCHEDULE = @every 72h

;;;;;;;;;;;;;;;;;;;;;;;;;;;;;;;;;;;;;;;;;;;;;;;;;;;
;;;;;;;;;;;;;;;;;;;;;;;;;;;;;;;;;;;;;;;;;;;;;;;;;;;
;; Resynchronize pre-receive, update and post-receive hooks of all repositories.
;;;;;;;;;;;;;;;;;;;;;;;;;;;;;;;;;;;;;;;;;;;;;;;;;;;
;[cron.resync_all_hooks]
;;;;;;;;;;;;;;;;;;;;;;;;;;;;;;;;;;;;;;;;;;;;;;;;;;;
;;;;;;;;;;;;;;;;;;;;;;;;;;;;;;;;;;;;;;;;;;;;;;;;;;;
;ENABLED = false
;RUN_AT_START = false
;NOTICE_ON_SUCCESS = false
;SCHEDULE = @every 72h

;;;;;;;;;;;;;;;;;;;;;;;;;;;;;;;;;;;;;;;;;;;;;;;;;;;
;;;;;;;;;;;;;;;;;;;;;;;;;;;;;;;;;;;;;;;;;;;;;;;;;;;
;; Reinitialize all missing Git repositories for which records exist
;;;;;;;;;;;;;;;;;;;;;;;;;;;;;;;;;;;;;;;;;;;;;;;;;;;
;[cron.reinit_missing_repos]
;;;;;;;;;;;;;;;;;;;;;;;;;;;;;;;;;;;;;;;;;;;;;;;;;;;
;;;;;;;;;;;;;;;;;;;;;;;;;;;;;;;;;;;;;;;;;;;;;;;;;;;
;ENABLED = false
;RUN_AT_START = false
;NOTICE_ON_SUCCESS = false
;SCHEDULE = @every 72h

;;;;;;;;;;;;;;;;;;;;;;;;;;;;;;;;;;;;;;;;;;;;;;;;;;;
;;;;;;;;;;;;;;;;;;;;;;;;;;;;;;;;;;;;;;;;;;;;;;;;;;;
;; Delete all repositories missing their Git files
;;;;;;;;;;;;;;;;;;;;;;;;;;;;;;;;;;;;;;;;;;;;;;;;;;;
;[cron.delete_missing_repos]
;;;;;;;;;;;;;;;;;;;;;;;;;;;;;;;;;;;;;;;;;;;;;;;;;;;
;;;;;;;;;;;;;;;;;;;;;;;;;;;;;;;;;;;;;;;;;;;;;;;;;;;
;ENABLED = false
;RUN_AT_START = false
;NOTICE_ON_SUCCESS = false
;SCHEDULE = @every 72h

;;;;;;;;;;;;;;;;;;;;;;;;;;;;;;;;;;;;;;;;;;;;;;;;;;;
;;;;;;;;;;;;;;;;;;;;;;;;;;;;;;;;;;;;;;;;;;;;;;;;;;;
;; Delete generated repository avatars
;;;;;;;;;;;;;;;;;;;;;;;;;;;;;;;;;;;;;;;;;;;;;;;;;;;
;[cron.delete_generated_repository_avatars]
;;;;;;;;;;;;;;;;;;;;;;;;;;;;;;;;;;;;;;;;;;;;;;;;;;;
;;;;;;;;;;;;;;;;;;;;;;;;;;;;;;;;;;;;;;;;;;;;;;;;;;;
;ENABLED = false
;RUN_AT_START = false
;NOTICE_ON_SUCCESS = false
;SCHEDULE = @every 72h

;;;;;;;;;;;;;;;;;;;;;;;;;;;;;;;;;;;;;;;;;;;;;;;;;;;
;;;;;;;;;;;;;;;;;;;;;;;;;;;;;;;;;;;;;;;;;;;;;;;;;;;
;; Delete all old actions from database
;;;;;;;;;;;;;;;;;;;;;;;;;;;;;;;;;;;;;;;;;;;;;;;;;;;
;[cron.delete_old_actions]
;;;;;;;;;;;;;;;;;;;;;;;;;;;;;;;;;;;;;;;;;;;;;;;;;;;
;;;;;;;;;;;;;;;;;;;;;;;;;;;;;;;;;;;;;;;;;;;;;;;;;;;
;ENABLED = false
;RUN_AT_START = false
;NOTICE_ON_SUCCESS = false
;SCHEDULE = @every 168h
;OLDER_THAN = 8760h

;;;;;;;;;;;;;;;;;;;;;;;;;;;;;;;;;;;;;;;;;;;;;;;;;;;
;;;;;;;;;;;;;;;;;;;;;;;;;;;;;;;;;;;;;;;;;;;;;;;;;;;
;; Check for new Gitea versions
;;;;;;;;;;;;;;;;;;;;;;;;;;;;;;;;;;;;;;;;;;;;;;;;;;;
;[cron.update_checker]
;;;;;;;;;;;;;;;;;;;;;;;;;;;;;;;;;;;;;;;;;;;;;;;;;;;
;;;;;;;;;;;;;;;;;;;;;;;;;;;;;;;;;;;;;;;;;;;;;;;;;;;
;ENABLED = true
;RUN_AT_START = false
;ENABLE_SUCCESS_NOTICE = false
;SCHEDULE = @every 168h
;HTTP_ENDPOINT = https://dl.gitea.io/gitea/version.json

;;;;;;;;;;;;;;;;;;;;;;;;;;;;;;;;;;;;;;;;;;;;;;;;;;;
;;;;;;;;;;;;;;;;;;;;;;;;;;;;;;;;;;;;;;;;;;;;;;;;;;;
;; Delete all old system notices from database
;;;;;;;;;;;;;;;;;;;;;;;;;;;;;;;;;;;;;;;;;;;;;;;;;;;
;[cron.delete_old_system_notices]
;;;;;;;;;;;;;;;;;;;;;;;;;;;;;;;;;;;;;;;;;;;;;;;;;;;
;;;;;;;;;;;;;;;;;;;;;;;;;;;;;;;;;;;;;;;;;;;;;;;;;;;
;ENABLED = false
;RUN_AT_START = false
;NO_SUCCESS_NOTICE = false
;SCHEDULE = @every 168h
;OLDER_THAN = 8760h

;;;;;;;;;;;;;;;;;;;;;;;;;;;;;;;;;;;;;;;;;;;;;;;;;;;
;;;;;;;;;;;;;;;;;;;;;;;;;;;;;;;;;;;;;;;;;;;;;;;;;;;
;; Garbage collect LFS pointers in repositories
;;;;;;;;;;;;;;;;;;;;;;;;;;;;;;;;;;;;;;;;;;;;;;;;;;;
;[cron.gc_lfs]
;;;;;;;;;;;;;;;;;;;;;;;;;;;;;;;;;;;;;;;;;;;;;;;;;;;
;;;;;;;;;;;;;;;;;;;;;;;;;;;;;;;;;;;;;;;;;;;;;;;;;;;
;ENABLED = false
;; Garbage collect LFS pointers in repositories (default false)
;RUN_AT_START = false
;; Interval as a duration between each gc run (default every 24h)
;SCHEDULE = @every 24h
;; Only attempt to garbage collect LFSMetaObjects older than this (default 7 days)
;OLDER_THAN = 168h
;; Only attempt to garbage collect LFSMetaObjects that have not been attempted to be garbage collected for this long (default 3 days)
;LAST_UPDATED_MORE_THAN_AGO = 72h
; Minimum number of stale LFSMetaObjects to check per repo. Set to `0` to always check all.
;NUMBER_TO_CHECK_PER_REPO = 100
;Check at least this proportion of LFSMetaObjects per repo. (This may cause all stale LFSMetaObjects to be checked.)
;PROPORTION_TO_CHECK_PER_REPO = 0.6


;;;;;;;;;;;;;;;;;;;;;;;;;;;;;;;;;;;;;;;;;;;;;;;;;;;
;;;;;;;;;;;;;;;;;;;;;;;;;;;;;;;;;;;;;;;;;;;;;;;;;;;
;; Git Operation timeout in seconds
;;;;;;;;;;;;;;;;;;;;;;;;;;;;;;;;;;;;;;;;;;;;;;;;;;;
;[git.timeout]
;;;;;;;;;;;;;;;;;;;;;;;;;;;;;;;;;;;;;;;;;;;;;;;;;;;
;;;;;;;;;;;;;;;;;;;;;;;;;;;;;;;;;;;;;;;;;;;;;;;;;;;
;DEFAULT = 360
;MIGRATE = 600
;MIRROR = 300
;CLONE = 300
;PULL = 300
;GC = 60


;;;;;;;;;;;;;;;;;;;;;;;;;;;;;;;;;;;;;;;;;;;;;;;;;;;
;;;;;;;;;;;;;;;;;;;;;;;;;;;;;;;;;;;;;;;;;;;;;;;;;;;
;; Git Reflog timeout in days
;;;;;;;;;;;;;;;;;;;;;;;;;;;;;;;;;;;;;;;;;;;;;;;;;;;
;[git.reflog]
;;;;;;;;;;;;;;;;;;;;;;;;;;;;;;;;;;;;;;;;;;;;;;;;;;;
;;;;;;;;;;;;;;;;;;;;;;;;;;;;;;;;;;;;;;;;;;;;;;;;;;;
;ENABLED = true
;EXPIRATION = 90

;;;;;;;;;;;;;;;;;;;;;;;;;;;;;;;;;;;;;;;;;;;;;;;;;;;
;;;;;;;;;;;;;;;;;;;;;;;;;;;;;;;;;;;;;;;;;;;;;;;;;;;
;[mirror]
;;;;;;;;;;;;;;;;;;;;;;;;;;;;;;;;;;;;;;;;;;;;;;;;;;;
;;;;;;;;;;;;;;;;;;;;;;;;;;;;;;;;;;;;;;;;;;;;;;;;;;;
;; Enables the mirror functionality. Set to **false** to disable all mirrors. Pre-existing mirrors remain valid but won't be updated; may be converted to regular repo.
;ENABLED = true
;; Disable the creation of **new** pull mirrors. Pre-existing mirrors remain valid. Will be ignored if `mirror.ENABLED` is `false`.
;DISABLE_NEW_PULL = false
;; Disable the creation of **new** push mirrors. Pre-existing mirrors remain valid. Will be ignored if `mirror.ENABLED` is `false`.
;DISABLE_NEW_PUSH = false
;; Default interval as a duration between each check
;DEFAULT_INTERVAL = 8h
;; Min interval as a duration must be > 1m
;MIN_INTERVAL = 10m

;;;;;;;;;;;;;;;;;;;;;;;;;;;;;;;;;;;;;;;;;;;;;;;;;;;
;;;;;;;;;;;;;;;;;;;;;;;;;;;;;;;;;;;;;;;;;;;;;;;;;;;
;[api]
;;;;;;;;;;;;;;;;;;;;;;;;;;;;;;;;;;;;;;;;;;;;;;;;;;;
;;;;;;;;;;;;;;;;;;;;;;;;;;;;;;;;;;;;;;;;;;;;;;;;;;;
;; Enables the API documentation endpoints (/api/swagger, /api/v1/swagger, …). True or false.
;ENABLE_SWAGGER = true
;; Max number of items in a page
;MAX_RESPONSE_ITEMS = 50
;; Default paging number of api
;DEFAULT_PAGING_NUM = 30
;; Default and maximum number of items per page for git trees api
;DEFAULT_GIT_TREES_PER_PAGE = 1000
;; Default max size of a blob returned by the blobs API (default is 10MiB)
;DEFAULT_MAX_BLOB_SIZE = 10485760

;;;;;;;;;;;;;;;;;;;;;;;;;;;;;;;;;;;;;;;;;;;;;;;;;;;
;;;;;;;;;;;;;;;;;;;;;;;;;;;;;;;;;;;;;;;;;;;;;;;;;;;
;[i18n]
;;;;;;;;;;;;;;;;;;;;;;;;;;;;;;;;;;;;;;;;;;;;;;;;;;;
;;;;;;;;;;;;;;;;;;;;;;;;;;;;;;;;;;;;;;;;;;;;;;;;;;;
;; The first locale will be used as the default if user browser's language doesn't match any locale in the list.
;LANGS = en-US,zh-CN,zh-HK,zh-TW,de-DE,fr-FR,nl-NL,lv-LV,ru-RU,uk-UA,ja-JP,es-ES,pt-BR,pt-PT,pl-PL,bg-BG,it-IT,fi-FI,tr-TR,cs-CZ,sv-SE,ko-KR,el-GR,fa-IR,hu-HU,id-ID,ml-IN
;NAMES = English,简体中文,繁體中文（香港）,繁體中文（台灣）,Deutsch,Français,Nederlands,Latviešu,Русский,Українська,日本語,Español,Português do Brasil,Português de Portugal,Polski,Български,Italiano,Suomi,Türkçe,Čeština,Српски,Svenska,한국어,Ελληνικά,فارسی,Magyar nyelv,Bahasa Indonesia,മലയാളം

;;;;;;;;;;;;;;;;;;;;;;;;;;;;;;;;;;;;;;;;;;;;;;;;;;;
;;;;;;;;;;;;;;;;;;;;;;;;;;;;;;;;;;;;;;;;;;;;;;;;;;;
;[highlight.mapping]
;;;;;;;;;;;;;;;;;;;;;;;;;;;;;;;;;;;;;;;;;;;;;;;;;;;
;;;;;;;;;;;;;;;;;;;;;;;;;;;;;;;;;;;;;;;;;;;;;;;;;;;
;; Extension mapping to highlight class
;; e.g. .toml=ini

;;;;;;;;;;;;;;;;;;;;;;;;;;;;;;;;;;;;;;;;;;;;;;;;;;;
;;;;;;;;;;;;;;;;;;;;;;;;;;;;;;;;;;;;;;;;;;;;;;;;;;;
;[other]
;;;;;;;;;;;;;;;;;;;;;;;;;;;;;;;;;;;;;;;;;;;;;;;;;;;
;;;;;;;;;;;;;;;;;;;;;;;;;;;;;;;;;;;;;;;;;;;;;;;;;;;
;; Show version information about Gitea and Go in the footer
;SHOW_FOOTER_VERSION = true
;; Show template execution time in the footer
;SHOW_FOOTER_TEMPLATE_LOAD_TIME = true
;; Generate sitemap. Defaults to `true`.
;ENABLE_SITEMAP = true
;; Enable/Disable RSS/Atom feed
;ENABLE_FEED = true

;;;;;;;;;;;;;;;;;;;;;;;;;;;;;;;;;;;;;;;;;;;;;;;;;;;
;;;;;;;;;;;;;;;;;;;;;;;;;;;;;;;;;;;;;;;;;;;;;;;;;;;
;[markup]
;;;;;;;;;;;;;;;;;;;;;;;;;;;;;;;;;;;;;;;;;;;;;;;;;;;
;;;;;;;;;;;;;;;;;;;;;;;;;;;;;;;;;;;;;;;;;;;;;;;;;;;
;; Set the maximum number of characters in a mermaid source. (Set to -1 to disable limits)
;MERMAID_MAX_SOURCE_CHARACTERS = 5000

;;;;;;;;;;;;;;;;;;;;;;;;;;;;;;;;;;;;;;;;;;;;;;;;;;;
;;;;;;;;;;;;;;;;;;;;;;;;;;;;;;;;;;;;;;;;;;;;;;;;;;;
;[markup.sanitizer.1]
;;;;;;;;;;;;;;;;;;;;;;;;;;;;;;;;;;;;;;;;;;;;;;;;;;;
;;;;;;;;;;;;;;;;;;;;;;;;;;;;;;;;;;;;;;;;;;;;;;;;;;;
;; The following keys can appear once to define a sanitation policy rule.
;; This section can appear multiple times by adding a unique alphanumeric suffix to define multiple rules.
;; e.g., [markup.sanitizer.1] -> [markup.sanitizer.2] -> [markup.sanitizer.TeX]
;ELEMENT = span
;ALLOW_ATTR = class
;REGEXP = ^(info|warning|error)$
;;
;;;;;;;;;;;;;;;;;;;;;;;;;;;;;;;;;;;;;;;;;;;;;;;;;;;
;; Other markup formats e.g. asciidoc
;;
;; uncomment and enable the below section.
;; (You can add other markup formats by copying the section and adjusting
;;  the section name suffix "asciidoc" to something else.)
;[markup.asciidoc]
;ENABLED = false
;; List of file extensions that should be rendered by an external command
;FILE_EXTENSIONS = .adoc,.asciidoc
;; External command to render all matching extensions
;RENDER_COMMAND = "asciidoc --out-file=- -"
;; Don't pass the file on STDIN, pass the filename as argument instead.
;IS_INPUT_FILE = false
;; How the content will be rendered.
;; * sanitized: Sanitize the content and render it inside current page, default to only allow a few HTML tags and attributes. Customized sanitizer rules can be defined in [markup.sanitizer.*] .
;; * no-sanitizer: Disable the sanitizer and render the content inside current page. It's **insecure** and may lead to XSS attack if the content contains malicious code.
;; * iframe: Render the content in a separate standalone page and embed it into current page by iframe. The iframe is in sandbox mode with same-origin disabled, and the JS code are safely isolated from parent page.
;RENDER_CONTENT_MODE=sanitized

;;;;;;;;;;;;;;;;;;;;;;;;;;;;;;;;;;;;;;;;;;;;;;;;;;;
;;;;;;;;;;;;;;;;;;;;;;;;;;;;;;;;;;;;;;;;;;;;;;;;;;;
;[metrics]
;;;;;;;;;;;;;;;;;;;;;;;;;;;;;;;;;;;;;;;;;;;;;;;;;;;
;;;;;;;;;;;;;;;;;;;;;;;;;;;;;;;;;;;;;;;;;;;;;;;;;;;
;; Enables metrics endpoint. True or false; default is false.
;ENABLED = false
;; If you want to add authorization, specify a token here
;TOKEN =
;; Enable issue by label metrics; default is false
;ENABLED_ISSUE_BY_LABEL = false
;; Enable issue by repository metrics; default is false
;ENABLED_ISSUE_BY_REPOSITORY = false

;;;;;;;;;;;;;;;;;;;;;;;;;;;;;;;;;;;;;;;;;;;;;;;;;;;
;;;;;;;;;;;;;;;;;;;;;;;;;;;;;;;;;;;;;;;;;;;;;;;;;;;
;[task]
;;;;;;;;;;;;;;;;;;;;;;;;;;;;;;;;;;;;;;;;;;;;;;;;;;;
;;;;;;;;;;;;;;;;;;;;;;;;;;;;;;;;;;;;;;;;;;;;;;;;;;;
;;
;; Task queue type, could be `channel` or `redis`.
;QUEUE_TYPE = channel
;;
;; Task queue length, available only when `QUEUE_TYPE` is `channel`.
;QUEUE_LENGTH = 1000
;;
;; Task queue connection string, available only when `QUEUE_TYPE` is `redis`.
;; If there is a password of redis, use `redis://127.0.0.1:6379/0?pool_size=100&idle_timeout=180s`.
;QUEUE_CONN_STR = "redis://127.0.0.1:6379/0?pool_size=100&idle_timeout=180s"

;;;;;;;;;;;;;;;;;;;;;;;;;;;;;;;;;;;;;;;;;;;;;;;;;;;
;;;;;;;;;;;;;;;;;;;;;;;;;;;;;;;;;;;;;;;;;;;;;;;;;;;
;[migrations]
;;;;;;;;;;;;;;;;;;;;;;;;;;;;;;;;;;;;;;;;;;;;;;;;;;;
;;;;;;;;;;;;;;;;;;;;;;;;;;;;;;;;;;;;;;;;;;;;;;;;;;;
;;
;; Max attempts per http/https request on migrations.
;MAX_ATTEMPTS = 3
;;
;; Backoff time per http/https request retry (seconds)
;RETRY_BACKOFF = 3
;;
;; Allowed domains for migrating, default is blank. Blank means everything will be allowed.
;; Multiple domains could be separated by commas.
;; Wildcard is supported: "github.com, *.github.com"
;ALLOWED_DOMAINS =
;;
;; Blocklist for migrating, default is blank. Multiple domains could be separated by commas.
;; When ALLOWED_DOMAINS is not blank, this option has a higher priority to deny domains.
;; Wildcard is supported.
;BLOCKED_DOMAINS =
;;
;; Allow private addresses defined by RFC 1918, RFC 1122, RFC 4632 and RFC 4291 (false by default)
;; If a domain is allowed by ALLOWED_DOMAINS, this option will be ignored.
;ALLOW_LOCALNETWORKS = false

;;;;;;;;;;;;;;;;;;;;;;;;;;;;;;;;;;;;;;;;;;;;;;;;;;;
;;;;;;;;;;;;;;;;;;;;;;;;;;;;;;;;;;;;;;;;;;;;;;;;;;;
;[federation]
;;;;;;;;;;;;;;;;;;;;;;;;;;;;;;;;;;;;;;;;;;;;;;;;;;;
;;;;;;;;;;;;;;;;;;;;;;;;;;;;;;;;;;;;;;;;;;;;;;;;;;;
;;
;; Enable/Disable federation capabilities
;ENABLED = false
;;
;; Enable/Disable user statistics for nodeinfo if federation is enabled
;SHARE_USER_STATISTICS = true
;;
;; Maximum federation request and response size (MB)
;MAX_SIZE = 4
;;
;; WARNING: Changing the settings below can break federation.
;;
;; HTTP signature algorithms
;ALGORITHMS = rsa-sha256, rsa-sha512, ed25519
;;
;; HTTP signature digest algorithm
;DIGEST_ALGORITHM = SHA-256
;;
;; GET headers for federation requests
;GET_HEADERS = (request-target), Date
;;
;; POST headers for federation requests
;POST_HEADERS = (request-target), Date, Digest

;;;;;;;;;;;;;;;;;;;;;;;;;;;;;;;;;;;;;;;;;;;;;;;;;;;
;;;;;;;;;;;;;;;;;;;;;;;;;;;;;;;;;;;;;;;;;;;;;;;;;;;
;[packages]
;;;;;;;;;;;;;;;;;;;;;;;;;;;;;;;;;;;;;;;;;;;;;;;;;;;
;;;;;;;;;;;;;;;;;;;;;;;;;;;;;;;;;;;;;;;;;;;;;;;;;;;
;;
;; Enable/Disable package registry capabilities
;ENABLED = true
;;
;; Path for chunked uploads. Defaults to APP_DATA_PATH + `tmp/package-upload`
;CHUNKED_UPLOAD_PATH = tmp/package-upload
;;
;; Maximum count of package versions a single owner can have (`-1` means no limits)
;LIMIT_TOTAL_OWNER_COUNT = -1
;; Maximum size of packages a single owner can use (`-1` means no limits, format `1000`, `1 MB`, `1 GiB`)
;LIMIT_TOTAL_OWNER_SIZE = -1
;; Maximum size of an Alpine upload (`-1` means no limits, format `1000`, `1 MB`, `1 GiB`)
;LIMIT_SIZE_ALPINE = -1
;; Maximum size of a Cargo upload (`-1` means no limits, format `1000`, `1 MB`, `1 GiB`)
;LIMIT_SIZE_CARGO = -1
;; Maximum size of a Chef upload (`-1` means no limits, format `1000`, `1 MB`, `1 GiB`)
;LIMIT_SIZE_CHEF = -1
;; Maximum size of a Composer upload (`-1` means no limits, format `1000`, `1 MB`, `1 GiB`)
;LIMIT_SIZE_COMPOSER = -1
;; Maximum size of a Conan upload (`-1` means no limits, format `1000`, `1 MB`, `1 GiB`)
;LIMIT_SIZE_CONAN = -1
;; Maximum size of a Conda upload (`-1` means no limits, format `1000`, `1 MB`, `1 GiB`)
;LIMIT_SIZE_CONDA = -1
;; Maximum size of a Container upload (`-1` means no limits, format `1000`, `1 MB`, `1 GiB`)
;LIMIT_SIZE_CONTAINER = -1
<<<<<<< HEAD
;; Maximum size of a CRAN upload (`-1` means no limits, format `1000`, `1 MB`, `1 GiB`)
;LIMIT_SIZE_CRAN = -1
=======
;; Maximum size of a Debian upload (`-1` means no limits, format `1000`, `1 MB`, `1 GiB`)
;LIMIT_SIZE_DEBIAN = -1
>>>>>>> 9173e079
;; Maximum size of a Generic upload (`-1` means no limits, format `1000`, `1 MB`, `1 GiB`)
;LIMIT_SIZE_GENERIC = -1
;; Maximum size of a Helm upload (`-1` means no limits, format `1000`, `1 MB`, `1 GiB`)
;LIMIT_SIZE_HELM = -1
;; Maximum size of a Maven upload (`-1` means no limits, format `1000`, `1 MB`, `1 GiB`)
;LIMIT_SIZE_MAVEN = -1
;; Maximum size of a npm upload (`-1` means no limits, format `1000`, `1 MB`, `1 GiB`)
;LIMIT_SIZE_NPM = -1
;; Maximum size of a NuGet upload (`-1` means no limits, format `1000`, `1 MB`, `1 GiB`)
;LIMIT_SIZE_NUGET = -1
;; Maximum size of a Pub upload (`-1` means no limits, format `1000`, `1 MB`, `1 GiB`)
;LIMIT_SIZE_PUB = -1
;; Maximum size of a PyPI upload (`-1` means no limits, format `1000`, `1 MB`, `1 GiB`)
;LIMIT_SIZE_PYPI = -1
;; Maximum size of a RPM upload (`-1` means no limits, format `1000`, `1 MB`, `1 GiB`)
;LIMIT_SIZE_RPM = -1
;; Maximum size of a RubyGems upload (`-1` means no limits, format `1000`, `1 MB`, `1 GiB`)
;LIMIT_SIZE_RUBYGEMS = -1
;; Maximum size of a Swift upload (`-1` means no limits, format `1000`, `1 MB`, `1 GiB`)
;LIMIT_SIZE_SWIFT = -1
;; Maximum size of a Vagrant upload (`-1` means no limits, format `1000`, `1 MB`, `1 GiB`)
;LIMIT_SIZE_VAGRANT = -1

;;;;;;;;;;;;;;;;;;;;;;;;;;;;;;;;;;;;;;;;;;;;;;;;;;;
;;;;;;;;;;;;;;;;;;;;;;;;;;;;;;;;;;;;;;;;;;;;;;;;;;;
;; default storage for attachments, lfs and avatars
;;;;;;;;;;;;;;;;;;;;;;;;;;;;;;;;;;;;;;;;;;;;;;;;;;;
;[storage]
;;;;;;;;;;;;;;;;;;;;;;;;;;;;;;;;;;;;;;;;;;;;;;;;;;;
;;;;;;;;;;;;;;;;;;;;;;;;;;;;;;;;;;;;;;;;;;;;;;;;;;;
;; storage type
;STORAGE_TYPE = local

;;;;;;;;;;;;;;;;;;;;;;;;;;;;;;;;;;;;;;;;;;;;;;;;;;;
;;;;;;;;;;;;;;;;;;;;;;;;;;;;;;;;;;;;;;;;;;;;;;;;;;;
;; settings for repository archives, will override storage setting
;;;;;;;;;;;;;;;;;;;;;;;;;;;;;;;;;;;;;;;;;;;;;;;;;;;
;[storage.repo-archive]
;;;;;;;;;;;;;;;;;;;;;;;;;;;;;;;;;;;;;;;;;;;;;;;;;;;
;;;;;;;;;;;;;;;;;;;;;;;;;;;;;;;;;;;;;;;;;;;;;;;;;;;
;; storage type
;STORAGE_TYPE = local

;;;;;;;;;;;;;;;;;;;;;;;;;;;;;;;;;;;;;;;;;;;;;;;;;;;
;;;;;;;;;;;;;;;;;;;;;;;;;;;;;;;;;;;;;;;;;;;;;;;;;;;
;; lfs storage will override storage
;;
;[lfs]
;STORAGE_TYPE = local
;;
;; Where your lfs files reside, default is data/lfs.
;PATH = data/lfs

;;;;;;;;;;;;;;;;;;;;;;;;;;;;;;;;;;;;;;;;;;;;;;;;;;;
;;;;;;;;;;;;;;;;;;;;;;;;;;;;;;;;;;;;;;;;;;;;;;;;;;;
;; settings for packages, will override storage setting
;;;;;;;;;;;;;;;;;;;;;;;;;;;;;;;;;;;;;;;;;;;;;;;;;;;
;[storage.packages]
;;;;;;;;;;;;;;;;;;;;;;;;;;;;;;;;;;;;;;;;;;;;;;;;;;;
;;;;;;;;;;;;;;;;;;;;;;;;;;;;;;;;;;;;;;;;;;;;;;;;;;;
;; storage type
;STORAGE_TYPE = local

;;;;;;;;;;;;;;;;;;;;;;;;;;;;;;;;;;;;;;;;;;;;;;;;;;;
;;;;;;;;;;;;;;;;;;;;;;;;;;;;;;;;;;;;;;;;;;;;;;;;;;;
;; customize storage
;[storage.my_minio]
;STORAGE_TYPE = minio
;;
;; Minio endpoint to connect only available when STORAGE_TYPE is `minio`
;MINIO_ENDPOINT = localhost:9000
;;
;; Minio accessKeyID to connect only available when STORAGE_TYPE is `minio`
;MINIO_ACCESS_KEY_ID =
;;
;; Minio secretAccessKey to connect only available when STORAGE_TYPE is `minio`
;MINIO_SECRET_ACCESS_KEY =
;;
;; Minio bucket to store the attachments only available when STORAGE_TYPE is `minio`
;MINIO_BUCKET = gitea
;;
;; Minio location to create bucket only available when STORAGE_TYPE is `minio`
;MINIO_LOCATION = us-east-1
;;
;; Minio enabled ssl only available when STORAGE_TYPE is `minio`
;MINIO_USE_SSL = false
;;
;; Minio skip SSL verification available when STORAGE_TYPE is `minio`
;MINIO_INSECURE_SKIP_VERIFY = false

;[proxy]
;; Enable the proxy, all requests to external via HTTP will be affected
;PROXY_ENABLED = false
;; Proxy server URL, support http://, https//, socks://, blank will follow environment http_proxy/https_proxy/no_proxy
;PROXY_URL =
;; Comma separated list of host names requiring proxy. Glob patterns (*) are accepted; use ** to match all hosts.
;PROXY_HOSTS =

; [actions]
;; Enable/Disable actions capabilities
;ENABLED = false
;; Default address to get action plugins, e.g. the default value means downloading from "https://gitea.com/actions/checkout" for "uses: actions/checkout@v3"
;DEFAULT_ACTIONS_URL = https://gitea.com

;;;;;;;;;;;;;;;;;;;;;;;;;;;;;;;;;;;;;;;;;;;;;;;;;;;
;;;;;;;;;;;;;;;;;;;;;;;;;;;;;;;;;;;;;;;;;;;;;;;;;;;
;; settings for action logs, will override storage setting
;;;;;;;;;;;;;;;;;;;;;;;;;;;;;;;;;;;;;;;;;;;;;;;;;;;
;[storage.actions_log]
;;;;;;;;;;;;;;;;;;;;;;;;;;;;;;;;;;;;;;;;;;;;;;;;;;;
;;;;;;;;;;;;;;;;;;;;;;;;;;;;;;;;;;;;;;;;;;;;;;;;;;;
;; storage type
;STORAGE_TYPE = local<|MERGE_RESOLUTION|>--- conflicted
+++ resolved
@@ -2456,13 +2456,10 @@
 ;LIMIT_SIZE_CONDA = -1
 ;; Maximum size of a Container upload (`-1` means no limits, format `1000`, `1 MB`, `1 GiB`)
 ;LIMIT_SIZE_CONTAINER = -1
-<<<<<<< HEAD
 ;; Maximum size of a CRAN upload (`-1` means no limits, format `1000`, `1 MB`, `1 GiB`)
 ;LIMIT_SIZE_CRAN = -1
-=======
 ;; Maximum size of a Debian upload (`-1` means no limits, format `1000`, `1 MB`, `1 GiB`)
 ;LIMIT_SIZE_DEBIAN = -1
->>>>>>> 9173e079
 ;; Maximum size of a Generic upload (`-1` means no limits, format `1000`, `1 MB`, `1 GiB`)
 ;LIMIT_SIZE_GENERIC = -1
 ;; Maximum size of a Helm upload (`-1` means no limits, format `1000`, `1 MB`, `1 GiB`)
