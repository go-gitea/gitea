; This file lists the default values used by Gitea
;; Copy required sections to your own app.ini (default is custom/conf/app.ini)
;; and modify as needed.
;; Do not copy the whole file as-is, as it contains some invalid sections for illustrative purposes.
;; If you don't know what a setting is you should not set it.
;;
;; see https://docs.gitea.io/en-us/config-cheat-sheet/ for additional documentation.


;;;;;;;;;;;;;;;;;;;;;;;;;;;;;;;;;;;;;;;;;;;;;;;;;;;
;; General Settings
;;;;;;;;;;;;;;;;;;;;;;;;;;;;;;;;;;;;;;;;;;;;;;;;;;;
;;
;; App name that shows in every page title
APP_NAME = ; Gitea: Git with a cup of tea
;;
;; RUN_USER will automatically detect the current user - but you can set it here change it if you run locally
RUN_USER = ; git
;;
;; Application run mode, affects performance and debugging. Either "dev", "prod" or "test", default is "prod"
RUN_MODE = ; prod

;;;;;;;;;;;;;;;;;;;;;;;;;;;;;;;;;;;;;;;;;;;;;;;;;;;
;;;;;;;;;;;;;;;;;;;;;;;;;;;;;;;;;;;;;;;;;;;;;;;;;;;
[server]
;;;;;;;;;;;;;;;;;;;;;;;;;;;;;;;;;;;;;;;;;;;;;;;;;;;
;;;;;;;;;;;;;;;;;;;;;;;;;;;;;;;;;;;;;;;;;;;;;;;;;;;
;;
;; The protocol the server listens on. One of 'http', 'https', 'unix' or 'fcgi'. Defaults to 'http'
;PROTOCOL = http
;;
;; Set the domain for the server
;DOMAIN = localhost
;;
;; Overwrite the automatically generated public URL. Necessary for proxies and docker.
;ROOT_URL = %(PROTOCOL)s://%(DOMAIN)s:%(HTTP_PORT)s/
;;
;; when STATIC_URL_PREFIX is empty it will follow ROOT_URL
;STATIC_URL_PREFIX =
;;
;; The address to listen on. Either a IPv4/IPv6 address or the path to a unix socket.
;HTTP_ADDR = 0.0.0.0
;;
;; The port to listen on. Leave empty when using a unix socket.
;HTTP_PORT = 3000
;;
;; If REDIRECT_OTHER_PORT is true, and PROTOCOL is set to https an http server
;; will be started on PORT_TO_REDIRECT and it will redirect plain, non-secure http requests to the main
;; ROOT_URL.  Defaults are false for REDIRECT_OTHER_PORT and 80 for
;; PORT_TO_REDIRECT.
;REDIRECT_OTHER_PORT = false
;PORT_TO_REDIRECT = 80
;;
;; Permission for unix socket
;UNIX_SOCKET_PERMISSION = 666
;;
;; Local (DMZ) URL for Gitea workers (such as SSH update) accessing web service.
;; In most cases you do not need to change the default value.
;; Alter it only if your SSH server node is not the same as HTTP node.
;; Do not set this variable if PROTOCOL is set to 'unix'.
;LOCAL_ROOT_URL = %(PROTOCOL)s://%(HTTP_ADDR)s:%(HTTP_PORT)s/
;;
;; Disable SSH feature when not available
;DISABLE_SSH = false
;;
;; Whether to use the builtin SSH server or not.
;START_SSH_SERVER = false
;;
;; Username to use for the builtin SSH server. If blank, then it is the value of RUN_USER.
;BUILTIN_SSH_SERVER_USER =
;;
;; Domain name to be exposed in clone URL
;SSH_DOMAIN = %(DOMAIN)s
;;
;; The network interface the builtin SSH server should listen on
;SSH_LISTEN_HOST =
;;
;; Port number to be exposed in clone URL
;SSH_PORT = 22
;;
;; The port number the builtin SSH server should listen on
;SSH_LISTEN_PORT = %(SSH_PORT)s
;;
;; Root path of SSH directory, default is '~/.ssh', but you have to use '/home/git/.ssh'.
;SSH_ROOT_PATH =
;;
;; Gitea will create a authorized_keys file by default when it is not using the internal ssh server
;; If you intend to use the AuthorizedKeysCommand functionality then you should turn this off.
;SSH_CREATE_AUTHORIZED_KEYS_FILE = true
;;
;; Gitea will create a authorized_principals file by default when it is not using the internal ssh server
;; If you intend to use the AuthorizedPrincipalsCommand functionality then you should turn this off.
;SSH_CREATE_AUTHORIZED_PRINCIPALS_FILE = true
;;
;; For the built-in SSH server, choose the ciphers to support for SSH connections,
;; for system SSH this setting has no effect
;SSH_SERVER_CIPHERS = aes128-ctr, aes192-ctr, aes256-ctr, aes128-gcm@openssh.com, arcfour256, arcfour128
;;
;; For the built-in SSH server, choose the key exchange algorithms to support for SSH connections,
;; for system SSH this setting has no effect
;SSH_SERVER_KEY_EXCHANGES = diffie-hellman-group1-sha1, diffie-hellman-group14-sha1, ecdh-sha2-nistp256, ecdh-sha2-nistp384, ecdh-sha2-nistp521, curve25519-sha256@libssh.org
;;
;; For the built-in SSH server, choose the MACs to support for SSH connections,
;; for system SSH this setting has no effect
;SSH_SERVER_MACS = hmac-sha2-256-etm@openssh.com, hmac-sha2-256, hmac-sha1, hmac-sha1-96
;;
;; For the built-in SSH server, choose the keypair to offer as the host key
;; The private key should be at SSH_SERVER_HOST_KEY and the public SSH_SERVER_HOST_KEY.pub
;; relative paths are made absolute relative to the APP_DATA_PATH
;SSH_SERVER_HOST_KEYS=ssh/gitea.rsa, ssh/gogs.rsa
;;
;; Directory to create temporary files in when testing public keys using ssh-keygen,
;; default is the system temporary directory.
;SSH_KEY_TEST_PATH =
;;
;; Path to ssh-keygen, default is 'ssh-keygen' which means the shell is responsible for finding out which one to call.
;SSH_KEYGEN_PATH = ssh-keygen
;;
;; Enable SSH Authorized Key Backup when rewriting all keys, default is true
;SSH_AUTHORIZED_KEYS_BACKUP = true
;;
;; Determines which principals to allow
;; - empty: if SSH_TRUSTED_USER_CA_KEYS is empty this will default to off, otherwise will default to email, username.
;; - off: Do not allow authorized principals
;; - email: the principal must match the user's email
;; - username: the principal must match the user's username
;; - anything: there will be no checking on the content of the principal
;SSH_AUTHORIZED_PRINCIPALS_ALLOW = email, username
;;
;; Enable SSH Authorized Principals Backup when rewriting all keys, default is true
;SSH_AUTHORIZED_PRINCIPALS_BACKUP = true
;;
;; Specifies the public keys of certificate authorities that are trusted to sign user certificates for authentication.
;; Multiple keys should be comma separated.
;; E.g."ssh-<algorithm> <key>". or "ssh-<algorithm> <key1>, ssh-<algorithm> <key2>".
;; For more information see "TrustedUserCAKeys" in the sshd config manpages.
;SSH_TRUSTED_USER_CA_KEYS =
;; Absolute path of the `TrustedUserCaKeys` file gitea will manage.
;; Default this `RUN_USER`/.ssh/gitea-trusted-user-ca-keys.pem
;; If you're running your own ssh server and you want to use the gitea managed file you'll also need to modify your
;; sshd_config to point to this file. The official docker image will automatically work without further configuration.
;SSH_TRUSTED_USER_CA_KEYS_FILENAME =
;;
;; Enable exposure of SSH clone URL to anonymous visitors, default is false
;SSH_EXPOSE_ANONYMOUS = false
;;
;; Indicate whether to check minimum key size with corresponding type
;MINIMUM_KEY_SIZE_CHECK = false
;;
;; Disable CDN even in "prod" mode
;OFFLINE_MODE = false
;DISABLE_ROUTER_LOG = false
;;
;; Generate steps:
;; $ ./gitea cert -ca=true -duration=8760h0m0s -host=myhost.example.com
;;
;; Or from a .pfx file exported from the Windows certificate store (do
;; not forget to export the private key):
;; $ openssl pkcs12 -in cert.pfx -out cert.pem -nokeys
;; $ openssl pkcs12 -in cert.pfx -out key.pem -nocerts -nodes
;; Paths are relative to CUSTOM_PATH
;CERT_FILE = https/cert.pem
;KEY_FILE = https/key.pem
;;
;; Root directory containing templates and static files.
;; default is the path where Gitea is executed
;STATIC_ROOT_PATH =
;;
;; Default path for App data
;APP_DATA_PATH = data
;;
;; Enable gzip compression for runtime-generated content, static resources excluded
;ENABLE_GZIP = false
;;
;; Application profiling (memory and cpu)
;; For "web" command it listens on localhost:6060
;; For "serve" command it dumps to disk at PPROF_DATA_PATH as (cpuprofile|memprofile)_<username>_<temporary id>
;ENABLE_PPROF = false
;;
;; PPROF_DATA_PATH, use an absolute path when you start gitea as service
;PPROF_DATA_PATH = data/tmp/pprof
;;
;; Landing page, can be "home", "explore", "organizations" or "login"
;; The "login" choice is not a security measure but just a UI flow change, use REQUIRE_SIGNIN_VIEW to force users to log in.
;LANDING_PAGE = home
;;
;; Enables git-lfs support. true or false, default is false.
;LFS_START_SERVER = false
;;
;; Where your lfs files reside, default is data/lfs.
;LFS_CONTENT_PATH = data/lfs
;;
;; LFS authentication secret, change this yourself
LFS_JWT_SECRET =
;;
;; LFS authentication validity period (in time.Duration), pushes taking longer than this may fail.
;LFS_HTTP_AUTH_EXPIRY = 20m
;;
;; Maximum allowed LFS file size in bytes (Set to 0 for no limit).
;LFS_MAX_FILE_SIZE = 0
;;
;; Maximum number of locks returned per page
;LFS_LOCKS_PAGING_NUM = 50
;;
;; Allow graceful restarts using SIGHUP to fork
;ALLOW_GRACEFUL_RESTARTS = true
;;
;; After a restart the parent will finish ongoing requests before
;; shutting down. Force shutdown if this process takes longer than this delay.
;; set to a negative value to disable
;GRACEFUL_HAMMER_TIME = 60s
;;
;; Allows the setting of a startup timeout and waithint for Windows as SVC service
;; 0 disables this.
;STARTUP_TIMEOUT = 0
;;
;; Static resources, includes resources on custom/, public/ and all uploaded avatars web browser cache time. Note that this cache is disabled when RUN_MODE is "dev". Default is 6h
;STATIC_CACHE_TIME = 6h

;;;;;;;;;;;;;;;;;;;;;;;;;;;;;;;;;;;;;;;;;;;;;;;;;;;
;;;;;;;;;;;;;;;;;;;;;;;;;;;;;;;;;;;;;;;;;;;;;;;;;;;
[database]
;;;;;;;;;;;;;;;;;;;;;;;;;;;;;;;;;;;;;;;;;;;;;;;;;;;
;;;;;;;;;;;;;;;;;;;;;;;;;;;;;;;;;;;;;;;;;;;;;;;;;;;
;;
;; Database to use. Either "mysql", "postgres", "mssql" or "sqlite3".
;;
;;;;;;;;;;;;;;;;;;;;;;;;;;;;;;;;;;;;;;;;;;;
;;
;; MySQL Configuration
;;
DB_TYPE = mysql
HOST = 127.0.0.1:3306 ; can use socket e.g. /var/run/mysqld/mysqld.sock
NAME = gitea
USER = root
;PASSWD = ;Use PASSWD = `your password` for quoting if you use special characters in the password.
;SSL_MODE = false ; either "false" (default), "true", or "skip-verify"
;CHARSET = utf8mb4 ;either "utf8" or "utf8mb4", default is "utf8mb4".
;;
;; NOTICE: for "utf8mb4" you must use MySQL InnoDB > 5.6. Gitea is unable to check this.
;;
;;;;;;;;;;;;;;;;;;;;;;;;;;;;;;;;;;;;;;;;;;;
;;
;; Postgres Configuration
;;
;DB_TYPE = postgres
;HOST = 127.0.0.1:5432 ; can use socket e.g. /var/run/postgresql/
;NAME = gitea
;USER = root
;PASSWD =
;SCHEMA =
;SSL_MODE=disable ;either "disable" (default), "require", or "verify-full"
;;
;;;;;;;;;;;;;;;;;;;;;;;;;;;;;;;;;;;;;;;;;;;
;;
;; SQLite Configuration
;;
;DB_TYPE = sqlite3
;PATH= ; defaults to data/gitea.db
;SQLITE_TIMEOUT = ; Query timeout defaults to: 500
;;
;;;;;;;;;;;;;;;;;;;;;;;;;;;;;;;;;;;;;;;;;;;
;;
;; MSSQL Configuration
;;
;DB_TYPE = mssql
;HOST = 172.17.0.2:1433
;NAME = gitea
;USER = SA
;PASSWD = MwantsaSecurePassword1
;;
;;;;;;;;;;;;;;;;;;;;;;;;;;;;;;;;;;;;;;;;;;;
;;
;; Other settings
;;
;; For iterate buffer, default is 50
;ITERATE_BUFFER_SIZE = 50
;;
;; Show the database generated SQL
LOG_SQL = false ; if unset defaults to true
;;
;; Maximum number of DB Connect retries
;DB_RETRIES = 10
;;
;; Backoff time per DB retry (time.Duration)
;DB_RETRY_BACKOFF = 3s
;;
;; Max idle database connections on connection pool, default is 2
;MAX_IDLE_CONNS = 2
;;
;; Database connection max life time, default is 0 or 3s mysql (See #6804 & #7071 for reasoning)
;CONN_MAX_LIFETIME = 3s
;;
;; Database maximum number of open connections, default is 0 meaning no maximum
;MAX_OPEN_CONNS = 0

;;;;;;;;;;;;;;;;;;;;;;;;;;;;;;;;;;;;;;;;;;;;;;;;;;;
;;;;;;;;;;;;;;;;;;;;;;;;;;;;;;;;;;;;;;;;;;;;;;;;;;;
[security]
;;;;;;;;;;;;;;;;;;;;;;;;;;;;;;;;;;;;;;;;;;;;;;;;;;;
;;;;;;;;;;;;;;;;;;;;;;;;;;;;;;;;;;;;;;;;;;;;;;;;;;;
;;
;; Whether the installer is disabled (set to true to disable the installer)
INSTALL_LOCK = false
;;
;; Global secret key that will be used - if blank will be regenerated.
SECRET_KEY =
;;
;; Secret used to validate communication within Gitea binary.
INTERNAL_TOKEN=
;;
;; Instead of defining internal token in the configuration, this configuration option can be used to give Gitea a path to a file that contains the internal token (example value: file:/etc/gitea/internal_token)
;INTERNAL_TOKEN_URI = ;e.g. /etc/gitea/internal_token
;;
;; How long to remember that a user is logged in before requiring relogin (in days)
;LOGIN_REMEMBER_DAYS = 7
;;
;; Name of the cookie used to store the current username.
;COOKIE_USERNAME = gitea_awesome
;;
;; Name of cookie used to store authentication information.
;COOKIE_REMEMBER_NAME = gitea_incredible
;;
;; Reverse proxy authentication header name of user name and email
;REVERSE_PROXY_AUTHENTICATION_USER = X-WEBAUTH-USER
;REVERSE_PROXY_AUTHENTICATION_EMAIL = X-WEBAUTH-EMAIL
;;
;; Interpret X-Forwarded-For header or the X-Real-IP header and set this as the remote IP for the request
;REVERSE_PROXY_LIMIT = 1
;;
;; List of IP addresses and networks separated by comma of trusted proxy servers. Use `*` to trust all.
;REVERSE_PROXY_TRUSTED_PROXIES = 127.0.0.0/8,::1/128
;;
;; The minimum password length for new Users
;MIN_PASSWORD_LENGTH = 6
;;
;; Set to true to allow users to import local server paths
;IMPORT_LOCAL_PATHS = false
;;
;; Set to false to allow users with git hook privileges to create custom git hooks.
;; Custom git hooks can be used to perform arbitrary code execution on the host operating system.
;; This enables the users to access and modify this config file and the Gitea database and interrupt the Gitea service.
;; By modifying the Gitea database, users can gain Gitea administrator privileges.
;; It also enables them to access other resources available to the user on the operating system that is running the Gitea instance and perform arbitrary actions in the name of the Gitea OS user.
;; WARNING: This maybe harmful to you website or your operating system.
;DISABLE_GIT_HOOKS = true
;;
;; Set to true to disable webhooks feature.
;DISABLE_WEBHOOKS = false
;;
;; Set to false to allow pushes to gitea repositories despite having an incomplete environment - NOT RECOMMENDED
;ONLY_ALLOW_PUSH_IF_GITEA_ENVIRONMENT_SET = true
;;
;;Comma separated list of character classes required to pass minimum complexity.
;;If left empty or no valid values are specified, the default is off (no checking)
;;Classes include "lower,upper,digit,spec"
;PASSWORD_COMPLEXITY = off
;;
;; Password Hash algorithm, either "argon2", "pbkdf2", "scrypt" or "bcrypt"
;PASSWORD_HASH_ALGO = pbkdf2
;;
;; Set false to allow JavaScript to read CSRF cookie
;CSRF_COOKIE_HTTP_ONLY = true
;;
;; Validate against https://haveibeenpwned.com/Passwords to see if a password has been exposed
;PASSWORD_CHECK_PWN = false

;;;;;;;;;;;;;;;;;;;;;;;;;;;;;;;;;;;;;;;;;;;;;;;;;;;
;;;;;;;;;;;;;;;;;;;;;;;;;;;;;;;;;;;;;;;;;;;;;;;;;;;
[oauth2]
;;;;;;;;;;;;;;;;;;;;;;;;;;;;;;;;;;;;;;;;;;;;;;;;;;;
;;;;;;;;;;;;;;;;;;;;;;;;;;;;;;;;;;;;;;;;;;;;;;;;;;;
;;
;; Enables OAuth2 provider
ENABLE = true
;;
;; OAuth2 authentication secret for access and refresh tokens, change this yourself to a unique string. CLI generate option is helpful in this case. https://docs.gitea.io/en-us/command-line/#generate
JWT_SECRET =
;;
;; Lifetime of an OAuth2 access token in seconds
;ACCESS_TOKEN_EXPIRATION_TIME = 3600
;;
;; Lifetime of an OAuth2 refresh token in hours
;REFRESH_TOKEN_EXPIRATION_TIME = 730
;;
;; Check if refresh token got already used
;INVALIDATE_REFRESH_TOKENS = false
;;
;; Maximum length of oauth2 token/cookie stored on server
;MAX_TOKEN_LENGTH = 32767

;;;;;;;;;;;;;;;;;;;;;;;;;;;;;;;;;;;;;;;;;;;;;;;;;;;
;;;;;;;;;;;;;;;;;;;;;;;;;;;;;;;;;;;;;;;;;;;;;;;;;;;
[U2F]
;;;;;;;;;;;;;;;;;;;;;;;;;;;;;;;;;;;;;;;;;;;;;;;;;;;
;;;;;;;;;;;;;;;;;;;;;;;;;;;;;;;;;;;;;;;;;;;;;;;;;;;
;;
;; NOTE: THE DEFAULT VALUES HERE WILL NEED TO BE CHANGED
;; Two Factor authentication with security keys
;; https://developers.yubico.com/U2F/App_ID.html
APP_ID = ; e.g. http://localhost:3000/
;; Comma separated list of trusted facets
TRUSTED_FACETS = ; e.g. http://localhost:3000/

;;;;;;;;;;;;;;;;;;;;;;;;;;;;;;;;;;;;;;;;;;;;;;;;;;;
;;;;;;;;;;;;;;;;;;;;;;;;;;;;;;;;;;;;;;;;;;;;;;;;;;;
[log]
;;;;;;;;;;;;;;;;;;;;;;;;;;;;;;;;;;;;;;;;;;;;;;;;;;;
;;;;;;;;;;;;;;;;;;;;;;;;;;;;;;;;;;;;;;;;;;;;;;;;;;;
;; Root path for the log files - defaults to %(GITEA_WORK_DIR)/log
;ROOT_PATH =
;;
;;;;;;;;;;;;;;;;;;;;;;;;;;;;;;;;;;;;;;;;;;;;;;;;;;;
;; Main Logger
;;
;; Either "console", "file", "conn", "smtp" or "database", default is "console"
;; Use comma to separate multiple modes, e.g. "console, file"
MODE = console
;;
;; Either "Trace", "Debug", "Info", "Warn", "Error", "Critical", default is "Trace"
LEVEL = Info
;;
;;;;;;;;;;;;;;;;;;;;;;;;;;;;;;;;;;;;;;;;;;;;;;;;;;;
;; Router Logger
;;
;; Switch off the router log
;DISABLE_ROUTER_LOG= ; false
;;
;; Set the log "modes" for the router log (if file is set the log file will default to router.log)
ROUTER = console
;;
;; The level at which the router logs
;ROUTER_LOG_LEVEL = Info
;;
;;;;;;;;;;;;;;;;;;;;;;;;;;;;;;;;;;;;;;;;;;;;;;;;;;;
;;
;; Access Logger (Creates log in NCSA common log format)
;;
;ENABLE_ACCESS_LOG = false
;; Set the log "modes" for the access log (if file is set the log file will default to access.log)
;ACCESS = file
;;
;; Sets the template used to create the access log.
;ACCESS_LOG_TEMPLATE = {{.Ctx.RemoteAddr}} - {{.Identity}} {{.Start.Format "[02/Jan/2006:15:04:05 -0700]" }} "{{.Ctx.Req.Method}} {{.Ctx.Req.URL.RequestURI}} {{.Ctx.Req.Proto}}" {{.ResponseWriter.Status}} {{.ResponseWriter.Size}} "{{.Ctx.Req.Referer}}\" \"{{.Ctx.Req.UserAgent}}"
;;
;;;;;;;;;;;;;;;;;;;;;;;;;;;;;;;;;;;;;;;;;;;;;;;;;;;
;;
;; SSH log (Creates log from ssh git request)
;;
;ENABLE_SSH_LOG = false
;;
;; Other Settings
;;
;; Print Stacktraces with logs. (Rarely helpful.) Either "Trace", "Debug", "Info", "Warn", "Error", "Critical", default is "None"
;STACKTRACE_LEVEL = None
;;
;; Buffer length of the channel, keep it as it is if you don't know what it is.
;BUFFER_LEN = 10000

;;;;;;;;;;;;;;;;;;;;;;;;;;;;;;;;;;;;;;;;;;;;;;;;;;;
;; Creating specific log configuration
;;
;; You can set specific configuration for individual modes and subloggers
;;
;; Configuration available to all log modes/subloggers
;LEVEL=
;FLAGS = stdflags
;EXPRESSION =
;PREFIX =
;COLORIZE = false
;;
;; For "console" mode only
;STDERR = false
;;
;; For "file" mode only
;LEVEL =
;; Set the file_name for the logger. If this is a relative path this
;; will be relative to ROOT_PATH
;FILE_NAME =
;; This enables automated log rotate(switch of following options), default is true
;LOG_ROTATE = true
;; Max size shift of a single file, default is 28 means 1 << 28, 256MB
;MAX_SIZE_SHIFT = 28
;; Segment log daily, default is true
;DAILY_ROTATE = true
;; delete the log file after n days, default is 7
;MAX_DAYS = 7
;; compress logs with gzip
;COMPRESS = true
;; compression level see godoc for compress/gzip
;COMPRESSION_LEVEL = -1
;
;; For "conn" mode only
;LEVEL =
;; Reconnect host for every single message, default is false
;RECONNECT_ON_MSG = false
;; Try to reconnect when connection is lost, default is false
;RECONNECT = false
;; Either "tcp", "unix" or "udp", default is "tcp"
;PROTOCOL = tcp
;; Host address
;ADDR =
;
;; For "smtp" mode only
;LEVEL =
;; Name displayed in mail title, default is "Diagnostic message from server"
;SUBJECT = Diagnostic message from server
;; Mail server
;HOST =
;; Mailer user name and password
;USER =
;; Use PASSWD = `your password` for quoting if you use special characters in the password.
;PASSWD =
;; Receivers, can be one or more, e.g. 1@example.com,2@example.com
;RECEIVERS =

;;;;;;;;;;;;;;;;;;;;;;;;;;;;;;;;;;;;;;;;;;;;;;;;;;;
;;;;;;;;;;;;;;;;;;;;;;;;;;;;;;;;;;;;;;;;;;;;;;;;;;;
[git]
;;;;;;;;;;;;;;;;;;;;;;;;;;;;;;;;;;;;;;;;;;;;;;;;;;;
;;;;;;;;;;;;;;;;;;;;;;;;;;;;;;;;;;;;;;;;;;;;;;;;;;;
;;
;; The path of git executable. If empty, Gitea searches through the PATH environment.
PATH =
;;
;; Disables highlight of added and removed changes
;DISABLE_DIFF_HIGHLIGHT = false
;;
;; Max number of lines allowed in a single file in diff view
;MAX_GIT_DIFF_LINES = 1000
;;
;; Max number of allowed characters in a line in diff view
;MAX_GIT_DIFF_LINE_CHARACTERS = 5000
;;
;; Max number of files shown in diff view
;MAX_GIT_DIFF_FILES = 100
;;
;; Set the default commits range size
;COMMITS_RANGE_SIZE = 50
;;
;; Set the default branches range size
;BRANCHES_RANGE_SIZE = 20
;;
;; Arguments for command 'git gc', e.g. "--aggressive --auto"
;; see more on http://git-scm.com/docs/git-gc/
;GC_ARGS =
;;
;; If use git wire protocol version 2 when git version >= 2.18, default is true, set to false when you always want git wire protocol version 1
;ENABLE_AUTO_GIT_WIRE_PROTOCOL = true
;;
;; Respond to pushes to a non-default branch with a URL for creating a Pull Request (if the repository has them enabled)
;PULL_REQUEST_PUSH_MESSAGE = true

;;;;;;;;;;;;;;;;;;;;;;;;;;;;;;;;;;;;;;;;;;;;;;;;;;;
;;;;;;;;;;;;;;;;;;;;;;;;;;;;;;;;;;;;;;;;;;;;;;;;;;;
[service]
;;;;;;;;;;;;;;;;;;;;;;;;;;;;;;;;;;;;;;;;;;;;;;;;;;;
;;;;;;;;;;;;;;;;;;;;;;;;;;;;;;;;;;;;;;;;;;;;;;;;;;;
;;
;; Time limit to confirm account/email registration
;ACTIVE_CODE_LIVE_MINUTES = 180
;;
;; Time limit to perform the reset of a forgotten password
;RESET_PASSWD_CODE_LIVE_MINUTES = 180
;;
;; Whether a new user needs to confirm their email when registering.
;REGISTER_EMAIL_CONFIRM = false
;;
;; Whether a new user needs to be confirmed manually after registration. (Requires `REGISTER_EMAIL_CONFIRM` to be disabled.)
;REGISTER_MANUAL_CONFIRM = false
;;
;; List of domain names that are allowed to be used to register on a Gitea instance
;; gitea.io,example.com
;EMAIL_DOMAIN_WHITELIST =
;;
;; Comma-separated list of domain names that are not allowed to be used to register on a Gitea instance
;EMAIL_DOMAIN_BLOCKLIST =
;;
;; Disallow registration, only allow admins to create accounts.
;DISABLE_REGISTRATION = false
;;
;; Allow registration only using gitea itself, it works only when DISABLE_REGISTRATION is false
;ALLOW_ONLY_INTERNAL_REGISTRATION = false
;;
;; Allow registration only using third-party services, it works only when DISABLE_REGISTRATION is false
;ALLOW_ONLY_EXTERNAL_REGISTRATION = false
;;
;; User must sign in to view anything.
;REQUIRE_SIGNIN_VIEW = false
;;
;; Mail notification
;ENABLE_NOTIFY_MAIL = false
;;
;; This setting enables gitea to be signed in with HTTP BASIC Authentication using the user's password
;; If you set this to false you will not be able to access the tokens endpoints on the API with your password
;; Please note that setting this to false will not disable OAuth Basic or Basic authentication using a token
;ENABLE_BASIC_AUTHENTICATION = true
;;
;; More detail: https://github.com/gogits/gogs/issues/165
;ENABLE_REVERSE_PROXY_AUTHENTICATION = false
;ENABLE_REVERSE_PROXY_AUTO_REGISTRATION = false
;ENABLE_REVERSE_PROXY_EMAIL = false
;;
;; Enable captcha validation for registration
;ENABLE_CAPTCHA = false
;;
;; Type of captcha you want to use. Options: image, recaptcha, hcaptcha
;CAPTCHA_TYPE = image
;;
;; Enable recaptcha to use Google's recaptcha service
;; Go to https://www.google.com/recaptcha/admin to sign up for a key
;RECAPTCHA_SECRET =
;RECAPTCHA_SITEKEY =
;;
;; For hCaptcha, create an account at https://accounts.hcaptcha.com/login to get your keys
;HCAPTCHA_SECRET =
;HCAPTCHA_SITEKEY =
;;
;; Change this to use recaptcha.net or other recaptcha service
;RECAPTCHA_URL = https://www.google.com/recaptcha/
;;
;; Default value for KeepEmailPrivate
;; Each new user will get the value of this setting copied into their profile
;DEFAULT_KEEP_EMAIL_PRIVATE = false
;;
;; Default value for AllowCreateOrganization
;; Every new user will have rights set to create organizations depending on this setting
;DEFAULT_ALLOW_CREATE_ORGANIZATION = true
;;
;; Either "public", "limited" or "private", default is "public"
;; Limited is for signed user only
;; Private is only for member of the organization
;; Public is for everyone
;DEFAULT_ORG_VISIBILITY = public
;;
;; Default value for DefaultOrgMemberVisible
;; True will make the membership of the users visible when added to the organisation
;DEFAULT_ORG_MEMBER_VISIBLE = false
;;
;; Default value for EnableDependencies
;; Repositories will use dependencies by default depending on this setting
;DEFAULT_ENABLE_DEPENDENCIES = true
;;
;; Dependencies can be added from any repository where the user is granted access or only from the current repository depending on this setting.
;ALLOW_CROSS_REPOSITORY_DEPENDENCIES = true
;;
;; Enable heatmap on users profiles.
;ENABLE_USER_HEATMAP = true
;;
;; Enable Timetracking
;ENABLE_TIMETRACKING = true
;;
;; Default value for EnableTimetracking
;; Repositories will use timetracking by default depending on this setting
;DEFAULT_ENABLE_TIMETRACKING = true
;;
;; Default value for AllowOnlyContributorsToTrackTime
;; Only users with write permissions can track time if this is true
;DEFAULT_ALLOW_ONLY_CONTRIBUTORS_TO_TRACK_TIME = true
;;
;; Value for the domain part of the user's email address in the git log if user
;; has set KeepEmailPrivate to true. The user's email will be replaced with a
;; concatenation of the user name in lower case, "@" and NO_REPLY_ADDRESS. Default
;; value is "noreply." + DOMAIN, where DOMAIN resolves to the value from server.DOMAIN
;; Note: do not use the <DOMAIN> notation below
;NO_REPLY_ADDRESS = ; noreply.<DOMAIN>
;;
;; Show Registration button
;SHOW_REGISTRATION_BUTTON = true
;;
;; Show milestones dashboard page - a view of all the user's milestones
;SHOW_MILESTONES_DASHBOARD_PAGE = true
;;
;; Default value for AutoWatchNewRepos
;; When adding a repo to a team or creating a new repo all team members will watch the
;; repo automatically if enabled
;AUTO_WATCH_NEW_REPOS = true
;;
;; Default value for AutoWatchOnChanges
;; Make the user watch a repository When they commit for the first time
;AUTO_WATCH_ON_CHANGES = false
;;
;; Minimum amount of time a user must exist before comments are kept when the user is deleted.
;USER_DELETE_WITH_COMMENTS_MAX_TIME = 0


;;;;;;;;;;;;;;;;;;;;;;;;;;;;;;;;;;;;;;;;;;;;;;;;;;;
;;;;;;;;;;;;;;;;;;;;;;;;;;;;;;;;;;;;;;;;;;;;;;;;;;;
;; Other Settings
;;
;; Uncomment the [section.header] if you wish to
;; set the below settings.
;;;;;;;;;;;;;;;;;;;;;;;;;;;;;;;;;;;;;;;;;;;;;;;;;;;
;;;;;;;;;;;;;;;;;;;;;;;;;;;;;;;;;;;;;;;;;;;;;;;;;;;

;;;;;;;;;;;;;;;;;;;;;;;;;;;;;;;;;;;;;;;;;;;;;;;;;;;
;[repository]
;;;;;;;;;;;;;;;;;;;;;;;;;;;;;;;;;;;;;;;;;;;;;;;;;;;
;; Root path for storing all repository data. It must be an absolute path. By default, it is stored in a sub-directory of `APP_DATA_PATH`.
;ROOT =
;;
;; The script type this server supports. Usually this is `bash`, but some users report that only `sh` is available.
;SCRIPT_TYPE = bash
;;
;; DETECTED_CHARSETS_ORDER tie-break order for detected charsets.
;; If the charsets have equal confidence, tie-breaking will be done by order in this list
;; with charsets earlier in the list chosen in preference to those later.
;; Adding "defaults" will place the unused charsets at that position.
;DETECTED_CHARSETS_ORDER = UTF-8, UTF-16BE, UTF-16LE, UTF-32BE, UTF-32LE, ISO-8859, windows-1252, ISO-8859, windows-1250, ISO-8859, ISO-8859, ISO-8859, windows-1253, ISO-8859, windows-1255, ISO-8859, windows-1251, windows-1256, KOI8-R, ISO-8859, windows-1254, Shift_JIS, GB18030, EUC-JP, EUC-KR, Big5, ISO-2022, ISO-2022, ISO-2022, IBM424_rtl, IBM424_ltr, IBM420_rtl, IBM420_ltr
;;
;; Default ANSI charset to override non-UTF-8 charsets to
;ANSI_CHARSET =
;;
;; Force every new repository to be private
;FORCE_PRIVATE = false
;;
;; Default privacy setting when creating a new repository, allowed values: last, private, public. Default is last which means the last setting used.
;DEFAULT_PRIVATE = last
;;
;; Default private when using push-to-create
;DEFAULT_PUSH_CREATE_PRIVATE = true
;;
;; Global limit of repositories per user, applied at creation time. -1 means no limit
;MAX_CREATION_LIMIT = -1
;;
;; Mirror sync queue length, increase if mirror syncing starts hanging
;MIRROR_QUEUE_LENGTH = 1000
;;
;; Patch test queue length, increase if pull request patch testing starts hanging
;PULL_REQUEST_QUEUE_LENGTH = 1000
;;
;; Preferred Licenses to place at the top of the List
;; The name here must match the filename in conf/license or custom/conf/license
;PREFERRED_LICENSES = Apache License 2.0,MIT License
;;
;; Disable the ability to interact with repositories using the HTTP protocol
;;DISABLE_HTTP_GIT = false
;;
;; Value for Access-Control-Allow-Origin header, default is not to present
;; WARNING: This may be harmful to your website if you do not give it a right value.
;ACCESS_CONTROL_ALLOW_ORIGIN =
;;
;; Force ssh:// clone url instead of scp-style uri when default SSH port is used
;USE_COMPAT_SSH_URI = false
;;
;; Close issues as long as a commit on any branch marks it as fixed
;; Comma separated list of globally disabled repo units. Allowed values: repo.issues, repo.ext_issues, repo.pulls, repo.wiki, repo.ext_wiki
;DISABLED_REPO_UNITS =
;;
;; Comma separated list of default repo units. Allowed values: repo.code, repo.releases, repo.issues, repo.pulls, repo.wiki, repo.projects.
;; Note: Code and Releases can currently not be deactivated. If you specify default repo units you should still list them for future compatibility.
;; External wiki and issue tracker can't be enabled by default as it requires additional settings.
;; Disabled repo units will not be added to new repositories regardless if it is in the default list.
;DEFAULT_REPO_UNITS = repo.code,repo.releases,repo.issues,repo.pulls,repo.wiki,repo.projects
;;
;; Prefix archive files by placing them in a directory named after the repository
;PREFIX_ARCHIVE_FILES = true
;;
;; Disable the creation of new mirrors. Pre-existing mirrors remain valid.
;DISABLE_MIRRORS = false
;;
;; Disable migrating feature.
;DISABLE_MIGRATIONS = false
;;
;; Disable stars feature.
;DISABLE_STARS = false
;;
;; The default branch name of new repositories
;DEFAULT_BRANCH = master
;;
;; Allow adoption of unadopted repositories
;ALLOW_ADOPTION_OF_UNADOPTED_REPOSITORIES = false
;;
;; Allow deletion of unadopted repositories
;ALLOW_DELETION_OF_UNADOPTED_REPOSITORIES = false

;;;;;;;;;;;;;;;;;;;;;;;;;;;;;;;;;;;;;;;;;;;;;;;;;;;
;;;;;;;;;;;;;;;;;;;;;;;;;;;;;;;;;;;;;;;;;;;;;;;;;;;
;[repository.editor]
;;;;;;;;;;;;;;;;;;;;;;;;;;;;;;;;;;;;;;;;;;;;;;;;;;;
;;;;;;;;;;;;;;;;;;;;;;;;;;;;;;;;;;;;;;;;;;;;;;;;;;;
;;
;; List of file extensions for which lines should be wrapped in the Monaco editor
;; Separate extensions with a comma. To line wrap files without an extension, just put a comma
;LINE_WRAP_EXTENSIONS = .txt,.md,.markdown,.mdown,.mkd,
;;
;; Valid file modes that have a preview API associated with them, such as api/v1/markdown
;; Separate the values by commas. The preview tab in edit mode won't be displayed if the file extension doesn't match
;PREVIEWABLE_FILE_MODES = markdown

;;;;;;;;;;;;;;;;;;;;;;;;;;;;;;;;;;;;;;;;;;;;;;;;;;;
;;;;;;;;;;;;;;;;;;;;;;;;;;;;;;;;;;;;;;;;;;;;;;;;;;;
;[repository.local]
;;;;;;;;;;;;;;;;;;;;;;;;;;;;;;;;;;;;;;;;;;;;;;;;;;;
;;;;;;;;;;;;;;;;;;;;;;;;;;;;;;;;;;;;;;;;;;;;;;;;;;;
;;
;; Path for local repository copy. Defaults to `tmp/local-repo`
;LOCAL_COPY_PATH = tmp/local-repo

;;;;;;;;;;;;;;;;;;;;;;;;;;;;;;;;;;;;;;;;;;;;;;;;;;;
;;;;;;;;;;;;;;;;;;;;;;;;;;;;;;;;;;;;;;;;;;;;;;;;;;;
;[repository.upload]
;;;;;;;;;;;;;;;;;;;;;;;;;;;;;;;;;;;;;;;;;;;;;;;;;;;
;;;;;;;;;;;;;;;;;;;;;;;;;;;;;;;;;;;;;;;;;;;;;;;;;;;
;;
;; Whether repository file uploads are enabled. Defaults to `true`
;ENABLED = true
;;
;; Path for uploads. Defaults to `data/tmp/uploads` (tmp gets deleted on gitea restart)
;TEMP_PATH = data/tmp/uploads
;;
;; Comma-separated list of allowed file extensions (`.zip`), mime types (`text/plain`) or wildcard type (`image/*`, `audio/*`, `video/*`). Empty value or `*/*` allows all types.
;ALLOWED_TYPES =
;;
;; Max size of each file in megabytes. Defaults to 3MB
;FILE_MAX_SIZE = 3
;;
;; Max number of files per upload. Defaults to 5
;MAX_FILES = 5

;;;;;;;;;;;;;;;;;;;;;;;;;;;;;;;;;;;;;;;;;;;;;;;;;;;
;;;;;;;;;;;;;;;;;;;;;;;;;;;;;;;;;;;;;;;;;;;;;;;;;;;
;[repository.pull-request]
;;;;;;;;;;;;;;;;;;;;;;;;;;;;;;;;;;;;;;;;;;;;;;;;;;;
;;;;;;;;;;;;;;;;;;;;;;;;;;;;;;;;;;;;;;;;;;;;;;;;;;;
;;
;; List of prefixes used in Pull Request title to mark them as Work In Progress
;WORK_IN_PROGRESS_PREFIXES = WIP:,[WIP]
;;
;; List of keywords used in Pull Request comments to automatically close a related issue
;CLOSE_KEYWORDS = close,closes,closed,fix,fixes,fixed,resolve,resolves,resolved
;;
;; List of keywords used in Pull Request comments to automatically reopen a related issue
;REOPEN_KEYWORDS = reopen,reopens,reopened
;;
;; In the default merge message for squash commits include at most this many commits
;DEFAULT_MERGE_MESSAGE_COMMITS_LIMIT = 50
;;
;; In the default merge message for squash commits limit the size of the commit messages to this
;DEFAULT_MERGE_MESSAGE_SIZE = 5120
;;
;; In the default merge message for squash commits walk all commits to include all authors in the Co-authored-by otherwise just use those in the limited list
;DEFAULT_MERGE_MESSAGE_ALL_AUTHORS = false
;;
;; In default merge messages limit the number of approvers listed as Reviewed-by: to this many
;DEFAULT_MERGE_MESSAGE_MAX_APPROVERS = 10
;;
;; In default merge messages only include approvers who are official
;DEFAULT_MERGE_MESSAGE_OFFICIAL_APPROVERS_ONLY = true

;;;;;;;;;;;;;;;;;;;;;;;;;;;;;;;;;;;;;;;;;;;;;;;;;;;
;;;;;;;;;;;;;;;;;;;;;;;;;;;;;;;;;;;;;;;;;;;;;;;;;;;
;[repository.issue]
;;;;;;;;;;;;;;;;;;;;;;;;;;;;;;;;;;;;;;;;;;;;;;;;;;;
;;;;;;;;;;;;;;;;;;;;;;;;;;;;;;;;;;;;;;;;;;;;;;;;;;;
;; List of reasons why a Pull Request or Issue can be locked
;LOCK_REASONS = Too heated,Off-topic,Resolved,Spam

;;;;;;;;;;;;;;;;;;;;;;;;;;;;;;;;;;;;;;;;;;;;;;;;;;;
;;;;;;;;;;;;;;;;;;;;;;;;;;;;;;;;;;;;;;;;;;;;;;;;;;;
;[repository.release]
;;;;;;;;;;;;;;;;;;;;;;;;;;;;;;;;;;;;;;;;;;;;;;;;;;;
;;;;;;;;;;;;;;;;;;;;;;;;;;;;;;;;;;;;;;;;;;;;;;;;;;;
;; Comma-separated list of allowed file extensions (`.zip`), mime types (`text/plain`) or wildcard type (`image/*`, `audio/*`, `video/*`). Empty value or `*/*` allows all types.
;ALLOWED_TYPES =

;;;;;;;;;;;;;;;;;;;;;;;;;;;;;;;;;;;;;;;;;;;;;;;;;;;
;;;;;;;;;;;;;;;;;;;;;;;;;;;;;;;;;;;;;;;;;;;;;;;;;;;
;[repository.signing]
;;;;;;;;;;;;;;;;;;;;;;;;;;;;;;;;;;;;;;;;;;;;;;;;;;;
;;;;;;;;;;;;;;;;;;;;;;;;;;;;;;;;;;;;;;;;;;;;;;;;;;;
;;
;; GPG key to use to sign commits, Defaults to the default - that is the value of git config --get user.signingkey
;; run in the context of the RUN_USER
;; Switch to none to stop signing completely
;SIGNING_KEY = default
;;
;; If a SIGNING_KEY ID is provided and is not set to default, use the provided Name and Email address as the signer.
;; These should match a publicized name and email address for the key. (When SIGNING_KEY is default these are set to
;; the results of git config --get user.name and git config --get user.email respectively and can only be overridden
;; by setting the SIGNING_KEY ID to the correct ID.)
;SIGNING_NAME =
;SIGNING_EMAIL =
;;
;; Sets the default trust model for repositories. Options are: collaborator, committer, collaboratorcommitter
;DEFAULT_TRUST_MODEL = collaborator
;;
;; Determines when gitea should sign the initial commit when creating a repository
;; Either:
;; - never
;; - pubkey: only sign if the user has a pubkey
;; - twofa: only sign if the user has logged in with twofa
;; - always
;; options other than none and always can be combined as comma separated list
;INITIAL_COMMIT = always
;;
;; Determines when to sign for CRUD actions
;; - as above
;; - parentsigned: requires that the parent commit is signed.
;CRUD_ACTIONS = pubkey, twofa, parentsigned
;; Determines when to sign Wiki commits
;; - as above
;WIKI = never
;;
;; Determines when to sign on merges
;; - basesigned: require that the parent of commit on the base repo is signed.
;; - commitssigned: require that all the commits in the head branch are signed.
;; - approved: only sign when merging an approved pr to a protected branch
;MERGES = pubkey, twofa, basesigned, commitssigned

;;;;;;;;;;;;;;;;;;;;;;;;;;;;;;;;;;;;;;;;;;;;;;;;;;;
;;;;;;;;;;;;;;;;;;;;;;;;;;;;;;;;;;;;;;;;;;;;;;;;;;;
;[repository.mimetype_mapping]
;;;;;;;;;;;;;;;;;;;;;;;;;;;;;;;;;;;;;;;;;;;;;;;;;;;
;;;;;;;;;;;;;;;;;;;;;;;;;;;;;;;;;;;;;;;;;;;;;;;;;;;
;;
;; Custom MIME type mapping for downloadable files
;.apk=application/vnd.android.package-archive

;;;;;;;;;;;;;;;;;;;;;;;;;;;;;;;;;;;;;;;;;;;;;;;;;;;
;;;;;;;;;;;;;;;;;;;;;;;;;;;;;;;;;;;;;;;;;;;;;;;;;;;
;[project]
;;;;;;;;;;;;;;;;;;;;;;;;;;;;;;;;;;;;;;;;;;;;;;;;;;;
;;;;;;;;;;;;;;;;;;;;;;;;;;;;;;;;;;;;;;;;;;;;;;;;;;;
;; Default templates for project boards
;PROJECT_BOARD_BASIC_KANBAN_TYPE = To Do, In Progress, Done
;PROJECT_BOARD_BUG_TRIAGE_TYPE = Needs Triage, High Priority, Low Priority, Closed

;;;;;;;;;;;;;;;;;;;;;;;;;;;;;;;;;;;;;;;;;;;;;;;;;;;
;;;;;;;;;;;;;;;;;;;;;;;;;;;;;;;;;;;;;;;;;;;;;;;;;;;
;[cors]
;;;;;;;;;;;;;;;;;;;;;;;;;;;;;;;;;;;;;;;;;;;;;;;;;;;
;;;;;;;;;;;;;;;;;;;;;;;;;;;;;;;;;;;;;;;;;;;;;;;;;;;
;;
;; More information about CORS can be found here: https://developer.mozilla.org/en-US/docs/Web/HTTP/CORS#The_HTTP_response_headers
;; enable cors headers (disabled by default)
;ENABLED = false
;;
;; scheme of allowed requests
;SCHEME = http
;;
;; list of requesting domains that are allowed
;ALLOW_DOMAIN = *
;;
;; allow subdomains of headers listed above to request
;ALLOW_SUBDOMAIN = false
;;
;; list of methods allowed to request
;METHODS = GET,HEAD,POST,PUT,PATCH,DELETE,OPTIONS
;;
;; max time to cache response
;MAX_AGE = 10m
;;
;; allow request with credentials
;ALLOW_CREDENTIALS = false

;;;;;;;;;;;;;;;;;;;;;;;;;;;;;;;;;;;;;;;;;;;;;;;;;;;
;;;;;;;;;;;;;;;;;;;;;;;;;;;;;;;;;;;;;;;;;;;;;;;;;;;
;[ui]
;;;;;;;;;;;;;;;;;;;;;;;;;;;;;;;;;;;;;;;;;;;;;;;;;;;
;;;;;;;;;;;;;;;;;;;;;;;;;;;;;;;;;;;;;;;;;;;;;;;;;;;
;;
;; Number of repositories that are displayed on one explore page
;EXPLORE_PAGING_NUM = 20
;;
;; Number of issues that are displayed on one page
;ISSUE_PAGING_NUM = 10
;;
;; Number of maximum commits displayed in one activity feed
;FEED_MAX_COMMIT_NUM = 5
;;
;; Number of items that are displayed in home feed
;FEED_PAGING_NUM = 20
;;
;; Number of maximum commits displayed in commit graph.
;GRAPH_MAX_COMMIT_NUM = 100
;;
;; Number of line of codes shown for a code comment
;CODE_COMMENT_LINES = 4
;;
;; Value of `theme-color` meta tag, used by Android >= 5.0
;; An invalid color like "none" or "disable" will have the default style
;; More info: https://developers.google.com/web/updates/2014/11/Support-for-theme-color-in-Chrome-39-for-Android
;THEME_COLOR_META_TAG = `#6cc644`
;;
;; Max size of files to be displayed (default is 8MiB)
;MAX_DISPLAY_FILE_SIZE = 8388608
;;
;; Whether the email of the user should be shown in the Explore Users page
;SHOW_USER_EMAIL = true
;;
;; Set the default theme for the Gitea install
;DEFAULT_THEME = gitea
;;
;; All available themes. Allow users select personalized themes regardless of the value of `DEFAULT_THEME`.
;THEMES = gitea,arc-green
;;
;;All available reactions users can choose on issues/prs and comments.
;;Values can be emoji alias (:smile:) or a unicode emoji.
;;For custom reactions, add a tightly cropped square image to public/emoji/img/reaction_name.png
;REACTIONS = +1, -1, laugh, hooray, confused, heart, rocket, eyes
;;
;; Whether the full name of the users should be shown where possible. If the full name isn't set, the username will be used.
;DEFAULT_SHOW_FULL_NAME = false
;;
;; Whether to search within description at repository search on explore page.
;SEARCH_REPO_DESCRIPTION = true
;;
;; Whether to enable a Service Worker to cache frontend assets
;USE_SERVICE_WORKER = true

;;;;;;;;;;;;;;;;;;;;;;;;;;;;;;;;;;;;;;;;;;;;;;;;;;;
;;;;;;;;;;;;;;;;;;;;;;;;;;;;;;;;;;;;;;;;;;;;;;;;;;;
;[ui.admin]
;;;;;;;;;;;;;;;;;;;;;;;;;;;;;;;;;;;;;;;;;;;;;;;;;;;
;;;;;;;;;;;;;;;;;;;;;;;;;;;;;;;;;;;;;;;;;;;;;;;;;;;
;;
;; Number of users that are displayed on one page
;USER_PAGING_NUM = 50
;;
;; Number of repos that are displayed on one page
;REPO_PAGING_NUM = 50
;;
;; Number of notices that are displayed on one page
;NOTICE_PAGING_NUM = 25
;;
;; Number of organizations that are displayed on one page
;ORG_PAGING_NUM = 50

;;;;;;;;;;;;;;;;;;;;;;;;;;;;;;;;;;;;;;;;;;;;;;;;;;;
;;;;;;;;;;;;;;;;;;;;;;;;;;;;;;;;;;;;;;;;;;;;;;;;;;;
;[ui.user]
;;;;;;;;;;;;;;;;;;;;;;;;;;;;;;;;;;;;;;;;;;;;;;;;;;;
;;;;;;;;;;;;;;;;;;;;;;;;;;;;;;;;;;;;;;;;;;;;;;;;;;;
;; Number of repos that are displayed on one page
;REPO_PAGING_NUM = 15

;;;;;;;;;;;;;;;;;;;;;;;;;;;;;;;;;;;;;;;;;;;;;;;;;;;
;;;;;;;;;;;;;;;;;;;;;;;;;;;;;;;;;;;;;;;;;;;;;;;;;;;
;[ui.meta]
;;;;;;;;;;;;;;;;;;;;;;;;;;;;;;;;;;;;;;;;;;;;;;;;;;;
;;;;;;;;;;;;;;;;;;;;;;;;;;;;;;;;;;;;;;;;;;;;;;;;;;;
;AUTHOR = Gitea - Git with a cup of tea
;DESCRIPTION = Gitea (Git with a cup of tea) is a painless self-hosted Git service written in Go
;KEYWORDS = go,git,self-hosted,gitea

;;;;;;;;;;;;;;;;;;;;;;;;;;;;;;;;;;;;;;;;;;;;;;;;;;;
;;;;;;;;;;;;;;;;;;;;;;;;;;;;;;;;;;;;;;;;;;;;;;;;;;;
;[ui.notification]
;;;;;;;;;;;;;;;;;;;;;;;;;;;;;;;;;;;;;;;;;;;;;;;;;;;
;;;;;;;;;;;;;;;;;;;;;;;;;;;;;;;;;;;;;;;;;;;;;;;;;;;
;;
;; Control how often the notification endpoint is polled to update the notification
;; The timeout will increase to MAX_TIMEOUT in TIMEOUT_STEPs if the notification count is unchanged
;; Set MIN_TIMEOUT to 0 to turn off
;MIN_TIMEOUT = 10s
;MAX_TIMEOUT = 60s
;TIMEOUT_STEP = 10s
;;
;; This setting determines how often the db is queried to get the latest notification counts.
;; If the browser client supports EventSource and SharedWorker, a SharedWorker will be used in preference to polling notification. Set to -1 to disable the EventSource
;EVENT_SOURCE_UPDATE_TIME = 10s

;;;;;;;;;;;;;;;;;;;;;;;;;;;;;;;;;;;;;;;;;;;;;;;;;;;
;;;;;;;;;;;;;;;;;;;;;;;;;;;;;;;;;;;;;;;;;;;;;;;;;;;
;[ui.svg]
;;;;;;;;;;;;;;;;;;;;;;;;;;;;;;;;;;;;;;;;;;;;;;;;;;;
;;;;;;;;;;;;;;;;;;;;;;;;;;;;;;;;;;;;;;;;;;;;;;;;;;;
;;
;; Whether to render SVG files as images.  If SVG rendering is disabled, SVG files are displayed as text and cannot be embedded in markdown files as images.
;ENABLE_RENDER = true

;;;;;;;;;;;;;;;;;;;;;;;;;;;;;;;;;;;;;;;;;;;;;;;;;;;
;;;;;;;;;;;;;;;;;;;;;;;;;;;;;;;;;;;;;;;;;;;;;;;;;;;
;[ui.csv]
;;;;;;;;;;;;;;;;;;;;;;;;;;;;;;;;;;;;;;;;;;;;;;;;;;;
;;;;;;;;;;;;;;;;;;;;;;;;;;;;;;;;;;;;;;;;;;;;;;;;;;;
;;
;; Maximum allowed file size in bytes to render CSV files as table. (Set to 0 for no limit).
;MAX_FILE_SIZE = 524288

;;;;;;;;;;;;;;;;;;;;;;;;;;;;;;;;;;;;;;;;;;;;;;;;;;;
;;;;;;;;;;;;;;;;;;;;;;;;;;;;;;;;;;;;;;;;;;;;;;;;;;;
;[markdown]
;;;;;;;;;;;;;;;;;;;;;;;;;;;;;;;;;;;;;;;;;;;;;;;;;;;
;;;;;;;;;;;;;;;;;;;;;;;;;;;;;;;;;;;;;;;;;;;;;;;;;;;
;;
;; Render soft line breaks as hard line breaks, which means a single newline character between
;; paragraphs will cause a line break and adding trailing whitespace to paragraphs is not
;; necessary to force a line break.
;; Render soft line breaks as hard line breaks for comments
;ENABLE_HARD_LINE_BREAK_IN_COMMENTS = true
;;
;; Render soft line breaks as hard line breaks for markdown documents
;ENABLE_HARD_LINE_BREAK_IN_DOCUMENTS = false
;;
;; Comma separated list of custom URL-Schemes that are allowed as links when rendering Markdown
;; for example git,magnet,ftp (more at https://en.wikipedia.org/wiki/List_of_URI_schemes)
;; URLs starting with http and https are always displayed, whatever is put in this entry.
;CUSTOM_URL_SCHEMES =
;;
;; List of file extensions that should be rendered/edited as Markdown
;; Separate the extensions with a comma. To render files without any extension as markdown, just put a comma
;FILE_EXTENSIONS = .md,.markdown,.mdown,.mkd

;;;;;;;;;;;;;;;;;;;;;;;;;;;;;;;;;;;;;;;;;;;;;;;;;;;
;;;;;;;;;;;;;;;;;;;;;;;;;;;;;;;;;;;;;;;;;;;;;;;;;;;
;[ssh.minimum_key_sizes]
;;;;;;;;;;;;;;;;;;;;;;;;;;;;;;;;;;;;;;;;;;;;;;;;;;;
;;;;;;;;;;;;;;;;;;;;;;;;;;;;;;;;;;;;;;;;;;;;;;;;;;;
;;
;; Define allowed algorithms and their minimum key length (use -1 to disable a type)
;ED25519 = 256
;ECDSA = 256
;RSA = 2048
;DSA = -1 ; set to 1024 to switch on

;;;;;;;;;;;;;;;;;;;;;;;;;;;;;;;;;;;;;;;;;;;;;;;;;;;
;;;;;;;;;;;;;;;;;;;;;;;;;;;;;;;;;;;;;;;;;;;;;;;;;;;
;[indexer]
;;;;;;;;;;;;;;;;;;;;;;;;;;;;;;;;;;;;;;;;;;;;;;;;;;;
;;;;;;;;;;;;;;;;;;;;;;;;;;;;;;;;;;;;;;;;;;;;;;;;;;;
;;
;; Issue Indexer settings
;;;;;;;;;;;;;;;;;;;;;;;;;;;;;;;;;;;;;;;;;;;
;;
;; Issue indexer type, currently support: bleve, db or elasticsearch, default is bleve
;ISSUE_INDEXER_TYPE = bleve
;;
;; Issue indexer storage path, available when ISSUE_INDEXER_TYPE is bleve
;ISSUE_INDEXER_PATH = indexers/issues.bleve
;;
;; Issue indexer connection string, available when ISSUE_INDEXER_TYPE is elasticsearch
;ISSUE_INDEXER_CONN_STR = http://elastic:changeme@localhost:9200
;;
;; Issue indexer name, available when ISSUE_INDEXER_TYPE is elasticsearch
;ISSUE_INDEXER_NAME = gitea_issues
;;
;; Timeout the indexer if it takes longer than this to start.
;; Set to zero to disable timeout.
;STARTUP_TIMEOUT = 30s
;;
;; Issue indexer queue, currently support: channel, levelqueue or redis, default is levelqueue (deprecated - use [queue.issue_indexer])
;ISSUE_INDEXER_QUEUE_TYPE = levelqueue; **DEPRECATED** use settings in `[queue.issue_indexer]`.
;;
;; When ISSUE_INDEXER_QUEUE_TYPE is levelqueue, this will be the path where the queue will be saved.
;; This can be overridden by `ISSUE_INDEXER_QUEUE_CONN_STR`.
<<<<<<< HEAD
;; default is indexers/issues.queue
;ISSUE_INDEXER_QUEUE_DIR = queues/common; **DEPRECATED** use settings in `[queue.issue_indexer]`.
=======
;; default is queues/common
;ISSUE_INDEXER_QUEUE_DIR = queues/common
>>>>>>> a5d8f583
;;
;; When `ISSUE_INDEXER_QUEUE_TYPE` is `redis`, this will store the redis connection string.
;; When `ISSUE_INDEXER_QUEUE_TYPE` is `levelqueue`, this is a directory or additional options of
;; the form `leveldb://path/to/db?option=value&....`, and overrides `ISSUE_INDEXER_QUEUE_DIR`.
;ISSUE_INDEXER_QUEUE_CONN_STR = "addrs=127.0.0.1:6379 db=0"; **DEPRECATED** use settings in `[queue.issue_indexer]`.
;;
;; Batch queue number, default is 20
;ISSUE_INDEXER_QUEUE_BATCH_NUMBER = 20; **DEPRECATED** use settings in `[queue.issue_indexer]`.

;;;;;;;;;;;;;;;;;;;;;;;;;;;;;;;;;;;;;;;;;;;
;; Repository Indexer settings
;;;;;;;;;;;;;;;;;;;;;;;;;;;;;;;;;;;;;;;;;;;
;;
;; repo indexer by default disabled, since it uses a lot of disk space
;REPO_INDEXER_ENABLED = false
;;
;; Code search engine type, could be `bleve` or `elasticsearch`.
;REPO_INDEXER_TYPE = bleve
;;
;; Index file used for code search. available when `REPO_INDEXER_TYPE` is bleve
;REPO_INDEXER_PATH = indexers/repos.bleve
;;
;; Code indexer connection string, available when `REPO_INDEXER_TYPE` is elasticsearch. i.e. http://elastic:changeme@localhost:9200
;REPO_INDEXER_CONN_STR =
;;
;; Code indexer name, available when `REPO_INDEXER_TYPE` is elasticsearch
;REPO_INDEXER_NAME = gitea_codes
;;
;; A comma separated list of glob patterns (see https://github.com/gobwas/glob) to include
;; in the index; default is empty
;REPO_INDEXER_INCLUDE =
;;
;; A comma separated list of glob patterns to exclude from the index; ; default is empty
;REPO_INDEXER_EXCLUDE =
;;
;;
;UPDATE_BUFFER_LEN = 20; **DEPRECATED** use settings in `[queue.issue_indexer]`.
;MAX_FILE_SIZE = 1048576

;;;;;;;;;;;;;;;;;;;;;;;;;;;;;;;;;;;;;;;;;;;;;;;;;;;
;;;;;;;;;;;;;;;;;;;;;;;;;;;;;;;;;;;;;;;;;;;;;;;;;;;
;[queue]
;;;;;;;;;;;;;;;;;;;;;;;;;;;;;;;;;;;;;;;;;;;;;;;;;;;
;;;;;;;;;;;;;;;;;;;;;;;;;;;;;;;;;;;;;;;;;;;;;;;;;;;
;;
;; Specific queues can be individually configured with [queue.name]. [queue] provides defaults
;; ([queue.issue_indexer] is special due to the old configuration described above)
;;
;;;;;;;;;;;;;;;;;;;;;;;;;;;;;;;;;;;;;;;;;;;
;;
;; General queue queue type, currently support: persistable-channel, channel, level, redis, dummy
;; default to persistable-channel
;TYPE = persistable-channel
;;
;; data-dir for storing persistable queues and level queues, individual queues will default to `queues/common` meaning the queue is shared.
;DATADIR = queues/
;;
;; Default queue length before a channel queue will block
;LENGTH = 20
;;
;; Batch size to send for batched queues
;BATCH_LENGTH = 20
;;
;; Connection string for redis queues this will store the redis connection string.
;; When `TYPE` is `persistable-channel`, this provides a directory for the underlying leveldb
;; or additional options of the form `leveldb://path/to/db?option=value&....`, and will override `DATADIR`.
;CONN_STR = "addrs=127.0.0.1:6379 db=0"
;;
;; Provides the suffix of the default redis/disk queue name - specific queues can be overridden within in their [queue.name] sections.
;QUEUE_NAME = "_queue"
;;
;; Provides the suffix of the default redis/disk unique queue set name - specific queues can be overridden within in their [queue.name] sections.
;SET_NAME = "_unique"
;;
;; If the queue cannot be created at startup - level queues may need a timeout at startup - wrap the queue:
;WRAP_IF_NECESSARY = true
;;
;; Attempt to create the wrapped queue at max
;MAX_ATTEMPTS = 10
;;
;; Timeout queue creation
;TIMEOUT = 15m30s
;;
;; Create a pool with this many workers
;WORKERS = 0
;;
;; Dynamically scale the worker pool to at this many workers
;MAX_WORKERS = 10
;;
;; Add boost workers when the queue blocks for BLOCK_TIMEOUT
;BLOCK_TIMEOUT = 1s
;;
;; Remove the boost workers after BOOST_TIMEOUT
;BOOST_TIMEOUT = 5m
;;
;; During a boost add BOOST_WORKERS
;BOOST_WORKERS = 1

;;;;;;;;;;;;;;;;;;;;;;;;;;;;;;;;;;;;;;;;;;;;;;;;;;;
;;;;;;;;;;;;;;;;;;;;;;;;;;;;;;;;;;;;;;;;;;;;;;;;;;;
;[admin]
;;;;;;;;;;;;;;;;;;;;;;;;;;;;;;;;;;;;;;;;;;;;;;;;;;;
;;;;;;;;;;;;;;;;;;;;;;;;;;;;;;;;;;;;;;;;;;;;;;;;;;;
;;
;; Disallow regular (non-admin) users from creating organizations.
;DISABLE_REGULAR_ORG_CREATION = false
;;
;; Default configuration for email notifications for users (user configurable). Options: enabled, onmention, disabled
;DEFAULT_EMAIL_NOTIFICATIONS = enabled

;;;;;;;;;;;;;;;;;;;;;;;;;;;;;;;;;;;;;;;;;;;;;;;;;;;
;;;;;;;;;;;;;;;;;;;;;;;;;;;;;;;;;;;;;;;;;;;;;;;;;;;
;[openid]
;;;;;;;;;;;;;;;;;;;;;;;;;;;;;;;;;;;;;;;;;;;;;;;;;;;
;;;;;;;;;;;;;;;;;;;;;;;;;;;;;;;;;;;;;;;;;;;;;;;;;;;
;;
;; OpenID is an open, standard and decentralized authentication protocol.
;; Your identity is the address of a webpage you provide, which describes
;; how to prove you are in control of that page.
;;
;; For more info: https://en.wikipedia.org/wiki/OpenID
;;
;; Current implementation supports OpenID-2.0
;;
;; Tested to work providers at the time of writing:
;;  - Any GNUSocial node (your.hostname.tld/username)
;;  - Any SimpleID provider (http://simpleid.koinic.net)
;;  - http://openid.org.cn/
;;  - openid.stackexchange.com
;;  - login.launchpad.net
;;  - <username>.livejournal.com
;;
;; Whether to allow signin in via OpenID
;ENABLE_OPENID_SIGNIN = true
;;
;; Whether to allow registering via OpenID
;; Do not include to rely on rhw DISABLE_REGISTRATION setting
;;ENABLE_OPENID_SIGNUP = true
;;
;; Allowed URI patterns (POSIX regexp).
;; Space separated.
;; Only these would be allowed if non-blank.
;; Example value: trusted.domain.org trusted.domain.net
;WHITELISTED_URIS =
;;
;; Forbidden URI patterns (POSIX regexp).
;; Space separated.
;; Only used if WHITELISTED_URIS is blank.
;; Example value: loadaverage.org/badguy stackexchange.com/.*spammer
;BLACKLISTED_URIS =

;;;;;;;;;;;;;;;;;;;;;;;;;;;;;;;;;;;;;;;;;;;;;;;;;;;
;;;;;;;;;;;;;;;;;;;;;;;;;;;;;;;;;;;;;;;;;;;;;;;;;;;
;[oauth2_client]
;;;;;;;;;;;;;;;;;;;;;;;;;;;;;;;;;;;;;;;;;;;;;;;;;;;
;;;;;;;;;;;;;;;;;;;;;;;;;;;;;;;;;;;;;;;;;;;;;;;;;;;
;;
;; Whether a new auto registered oauth2 user needs to confirm their email.
;; Do not include to use the REGISTER_EMAIL_CONFIRM setting from the `[service]` section.
;REGISTER_EMAIL_CONFIRM =
;;
;; Scopes for the openid connect oauth2 provider (separated by space, the openid scope is implicitly added).
;; Typical values are profile and email.
;; For more information about the possible values see https://openid.net/specs/openid-connect-core-1_0.html#ScopeClaims
;OPENID_CONNECT_SCOPES =
;;
;; Automatically create user accounts for new oauth2 users.
;ENABLE_AUTO_REGISTRATION = false
;;
;; The source of the username for new oauth2 accounts:
;; userid = use the userid / sub attribute
;; nickname = use the nickname attribute
;; email = use the username part of the email attribute
;USERNAME = nickname
;;
;; Update avatar if available from oauth2 provider.
;; Update will be performed on each login.
;UPDATE_AVATAR = false
;;
;; How to handle if an account / email already exists:
;; disabled = show an error
;; login = show an account linking login
;; auto = link directly with the account
;ACCOUNT_LINKING = login

;;;;;;;;;;;;;;;;;;;;;;;;;;;;;;;;;;;;;;;;;;;;;;;;;;;
;;;;;;;;;;;;;;;;;;;;;;;;;;;;;;;;;;;;;;;;;;;;;;;;;;;
;[webhook]
;;;;;;;;;;;;;;;;;;;;;;;;;;;;;;;;;;;;;;;;;;;;;;;;;;;
;;;;;;;;;;;;;;;;;;;;;;;;;;;;;;;;;;;;;;;;;;;;;;;;;;;
;;
;; Hook task queue length, increase if webhook shooting starts hanging
;QUEUE_LENGTH = 1000
;;
;; Deliver timeout in seconds
;DELIVER_TIMEOUT = 5
;;
;; Allow insecure certification
;SKIP_TLS_VERIFY = false
;;
;; Number of history information in each page
;PAGING_NUM = 10
;;
;; Proxy server URL, support http://, https//, socks://, blank will follow environment http_proxy/https_proxy
;PROXY_URL =
;;
;; Comma separated list of host names requiring proxy. Glob patterns (*) are accepted; use ** to match all hosts.
;PROXY_HOSTS =

;;;;;;;;;;;;;;;;;;;;;;;;;;;;;;;;;;;;;;;;;;;;;;;;;;;
;;;;;;;;;;;;;;;;;;;;;;;;;;;;;;;;;;;;;;;;;;;;;;;;;;;
;[mailer]
;;;;;;;;;;;;;;;;;;;;;;;;;;;;;;;;;;;;;;;;;;;;;;;;;;;
;;;;;;;;;;;;;;;;;;;;;;;;;;;;;;;;;;;;;;;;;;;;;;;;;;;
;;
;ENABLED = false
;;
;; Buffer length of channel, keep it as it is if you don't know what it is.
;SEND_BUFFER_LEN = 100
;;
;; Prefix displayed before subject in mail
;SUBJECT_PREFIX =
;;
;; Mail server
;; Gmail: smtp.gmail.com:587
;; QQ: smtp.qq.com:465
;; Using STARTTLS on port 587 is recommended per RFC 6409.
;; Note, if the port ends with "465", SMTPS will be used.
;HOST =
;;
;; Disable HELO operation when hostnames are different.
;DISABLE_HELO =
;;
;; Custom hostname for HELO operation, if no value is provided, one is retrieved from system.
;HELO_HOSTNAME =
;;
;; Whether or not to skip verification of certificates; `true` to disable verification. This option is unsafe. Consider adding the certificate to the system trust store instead.
;SKIP_VERIFY = false
;;
;; Use client certificate
;USE_CERTIFICATE = false
;CERT_FILE = custom/mailer/cert.pem
;KEY_FILE = custom/mailer/key.pem
;;
;; Should SMTP connect with TLS, (if port ends with 465 TLS will always be used.)
;; If this is false but STARTTLS is supported the connection will be upgraded to TLS opportunistically.
;IS_TLS_ENABLED = false
;;
;; Mail from address, RFC 5322. This can be just an email address, or the `"Name" <email@example.com>` format
;FROM =
;;
;; Mailer user name and password
;; Please Note: Authentication is only supported when the SMTP server communication is encrypted with TLS (this can be via STARTTLS) or `HOST=localhost`.
;USER =
;;
;; Use PASSWD = `your password` for quoting if you use special characters in the password.
;PASSWD =
;;
;; Send mails as plain text
;SEND_AS_PLAIN_TEXT = false
;;
;; Set Mailer Type (either SMTP, sendmail or dummy to just send to the log)
;MAILER_TYPE = smtp
;;
;; Specify an alternative sendmail binary
;SENDMAIL_PATH = sendmail
;;
;; Specify any extra sendmail arguments
;SENDMAIL_ARGS =
;;
;; Timeout for Sendmail
;SENDMAIL_TIMEOUT = 5m

;;;;;;;;;;;;;;;;;;;;;;;;;;;;;;;;;;;;;;;;;;;;;;;;;;;
;;;;;;;;;;;;;;;;;;;;;;;;;;;;;;;;;;;;;;;;;;;;;;;;;;;
;[cache]
;;;;;;;;;;;;;;;;;;;;;;;;;;;;;;;;;;;;;;;;;;;;;;;;;;;
;;;;;;;;;;;;;;;;;;;;;;;;;;;;;;;;;;;;;;;;;;;;;;;;;;;
;;
;; if the cache enabled
;ENABLED = true
;;
;; Either "memory", "redis", or "memcache", default is "memory"
;ADAPTER = memory
;;
;; For "memory" only, GC interval in seconds, default is 60
;INTERVAL = 60
;;
;; For "redis" and "memcache", connection host address
;; redis: network=tcp,addr=:6379,password=macaron,db=0,pool_size=100,idle_timeout=180
;; memcache: `127.0.0.1:11211`
;HOST =
;;
;; Time to keep items in cache if not used, default is 16 hours.
;; Setting it to 0 disables caching
;ITEM_TTL = 16h

;;;;;;;;;;;;;;;;;;;;;;;;;;;;;;;;;;;;;;;;;;;;;;;;;;;
;;;;;;;;;;;;;;;;;;;;;;;;;;;;;;;;;;;;;;;;;;;;;;;;;;;
;; Last commit cache
;;;;;;;;;;;;;;;;;;;;;;;;;;;;;;;;;;;;;;;;;;;;;;;;;;;
;[cache.last_commit]
;;;;;;;;;;;;;;;;;;;;;;;;;;;;;;;;;;;;;;;;;;;;;;;;;;;
;;;;;;;;;;;;;;;;;;;;;;;;;;;;;;;;;;;;;;;;;;;;;;;;;;;
;; if the cache enabled
;ENABLED = true
;;
;; Time to keep items in cache if not used, default is 8760 hours.
;; Setting it to 0 disables caching
;ITEM_TTL = 8760h
;;
;; Only enable the cache when repository's commits count great than
;COMMITS_COUNT = 1000

;;;;;;;;;;;;;;;;;;;;;;;;;;;;;;;;;;;;;;;;;;;;;;;;;;;
;;;;;;;;;;;;;;;;;;;;;;;;;;;;;;;;;;;;;;;;;;;;;;;;;;;
;[session]
;;;;;;;;;;;;;;;;;;;;;;;;;;;;;;;;;;;;;;;;;;;;;;;;;;;
;;;;;;;;;;;;;;;;;;;;;;;;;;;;;;;;;;;;;;;;;;;;;;;;;;;
;;
;; Either "memory", "file", or "redis", default is "memory"
;PROVIDER = memory
;;
;; Provider config options
;; memory: doesn't have any config yet
;; file: session file path, e.g. `data/sessions`
;; redis: network=tcp,addr=:6379,password=macaron,db=0,pool_size=100,idle_timeout=180
;; mysql: go-sql-driver/mysql dsn config string, e.g. `root:password@/session_table`
;PROVIDER_CONFIG = data/sessions
;;
;; Session cookie name
;COOKIE_NAME = i_like_gitea
;;
;; If you use session in https only, default is false
;COOKIE_SECURE = false
;;
;; Session GC time interval in seconds, default is 86400 (1 day)
;GC_INTERVAL_TIME = 86400
;;
;; Session life time in seconds, default is 86400 (1 day)
;SESSION_LIFE_TIME = 86400
;;
;; SameSite settings. Either "none", "lax", or "strict"
;SAME_SITE=lax

;;;;;;;;;;;;;;;;;;;;;;;;;;;;;;;;;;;;;;;;;;;;;;;;;;;
;;;;;;;;;;;;;;;;;;;;;;;;;;;;;;;;;;;;;;;;;;;;;;;;;;;
;[picture]
;;;;;;;;;;;;;;;;;;;;;;;;;;;;;;;;;;;;;;;;;;;;;;;;;;;
;;;;;;;;;;;;;;;;;;;;;;;;;;;;;;;;;;;;;;;;;;;;;;;;;;;
;;
;AVATAR_UPLOAD_PATH = data/avatars
;REPOSITORY_AVATAR_UPLOAD_PATH = data/repo-avatars
;;
;; How Gitea deals with missing repository avatars
;; none = no avatar will be displayed; random = random avatar will be displayed; image = default image will be used
;REPOSITORY_AVATAR_FALLBACK = none
;REPOSITORY_AVATAR_FALLBACK_IMAGE = /img/repo_default.png
;;
;; Max Width and Height of uploaded avatars.
;; This is to limit the amount of RAM used when resizing the image.
;AVATAR_MAX_WIDTH = 4096
;AVATAR_MAX_HEIGHT = 3072
;;
;; Maximum allowed file size for uploaded avatars.
;; This is to limit the amount of RAM used when resizing the image.
;AVATAR_MAX_FILE_SIZE = 1048576
;;
;; Chinese users can choose "duoshuo"
;; or a custom avatar source, like: http://cn.gravatar.com/avatar/
;GRAVATAR_SOURCE = gravatar
;;
;; This value will always be true in offline mode.
;DISABLE_GRAVATAR = false
;;
;; Federated avatar lookup uses DNS to discover avatar associated
;; with emails, see https://www.libravatar.org
;; This value will always be false in offline mode or when Gravatar is disabled.
;ENABLE_FEDERATED_AVATAR = false

;;;;;;;;;;;;;;;;;;;;;;;;;;;;;;;;;;;;;;;;;;;;;;;;;;;
;;;;;;;;;;;;;;;;;;;;;;;;;;;;;;;;;;;;;;;;;;;;;;;;;;;
;[attachment]
;;;;;;;;;;;;;;;;;;;;;;;;;;;;;;;;;;;;;;;;;;;;;;;;;;;
;;;;;;;;;;;;;;;;;;;;;;;;;;;;;;;;;;;;;;;;;;;;;;;;;;;
;;
;; Whether issue and pull request attachments are enabled. Defaults to `true`
;ENABLED = true
;;
;; Comma-separated list of allowed file extensions (`.zip`), mime types (`text/plain`) or wildcard type (`image/*`, `audio/*`, `video/*`). Empty value or `*/*` allows all types.
;ALLOWED_TYPES = .docx,.gif,.gz,.jpeg,.jpg,.log,.pdf,.png,.pptx,.txt,.xlsx,.zip
;;
;; Max size of each file. Defaults to 4MB
;MAX_SIZE = 4
;;
;; Max number of files per upload. Defaults to 5
;MAX_FILES = 5
;;
;; Storage type for attachments, `local` for local disk or `minio` for s3 compatible
;; object storage service, default is `local`.
;STORAGE_TYPE = local
;;
;; Allows the storage driver to redirect to authenticated URLs to serve files directly
;; Currently, only `minio` is supported.
;SERVE_DIRECT = false
;;
;; Path for attachments. Defaults to `data/attachments` only available when STORAGE_TYPE is `local`
;PATH = data/attachments
;;
;; Minio endpoint to connect only available when STORAGE_TYPE is `minio`
;MINIO_ENDPOINT = localhost:9000
;;
;; Minio accessKeyID to connect only available when STORAGE_TYPE is `minio`
;MINIO_ACCESS_KEY_ID =
;;
;; Minio secretAccessKey to connect only available when STORAGE_TYPE is `minio`
;MINIO_SECRET_ACCESS_KEY =
;;
;; Minio bucket to store the attachments only available when STORAGE_TYPE is `minio`
;MINIO_BUCKET = gitea
;;
;; Minio location to create bucket only available when STORAGE_TYPE is `minio`
;MINIO_LOCATION = us-east-1
;;
;; Minio base path on the bucket only available when STORAGE_TYPE is `minio`
;MINIO_BASE_PATH = attachments/
;;
;; Minio enabled ssl only available when STORAGE_TYPE is `minio`
;MINIO_USE_SSL = false

;;;;;;;;;;;;;;;;;;;;;;;;;;;;;;;;;;;;;;;;;;;;;;;;;;;
;;;;;;;;;;;;;;;;;;;;;;;;;;;;;;;;;;;;;;;;;;;;;;;;;;;
;[time]
;;;;;;;;;;;;;;;;;;;;;;;;;;;;;;;;;;;;;;;;;;;;;;;;;;;
;;;;;;;;;;;;;;;;;;;;;;;;;;;;;;;;;;;;;;;;;;;;;;;;;;;
;;
;; Specifies the format for fully outputted dates. Defaults to RFC1123
;; Special supported values are ANSIC, UnixDate, RubyDate, RFC822, RFC822Z, RFC850, RFC1123, RFC1123Z, RFC3339, RFC3339Nano, Kitchen, Stamp, StampMilli, StampMicro and StampNano
;; For more information about the format see http://golang.org/pkg/time/#pkg-constants
;FORMAT =
;;
;; Location the UI time display i.e. Asia/Shanghai
;; Empty means server's location setting
;DEFAULT_UI_LOCATION =

;;;;;;;;;;;;;;;;;;;;;;;;;;;;;;;;;;;;;;;;;;;;;;;;;;;
;;;;;;;;;;;;;;;;;;;;;;;;;;;;;;;;;;;;;;;;;;;;;;;;;;;
;[cron]
;;;;;;;;;;;;;;;;;;;;;;;;;;;;;;;;;;;;;;;;;;;;;;;;;;;
;;;;;;;;;;;;;;;;;;;;;;;;;;;;;;;;;;;;;;;;;;;;;;;;;;;
;;
;; Common settings
;;
;; Setting this to true will enable all cron tasks periodically with default settings.
;ENABLED = false
;; Setting this to true will run all enabled cron tasks when Gitea starts.
;RUN_AT_START = false
;;
;; Note: ``SCHEDULE`` accept formats
;;    - Full crontab specs, e.g. "* * * * * ?"
;;    - Descriptors, e.g. "@midnight", "@every 1h30m"
;; See more: https://pkg.go.dev/github.com/gogs/cron@v0.0.0-20171120032916-9f6c956d3e14

;;;;;;;;;;;;;;;;;;;;;;;;;;;;;;;;;;;;;;;;;;;;;;;;;;;
;; Basic cron tasks - enabled by default
;;;;;;;;;;;;;;;;;;;;;;;;;;;;;;;;;;;;;;;;;;;;;;;;;;;

;;;;;;;;;;;;;;;;;;;;;;;;;;;;;;;;;;;;;;;;;;;;;;;;;;;
;;;;;;;;;;;;;;;;;;;;;;;;;;;;;;;;;;;;;;;;;;;;;;;;;;;
;; Clean up old repository archives
;;;;;;;;;;;;;;;;;;;;;;;;;;;;;;;;;;;;;;;;;;;;;;;;;;;
;[cron.archive_cleanup]
;;;;;;;;;;;;;;;;;;;;;;;;;;;;;;;;;;;;;;;;;;;;;;;;;;;
;;;;;;;;;;;;;;;;;;;;;;;;;;;;;;;;;;;;;;;;;;;;;;;;;;;
;; Whether to enable the job
;ENABLED = true
;; Whether to always run at least once at start up time (if ENABLED)
;RUN_AT_START = true
;; Notice if not success
;NO_SUCCESS_NOTICE = false
;; Time interval for job to run
;SCHEDULE = @every 24h
;; Archives created more than OLDER_THAN ago are subject to deletion
;OLDER_THAN = 24h

;;;;;;;;;;;;;;;;;;;;;;;;;;;;;;;;;;;;;;;;;;;;;;;;;;;
;;;;;;;;;;;;;;;;;;;;;;;;;;;;;;;;;;;;;;;;;;;;;;;;;;;
;; Update mirrors
;;;;;;;;;;;;;;;;;;;;;;;;;;;;;;;;;;;;;;;;;;;;;;;;;;;
;[cron.update_mirrors]
;;;;;;;;;;;;;;;;;;;;;;;;;;;;;;;;;;;;;;;;;;;;;;;;;;;
;;;;;;;;;;;;;;;;;;;;;;;;;;;;;;;;;;;;;;;;;;;;;;;;;;;
;SCHEDULE = @every 10m
;; Enable running Update mirrors task periodically.
;ENABLED = true
;; Run Update mirrors task when Gitea starts.
;RUN_AT_START = false
;; Notice if not success
;NO_SUCCESS_NOTICE = true

;;;;;;;;;;;;;;;;;;;;;;;;;;;;;;;;;;;;;;;;;;;;;;;;;;;
;;;;;;;;;;;;;;;;;;;;;;;;;;;;;;;;;;;;;;;;;;;;;;;;;;;
;; Repository health check
;;;;;;;;;;;;;;;;;;;;;;;;;;;;;;;;;;;;;;;;;;;;;;;;;;;
;[cron.repo_health_check]
;;;;;;;;;;;;;;;;;;;;;;;;;;;;;;;;;;;;;;;;;;;;;;;;;;;
;;;;;;;;;;;;;;;;;;;;;;;;;;;;;;;;;;;;;;;;;;;;;;;;;;;
;SCHEDULE = @every 24h
;; Enable running Repository health check task periodically.
;ENABLED = true
;; Run Repository health check task when Gitea starts.
;RUN_AT_START = false
;; Notice if not success
;NO_SUCCESS_NOTICE = false
;TIMEOUT = 60s
;; Arguments for command 'git fsck', e.g. "--unreachable --tags"
;; see more on http://git-scm.com/docs/git-fsck
;ARGS =

;;;;;;;;;;;;;;;;;;;;;;;;;;;;;;;;;;;;;;;;;;;;;;;;;;;
;;;;;;;;;;;;;;;;;;;;;;;;;;;;;;;;;;;;;;;;;;;;;;;;;;;
;; Check repository statistics
;;;;;;;;;;;;;;;;;;;;;;;;;;;;;;;;;;;;;;;;;;;;;;;;;;;
;[cron.check_repo_stats]
;;;;;;;;;;;;;;;;;;;;;;;;;;;;;;;;;;;;;;;;;;;;;;;;;;;
;;;;;;;;;;;;;;;;;;;;;;;;;;;;;;;;;;;;;;;;;;;;;;;;;;;
;; Enable running check repository statistics task periodically.
;ENABLED = true
;; Run check repository statistics task when Gitea starts.
;RUN_AT_START = true
;; Notice if not success
;NO_SUCCESS_NOTICE = false
;SCHEDULE = @every 24h

;;;;;;;;;;;;;;;;;;;;;;;;;;;;;;;;;;;;;;;;;;;;;;;;;;;
;;;;;;;;;;;;;;;;;;;;;;;;;;;;;;;;;;;;;;;;;;;;;;;;;;;
;[cron.update_migration_poster_id]
;;;;;;;;;;;;;;;;;;;;;;;;;;;;;;;;;;;;;;;;;;;;;;;;;;;;
;;;;;;;;;;;;;;;;;;;;;;;;;;;;;;;;;;;;;;;;;;;;;;;;;;;
; Update migrated repositories' issues and comments' posterid, it will always attempt synchronization when the instance starts.
;ENABLED = true
;; Update migrated repositories' issues and comments' posterid when starting server (default true)
;RUN_AT_START = true
;; Notice if not success
;NO_SUCCESS_NOTICE = false
;; Interval as a duration between each synchronization. (default every 24h)
;SCHEDULE = @every 24h

;;;;;;;;;;;;;;;;;;;;;;;;;;;;;;;;;;;;;;;;;;;;;;;;;;;
;;;;;;;;;;;;;;;;;;;;;;;;;;;;;;;;;;;;;;;;;;;;;;;;;;;
;; Synchronize external user data (only LDAP user synchronization is supported)
;;;;;;;;;;;;;;;;;;;;;;;;;;;;;;;;;;;;;;;;;;;;;;;;;;;
;[cron.sync_external_users]
;;;;;;;;;;;;;;;;;;;;;;;;;;;;;;;;;;;;;;;;;;;;;;;;;;;
;;;;;;;;;;;;;;;;;;;;;;;;;;;;;;;;;;;;;;;;;;;;;;;;;;;
;ENABLED = true
;; Synchronize external user data when starting server (default false)
;RUN_AT_START = false
;; Notice if not success
;NO_SUCCESS_NOTICE = false
;; Interval as a duration between each synchronization (default every 24h)
;SCHEDULE = @every 24h
;; Create new users, update existing user data and disable users that are not in external source anymore (default)
;;   or only create new users if UPDATE_EXISTING is set to false
;UPDATE_EXISTING = true

;;;;;;;;;;;;;;;;;;;;;;;;;;;;;;;;;;;;;;;;;;;;;;;;;;;
;;;;;;;;;;;;;;;;;;;;;;;;;;;;;;;;;;;;;;;;;;;;;;;;;;;
;; Clean-up deleted branches
;;;;;;;;;;;;;;;;;;;;;;;;;;;;;;;;;;;;;;;;;;;;;;;;;;;
;[cron.deleted_branches_cleanup]
;;;;;;;;;;;;;;;;;;;;;;;;;;;;;;;;;;;;;;;;;;;;;;;;;;;
;;;;;;;;;;;;;;;;;;;;;;;;;;;;;;;;;;;;;;;;;;;;;;;;;;;
;ENABLED = true
;; Clean-up deleted branches when starting server (default true)
;RUN_AT_START = true
;; Notice if not success
;NO_SUCCESS_NOTICE = false
;; Interval as a duration between each synchronization (default every 24h)
;SCHEDULE = @every 24h
;; deleted branches than OLDER_THAN ago are subject to deletion
;OLDER_THAN = 24h

;;;;;;;;;;;;;;;;;;;;;;;;;;;;;;;;;;;;;;;;;;;;;;;;;;;
;;;;;;;;;;;;;;;;;;;;;;;;;;;;;;;;;;;;;;;;;;;;;;;;;;;
;; Cleanup hook_task table
;;;;;;;;;;;;;;;;;;;;;;;;;;;;;;;;;;;;;;;;;;;;;;;;;;;
;[cron.cleanup_hook_task_table]
;;;;;;;;;;;;;;;;;;;;;;;;;;;;;;;;;;;;;;;;;;;;;;;;;;;
;;;;;;;;;;;;;;;;;;;;;;;;;;;;;;;;;;;;;;;;;;;;;;;;;;;
;; Whether to enable the job
;ENABLED = true
;; Whether to always run at start up time (if ENABLED)
;RUN_AT_START = false
;; Time interval for job to run
;SCHEDULE = @every 24h
;; OlderThan or PerWebhook. How the records are removed, either by age (i.e. how long ago hook_task record was delivered) or by the number to keep per webhook (i.e. keep most recent x deliveries per webhook).
;CLEANUP_TYPE = OlderThan
;; If CLEANUP_TYPE is set to OlderThan, then any delivered hook_task records older than this expression will be deleted.
;OLDER_THAN = 168h
;; If CLEANUP_TYPE is set to PerWebhook, this is number of hook_task records to keep for a webhook (i.e. keep the most recent x deliveries).
;NUMBER_TO_KEEP = 10

;;;;;;;;;;;;;;;;;;;;;;;;;;;;;;;;;;;;;;;;;;;;;;;;;;;
;;;;;;;;;;;;;;;;;;;;;;;;;;;;;;;;;;;;;;;;;;;;;;;;;;;
;;;;;;;;;;;;;;;;;;;;;;;;;;;;;;;;;;;;;;;;;;;;;;;;;;;
; Extended cron task - not enabled by default
;;;;;;;;;;;;;;;;;;;;;;;;;;;;;;;;;;;;;;;;;;;;;;;;;;;
;;;;;;;;;;;;;;;;;;;;;;;;;;;;;;;;;;;;;;;;;;;;;;;;;;;
;;;;;;;;;;;;;;;;;;;;;;;;;;;;;;;;;;;;;;;;;;;;;;;;;;;

;;;;;;;;;;;;;;;;;;;;;;;;;;;;;;;;;;;;;;;;;;;;;;;;;;;
;;;;;;;;;;;;;;;;;;;;;;;;;;;;;;;;;;;;;;;;;;;;;;;;;;;
;; Delete all unactivated accounts
;;;;;;;;;;;;;;;;;;;;;;;;;;;;;;;;;;;;;;;;;;;;;;;;;;;
;[cron.delete_inactive_accounts]
;;;;;;;;;;;;;;;;;;;;;;;;;;;;;;;;;;;;;;;;;;;;;;;;;;;
;;;;;;;;;;;;;;;;;;;;;;;;;;;;;;;;;;;;;;;;;;;;;;;;;;;
;ENABLED = false
;RUN_AT_START = false
;NO_SUCCESS_NOTICE = false
;SCHEDULE = @annually
;OLDER_THAN = 168h

;;;;;;;;;;;;;;;;;;;;;;;;;;;;;;;;;;;;;;;;;;;;;;;;;;;
;;;;;;;;;;;;;;;;;;;;;;;;;;;;;;;;;;;;;;;;;;;;;;;;;;;
;; Delete all repository archives
;;;;;;;;;;;;;;;;;;;;;;;;;;;;;;;;;;;;;;;;;;;;;;;;;;;
;[cron.delete_repo_archives]
;;;;;;;;;;;;;;;;;;;;;;;;;;;;;;;;;;;;;;;;;;;;;;;;;;;
;;;;;;;;;;;;;;;;;;;;;;;;;;;;;;;;;;;;;;;;;;;;;;;;;;;
;ENABLED = false
;RUN_AT_START = false
;NO_SUCCESS_NOTICE = false
;SCHEDULE = @annually;

;;;;;;;;;;;;;;;;;;;;;;;;;;;;;;;;;;;;;;;;;;;;;;;;;;;
;;;;;;;;;;;;;;;;;;;;;;;;;;;;;;;;;;;;;;;;;;;;;;;;;;;
;; Garbage collect all repositories
;;;;;;;;;;;;;;;;;;;;;;;;;;;;;;;;;;;;;;;;;;;;;;;;;;;
;[cron.git_gc_repos]
;;;;;;;;;;;;;;;;;;;;;;;;;;;;;;;;;;;;;;;;;;;;;;;;;;;
;;;;;;;;;;;;;;;;;;;;;;;;;;;;;;;;;;;;;;;;;;;;;;;;;;;
;ENABLED = false
;RUN_AT_START = false
;NO_SUCCESS_NOTICE = false
;SCHEDULE = @every 72h
;TIMEOUT = 60s
;; Arguments for command 'git gc'
;; The default value is same with [git] -> GC_ARGS
;ARGS =

;;;;;;;;;;;;;;;;;;;;;;;;;;;;;;;;;;;;;;;;;;;;;;;;;;;
;;;;;;;;;;;;;;;;;;;;;;;;;;;;;;;;;;;;;;;;;;;;;;;;;;;
;; Update the '.ssh/authorized_keys' file with Gitea SSH keys
;;;;;;;;;;;;;;;;;;;;;;;;;;;;;;;;;;;;;;;;;;;;;;;;;;;
;[cron.resync_all_sshkeys]
;;;;;;;;;;;;;;;;;;;;;;;;;;;;;;;;;;;;;;;;;;;;;;;;;;;
;;;;;;;;;;;;;;;;;;;;;;;;;;;;;;;;;;;;;;;;;;;;;;;;;;;
;ENABLED = false
;RUN_AT_START = false
;NO_SUCCESS_NOTICE = false
;SCHEDULE = @every 72h

;;;;;;;;;;;;;;;;;;;;;;;;;;;;;;;;;;;;;;;;;;;;;;;;;;;
;;;;;;;;;;;;;;;;;;;;;;;;;;;;;;;;;;;;;;;;;;;;;;;;;;;
;; Resynchronize pre-receive, update and post-receive hooks of all repositories.
;;;;;;;;;;;;;;;;;;;;;;;;;;;;;;;;;;;;;;;;;;;;;;;;;;;
;[cron.resync_all_hooks]
;;;;;;;;;;;;;;;;;;;;;;;;;;;;;;;;;;;;;;;;;;;;;;;;;;;
;;;;;;;;;;;;;;;;;;;;;;;;;;;;;;;;;;;;;;;;;;;;;;;;;;;
;ENABLED = false
;RUN_AT_START = false
;NO_SUCCESS_NOTICE = false
;SCHEDULE = @every 72h

;;;;;;;;;;;;;;;;;;;;;;;;;;;;;;;;;;;;;;;;;;;;;;;;;;;
;;;;;;;;;;;;;;;;;;;;;;;;;;;;;;;;;;;;;;;;;;;;;;;;;;;
;; Reinitialize all missing Git repositories for which records exist
;;;;;;;;;;;;;;;;;;;;;;;;;;;;;;;;;;;;;;;;;;;;;;;;;;;
;[cron.reinit_missing_repos]
;;;;;;;;;;;;;;;;;;;;;;;;;;;;;;;;;;;;;;;;;;;;;;;;;;;
;;;;;;;;;;;;;;;;;;;;;;;;;;;;;;;;;;;;;;;;;;;;;;;;;;;
;ENABLED = false
;RUN_AT_START = false
;NO_SUCCESS_NOTICE = f;alse
;SCHEDULE = @every 72h

;;;;;;;;;;;;;;;;;;;;;;;;;;;;;;;;;;;;;;;;;;;;;;;;;;;
;;;;;;;;;;;;;;;;;;;;;;;;;;;;;;;;;;;;;;;;;;;;;;;;;;;
;; Delete all repositories missing their Git files
;;;;;;;;;;;;;;;;;;;;;;;;;;;;;;;;;;;;;;;;;;;;;;;;;;;
;[cron.delete_missing_repos]
;;;;;;;;;;;;;;;;;;;;;;;;;;;;;;;;;;;;;;;;;;;;;;;;;;;
;;;;;;;;;;;;;;;;;;;;;;;;;;;;;;;;;;;;;;;;;;;;;;;;;;;
;ENABLED = false
;RUN_AT_START = false
;NO_SUCCESS_NOTICE = false
;SCHEDULE = @every 72h

;;;;;;;;;;;;;;;;;;;;;;;;;;;;;;;;;;;;;;;;;;;;;;;;;;;
;;;;;;;;;;;;;;;;;;;;;;;;;;;;;;;;;;;;;;;;;;;;;;;;;;;
;; Delete generated repository avatars
;;;;;;;;;;;;;;;;;;;;;;;;;;;;;;;;;;;;;;;;;;;;;;;;;;;
;[cron.delete_generated_repository_avatars]
;;;;;;;;;;;;;;;;;;;;;;;;;;;;;;;;;;;;;;;;;;;;;;;;;;;
;;;;;;;;;;;;;;;;;;;;;;;;;;;;;;;;;;;;;;;;;;;;;;;;;;;
;ENABLED = false
;RUN_AT_START = false
;NO_SUCCESS_NOTICE = f;alse
;SCHEDULE = @every 72h

;;;;;;;;;;;;;;;;;;;;;;;;;;;;;;;;;;;;;;;;;;;;;;;;;;;
;;;;;;;;;;;;;;;;;;;;;;;;;;;;;;;;;;;;;;;;;;;;;;;;;;;
;; Delete all old actions from database
;;;;;;;;;;;;;;;;;;;;;;;;;;;;;;;;;;;;;;;;;;;;;;;;;;;
;[cron.delete_old_actions]
;;;;;;;;;;;;;;;;;;;;;;;;;;;;;;;;;;;;;;;;;;;;;;;;;;;
;;;;;;;;;;;;;;;;;;;;;;;;;;;;;;;;;;;;;;;;;;;;;;;;;;;
;ENABLED = false
;RUN_AT_START = false
;NO_SUCCESS_NOTICE = false
;SCHEDULE = @every 168h
;OLDER_THAN = 8760h

;;;;;;;;;;;;;;;;;;;;;;;;;;;;;;;;;;;;;;;;;;;;;;;;;;;
;;;;;;;;;;;;;;;;;;;;;;;;;;;;;;;;;;;;;;;;;;;;;;;;;;;
;; Git Operation timeout in seconds
;;;;;;;;;;;;;;;;;;;;;;;;;;;;;;;;;;;;;;;;;;;;;;;;;;;
;[git.timeout]
;;;;;;;;;;;;;;;;;;;;;;;;;;;;;;;;;;;;;;;;;;;;;;;;;;;
;;;;;;;;;;;;;;;;;;;;;;;;;;;;;;;;;;;;;;;;;;;;;;;;;;;
;DEFAULT = 360
;MIGRATE = 600
;MIRROR = 300
;CLONE = 300
;PULL = 300
;GC = 60

;;;;;;;;;;;;;;;;;;;;;;;;;;;;;;;;;;;;;;;;;;;;;;;;;;;
;;;;;;;;;;;;;;;;;;;;;;;;;;;;;;;;;;;;;;;;;;;;;;;;;;;
;[mirror]
;;;;;;;;;;;;;;;;;;;;;;;;;;;;;;;;;;;;;;;;;;;;;;;;;;;
;;;;;;;;;;;;;;;;;;;;;;;;;;;;;;;;;;;;;;;;;;;;;;;;;;;
;; Default interval as a duration between each check
;DEFAULT_INTERVAL = 8h
;; Min interval as a duration must be > 1m
;MIN_INTERVAL = 10m

;;;;;;;;;;;;;;;;;;;;;;;;;;;;;;;;;;;;;;;;;;;;;;;;;;;
;;;;;;;;;;;;;;;;;;;;;;;;;;;;;;;;;;;;;;;;;;;;;;;;;;;
;[api]
;;;;;;;;;;;;;;;;;;;;;;;;;;;;;;;;;;;;;;;;;;;;;;;;;;;
;;;;;;;;;;;;;;;;;;;;;;;;;;;;;;;;;;;;;;;;;;;;;;;;;;;
;; Enables Swagger. True or false; default is true.
;ENABLE_SWAGGER = true
;; Max number of items in a page
;MAX_RESPONSE_ITEMS = 50
;; Default paging number of api
;DEFAULT_PAGING_NUM = 30
;; Default and maximum number of items per page for git trees api
;DEFAULT_GIT_TREES_PER_PAGE = 1000
;; Default size of a blob returned by the blobs API (default is 10MiB)
;DEFAULT_MAX_BLOB_SIZE = 10485760

;;;;;;;;;;;;;;;;;;;;;;;;;;;;;;;;;;;;;;;;;;;;;;;;;;;
;;;;;;;;;;;;;;;;;;;;;;;;;;;;;;;;;;;;;;;;;;;;;;;;;;;
;[i18n]
;;;;;;;;;;;;;;;;;;;;;;;;;;;;;;;;;;;;;;;;;;;;;;;;;;;
;;;;;;;;;;;;;;;;;;;;;;;;;;;;;;;;;;;;;;;;;;;;;;;;;;;
;LANGS = en-US,zh-CN,zh-HK,zh-TW,de-DE,fr-FR,nl-NL,lv-LV,ru-RU,uk-UA,ja-JP,es-ES,pt-BR,pt-PT,pl-PL,bg-BG,it-IT,fi-FI,tr-TR,cs-CZ,sr-SP,sv-SE,ko-KR
;NAMES = English,简体中文,繁體中文（香港）,繁體中文（台灣）,Deutsch,français,Nederlands,latviešu,русский,Українська,日本語,español,português do Brasil,Português de Portugal,polski,български,italiano,suomi,Türkçe,čeština,српски,svenska,한국어

;;;;;;;;;;;;;;;;;;;;;;;;;;;;;;;;;;;;;;;;;;;;;;;;;;;
;;;;;;;;;;;;;;;;;;;;;;;;;;;;;;;;;;;;;;;;;;;;;;;;;;;
;[highlight.mapping]
;;;;;;;;;;;;;;;;;;;;;;;;;;;;;;;;;;;;;;;;;;;;;;;;;;;
;;;;;;;;;;;;;;;;;;;;;;;;;;;;;;;;;;;;;;;;;;;;;;;;;;;
;; Extension mapping to highlight class
;; e.g. .toml=ini

;;;;;;;;;;;;;;;;;;;;;;;;;;;;;;;;;;;;;;;;;;;;;;;;;;;
;;;;;;;;;;;;;;;;;;;;;;;;;;;;;;;;;;;;;;;;;;;;;;;;;;;
;[other]
;;;;;;;;;;;;;;;;;;;;;;;;;;;;;;;;;;;;;;;;;;;;;;;;;;;
;;;;;;;;;;;;;;;;;;;;;;;;;;;;;;;;;;;;;;;;;;;;;;;;;;;
;SHOW_FOOTER_BRANDING = false
;; Show version information about Gitea and Go in the footer
;SHOW_FOOTER_VERSION = true
;; Show template execution time in the footer
;SHOW_FOOTER_TEMPLATE_LOAD_TIME = true

;;;;;;;;;;;;;;;;;;;;;;;;;;;;;;;;;;;;;;;;;;;;;;;;;;;
;;;;;;;;;;;;;;;;;;;;;;;;;;;;;;;;;;;;;;;;;;;;;;;;;;;
;[markup.sanitizer.1]
;;;;;;;;;;;;;;;;;;;;;;;;;;;;;;;;;;;;;;;;;;;;;;;;;;;
;;;;;;;;;;;;;;;;;;;;;;;;;;;;;;;;;;;;;;;;;;;;;;;;;;;
;; The following keys can appear once to define a sanitation policy rule.
;; This section can appear multiple times by adding a unique alphanumeric suffix to define multiple rules.
;; e.g., [markup.sanitizer.1] -> [markup.sanitizer.2] -> [markup.sanitizer.TeX]
;ELEMENT = span
;ALLOW_ATTR = class
;REGEXP = ^(info|warning|error)$
;;
;;;;;;;;;;;;;;;;;;;;;;;;;;;;;;;;;;;;;;;;;;;;;;;;;;;
;; Other markup formats e.g. asciidoc
;;
;; uncomment and enable the below section.
;; (You can add other markup formats by copying the section and adjusting
;;  the section name suffix "asciidoc" to something else.)
;[markup.asciidoc]
;ENABLED = false
;; List of file extensions that should be rendered by an external command
;FILE_EXTENSIONS = .adoc,.asciidoc
;; External command to render all matching extensions
;RENDER_COMMAND = "asciidoc --out-file=- -"
;; Don't pass the file on STDIN, pass the filename as argument instead.
;IS_INPUT_FILE = false

;;;;;;;;;;;;;;;;;;;;;;;;;;;;;;;;;;;;;;;;;;;;;;;;;;;
;;;;;;;;;;;;;;;;;;;;;;;;;;;;;;;;;;;;;;;;;;;;;;;;;;;
;[metrics]
;;;;;;;;;;;;;;;;;;;;;;;;;;;;;;;;;;;;;;;;;;;;;;;;;;;
;;;;;;;;;;;;;;;;;;;;;;;;;;;;;;;;;;;;;;;;;;;;;;;;;;;
;; Enables metrics endpoint. True or false; default is false.
;ENABLED = false
;; If you want to add authorization, specify a token here
;TOKEN =

;;;;;;;;;;;;;;;;;;;;;;;;;;;;;;;;;;;;;;;;;;;;;;;;;;;
;;;;;;;;;;;;;;;;;;;;;;;;;;;;;;;;;;;;;;;;;;;;;;;;;;;
;[task]
;;;;;;;;;;;;;;;;;;;;;;;;;;;;;;;;;;;;;;;;;;;;;;;;;;;
;;;;;;;;;;;;;;;;;;;;;;;;;;;;;;;;;;;;;;;;;;;;;;;;;;;
;;
;; Task queue type, could be `channel` or `redis`.
;QUEUE_TYPE = channel
;;
;; Task queue length, available only when `QUEUE_TYPE` is `channel`.
;QUEUE_LENGTH = 1000
;;
;; Task queue connection string, available only when `QUEUE_TYPE` is `redis`.
;; If there is a password of redis, use `addrs=127.0.0.1:6379 password=123 db=0`.
;QUEUE_CONN_STR = "addrs=127.0.0.1:6379 db=0"

;;;;;;;;;;;;;;;;;;;;;;;;;;;;;;;;;;;;;;;;;;;;;;;;;;;
;;;;;;;;;;;;;;;;;;;;;;;;;;;;;;;;;;;;;;;;;;;;;;;;;;;
;[migrations]
;;;;;;;;;;;;;;;;;;;;;;;;;;;;;;;;;;;;;;;;;;;;;;;;;;;
;;;;;;;;;;;;;;;;;;;;;;;;;;;;;;;;;;;;;;;;;;;;;;;;;;;
;;
;; Max attempts per http/https request on migrations.
;MAX_ATTEMPTS = 3
;;
;; Backoff time per http/https request retry (seconds)
;RETRY_BACKOFF = 3
;;
;; Allowed domains for migrating, default is blank. Blank means everything will be allowed.
;; Multiple domains could be separated by commas.
;ALLOWED_DOMAINS =
;;
;; Blocklist for migrating, default is blank. Multiple domains could be separated by commas.
;; When ALLOWED_DOMAINS is not blank, this option will be ignored.
;BLOCKED_DOMAINS =
;;
;; Allow private addresses defined by RFC 1918, RFC 1122, RFC 4632 and RFC 4291 (false by default)
;ALLOW_LOCALNETWORKS = false

;;;;;;;;;;;;;;;;;;;;;;;;;;;;;;;;;;;;;;;;;;;;;;;;;;;
;;;;;;;;;;;;;;;;;;;;;;;;;;;;;;;;;;;;;;;;;;;;;;;;;;;
;; default storage for attachments, lfs and avatars
;;;;;;;;;;;;;;;;;;;;;;;;;;;;;;;;;;;;;;;;;;;;;;;;;;;
;[storage]
;;;;;;;;;;;;;;;;;;;;;;;;;;;;;;;;;;;;;;;;;;;;;;;;;;;
;;;;;;;;;;;;;;;;;;;;;;;;;;;;;;;;;;;;;;;;;;;;;;;;;;;
;; storage type
;STORAGE_TYPE = local

;;;;;;;;;;;;;;;;;;;;;;;;;;;;;;;;;;;;;;;;;;;;;;;;;;;
;;;;;;;;;;;;;;;;;;;;;;;;;;;;;;;;;;;;;;;;;;;;;;;;;;;
;; lfs storage will override storage
;;
;[lfs]
;STORAGE_TYPE = local

;;;;;;;;;;;;;;;;;;;;;;;;;;;;;;;;;;;;;;;;;;;;;;;;;;;
;;;;;;;;;;;;;;;;;;;;;;;;;;;;;;;;;;;;;;;;;;;;;;;;;;;
;; customize storage
;[storage.my_minio]
;STORAGE_TYPE = minio
;;
;; Minio endpoint to connect only available when STORAGE_TYPE is `minio`
;MINIO_ENDPOINT = localhost:9000
;;
;; Minio accessKeyID to connect only available when STORAGE_TYPE is `minio`
;MINIO_ACCESS_KEY_ID =
;;
;; Minio secretAccessKey to connect only available when STORAGE_TYPE is `minio`
;MINIO_SECRET_ACCESS_KEY =
;;
;; Minio bucket to store the attachments only available when STORAGE_TYPE is `minio`
;MINIO_BUCKET = gitea
;;
;; Minio location to create bucket only available when STORAGE_TYPE is `minio`
;MINIO_LOCATION = us-east-1
;;
;; Minio enabled ssl only available when STORAGE_TYPE is `minio`
;MINIO_USE_SSL = false<|MERGE_RESOLUTION|>--- conflicted
+++ resolved
@@ -1145,13 +1145,8 @@
 ;;
 ;; When ISSUE_INDEXER_QUEUE_TYPE is levelqueue, this will be the path where the queue will be saved.
 ;; This can be overridden by `ISSUE_INDEXER_QUEUE_CONN_STR`.
-<<<<<<< HEAD
-;; default is indexers/issues.queue
+;; default is queues/common
 ;ISSUE_INDEXER_QUEUE_DIR = queues/common; **DEPRECATED** use settings in `[queue.issue_indexer]`.
-=======
-;; default is queues/common
-;ISSUE_INDEXER_QUEUE_DIR = queues/common
->>>>>>> a5d8f583
 ;;
 ;; When `ISSUE_INDEXER_QUEUE_TYPE` is `redis`, this will store the redis connection string.
 ;; When `ISSUE_INDEXER_QUEUE_TYPE` is `levelqueue`, this is a directory or additional options of
