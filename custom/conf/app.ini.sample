--- conflicted
+++ resolved
@@ -319,17 +319,14 @@
 IMPORT_LOCAL_PATHS = false
 ; Set to true to prevent all users (including admin) from creating custom git hooks
 DISABLE_GIT_HOOKS = false
-<<<<<<< HEAD
 ;Set password complexity character types
 [security.PASSWORD_COMPLEXITY]
 lower = [a-z]+
 upper = [A-Z]+
 digit = [0-9]+
 spec = [-_\*\.\&\%\$\\]+
-=======
 ; Password Hash algorithm, either "pbkdf2", "argon2", "scrypt" or "bcrypt"
 PASSWORD_HASH_ALGO = pbkdf2
->>>>>>> 6138388f
 
 [openid]
 ;
