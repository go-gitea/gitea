; This file lists the default values used by Gitea
; Copy required sections to your own app.ini (default is custom/conf/app.ini)
; and modify as needed.

; see https://docs.gitea.io/en-us/config-cheat-sheet/ for additional documentation.

; App name that shows in every page title
APP_NAME = Gitea: Git with a cup of tea
; Change it if you run locally
RUN_USER = git
; Either "dev", "prod" or "test", default is "dev"
RUN_MODE = dev

[repository]
ROOT =
SCRIPT_TYPE = bash
; Default ANSI charset
ANSI_CHARSET =
; Force every new repository to be private
FORCE_PRIVATE = false
; Default privacy setting when creating a new repository, allowed values: last, private, public. Default is last which means the last setting used.
DEFAULT_PRIVATE = last
; Global limit of repositories per user, applied at creation time. -1 means no limit
MAX_CREATION_LIMIT = -1
; Mirror sync queue length, increase if mirror syncing starts hanging
MIRROR_QUEUE_LENGTH = 1000
; Patch test queue length, increase if pull request patch testing starts hanging
PULL_REQUEST_QUEUE_LENGTH = 1000
; Preferred Licenses to place at the top of the List
; The name here must match the filename in conf/license or custom/conf/license
PREFERRED_LICENSES = Apache License 2.0,MIT License
; Disable the ability to interact with repositories using the HTTP protocol
DISABLE_HTTP_GIT = false
; Force ssh:// clone url instead of scp-style uri when default SSH port is used
USE_COMPAT_SSH_URI = false

[repository.editor]
; List of file extensions for which lines should be wrapped in the CodeMirror editor
; Separate extensions with a comma. To line wrap files without an extension, just put a comma
LINE_WRAP_EXTENSIONS = .txt,.md,.markdown,.mdown,.mkd,
; Valid file modes that have a preview API associated with them, such as api/v1/markdown
; Separate the values by commas. The preview tab in edit mode won't be displayed if the file extension doesn't match
PREVIEWABLE_FILE_MODES = markdown

[repository.local]
; Path for local repository copy. Defaults to `tmp/local-repo`
LOCAL_COPY_PATH = tmp/local-repo
; Path for local wiki copy. Defaults to `tmp/local-wiki`
LOCAL_WIKI_PATH = tmp/local-wiki

[repository.upload]
; Whether repository file uploads are enabled. Defaults to `true`
ENABLED = true
; Path for uploads. Defaults to `data/tmp/uploads` (tmp gets deleted on gitea restart)
TEMP_PATH = data/tmp/uploads
; One or more allowed types, e.g. image/jpeg|image/png. Nothing means any file type
ALLOWED_TYPES =
; Max size of each file in megabytes. Defaults to 3MB
FILE_MAX_SIZE = 3
; Max number of files per upload. Defaults to 5
MAX_FILES = 5

[ui]
; Number of repositories that are displayed on one explore page
EXPLORE_PAGING_NUM = 20
; Number of issues that are displayed on one page
ISSUE_PAGING_NUM = 10
; Number of maximum commits displayed in one activity feed
FEED_MAX_COMMIT_NUM = 5
<<<<<<< HEAD
; Number of line of codes shown for a code comment
CODE_COMMENT_LINES = 4
=======
; Number of maximum commits displayed in commit graph.
GRAPH_MAX_COMMIT_NUM = 100
>>>>>>> d0fef439
; Value of `theme-color` meta tag, used by Android >= 5.0
; An invalid color like "none" or "disable" will have the default style
; More info: https://developers.google.com/web/updates/2014/11/Support-for-theme-color-in-Chrome-39-for-Android
THEME_COLOR_META_TAG = `#6cc644`
; Max size of files to be displayed (default is 8MiB)
MAX_DISPLAY_FILE_SIZE = 8388608
; Whether the email of the user should be shown in the Explore Users page
SHOW_USER_EMAIL = true
; Set the default theme for the Gitea install
DEFAULT_THEME = gitea

[ui.admin]
; Number of users that are displayed on one page
USER_PAGING_NUM = 50
; Number of repos that are displayed on one page
REPO_PAGING_NUM = 50
; Number of notices that are displayed on in one page
NOTICE_PAGING_NUM = 25
; Number of organizations that are displayed on one page
ORG_PAGING_NUM = 50

[ui.user]
; Number of repos that are displayed on one page
REPO_PAGING_NUM = 15

[ui.meta]
AUTHOR = Gitea - Git with a cup of tea
DESCRIPTION = Gitea (Git with a cup of tea) is a painless self-hosted Git service written in Go
KEYWORDS = go,git,self-hosted,gitea

[markdown]
; Enable hard line break extension
ENABLE_HARD_LINE_BREAK = false
; List of custom URL-Schemes that are allowed as links when rendering Markdown
; for example git,magnet
CUSTOM_URL_SCHEMES =
; List of file extensions that should be rendered/edited as Markdown
; Separate the extensions with a comma. To render files without any extension as markdown, just put a comma
FILE_EXTENSIONS = .md,.markdown,.mdown,.mkd

[server]
; The protocol the server listens on. One of 'http', 'https', 'unix' or 'fcgi'.
PROTOCOL = http
DOMAIN = localhost
ROOT_URL = %(PROTOCOL)s://%(DOMAIN)s:%(HTTP_PORT)s/
; The address to listen on. Either a IPv4/IPv6 address or the path to a unix socket.
HTTP_ADDR = 0.0.0.0
HTTP_PORT = 3000
; If REDIRECT_OTHER_PORT is true, and PROTOCOL is set to https an http server
; will be started on PORT_TO_REDIRECT and it will redirect plain, non-secure http requests to the main
; ROOT_URL.  Defaults are false for REDIRECT_OTHER_PORT and 80 for
; PORT_TO_REDIRECT.
REDIRECT_OTHER_PORT = false
PORT_TO_REDIRECT = 80
; Permission for unix socket
UNIX_SOCKET_PERMISSION = 666
; Local (DMZ) URL for Gitea workers (such as SSH update) accessing web service.
; In most cases you do not need to change the default value.
; Alter it only if your SSH server node is not the same as HTTP node.
; Do not set this variable if PROTOCOL is set to 'unix'.
LOCAL_ROOT_URL = %(PROTOCOL)s://%(HTTP_ADDR)s:%(HTTP_PORT)s/
; Disable SSH feature when not available
DISABLE_SSH = false
; Whether to use the builtin SSH server or not.
START_SSH_SERVER = false
; Username to use for the builtin SSH server. If blank, then it is the value of RUN_USER.
BUILTIN_SSH_SERVER_USER =
; Domain name to be exposed in clone URL
SSH_DOMAIN = %(DOMAIN)s
; THe network interface the builtin SSH server should listen on
SSH_LISTEN_HOST =
; Port number to be exposed in clone URL
SSH_PORT = 22
; The port number the builtin SSH server should listen on
SSH_LISTEN_PORT = %(SSH_PORT)s
; Root path of SSH directory, default is '~/.ssh', but you have to use '/home/git/.ssh'.
SSH_ROOT_PATH =
; For the built-in SSH server, choose the ciphers to support for SSH connections,
; for system SSH this setting has no effect
SSH_SERVER_CIPHERS = aes128-ctr, aes192-ctr, aes256-ctr, aes128-gcm@openssh.com, arcfour256, arcfour128
; For the built-in SSH server, choose the key exchange algorithms to support for SSH connections,
; for system SSH this setting has no effect
SSH_SERVER_KEY_EXCHANGES = diffie-hellman-group1-sha1, diffie-hellman-group14-sha1, ecdh-sha2-nistp256, ecdh-sha2-nistp384, ecdh-sha2-nistp521, curve25519-sha256@libssh.org
; For the built-in SSH server, choose the MACs to support for SSH connections,
; for system SSH this setting has no effect
SSH_SERVER_MACS = hmac-sha2-256-etm@openssh.com, hmac-sha2-256, hmac-sha1, hmac-sha1-96
; Directory to create temporary files in when testing public keys using ssh-keygen,
; default is the system temporary directory.
SSH_KEY_TEST_PATH =
; Path to ssh-keygen, default is 'ssh-keygen' which means the shell is responsible for finding out which one to call.
SSH_KEYGEN_PATH = ssh-keygen
; Enable SSH Authorized Key Backup when rewriting all keys, default is true
SSH_BACKUP_AUTHORIZED_KEYS = true
; Enable exposure of SSH clone URL to anonymous visitors, default is false
SSH_EXPOSE_ANONYMOUS = false
; Indicate whether to check minimum key size with corresponding type
MINIMUM_KEY_SIZE_CHECK = false
; Disable CDN even in "prod" mode
OFFLINE_MODE = false
DISABLE_ROUTER_LOG = false
; Generate steps:
; $ ./gitea cert -ca=true -duration=8760h0m0s -host=myhost.example.com
;
; Or from a .pfx file exported from the Windows certificate store (do
; not forget to export the private key):
; $ openssl pkcs12 -in cert.pfx -out cert.pem -nokeys
; $ openssl pkcs12 -in cert.pfx -out key.pem -nocerts -nodes
CERT_FILE = custom/https/cert.pem
KEY_FILE = custom/https/key.pem
; Root directory containing templates and static files.
; default is the path where Gitea is executed
STATIC_ROOT_PATH =
; Default path for App data
APP_DATA_PATH = data
; Application level GZIP support
ENABLE_GZIP = false
; Landing page, can be "home", "explore", or "organizations"
LANDING_PAGE = home
; Enables git-lfs support. true or false, default is false.
LFS_START_SERVER = false
; Where your lfs files reside, default is data/lfs.
LFS_CONTENT_PATH = data/lfs
; LFS authentication secret, change this yourself
LFS_JWT_SECRET =
; LFS authentication validity period (in time.Duration), pushes taking longer than this may fail.
LFS_HTTP_AUTH_EXPIRY = 20m

; Define allowed algorithms and their minimum key length (use -1 to disable a type)
[ssh.minimum_key_sizes]
ED25519 = 256
ECDSA = 256
RSA = 2048
DSA = 1024

[database]
; Either "mysql", "postgres", "mssql" or "sqlite3", it's your choice
DB_TYPE = mysql
HOST = 127.0.0.1:3306
NAME = gitea
USER = root
; Use PASSWD = `your password` for quoting if you use special characters in the password.
PASSWD =
; For "postgres" only, either "disable", "require" or "verify-full"
SSL_MODE = disable
; For "sqlite3" and "tidb", use absolute path when you start gitea as service
PATH = data/gitea.db
; For "sqlite3" only. Query timeout
SQLITE_TIMEOUT = 500
; For iterate buffer, default is 50
ITERATE_BUFFER_SIZE = 50
; Show the database generated SQL
LOG_SQL = true

[indexer]
ISSUE_INDEXER_PATH = indexers/issues.bleve
; repo indexer by default disabled, since it uses a lot of disk space
REPO_INDEXER_ENABLED = false
REPO_INDEXER_PATH = indexers/repos.bleve
UPDATE_BUFFER_LEN = 20
MAX_FILE_SIZE = 1048576

[admin]
; Disallow regular (non-admin) users from creating organizations.
DISABLE_REGULAR_ORG_CREATION = false

[security]
; Whether the installer is disabled
INSTALL_LOCK = false
; !!CHANGE THIS TO KEEP YOUR USER DATA SAFE!!
SECRET_KEY = !#@FDEWREWR&*(
; How long to remember that an user is logged in before requiring relogin (in days)
LOGIN_REMEMBER_DAYS = 7
COOKIE_USERNAME = gitea_awesome
COOKIE_REMEMBER_NAME = gitea_incredible
; Reverse proxy authentication header name of user name
REVERSE_PROXY_AUTHENTICATION_USER = X-WEBAUTH-USER
; The minimum password length for new Users
MIN_PASSWORD_LENGTH = 6
; True when users are allowed to import local server paths
IMPORT_LOCAL_PATHS = false
; Prevent all users (including admin) from creating custom git hooks
DISABLE_GIT_HOOKS = false

[openid]
;
; OpenID is an open, standard and decentralized authentication protocol.
; Your identity is the address of a webpage you provide, which describes
; how to prove you are in control of that page.
;
; For more info: https://en.wikipedia.org/wiki/OpenID
;
; Current implementation supports OpenID-2.0
;
; Tested to work providers at the time of writing:
;  - Any GNUSocial node (your.hostname.tld/username)
;  - Any SimpleID provider (http://simpleid.koinic.net)
;  - http://openid.org.cn/
;  - openid.stackexchange.com
;  - login.launchpad.net
;  - <username>.livejournal.com
;
; Whether to allow signin in via OpenID
ENABLE_OPENID_SIGNIN = true
; Whether to allow registering via OpenID
; Do not include to rely on rhw DISABLE_REGISTRATION setting
;ENABLE_OPENID_SIGNUP = true
; Allowed URI patterns (POSIX regexp).
; Space separated.
; Only these would be allowed if non-blank.
; Example value: trusted.domain.org trusted.domain.net
WHITELISTED_URIS =
; Forbidden URI patterns (POSIX regexp).
; Space separated.
; Only used if WHITELISTED_URIS is blank.
; Example value: loadaverage.org/badguy stackexchange.com/.*spammer
BLACKLISTED_URIS =

[service]
; Time limit to confirm account/email registration
ACTIVE_CODE_LIVE_MINUTES = 180
; Time limit to perform the reset of a forgotten password
RESET_PASSWD_CODE_LIVE_MINUTES = 180
; Whether a new user needs to confirm their email when registering.
REGISTER_EMAIL_CONFIRM = false
; Disallow registration, only allow admins to create accounts.
DISABLE_REGISTRATION = false
; Allow registration only using third part services, it works only when DISABLE_REGISTRATION is false
ALLOW_ONLY_EXTERNAL_REGISTRATION = false
; User must sign in to view anything.
REQUIRE_SIGNIN_VIEW = false
; Mail notification
ENABLE_NOTIFY_MAIL = false
; More detail: https://github.com/gogits/gogs/issues/165
ENABLE_REVERSE_PROXY_AUTHENTICATION = false
ENABLE_REVERSE_PROXY_AUTO_REGISTRATION = false
; Enable captcha validation for registration
ENABLE_CAPTCHA = false
; Type of captcha you want to use. Options: image, recaptcha
CAPTCHA_TYPE = image
; Enable recaptcha to use Google's recaptcha service
; Go to https://www.google.com/recaptcha/admin to sign up for a key
RECAPTCHA_SECRET  = 
RECAPTCHA_SITEKEY = 
; Default value for KeepEmailPrivate
; Each new user will get the value of this setting copied into their profile
DEFAULT_KEEP_EMAIL_PRIVATE = false
; Default value for AllowCreateOrganization
; Every new user will have rights set to create organizations depending on this setting
DEFAULT_ALLOW_CREATE_ORGANIZATION = true
; Default value for EnableDependencies
; Repositories will use depencies by default depending on this setting
DEFAULT_ENABLE_DEPENDENCIES = true
; Enable Timetracking
ENABLE_TIMETRACKING = true
; Default value for EnableTimetracking
; Repositories will use timetracking by default depending on this setting
DEFAULT_ENABLE_TIMETRACKING = true
; Default value for AllowOnlyContributorsToTrackTime
; Only users with write permissions can track time if this is true
DEFAULT_ALLOW_ONLY_CONTRIBUTORS_TO_TRACK_TIME = true
; Default value for the domain part of the user's email address in the git log
; if he has set KeepEmailPrivate to true. The user's email will be replaced with a
; concatenation of the user name in lower case, "@" and NO_REPLY_ADDRESS.
NO_REPLY_ADDRESS = noreply.example.org

[webhook]
; Hook task queue length, increase if webhook shooting starts hanging
QUEUE_LENGTH = 1000
; Deliver timeout in seconds
DELIVER_TIMEOUT = 5
; Allow insecure certification
SKIP_TLS_VERIFY = false
; Number of history information in each page
PAGING_NUM = 10

[mailer]
ENABLED = false
; Buffer length of channel, keep it as it is if you don't know what it is.
SEND_BUFFER_LEN = 100
; Name displayed in mail title
SUBJECT = %(APP_NAME)s
; Mail server
; Gmail: smtp.gmail.com:587
; QQ: smtp.qq.com:465
; Note, if the port ends with "465", SMTPS will be used. Using STARTTLS on port 587 is recommended per RFC 6409. If the server supports STARTTLS it will always be used.
HOST =
; Disable HELO operation when hostnames are different.
DISABLE_HELO =
; Custom hostname for HELO operation, if no value is provided, one is retrieved from system.
HELO_HOSTNAME =
; Do not verify the certificate of the server. Only use this for self-signed certificates
SKIP_VERIFY =
; Use client certificate
USE_CERTIFICATE = false
CERT_FILE = custom/mailer/cert.pem
KEY_FILE = custom/mailer/key.pem
; Mail from address, RFC 5322. This can be just an email address, or the `"Name" <email@example.com>` format
FROM =
; Mailer user name and password
USER =
; Use PASSWD = `your password` for quoting if you use special characters in the password.
PASSWD =
; Send mails as plain text
SEND_AS_PLAIN_TEXT = false
; Enable sendmail (override SMTP)
USE_SENDMAIL = false
; Specify an alternative sendmail binary
SENDMAIL_PATH = sendmail
; Specify any extra sendmail arguments
SENDMAIL_ARGS =

[cache]
; Either "memory", "redis", or "memcache", default is "memory"
ADAPTER = memory
; For "memory" only, GC interval in seconds, default is 60
INTERVAL = 60
; For "redis" and "memcache", connection host address
; redis: network=tcp,addr=:6379,password=macaron,db=0,pool_size=100,idle_timeout=180
; memcache: `127.0.0.1:11211`
HOST =
; Time to keep items in cache if not used, default is 16 hours.
; Setting it to 0 disables caching
ITEM_TTL = 16h

[session]
; Either "memory", "file", or "redis", default is "memory"
PROVIDER = memory
; Provider config options
; memory: doesn't have any config yet
; file: session file path, e.g. `data/sessions`
; redis: network=tcp,addr=:6379,password=macaron,db=0,pool_size=100,idle_timeout=180
; mysql: go-sql-driver/mysql dsn config string, e.g. `root:password@/session_table`
PROVIDER_CONFIG = data/sessions
; Session cookie name
COOKIE_NAME = i_like_gitea
; If you use session in https only, default is false
COOKIE_SECURE = false
; Enable set cookie, default is true
ENABLE_SET_COOKIE = true
; Session GC time interval in seconds, default is 86400 (1 day)
GC_INTERVAL_TIME = 86400
; Session life time in seconds, default is 86400 (1 day)
SESSION_LIFE_TIME = 86400

[picture]
AVATAR_UPLOAD_PATH = data/avatars
; Max Width and Height of uploaded avatars. This is to limit the amount of RAM
; used when resizing the image.
AVATAR_MAX_WIDTH = 4096
AVATAR_MAX_HEIGHT = 3072
; Chinese users can choose "duoshuo"
; or a custom avatar source, like: http://cn.gravatar.com/avatar/
GRAVATAR_SOURCE = gravatar
; This value will always be true in offline mode.
DISABLE_GRAVATAR = false
; Federated avatar lookup uses DNS to discover avatar associated
; with emails, see https://www.libravatar.org
; This value will always be false in offline mode or when Gravatar is disabled.
ENABLE_FEDERATED_AVATAR = false

[attachment]
; Whether attachments are enabled. Defaults to `true`
ENABLED = true
; Path for attachments. Defaults to `data/attachments`
PATH = data/attachments
; One or more allowed types, e.g. image/jpeg|image/png
ALLOWED_TYPES = image/jpeg|image/png|application/zip|application/gzip
; Max size of each file. Defaults to 4MB
MAX_SIZE = 4
; Max number of files per upload. Defaults to 5
MAX_FILES = 5

[time]
; Specifies the format for fully outputted dates. Defaults to RFC1123
; Special supported values are ANSIC, UnixDate, RubyDate, RFC822, RFC822Z, RFC850, RFC1123, RFC1123Z, RFC3339, RFC3339Nano, Kitchen, Stamp, StampMilli, StampMicro and StampNano
; For more information about the format see http://golang.org/pkg/time/#pkg-constants
FORMAT =

[log]
ROOT_PATH =
; Either "console", "file", "conn", "smtp" or "database", default is "console"
; Use comma to separate multiple modes, e.g. "console, file"
MODE = console
; Buffer length of the channel, keep it as it is if you don't know what it is.
BUFFER_LEN = 10000
; Either "Trace", "Debug", "Info", "Warn", "Error", "Critical", default is "Trace"
LEVEL = Trace

; For "console" mode only
[log.console]
LEVEL =

; For "file" mode only
[log.file]
LEVEL =
; This enables automated log rotate(switch of following options), default is true
LOG_ROTATE = true
; Max number of lines in a single file, default is 1000000
MAX_LINES = 1000000
; Max size shift of a single file, default is 28 means 1 << 28, 256MB
MAX_SIZE_SHIFT = 28
; Segment log daily, default is true
DAILY_ROTATE = true
; delete the log file after n days, default is 7
MAX_DAYS = 7

; For "conn" mode only
[log.conn]
LEVEL =
; Reconnect host for every single message, default is false
RECONNECT_ON_MSG = false
; Try to reconnect when connection is lost, default is false
RECONNECT = false
; Either "tcp", "unix" or "udp", default is "tcp"
PROTOCOL = tcp
; Host address
ADDR =

; For "smtp" mode only
[log.smtp]
LEVEL =
; Name displayed in mail title, default is "Diagnostic message from server"
SUBJECT = Diagnostic message from server
; Mail server
HOST =
; Mailer user name and password
USER =
; Use PASSWD = `your password` for quoting if you use special characters in the password.
PASSWD =
; Receivers, can be one or more, e.g. 1@example.com,2@example.com
RECEIVERS =

; For "database" mode only
[log.database]
LEVEL =
; Either "mysql" or "postgres"
DRIVER =
; Based on xorm, e.g.: root:root@localhost/gitea?charset=utf8
CONN =

[cron]
; Enable running cron tasks periodically.
ENABLED = true
; Run cron tasks when Gitea starts.
RUN_AT_START = false

; Update mirrors
[cron.update_mirrors]
SCHEDULE = @every 10m

; Repository health check
[cron.repo_health_check]
SCHEDULE = @every 24h
TIMEOUT = 60s
; Arguments for command 'git fsck', e.g. "--unreachable --tags"
; see more on http://git-scm.com/docs/git-fsck/1.7.5
ARGS =

; Check repository statistics
[cron.check_repo_stats]
RUN_AT_START = true
SCHEDULE = @every 24h

; Clean up old repository archives
[cron.archive_cleanup]
; Whether to enable the job
ENABLED = true
; Whether to always run at least once at start up time (if ENABLED)
RUN_AT_START = true
; Time interval for job to run
SCHEDULE = @every 24h
; Archives created more than OLDER_THAN ago are subject to deletion
OLDER_THAN = 24h

; Synchronize external user data (only LDAP user synchronization is supported)
[cron.sync_external_users]
; Synchronize external user data when starting server (default false)
RUN_AT_START = false
; Interval as a duration between each synchronization (default every 24h)
SCHEDULE = @every 24h
; Create new users, update existing user data and disable users that are not in external source anymore (default)
;   or only create new users if UPDATE_EXISTING is set to false
UPDATE_EXISTING = true

[git]
; Disables highlight of added and removed changes
DISABLE_DIFF_HIGHLIGHT = false
; Max number of lines allowed in a single file in diff view
MAX_GIT_DIFF_LINES = 1000
; Max number of allowed characters in a line in diff view
MAX_GIT_DIFF_LINE_CHARACTERS = 5000
; Max number of files shown in diff view
MAX_GIT_DIFF_FILES = 100
; Arguments for command 'git gc', e.g. "--aggressive --auto"
; see more on http://git-scm.com/docs/git-gc/1.7.5
GC_ARGS =

; Operation timeout in seconds
[git.timeout]
MIGRATE = 600
MIRROR = 300
CLONE = 300
PULL = 300
GC = 60

[mirror]
; Default interval as a duration between each check
DEFAULT_INTERVAL = 8h
; Min interval as a duration must be > 1m
MIN_INTERVAL = 10m

[api]
; Enables /api/swagger, /api/v1/swagger etc. endpoints. True or false; default is true.
ENABLE_SWAGGER_ENDPOINT = true
; Max number of items in a page
MAX_RESPONSE_ITEMS = 50

[i18n]
LANGS = en-US,zh-CN,zh-HK,zh-TW,de-DE,fr-FR,nl-NL,lv-LV,ru-RU,uk-UA,ja-JP,es-ES,pt-BR,pl-PL,bg-BG,it-IT,fi-FI,tr-TR,cs-CZ,sr-SP,sv-SE,ko-KR
NAMES = English,简体中文,繁體中文（香港）,繁體中文（台灣）,Deutsch,français,Nederlands,latviešu,русский,Українська,日本語,español,português do Brasil,polski,български,italiano,suomi,Türkçe,čeština,српски,svenska,한국어

; Used for datetimepicker
[i18n.datelang]
en-US = en
zh-CN = zh
zh-HK = zh-HK
zh-TW = zh-TW
de-DE = de
fr-FR = fr
nl-NL = nl
lv-LV = lv
ru-RU = ru
uk-UA = uk
ja-JP = ja
es-ES = es
pt-BR = pt-BR
pl-PL = pl
bg-BG = bg
it-IT = it
fi-FI = fi
tr-TR = tr
cs-CZ = cs-CZ
sr-SP = sr
sv-SE = sv
ko-KR = ko

[U2F]
; Two Factor authentication with security keys
; https://developers.yubico.com/U2F/App_ID.html
APP_ID = %(PROTOCOL)s://%(DOMAIN)s:%(HTTP_PORT)s/
; Comma seperated list of truisted facets
TRUSTED_FACETS = %(PROTOCOL)s://%(DOMAIN)s:%(HTTP_PORT)s/

; Extension mapping to highlight class
; e.g. .toml=ini
[highlight.mapping]

[other]
SHOW_FOOTER_BRANDING = false
; Show version information about Gitea and Go in the footer
SHOW_FOOTER_VERSION = true
; Show template execution time in the footer
SHOW_FOOTER_TEMPLATE_LOAD_TIME = true

[markup.asciidoc]
ENABLED = false
; List of file extensions that should be rendered by an external command
FILE_EXTENSIONS = .adoc,.asciidoc
; External command to render all matching extensions
RENDER_COMMAND = "asciidoc --out-file=- -"
; Don't pass the file on STDIN, pass the filename as argument instead.
IS_INPUT_FILE = false<|MERGE_RESOLUTION|>--- conflicted
+++ resolved
@@ -67,13 +67,10 @@
 ISSUE_PAGING_NUM = 10
 ; Number of maximum commits displayed in one activity feed
 FEED_MAX_COMMIT_NUM = 5
-<<<<<<< HEAD
+; Number of maximum commits displayed in commit graph.
+GRAPH_MAX_COMMIT_NUM = 100
 ; Number of line of codes shown for a code comment
 CODE_COMMENT_LINES = 4
-=======
-; Number of maximum commits displayed in commit graph.
-GRAPH_MAX_COMMIT_NUM = 100
->>>>>>> d0fef439
 ; Value of `theme-color` meta tag, used by Android >= 5.0
 ; An invalid color like "none" or "disable" will have the default style
 ; More info: https://developers.google.com/web/updates/2014/11/Support-for-theme-color-in-Chrome-39-for-Android
