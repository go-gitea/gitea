@font-face {
    font-family: 'Lato';
    src: url('../vendor/assets/lato-fonts/lato-regular.eot');
    src: url('../vendor/assets/lato-fonts/lato-regular.eot?#iefix') format('embedded-opentype'), url('../vendor/assets/lato-fonts/lato-regular.woff2') format('woff2'), url('../vendor/assets/lato-fonts/lato-regular.woff') format('woff'), url('../vendor/assets/lato-fonts/lato-regular.ttf') format('truetype');
    font-weight: 400;
    font-style: normal;
}

@font-face {
    font-family: 'Lato';
    src: url('../vendor/assets/lato-fonts/lato-italic.eot');
    src: url('../vendor/assets/lato-fonts/lato-italic.eot?#iefix') format('embedded-opentype'), url('../vendor/assets/lato-fonts/lato-italic.woff2') format('woff2'), url('../vendor/assets/lato-fonts/lato-italic.woff') format('woff'), url('../vendor/assets/lato-fonts/lato-italic.ttf') format('truetype');
    font-weight: 400;
    font-style: italic;
}

@font-face {
    font-family: 'Lato';
    src: url('../vendor/assets/lato-fonts/lato-bold.eot');
    src: url('../vendor/assets/lato-fonts/lato-bold.eot?#iefix') format('embedded-opentype'), url('../vendor/assets/lato-fonts/lato-bold.woff2') format('woff2'), url('../vendor/assets/lato-fonts/lato-bold.woff') format('woff'), url('../vendor/assets/lato-fonts/lato-bold.ttf') format('truetype');
    font-weight: 700;
    font-style: normal;
}

@font-face {
    font-family: 'Lato';
    src: url('../vendor/assets/lato-fonts/lato-bolditalic.eot');
    src: url('../vendor/assets/lato-fonts/lato-bolditalic.eot?#iefix') format('embedded-opentype'), url('../vendor/assets/lato-fonts/lato-bolditalic.woff2') format('woff2'), url('../vendor/assets/lato-fonts/lato-bolditalic.woff') format('woff'), url('../vendor/assets/lato-fonts/lato-bolditalic.ttf') format('truetype');
    font-weight: 700;
    font-style: italic;
}

@font-face {
    font-family: 'Yu Gothic';
    src: local('Yu Gothic Medium');
    font-weight: 400;
}

@font-face {
    font-family: 'Yu Gothic';
    src: local('Yu Gothic Bold');
    font-weight: 700;
}

@default-fonts: -apple-system, BlinkMacSystemFont, system-ui, 'Segoe UI', Roboto, Helvetica, Arial;
@monospaced-fonts: 'SF Mono', Consolas, Menlo, 'Liberation Mono', Monaco, 'Lucida Console';

.override-fonts(@fonts) {
    textarea {
        font-family: @fonts, sans-serif;
    }

    .markdown:not(code) {
        font-family: @fonts, sans-serif;
    }

    /* We're going to just override the semantic fonts here */
    h1,
    h2,
    h3,
    h4,
    h5 {
        font-family: Lato, @fonts, sans-serif;
    }

    .home .hero h1,
    .home .hero h2 {
        font-family: 'PT Sans Narrow', Lato, @fonts, sans-serif;
    }

    .ui.accordion .title:not(.ui),
    .ui.button,
    .ui.card > .content > .header.ui.card > .content > .header,
    .ui.category.search > .results .category > .name,
    .ui.form input:not([type]),
    .ui.form input[type="date"],
    .ui.form input[type="datetime-local"],
    .ui.form input[type="email"],
    .ui.form input[type="file"],
    .ui.form input[type="number"],
    .ui.form input[type="password"],
    .ui.form input[type="search"],
    .ui.form input[type="tel"],
    .ui.form input[type="text"],
    .ui.form input[type="time"],
    .ui.form input[type="url"],
    .ui.header,
    .ui.items > .item > .content > .header,
    .ui.list .list > .item .header,
    .ui.list > .item .header,
    .ui.menu,
    .ui.message .header,
    .ui.modal > .header,
    .ui.popup > .header,
    .ui.search > .results .result .title,
    .ui.search > .results > .message .header,
    body,
    .ui.input > input,
    .ui.input input,
    .ui.statistics .statistic > .value,
    .ui.statistic > .value,
    .ui.statistics .statistic > .label,
    .ui.statistic > .label,
    .ui.steps .step .title,
    .ui.text.container,
    .ui.language > .menu > .item& {
        font-family: Lato, @fonts, sans-serif;
    }
}

.override-fonts(@default-fonts);

body {
    background-color: #ffffff;
    overflow-y: auto;
    -webkit-font-smoothing: antialiased;
    display: flex;
    flex-direction: column;
}

@ja-fonts: 'Hiragino Kaku Gothic ProN', 'Yu Gothic', 'Source Han Sans JP', 'Noto Sans CJK JP', 'Droid Sans Japanese', 'Meiryo', 'MS PGothic';
:lang(ja) {
    .override-fonts(@default-fonts, @ja-fonts;);
}

@zh-CN-fonts: 'PingFang SC', 'Hiragino Sans GB', 'Source Han Sans CN', 'Source Han Sans SC', 'Noto Sans CJK SC', 'Microsoft YaHei', 'Heiti SC', SimHei;
:lang(zh-CN) {
    .override-fonts(@default-fonts, @zh-CN-fonts;);
}

@zh-TW-fonts: 'PingFang TC', 'Hiragino Sans TC', 'Source Han Sans TW', 'Source Han Sans TC', 'Noto Sans CJK TC', 'Microsoft JhengHei', 'Heiti TC', PMingLiU;
:lang(zh-TW) {
    .override-fonts(@default-fonts, @zh-TW-fonts;);
}

@zh-HK-fonts: 'PingFang HK', 'Hiragino Sans TC', 'Source Han Sans HK', 'Source Han Sans TC', 'Noto Sans CJK TC', 'Microsoft JhengHei', 'Heiti TC', PMingLiU_HKSCS, PMingLiU;
:lang(zh-HK) {
    .override-fonts(@default-fonts, @zh-HK-fonts;);
}

@ko-fonts: 'Apple SD Gothic Neo', 'NanumBarunGothic', 'Malgun Gothic', 'Gulim', 'Dotum', 'Nanum Gothic', 'Source Han Sans KR', 'Noto Sans CJK KR';
:lang(ko) {
    .override-fonts(@default-fonts, @ko-fonts;);
}

img {
    border-radius: 3px;
}

table {
    border-collapse: collapse;
}

a {
    cursor: pointer;
}

.rounded {
    border-radius: 0.28571429rem !important;
}

.wrap {
    word-wrap: break-word;
    word-break: break-all;
}

pre,
code,
.mono {
    font: 12px @monospaced-fonts, monospace;

    &.raw {
        padding: 7px 12px;
        margin: 10px 0;
        background-color: #f8f8f8;
        border: 1px solid #dddddd;
        border-radius: 3px;
        font-size: 13px;
        line-height: 1.5;
        overflow: auto;
    }

    &.wrap {
        white-space: pre-wrap;
        word-break: break-all;
        overflow-wrap: break-word;
        word-wrap: break-word;
    }
}

.dont-break-out {
    overflow-wrap: break-word;
    word-wrap: break-word;
    word-break: break-all;
    hyphens: auto;
}

.full.height {
    flex-grow: 1;
    padding-bottom: 80px;
}

.following.bar {
    z-index: 900;
    left: 0;
    margin: 0 !important;

    &.light {
        background-color: white;
        border-bottom: 1px solid #dddddd;
        box-shadow: 0 2px 3px rgba(0, 0, 0, 0.04);
    }

    .column .menu {
        margin-top: 0;
    }

    .top.menu a.item.brand {
        padding-left: 0;
    }

    .brand .ui.mini.image {
        width: 30px;
    }

    .top.menu a.item:hover,
    .top.menu .dropdown.item:hover,
    .top.menu .dropdown.item.active {
        background-color: transparent;
    }

    .top.menu a.item:hover {
        color: rgba(0, 0, 0, 0.45);
    }

    .top.menu .menu {
        z-index: 900;
    }

    .octicon {
        &.fitted {
            margin-right: 0;
        }

        margin-right: 0.75em;
    }

    .searchbox {
        background-color: #f4f4f4 !important;

        &:focus {
            background-color: #e9e9e9 !important;
        }
    }

    .text .octicon {
        width: 16px;
        text-align: center;
    }

    #navbar {
        width: 100vw;
        min-height: 52px;
        padding: 0 0.5rem;
    }

    #navbar .brand {
        margin: 0;
    }

    @media only screen and (max-width: 767px) {
        #navbar:not(.shown) > *:not(:first-child) {
            display: none;
        }
    }
}

.right.stackable.menu {
    // responsive fix: this makes sure that the right menu when the page
    // is on mobile view will have elements stacked on top of each other.
    // no, stackable won't work on right menus.
    margin-left: auto;
    display: flex;
    align-items: inherit;
    flex-direction: inherit;
}

.ui {
    &.left {
        float: left;
    }

    &.right {
        float: right;
    }

    &.button,
    &.menu .item {
        user-select: auto;
    }

    &.container {
        &.fluid {
            &.padded {
                padding: 0 10px 0 10px;
            }
        }
    }

    &.form {
        .ui.button {
            font-weight: normal;
        }
    }

    &.floating.label {
        z-index: 10;
    }

    &.transparent.label {
        background-color: transparent;
    }

    &.menu,
    &.vertical.menu,
    &.segment {
        box-shadow: none;
    }

    /* Overide semantic selector '.ui.menu:not(.vertical) .item > .button' */
    /* This fixes the commit graph button on the commits page */

    .menu:not(.vertical) .item > .button.compact {
        padding: 0.58928571em 1.125em;
    }

    .menu:not(.vertical) .item > .button.small {
        font-size: 0.92857143rem;
    }

    &.menu .ui.dropdown.item .menu .item {
        width: 100%;
    }

    &.dropdown .menu > .item > .floating.label {
        z-index: 11;
    }

    &.dropdown .menu .menu > .item > .floating.label {
        z-index: 21;
    }

    .text {
        &.red {
            color: #d95c5c !important;

            a {
                color: #d95c5c !important;

                &:hover {
                    color: #e67777 !important;
                }
            }
        }

        &.blue {
            color: #428bca !important;

            a {
                color: #1155cc !important;

                &:hover {
                    color: #428bca !important;
                }
            }
        }

        &.black {
            color: #444444;

            &:hover {
                color: #000000;
            }
        }

        &.grey {
            color: #767676 !important;

            a {
                color: #444444 !important;

                &:hover {
                    color: #000000 !important;
                }
            }
        }

        &.light.grey {
            color: #888888 !important;
        }

        &.green {
            color: #6cc644 !important;
        }

        &.purple {
            color: #6e5494 !important;
        }

        &.yellow {
            color: #fbbd08 !important;
        }

        &.gold {
            color: #a1882b !important;
        }

        &.left {
            text-align: left !important;
        }

        &.right {
            text-align: right !important;
        }

        &.small {
            font-size: 0.75em;
        }

        &.normal {
            font-weight: normal;
        }

        &.bold {
            font-weight: bold;
        }

        &.italic {
            font-style: italic;
        }

        &.truncate {
            overflow: hidden;
            text-overflow: ellipsis;
            white-space: nowrap;
            display: inline-block;
        }

        &.thin {
            font-weight: normal;
        }

        &.middle {
            vertical-align: middle;
        }
    }

    .message {
        text-align: center;
    }

    &.bottom.attached.message {
        font-weight: bold;
        text-align: left;
        color: black;

        .pull-right {
            color: black;
        }

        & > span,
        .pull-right > span {
            color: #21ba45;
        }
    }

    .header > i + .content {
        padding-left: 0.75rem;
        vertical-align: middle;
    }

    .warning {
        &.header {
            background-color: #f9edbe !important;
            border-color: #efc16b;
        }

        &.segment {
            border-color: #efc16b;
        }
    }

    .info {
        &.segment {
            border: 1px solid #c5d5dd;

            &.top {
                background-color: #e6f1f6 !important;

                h3,
                h4 {
                    margin-top: 0;
                }

                h3:last-child {
                    margin-top: 4px;
                }

                > :last-child {
                    margin-bottom: 0;
                }
            }
        }
    }

    .normal.header {
        font-weight: normal;
    }

    .avatar.image {
        border-radius: 3px;
    }

    .form {
        .fake {
            display: none !important;
        }

        .sub.field {
            margin-left: 25px;
        }
    }

    .sha.label {
        font-family: @monospaced-fonts, monospace;
        font-size: 13px;
        padding: 6px 10px 4px 10px;
        font-weight: normal;
        margin: 0 6px;
    }

    &.status.buttons {
        .octicon {
            margin-right: 4px;
        }
    }

    &.inline.delete-button {
        padding: 8px 15px;
        font-weight: normal;
    }

    .background {
        &.red {
            background-color: #d95c5c !important;
        }

        &.blue {
            background-color: #428bca !important;
        }

        &.black {
            background-color: #444444;
        }

        &.grey {
            background-color: #767676 !important;
        }

        &.light.grey {
            background-color: #888888 !important;
        }

        &.green {
            background-color: #6cc644 !important;
        }

        &.purple {
            background-color: #6e5494 !important;
        }

        &.yellow {
            background-color: #fbbf09 !important;
        }

        &.gold {
            background-color: #a1882b !important;
        }
    }

<<<<<<< HEAD
    .border {
        border: 1px solid;
        &.red {
            border-color: #d95c5c !important;
        }

        &.blue {
            border-color: #428bca !important;
        }

        &.black {
            border-color: #444444;
        }

        &.grey {
            border-color: #767676 !important;
        }

        &.light.grey {
            border-color: #888888 !important;
        }

        &.green {
            border-color: #6cc644 !important;
        }

        &.purple {
            border-color: #6e5494 !important;
        }

        &.yellow {
            border-color: #fbbd08 !important;
        }

        &.gold {
            border-color: #a1882b !important;
=======
    .migrate {
        color: #888888 !important;
        opacity: 0.5;
        a {
            color: #444444 !important;

            &:hover {
                color: #000000 !important;
            }
>>>>>>> 2ed21e7e
        }
    }

    .branch-tag-choice {
        line-height: 20px;
    }

    &.pagination.menu {
        @media only screen and (max-width: 767px) {
            .item:not(.active):not(.navigation),
            .item.navigation span.navigation_label {
                display: none;
            }
        }
    }
}

.file-comment {
    font: 12px @monospaced-fonts, monospace;
    color: rgba(0, 0, 0, 0.87);
}

.ui.floating.dropdown {
    .overflow.menu {
        .scrolling.menu.items {
            border-radius: 0 !important;
            box-shadow: none !important;
            border-bottom: 1px solid rgba(34, 36, 38, 0.15);
        }
    }
}

.user-menu > .item {
    width: 100%;
    border-radius: 0 !important;
}

.scrolling.menu {
    .item.selected {
        font-weight: 700 !important;
    }
}

footer {
    background-color: white;
    border-top: 1px solid #d6d6d6;
    width: 100%;
    flex-basis: 40px;
    color: #888888;

    .container {
        width: 100vw !important;
        padding: 0 0.5rem;

        .fa {
            width: 16px;
            text-align: center;
            color: #428bca;
        }

        .links > * {
            border-left: 1px solid #d6d6d6;
            padding-left: 8px;
            margin-left: 5px;

            &:first-child {
                border-left: 0;
            }
        }
    }

    .ui.language .menu {
        max-height: 500px;
        overflow-y: auto;
        margin-bottom: 7px;
    }

    .ui {
        &.left,
        &.right {
            line-height: 40px;
        }
    }
}

.hide {
    display: none;

    &.show-outdated {
        display: none !important;
    }

    &.hide-outdated {
        display: none !important;
    }
}

.center {
    text-align: center;
}

.generate-img(16);
.generate-img(@n, @i: 1) when (@i =< @n) {
    .img-@{i} {
        width: (2px * @i) !important;
        height: (2px * @i) !important;
    }

    .generate-img(@n, (@i + 1));
}

// Conditional display
@media only screen and (min-width: 768px) {
    .mobile-only,
    .ui.button.mobile-only {
        display: none;
    }

    // has the same behaviour of sr-only, hiding the content for
    // non-screenreaders, but is shown on mobile devices.
    .sr-mobile-only {
        .sr-only();
    }
}

@media only screen and (max-width: 767px) {
    .not-mobile {
        display: none;
    }
}

// Accessibility
.sr-only {
    position: absolute;
    width: 1px;
    height: 1px;
    padding: 0;
    margin: -1px;
    overflow: hidden;
    clip: rect(0, 0, 0, 0);
    border: 0;
}

.sr-only-focusable:active,
.sr-only-focusable:focus {
    position: static;
    width: auto;
    height: auto;
    margin: 0;
    overflow: visible;
    clip: auto;
}

@media only screen and (max-width: 991px) and (min-width: 768px) {
    .ui.container {
        width: 95%;
    }
}

/* Overrides some styles of the Highlight.js plugin */
.hljs {
    background: inherit !important;
    padding: 0 !important;
}

.ui.menu.new-menu {
    justify-content: center !important;
    padding-top: 15px !important;
    margin-top: -15px !important;
    margin-bottom: 15px !important;
    background-color: #fafafa !important;
    border-width: 1px !important;
}

@media only screen and (max-width: 1200px) {
    .ui.menu.new-menu {
        overflow-x: auto !important;
        justify-content: left !important;
        padding-bottom: 5px;
    }

    .ui.menu.new-menu::-webkit-scrollbar {
        height: 8px;
        display: none;
    }

    .ui.menu.new-menu:hover::-webkit-scrollbar {
        display: block;
    }

    .ui.menu.new-menu::-webkit-scrollbar-track {
        background: rgba(0, 0, 0, 0.01);
    }

    .ui.menu.new-menu::-webkit-scrollbar-thumb {
        background: rgba(0, 0, 0, 0.2);
    }

    .ui.menu.new-menu:after {
        position: absolute;
        margin-top: -15px;
        display: block;
        background-image: linear-gradient(to right, rgba(255, 255, 255, 0), rgba(255, 255, 255, 1) 100%);
        content: ' ';
        right: 0;
        height: 53px;
        z-index: 1000;
        width: 60px;
        clear: none;
        visibility: visible;
    }

    .ui.menu.new-menu a.item:last-child {
        padding-right: 30px !important;
    }
}

[v-cloak] {
    display: none !important;
}

.repos-search {
    padding-bottom: 0 !important;
}

.repos-filter {
    margin-top: 0 !important;
    border-bottom-width: 0 !important;
    margin-bottom: 2px !important;
}

#user-heatmap {
    width: 107%; // Fixes newest contributions not showing
    text-align: center;

    svg:not(:root) {
        overflow: inherit;
        padding: 0 !important;
    }

    @media only screen and (max-width: 1200px) {
        & {
            display: none;
        }
    }

    .total-contributions {
        text-align: left;
        font-weight: 500;
        margin-top: 0;
    }
}

.heatmap-color-0 {
    background-color: #f4f4f4;
}

.heatmap-color-1 {
    background-color: #d7e5db;
}

.heatmap-color-2 {
    background-color: #adc7ab;
}

.heatmap-color-3 {
    background-color: #83a87b;
}

.heatmap-color-4 {
    background-color: #598a4b;
}

.heatmap-color-5 {
    background-color: #2f6b1b;
}

.archived-icon {
    color: lighten(#000000, 70%) !important;
}

.oauth2-authorize-application-box {
    margin-top: 3em !important;
}

/* Tab color tweaks */
.ui.tabular.menu .item {
    color: rgba(0, 0, 0, 0.5);
}

.ui.tabular.menu .item:hover {
    color: rgba(0, 0, 0, 0.8);
}

.ui.tabular.menu .item.active {
    color: rgba(0, 0, 0, 0.9);
}

/* multiple radio or checkboxes as inline element */
.inline-grouped-list {
    display: inline-block;
    vertical-align: top;

    > .ui {
        display: block;
        margin-top: 5px;
        margin-bottom: 10px;

        &:first-child {
            margin-top: 1px;
        }
    }
}

.lines-num {
    vertical-align: top;
    text-align: right !important;
    color: #999999;
    background: #f5f5f5;
    width: 1%;
    user-select: none;

    span {
        line-height: 20px !important;
        padding: 0 10px;
        cursor: pointer;
        display: block;
    }
}

.lines-num,
.lines-code {
    padding: 0 !important;

    pre,
    ol,
    .hljs {
        background-color: white;
        margin: 0;
        padding: 0 !important;

        li {
            display: block;
            width: 100%;

            &:before {
                content: ' ';
            }
        }
    }
}

.lines-commit {
    vertical-align: top;
    color: #999999;
    padding: 0 !important;
    background: #f5f5f5;
    width: 1%;
    -moz-user-select: none;
    -ms-user-select: none;
    -webkit-user-select: none;
    user-select: none;

    .blame-info {
        width: 350px;
        max-width: 350px;
        display: block;
        user-select: none;
        padding: 0 0 0 10px;

        .blame-data {
            display: flex;
            font-family: @default-fonts;

            .blame-message {
                flex-grow: 2;
                overflow: hidden;
                white-space: nowrap;
                text-overflow: ellipsis;
                line-height: 20px;
            }

            .blame-time,
            .blame-avatar {
                flex-shrink: 0;
            }
        }
    }

    .ui.avatar.image {
        height: 18px;
        width: 18px;
    }
}

.lines-num,
.lines-code,
.lines-commit {
    .bottom-line {
        border-bottom: 1px solid #eaecef;
    }
}

.code-view {
    overflow: auto;
    overflow-x: auto;
    overflow-y: hidden;

    * {
        font-size: 12px;
        font-family: @monospaced-fonts, monospace;
        line-height: 20px;
    }

    table {
        width: 100%;
    }

    .active {
        background: #fff866;
    }
}<|MERGE_RESOLUTION|>--- conflicted
+++ resolved
@@ -588,44 +588,6 @@
         }
     }
 
-<<<<<<< HEAD
-    .border {
-        border: 1px solid;
-        &.red {
-            border-color: #d95c5c !important;
-        }
-
-        &.blue {
-            border-color: #428bca !important;
-        }
-
-        &.black {
-            border-color: #444444;
-        }
-
-        &.grey {
-            border-color: #767676 !important;
-        }
-
-        &.light.grey {
-            border-color: #888888 !important;
-        }
-
-        &.green {
-            border-color: #6cc644 !important;
-        }
-
-        &.purple {
-            border-color: #6e5494 !important;
-        }
-
-        &.yellow {
-            border-color: #fbbd08 !important;
-        }
-
-        &.gold {
-            border-color: #a1882b !important;
-=======
     .migrate {
         color: #888888 !important;
         opacity: 0.5;
@@ -635,7 +597,45 @@
             &:hover {
                 color: #000000 !important;
             }
->>>>>>> 2ed21e7e
+        }
+    }
+
+    .border {
+        border: 1px solid;
+        &.red {
+            border-color: #d95c5c !important;
+        }
+
+        &.blue {
+            border-color: #428bca !important;
+        }
+
+        &.black {
+            border-color: #444444;
+        }
+
+        &.grey {
+            border-color: #767676 !important;
+        }
+
+        &.light.grey {
+            border-color: #888888 !important;
+        }
+
+        &.green {
+            border-color: #6cc644 !important;
+        }
+
+        &.purple {
+            border-color: #6e5494 !important;
+        }
+
+        &.yellow {
+            border-color: #fbbd08 !important;
+        }
+
+        &.gold {
+            border-color: #a1882b !important;
         }
     }
 
