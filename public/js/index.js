'use strict';

var csrf;
var suburl;

function initCommentPreviewTab($form) {
    var $tabMenu = $form.find('.tabular.menu');
    $tabMenu.find('.item').tab();
    $tabMenu.find('.item[data-tab="' + $tabMenu.data('preview') + '"]').click(function () {
        var $this = $(this);
        $.post($this.data('url'), {
                "_csrf": csrf,
                "mode": "gfm",
                "context": $this.data('context'),
                "text": $form.find('.tab.segment[data-tab="' + $tabMenu.data('write') + '"] textarea').val()
            },
            function (data) {
                var $previewPanel = $form.find('.tab.segment[data-tab="' + $tabMenu.data('preview') + '"]');
                $previewPanel.html(data);
                emojify.run($previewPanel[0]);
                $('pre code', $previewPanel[0]).each(function (i, block) {
                    hljs.highlightBlock(block);
                });
            }
        );
    });

    buttonsClickOnEnter();
}

var previewFileModes;

function initEditPreviewTab($form) {
    var $tabMenu = $form.find('.tabular.menu');
    $tabMenu.find('.item').tab();
    var $previewTab = $tabMenu.find('.item[data-tab="' + $tabMenu.data('preview') + '"]');
    if ($previewTab.length) {
        previewFileModes = $previewTab.data('preview-file-modes').split(',');
        $previewTab.click(function () {
            var $this = $(this);
            $.post($this.data('url'), {
                    "_csrf": csrf,
                    "mode": "gfm",
                    "context": $this.data('context'),
                    "text": $form.find('.tab.segment[data-tab="' + $tabMenu.data('write') + '"] textarea').val()
                },
                function (data) {
                    var $previewPanel = $form.find('.tab.segment[data-tab="' + $tabMenu.data('preview') + '"]');
                    $previewPanel.html(data);
                    emojify.run($previewPanel[0]);
                    $('pre code', $previewPanel[0]).each(function (i, block) {
                        hljs.highlightBlock(block);
                    });
                }
            );
        });
    }
}

function initEditDiffTab($form) {
    var $tabMenu = $form.find('.tabular.menu');
    $tabMenu.find('.item').tab();
    $tabMenu.find('.item[data-tab="' + $tabMenu.data('diff') + '"]').click(function () {
        var $this = $(this);
        $.post($this.data('url'), {
                "_csrf": csrf,
                "context": $this.data('context'),
                "content": $form.find('.tab.segment[data-tab="' + $tabMenu.data('write') + '"] textarea').val()
            },
            function (data) {
                var $diffPreviewPanel = $form.find('.tab.segment[data-tab="' + $tabMenu.data('diff') + '"]');
                $diffPreviewPanel.html(data);
                emojify.run($diffPreviewPanel[0]);
            }
        );
    });
}


function initEditForm() {
    if ($('.edit.form').length == 0) {
        return;
    }

    initEditPreviewTab($('.edit.form'));
    initEditDiffTab($('.edit.form'));
}

function initBranchSelector() {
    var $selectBranch = $('.ui.select-branch')
    var $branchMenu = $selectBranch.find('.reference-list-menu');
    $branchMenu.find('.item:not(.no-select)').click(function () {
        var selectedValue = $(this).data('id');
        $($(this).data('id-selector')).val(selectedValue);
        $selectBranch.find('.ui .branch-name').text(selectedValue);
    });
    $selectBranch.find('.reference.column').click(function () {
        $selectBranch.find('.scrolling.reference-list-menu').css('display', 'none');
        $selectBranch.find('.reference .text').removeClass('black');
        $($(this).data('target')).css('display', 'block');
        $(this).find('.text').addClass('black');
        return false;
    });
}

function updateIssuesMeta(url, action, issueIds, elementId, afterSuccess) {
    $.ajax({
        type: "POST",
        url: url,
        data: {
            "_csrf": csrf,
            "action": action,
            "issue_ids": issueIds,
            "id": elementId
        },
        success: afterSuccess
    })
}

function initCommentForm() {
    if ($('.comment.form').length == 0) {
        return
    }

    initBranchSelector();
    initCommentPreviewTab($('.comment.form'));

    // Labels
    var $list = $('.ui.labels.list');
    var $noSelect = $list.find('.no-select');
    var $labelMenu = $('.select-label .menu');
    var hasLabelUpdateAction = $labelMenu.data('action') == 'update';

    $('.select-label').dropdown('setting', 'onHide', function(){
        if (hasLabelUpdateAction) {
            location.reload();
        }
    });

    $labelMenu.find('.item:not(.no-select)').click(function () {
        if ($(this).hasClass('checked')) {
            $(this).removeClass('checked');
            $(this).find('.octicon').removeClass('octicon-check');
            if (hasLabelUpdateAction) {
                updateIssuesMeta(
                    $labelMenu.data('update-url'),
                    "detach",
                    $labelMenu.data('issue-id'),
                    $(this).data('id')
                );
            }
        } else {
            $(this).addClass('checked');
            $(this).find('.octicon').addClass('octicon-check');
            if (hasLabelUpdateAction) {
                updateIssuesMeta(
                    $labelMenu.data('update-url'),
                    "attach",
                    $labelMenu.data('issue-id'),
                    $(this).data('id')
                );
            }
        }

        var labelIds = [];
        $(this).parent().find('.item').each(function () {
            if ($(this).hasClass('checked')) {
                labelIds.push($(this).data('id'));
                $($(this).data('id-selector')).removeClass('hide');
            } else {
                $($(this).data('id-selector')).addClass('hide');
            }
        });
        if (labelIds.length == 0) {
            $noSelect.removeClass('hide');
        } else {
            $noSelect.addClass('hide');
        }
        $($(this).parent().data('id')).val(labelIds.join(","));
        return false;
    });
    $labelMenu.find('.no-select.item').click(function () {
        if (hasLabelUpdateAction) {
            updateIssuesMeta(
                $labelMenu.data('update-url'),
                "clear",
                $labelMenu.data('issue-id'),
                ""
            );
        }

        $(this).parent().find('.item').each(function () {
            $(this).removeClass('checked');
            $(this).find('.octicon').removeClass('octicon-check');
        });

        $list.find('.item').each(function () {
            $(this).addClass('hide');
        });
        $noSelect.removeClass('hide');
        $($(this).parent().data('id')).val('');
    });

    function selectItem(select_id, input_id) {
        var $menu = $(select_id + ' .menu');
        var $list = $('.ui' + select_id + '.list');
        var hasUpdateAction = $menu.data('action') == 'update';

        $menu.find('.item:not(.no-select)').click(function () {
            $(this).parent().find('.item').each(function () {
                $(this).removeClass('selected active')
            });

            $(this).addClass('selected active');
            if (hasUpdateAction) {
                updateIssuesMeta(
                    $menu.data('update-url'),
                    "",
                    $menu.data('issue-id'),
                    $(this).data('id'),
                    function() { location.reload(); }
                );
            }
            switch (input_id) {
                case '#milestone_id':
                    $list.find('.selected').html('<a class="item" href=' + $(this).data('href') + '>' +
                        $(this).text() + '</a>');
                    break;
                case '#assignee_id':
                    $list.find('.selected').html('<a class="item" href=' + $(this).data('href') + '>' +
                        '<img class="ui avatar image" src=' + $(this).data('avatar') + '>' +
                        $(this).text() + '</a>');
            }
            $('.ui' + select_id + '.list .no-select').addClass('hide');
            $(input_id).val($(this).data('id'));
        });
        $menu.find('.no-select.item').click(function () {
            $(this).parent().find('.item:not(.no-select)').each(function () {
                $(this).removeClass('selected active')
            });

            if (hasUpdateAction) {
                updateIssuesMeta(
                    $menu.data('update-url'),
                    "",
                    $menu.data('issue-id'),
                    $(this).data('id'),
                    function() { location.reload(); }
                );
            }

            $list.find('.selected').html('');
            $list.find('.no-select').removeClass('hide');
            $(input_id).val('');
        });
    }

    // Milestone and assignee
    selectItem('.select-milestone', '#milestone_id');
    selectItem('.select-assignee', '#assignee_id');
}

function initInstall() {
    if ($('.install').length == 0) {
        return;
    }

    if ($('#db_host').val()=="") {
        $('#db_host').val("127.0.0.1:3306");
        $('#db_user').val("gitea");
        $('#db_name').val("gitea");
    }

    // Database type change detection.
    $("#db_type").change(function () {
        var sqliteDefault = 'data/gitea.db';
        var tidbDefault = 'data/gitea_tidb';

        var dbType = $(this).val();
        if (dbType === "SQLite3" || dbType === "TiDB") {
            $('#sql_settings').hide();
            $('#pgsql_settings').hide();
            $('#sqlite_settings').show();

            if (dbType === "SQLite3" && $('#db_path').val() == tidbDefault) {
                $('#db_path').val(sqliteDefault);
            } else if (dbType === "TiDB" && $('#db_path').val() == sqliteDefault) {
                $('#db_path').val(tidbDefault);
            }
            return;
        }

        var dbDefaults = {
            "MySQL": "127.0.0.1:3306",
            "PostgreSQL": "127.0.0.1:5432",
            "MSSQL": "127.0.0.1:1433"
        };

        $('#sqlite_settings').hide();
        $('#sql_settings').show();

        $('#pgsql_settings').toggle(dbType === "PostgreSQL");
        $.each(dbDefaults, function(type, defaultHost) {
            if ($('#db_host').val() == defaultHost) {
                $('#db_host').val(dbDefaults[dbType]);
                return false;
            }
        });
    });

    // TODO: better handling of exclusive relations.
    $('#offline-mode input').change(function () {
        if ($(this).is(':checked')) {
            $('#disable-gravatar').checkbox('check');
            $('#federated-avatar-lookup').checkbox('uncheck');
        }
    });
    $('#disable-gravatar input').change(function () {
        if ($(this).is(':checked')) {
            $('#federated-avatar-lookup').checkbox('uncheck');
        } else {
            $('#offline-mode').checkbox('uncheck');
        }
    });
    $('#federated-avatar-lookup input').change(function () {
        if ($(this).is(':checked')) {
            $('#disable-gravatar').checkbox('uncheck');
            $('#offline-mode').checkbox('uncheck');
        }
    });
    $('#enable-openid-signin input').change(function () {
        if ($(this).is(':checked')) {
            if ( $('#disable-registration input').is(':checked') ) {
            } else {
                $('#enable-openid-signup').checkbox('check');
            }
        } else {
            $('#enable-openid-signup').checkbox('uncheck');
        }
    });
    $('#disable-registration input').change(function () {
        if ($(this).is(':checked')) {
            $('#enable-captcha').checkbox('uncheck');
            $('#enable-openid-signup').checkbox('uncheck');
        } else {
            $('#enable-openid-signup').checkbox('check');
        }
    });
    $('#enable-captcha input').change(function () {
        if ($(this).is(':checked')) {
            $('#disable-registration').checkbox('uncheck');
        }
    });
}

function initRepository() {
    if ($('.repository').length == 0) {
        return;
    }

    function initFilterSearchDropdown(selector) {
        var $dropdown = $(selector);
        $dropdown.dropdown({
            fullTextSearch: true,
            onChange: function (text, value, $choice) {
                window.location.href = $choice.data('url');
                console.log($choice.data('url'))
            },
            message: {noResults: $dropdown.data('no-results')}
        });
    }

    // File list and commits
    if ($('.repository.file.list').length > 0 ||
        ('.repository.commits').length > 0) {
        initFilterSearchDropdown('.choose.reference .dropdown');

        $('.reference.column').click(function () {
            $('.choose.reference .scrolling.menu').css('display', 'none');
            $('.choose.reference .text').removeClass('black');
            $($(this).data('target')).css('display', 'block');
            $(this).find('.text').addClass('black');
            return false;
        });
    }

    // Wiki
    if ($('.repository.wiki.view').length > 0) {
        initFilterSearchDropdown('.choose.page .dropdown');
    }

    // Options
    if ($('.repository.settings.options').length > 0) {
        $('#repo_name').keyup(function () {
            var $prompt = $('#repo-name-change-prompt');
            if ($(this).val().toString().toLowerCase() != $(this).data('repo-name').toString().toLowerCase()) {
                $prompt.show();
            } else {
                $prompt.hide();
            }
        });

        // Enable or select internal/external wiki system and issue tracker.
        $('.enable-system').change(function () {
            if (this.checked) {
                $($(this).data('target')).removeClass('disabled');
                if (!$(this).data('context')) $($(this).data('context')).addClass('disabled');
            } else {
                $($(this).data('target')).addClass('disabled');
                if (!$(this).data('context')) $($(this).data('context')).removeClass('disabled');
            }
        });
        $('.enable-system-radio').change(function () {
            if (this.value == 'false') {
                $($(this).data('target')).addClass('disabled');
                if (typeof $(this).data('context') !== 'undefined') $($(this).data('context')).removeClass('disabled');
            } else if (this.value == 'true') {
                $($(this).data('target')).removeClass('disabled');
                if (typeof $(this).data('context') !== 'undefined')  $($(this).data('context')).addClass('disabled');
            }
        });
    }

    // Labels
    if ($('.repository.labels').length > 0) {
        // Create label
        var $newLabelPanel = $('.new-label.segment');
        $('.new-label.button').click(function () {
            $newLabelPanel.show();
        });
        $('.new-label.segment .cancel').click(function () {
            $newLabelPanel.hide();
        });

        $('.color-picker').each(function () {
            $(this).minicolors();
        });
        $('.precolors .color').click(function () {
            var color_hex = $(this).data('color-hex');
            $('.color-picker').val(color_hex);
            $('.minicolors-swatch-color').css("background-color", color_hex);
        });
        $('.edit-label-button').click(function () {
            $('#label-modal-id').val($(this).data('id'));
            $('.edit-label .new-label-input').val($(this).data('title'));
            $('.edit-label .color-picker').val($(this).data('color'));
            $('.minicolors-swatch-color').css("background-color", $(this).data('color'));
            $('.edit-label.modal').modal({
                onApprove: function () {
                    $('.edit-label.form').submit();
                }
            }).modal('show');
            return false;
        });
    }

    // Milestones
    if ($('.repository.milestones').length > 0) {

    }
    if ($('.repository.new.milestone').length > 0) {
        var $datepicker = $('.milestone.datepicker');
        $datepicker.datetimepicker({
            lang: $datepicker.data('lang'),
            inline: true,
            timepicker: false,
            startDate: $datepicker.data('start-date'),
            formatDate: 'Y-m-d',
            onSelectDate: function (ct) {
                $('#deadline').val(ct.dateFormat('Y-m-d'));
            }
        });
        $('#clear-date').click(function () {
            $('#deadline').val('');
            return false;
        });
    }

    // Issues
    if ($('.repository.view.issue').length > 0) {
        // Edit issue title
        var $issueTitle = $('#issue-title');
        var $editInput = $('#edit-title-input input');
        var editTitleToggle = function () {
            $issueTitle.toggle();
            $('.not-in-edit').toggle();
            $('#edit-title-input').toggle();
            $('.in-edit').toggle();
            $editInput.focus();
            return false;
        };
        $('#edit-title').click(editTitleToggle);
        $('#cancel-edit-title').click(editTitleToggle);
        $('#save-edit-title').click(editTitleToggle).click(function () {
            if ($editInput.val().length == 0 ||
                $editInput.val() == $issueTitle.text()) {
                $editInput.val($issueTitle.text());
                return false;
            }

            $.post($(this).data('update-url'), {
                    "_csrf": csrf,
                    "title": $editInput.val()
                },
                function (data) {
                    $editInput.val(data.title);
                    $issueTitle.text(data.title);
                    location.reload();
                });
            return false;
        });

        // Edit issue or comment content
        $('.edit-content').click(function () {
            var $segment = $(this).parent().parent().parent().next();
            var $editContentZone = $segment.find('.edit-content-zone');
            var $renderContent = $segment.find('.render-content');
            var $rawContent = $segment.find('.raw-content');
            var $textarea;

            // Setup new form
            if ($editContentZone.html().length == 0) {
                $editContentZone.html($('#edit-content-form').html());
                $textarea = $segment.find('textarea');

                // Give new write/preview data-tab name to distinguish from others
                var $editContentForm = $editContentZone.find('.ui.comment.form');
                var $tabMenu = $editContentForm.find('.tabular.menu');
                $tabMenu.attr('data-write', $editContentZone.data('write'));
                $tabMenu.attr('data-preview', $editContentZone.data('preview'));
                $tabMenu.find('.write.item').attr('data-tab', $editContentZone.data('write'));
                $tabMenu.find('.preview.item').attr('data-tab', $editContentZone.data('preview'));
                $editContentForm.find('.write.segment').attr('data-tab', $editContentZone.data('write'));
                $editContentForm.find('.preview.segment').attr('data-tab', $editContentZone.data('preview'));

                initCommentPreviewTab($editContentForm);

                $editContentZone.find('.cancel.button').click(function () {
                    $renderContent.show();
                    $editContentZone.hide();
                });
                $editContentZone.find('.save.button').click(function () {
                    $renderContent.show();
                    $editContentZone.hide();

                    $.post($editContentZone.data('update-url'), {
                            "_csrf": csrf,
                            "content": $textarea.val(),
                            "context": $editContentZone.data('context')
                        },
                        function (data) {
                            if (data.length == 0) {
                                $renderContent.html($('#no-content').html());
                            } else {
                                $renderContent.html(data.content);
                                emojify.run($renderContent[0]);
                                $('pre code', $renderContent[0]).each(function (i, block) {
                                    hljs.highlightBlock(block);
                                });
                            }
                        });
                });
            } else {
                $textarea = $segment.find('textarea');
            }

            // Show write/preview tab and copy raw content as needed
            $editContentZone.show();
            $renderContent.hide();
            if ($textarea.val().length == 0) {
                $textarea.val($rawContent.text());
            }
            $textarea.focus();
            return false;
        });

        // Delete comment
        $('.delete-comment').click(function () {
            var $this = $(this);
            if (confirm($this.data('locale'))) {
                $.post($this.data('url'), {
                    "_csrf": csrf
                }).success(function () {
                    $('#' + $this.data('comment-id')).remove();
                });
            }
            return false;
        });

        // Change status
        var $statusButton = $('#status-button');
        $('#comment-form .edit_area').keyup(function () {
            if ($(this).val().length == 0) {
                $statusButton.text($statusButton.data('status'))
            } else {
                $statusButton.text($statusButton.data('status-and-comment'))
            }
        });
        $statusButton.click(function () {
            $('#status').val($statusButton.data('status-val'));
            $('#comment-form').submit();
        });
    }

    // Diff
    if ($('.repository.diff').length > 0) {
        var $counter = $('.diff-counter');
        if ($counter.length >= 1) {
            $counter.each(function (i, item) {
                var $item = $(item);
                var addLine = $item.find('span[data-line].add').data("line");
                var delLine = $item.find('span[data-line].del').data("line");
                var addPercent = parseFloat(addLine) / (parseFloat(addLine) + parseFloat(delLine)) * 100;
                $item.find(".bar .add").css("width", addPercent + "%");
            });
        }
    }

    // Quick start and repository home
    $('#repo-clone-ssh').click(function () {
        $('.clone-url').text($(this).data('link'));
        $('#repo-clone-url').val($(this).data('link'));
        $(this).addClass('blue');
        $('#repo-clone-https').removeClass('blue');
        localStorage.setItem('repo-clone-protocol', 'ssh');
    });
    $('#repo-clone-https').click(function () {
        $('.clone-url').text($(this).data('link'));
        $('#repo-clone-url').val($(this).data('link'));
        $(this).addClass('blue');
        $('#repo-clone-ssh').removeClass('blue');
        localStorage.setItem('repo-clone-protocol', 'https');
    });
    $('#repo-clone-url').click(function () {
        $(this).select();
    });

    // Pull request
    if ($('.repository.compare.pull').length > 0) {
        initFilterSearchDropdown('.choose.branch .dropdown');
    }

    // Branches
    if ($('.repository.settings.branches').length > 0) {
        initFilterSearchDropdown('.protected-branches .dropdown');
        $('.enable-protection, .enable-whitelist').change(function () {
            if (this.checked) {
                $($(this).data('target')).removeClass('disabled');
            } else {
                $($(this).data('target')).addClass('disabled');
            }
        });
    }
}

function initRepositoryCollaboration() {
    console.log('initRepositoryCollaboration');

    // Change collaborator access mode
    $('.access-mode.menu .item').click(function () {
        var $menu = $(this).parent();
        $.post($menu.data('url'), {
            "_csrf": csrf,
            "uid": $menu.data('uid'),
            "mode": $(this).data('value')
        })
    });
}

function initTeamSettings() {
    // Change team access mode
    $('.organization.new.team input[name=permission]').change(function () {
        var val = $('input[name=permission]:checked', '.organization.new.team').val()
        if (val === 'admin') {
            $('.organization.new.team .team-units').hide();
        } else {
            $('.organization.new.team .team-units').show();
        }
    });
}

function initWikiForm() {
    var $editArea = $('.repository.wiki textarea#edit_area');
    if ($editArea.length > 0) {
        new SimpleMDE({
            autoDownloadFontAwesome: false,
            element: $editArea[0],
            forceSync: true,
            previewRender: function (plainText, preview) { // Async method
                setTimeout(function () {
                    // FIXME: still send render request when return back to edit mode
                    $.post($editArea.data('url'), {
                            "_csrf": csrf,
                            "mode": "gfm",
                            "context": $editArea.data('context'),
                            "text": plainText
                        },
                        function (data) {
                            preview.innerHTML = '<div class="markdown">' + data + '</div>';
                            emojify.run($('.editor-preview')[0]);
                            $('.editor-preview').autolink();
                        }
                    );
                }, 0);

                return "Loading...";
            },
            renderingConfig: {
                singleLineBreaks: false
            },
            indentWithTabs: false,
            tabSize: 4,
            spellChecker: false,
            toolbar: ["bold", "italic", "strikethrough", "|",
                "heading-1", "heading-2", "heading-3", "heading-bigger", "heading-smaller", "|",
                "code", "quote", "|",
                "unordered-list", "ordered-list", "|",
                "link", "image", "table", "horizontal-rule", "|",
                "clean-block", "preview", "fullscreen"]
        })
    }
}

var simpleMDEditor;
var codeMirrorEditor;

// For IE
String.prototype.endsWith = function (pattern) {
    var d = this.length - pattern.length;
    return d >= 0 && this.lastIndexOf(pattern) === d;
};

// Adding function to get the cursor position in a text field to jQuery object.
(function ($, undefined) {
    $.fn.getCursorPosition = function () {
        var el = $(this).get(0);
        var pos = 0;
        if ('selectionStart' in el) {
            pos = el.selectionStart;
        } else if ('selection' in document) {
            el.focus();
            var Sel = document.selection.createRange();
            var SelLength = document.selection.createRange().text.length;
            Sel.moveStart('character', -el.value.length);
            pos = Sel.text.length - SelLength;
        }
        return pos;
    }
})(jQuery);


function setSimpleMDE($editArea) {
    if (codeMirrorEditor) {
        codeMirrorEditor.toTextArea();
        codeMirrorEditor = null;
    }

    if (simpleMDEditor) {
        return true;
    }

    simpleMDEditor = new SimpleMDE({
        autoDownloadFontAwesome: false,
        element: $editArea[0],
        forceSync: true,
        renderingConfig: {
            singleLineBreaks: false
        },
        indentWithTabs: false,
        tabSize: 4,
        spellChecker: false,
        previewRender: function (plainText, preview) { // Async method
            setTimeout(function () {
                // FIXME: still send render request when return back to edit mode
                $.post($editArea.data('url'), {
                        "_csrf": csrf,
                        "mode": "gfm",
                        "context": $editArea.data('context'),
                        "text": plainText
                    },
                    function (data) {
                        preview.innerHTML = '<div class="markdown">' + data + '</div>';
                        emojify.run($('.editor-preview')[0]);
                    }
                );
            }, 0);

            return "Loading...";
        },
        toolbar: ["bold", "italic", "strikethrough", "|",
            "heading-1", "heading-2", "heading-3", "heading-bigger", "heading-smaller", "|",
            "code", "quote", "|",
            "unordered-list", "ordered-list", "|",
            "link", "image", "table", "horizontal-rule", "|",
            "clean-block", "preview", "fullscreen", "side-by-side"]
    });

    return true;
}

function setCodeMirror($editArea) {
    if (simpleMDEditor) {
        simpleMDEditor.toTextArea();
        simpleMDEditor = null;
    }

    if (codeMirrorEditor) {
        return true;
    }

    codeMirrorEditor = CodeMirror.fromTextArea($editArea[0], {
        lineNumbers: true
    });
    codeMirrorEditor.on("change", function (cm, change) {
        $editArea.val(cm.getValue());
    });

    return true;
}

function initEditor() {
    $('.js-quick-pull-choice-option').change(function () {
        if ($(this).val() == 'commit-to-new-branch') {
            $('.quick-pull-branch-name').show();
            $('.quick-pull-branch-name input').prop('required',true);
        } else {
            $('.quick-pull-branch-name').hide();
            $('.quick-pull-branch-name input').prop('required',false);
        }
    });

    var $editFilename = $("#file-name");
    $editFilename.keyup(function (e) {
        var $section = $('.breadcrumb span.section');
        var $divider = $('.breadcrumb div.divider');
        if (e.keyCode == 8) {
            if ($(this).getCursorPosition() == 0) {
                if ($section.length > 0) {
                    var value = $section.last().find('a').text();
                    $(this).val(value + $(this).val());
                    $(this)[0].setSelectionRange(value.length, value.length);
                    $section.last().remove();
                    $divider.last().remove();
                }
            }
        }
        if (e.keyCode == 191) {
            var parts = $(this).val().split('/');
            for (var i = 0; i < parts.length; ++i) {
                var value = parts[i];
                if (i < parts.length - 1) {
                    if (value.length) {
                        $('<span class="section"><a href="#">' + value + '</a></span>').insertBefore($(this));
                        $('<div class="divider"> / </div>').insertBefore($(this));
                    }
                }
                else {
                    $(this).val(value);
                }
                $(this)[0].setSelectionRange(0, 0);
            }
        }
        var parts = [];
        $('.breadcrumb span.section').each(function (i, element) {
            element = $(element);
            if (element.find('a').length) {
                parts.push(element.find('a').text());
            } else {
                parts.push(element.text());
            }
        });
        if ($(this).val())
            parts.push($(this).val());
        $('#tree_path').val(parts.join('/'));
    }).trigger('keyup');

    var $editArea = $('.repository.editor textarea#edit_area');
    if (!$editArea.length)
        return;

    var markdownFileExts = $editArea.data("markdown-file-exts").split(",");
    var lineWrapExtensions = $editArea.data("line-wrap-extensions").split(",");

    $editFilename.on("keyup", function (e) {
        var val = $editFilename.val(), m, mode, spec, extension, extWithDot, previewLink, dataUrl, apiCall;
        extension = extWithDot = "";
        if (m = /.+\.([^.]+)$/.exec(val)) {
            extension = m[1];
            extWithDot = "." + extension;
        }

        var info = CodeMirror.findModeByExtension(extension);
        previewLink = $('a[data-tab=preview]');
        if (info) {
            mode = info.mode;
            spec = info.mime;
            apiCall = mode;
        }
        else {
            apiCall = extension
        }

        if (previewLink.length && apiCall && previewFileModes && previewFileModes.length && previewFileModes.indexOf(apiCall) >= 0) {
            dataUrl = previewLink.data('url');
            previewLink.data('url', dataUrl.replace(/(.*)\/.*/i, '$1/' + mode));
            previewLink.show();
        }
        else {
            previewLink.hide();
        }

        // If this file is a Markdown extensions, we will load that editor and return
        if (markdownFileExts.indexOf(extWithDot) >= 0) {
            if (setSimpleMDE($editArea)) {
                return;
            }
        }

        // Else we are going to use CodeMirror
        if (!codeMirrorEditor && !setCodeMirror($editArea)) {
            return;
        }

        if (mode) {
            codeMirrorEditor.setOption("mode", spec);
            CodeMirror.autoLoadMode(codeMirrorEditor, mode);
        }

        if (lineWrapExtensions.indexOf(extWithDot) >= 0) {
            codeMirrorEditor.setOption("lineWrapping", true);
        }
        else {
            codeMirrorEditor.setOption("lineWrapping", false);
        }

        // get the filename without any folder
        var value = $editFilename.val();
        if (value.length === 0) {
            return;
        }
        value = value.split('/');
        value = value[value.length - 1];

        $.getJSON($editFilename.data('ec-url-prefix')+value, function(editorconfig) {
            if (editorconfig.indent_style === 'tab') {
                codeMirrorEditor.setOption("indentWithTabs", true);
                codeMirrorEditor.setOption('extraKeys', {});
            } else {
                codeMirrorEditor.setOption("indentWithTabs", false);
                // required because CodeMirror doesn't seems to use spaces correctly for {"indentWithTabs": false}:
                // - https://github.com/codemirror/CodeMirror/issues/988
                // - https://codemirror.net/doc/manual.html#keymaps
                codeMirrorEditor.setOption('extraKeys', {
                    Tab: function(cm) {
                        var spaces = Array(parseInt(cm.getOption("indentUnit")) + 1).join(" ");
                        cm.replaceSelection(spaces);
                    }
                });
            }
            codeMirrorEditor.setOption("indentUnit", editorconfig.indent_size || 4);
            codeMirrorEditor.setOption("tabSize", editorconfig.tab_width || 4);
        });
    }).trigger('keyup');
}

function initOrganization() {
    if ($('.organization').length == 0) {
        return;
    }

    // Options
    if ($('.organization.settings.options').length > 0) {
        $('#org_name').keyup(function () {
            var $prompt = $('#org-name-change-prompt');
            if ($(this).val().toString().toLowerCase() != $(this).data('org-name').toString().toLowerCase()) {
                $prompt.show();
            } else {
                $prompt.hide();
            }
        });
    }
}

function initUserSettings() {
    console.log('initUserSettings');

    // Options
    if ($('.user.settings.profile').length > 0) {
        $('#username').keyup(function () {
            var $prompt = $('#name-change-prompt');
            if ($(this).val().toString().toLowerCase() != $(this).data('name').toString().toLowerCase()) {
                $prompt.show();
            } else {
                $prompt.hide();
            }
        });
    }
}

function initWebhook() {
    if ($('.new.webhook').length == 0) {
        return;
    }

    $('.events.checkbox input').change(function () {
        if ($(this).is(':checked')) {
            $('.events.fields').show();
        }
    });
    $('.non-events.checkbox input').change(function () {
        if ($(this).is(':checked')) {
            $('.events.fields').hide();
        }
    });

    // Test delivery
    $('#test-delivery').click(function () {
        var $this = $(this);
        $this.addClass('loading disabled');
        $.post($this.data('link'), {
            "_csrf": csrf
        }).done(
            setTimeout(function () {
                window.location.href = $this.data('redirect');
            }, 5000)
        )
    });
}

function initAdmin() {
    if ($('.admin').length == 0) {
        return;
    }

    // New user
    if ($('.admin.new.user').length > 0 ||
        $('.admin.edit.user').length > 0) {
        $('#login_type').change(function () {
            if ($(this).val().substring(0, 1) == '0') {
                $('#login_name').removeAttr('required');
                $('.non-local').hide();
                $('.local').show();
                $('#user_name').focus();

                if ($(this).data('password') == "required") {
                    $('#password').attr('required', 'required');
                }

            } else {
                $('#login_name').attr('required', 'required');
                $('.non-local').show();
                $('.local').hide();
                $('#login_name').focus();

                $('#password').removeAttr('required');
            }
        });
    }

    function onSecurityProtocolChange() {
        if ($('#security_protocol').val() > 0) {
            $('.has-tls').show();
        } else {
            $('.has-tls').hide();
        }
    }

    function onOAuth2Change() {
        $('.open_id_connect_auto_discovery_url, .oauth2_use_custom_url').hide();
        $('.open_id_connect_auto_discovery_url input[required]').removeAttr('required');

        var provider = $('#oauth2_provider').val();
        switch (provider) {
            case 'github':
            case 'gitlab':
                $('.oauth2_use_custom_url').show();
                break;
            case 'openidConnect':
                $('.open_id_connect_auto_discovery_url input').attr('required', 'required');
                $('.open_id_connect_auto_discovery_url').show();
                break;
        }
        onOAuth2UseCustomURLChange();
    }

    function onOAuth2UseCustomURLChange() {
        var provider = $('#oauth2_provider').val();
        $('.oauth2_use_custom_url_field').hide();
        $('.oauth2_use_custom_url_field input[required]').removeAttr('required');

        if ($('#oauth2_use_custom_url').is(':checked')) {
            if (!$('#oauth2_token_url').val()) {
                $('#oauth2_token_url').val($('#' + provider + '_token_url').val());
            }
            if (!$('#oauth2_auth_url').val()) {
                $('#oauth2_auth_url').val($('#' + provider + '_auth_url').val());
            }
            if (!$('#oauth2_profile_url').val()) {
                $('#oauth2_profile_url').val($('#' + provider + '_profile_url').val());
            }
            if (!$('#oauth2_email_url').val()) {
                $('#oauth2_email_url').val($('#' + provider + '_email_url').val());
            }
            switch (provider) {
                case 'github':
                    $('.oauth2_token_url input, .oauth2_auth_url input, .oauth2_profile_url input, .oauth2_email_url input').attr('required', 'required');
                    $('.oauth2_token_url, .oauth2_auth_url, .oauth2_profile_url, .oauth2_email_url').show();
                    break;
                case 'gitlab':
                    $('.oauth2_token_url input, .oauth2_auth_url input, .oauth2_profile_url input').attr('required', 'required');
                    $('.oauth2_token_url, .oauth2_auth_url, .oauth2_profile_url').show();
                    $('#oauth2_email_url').val('');
                    break;
            }
        }
    }

    // New authentication
    if ($('.admin.new.authentication').length > 0) {
        $('#auth_type').change(function () {
            $('.ldap, .dldap, .smtp, .pam, .oauth2, .has-tls').hide();

            $('.ldap input[required], .dldap input[required], .smtp input[required], .pam input[required], .oauth2 input[required] .has-tls input[required]').removeAttr('required');

            var authType = $(this).val();
            switch (authType) {
                case '2':     // LDAP
                    $('.ldap').show();
                    $('.ldap div.required:not(.dldap) input').attr('required', 'required');
                    break;
                case '3':     // SMTP
                    $('.smtp').show();
                    $('.has-tls').show();
                    $('.smtp div.required input, .has-tls').attr('required', 'required');
                    break;
                case '4':     // PAM
                    $('.pam').show();
                    $('.pam input').attr('required', 'required');
                    break;
                case '5':     // LDAP
                    $('.dldap').show();
                    $('.dldap div.required:not(.ldap) input').attr('required', 'required');
                    break;
                case '6':     // OAuth2
                    $('.oauth2').show();
                    $('.oauth2 div.required:not(.oauth2_use_custom_url,.oauth2_use_custom_url_field,.open_id_connect_auto_discovery_url) input').attr('required', 'required');
                    onOAuth2Change();
                    break;
            }
            if (authType == '2' || authType == '5') {
                onSecurityProtocolChange()
            }
        });
        $('#auth_type').change();
        $('#security_protocol').change(onSecurityProtocolChange);
        $('#oauth2_provider').change(onOAuth2Change);
        $('#oauth2_use_custom_url').change(onOAuth2UseCustomURLChange);
    }
    // Edit authentication
    if ($('.admin.edit.authentication').length > 0) {
        var authType = $('#auth_type').val();
        if (authType == '2' || authType == '5') {
            $('#security_protocol').change(onSecurityProtocolChange);
        } else if (authType == '6') {
            $('#oauth2_provider').change(onOAuth2Change);
            $('#oauth2_use_custom_url').change(onOAuth2UseCustomURLChange);
            onOAuth2Change();
        }
    }

    // Notice
    if ($('.admin.notice')) {
        var $detailModal = $('#detail-modal');

        // Attach view detail modals
        $('.view-detail').click(function () {
            $detailModal.find('.content p').text($(this).data('content'));
            $detailModal.modal('show');
            return false;
        });

        // Select actions
        var $checkboxes = $('.select.table .ui.checkbox');
        $('.select.action').click(function () {
            switch ($(this).data('action')) {
                case 'select-all':
                    $checkboxes.checkbox('check');
                    break;
                case 'deselect-all':
                    $checkboxes.checkbox('uncheck');
                    break;
                case 'inverse':
                    $checkboxes.checkbox('toggle');
                    break;
            }
        });
        $('#delete-selection').click(function () {
            var $this = $(this);
            $this.addClass("loading disabled");
            var ids = [];
            $checkboxes.each(function () {
                if ($(this).checkbox('is checked')) {
                    ids.push($(this).data('id'));
                }
            });
            $.post($this.data('link'), {
                "_csrf": csrf,
                "ids": ids
            }).done(function () {
                window.location.href = $this.data('redirect');
            });
        });
    }
}

function buttonsClickOnEnter() {
    $('.ui.button').keypress(function (e) {
        if (e.keyCode == 13 || e.keyCode == 32) // enter key or space bar
            $(this).click();
    });
}

function hideWhenLostFocus(body, parent) {
    $(document).click(function (e) {
        var target = e.target;
        if (!$(target).is(body) && !$(target).parents().is(parent)) {
            $(body).hide();
        }
    });
}

function searchUsers() {
    if (!$('#search-user-box .results').length) {
        return;
    }

    var $searchUserBox = $('#search-user-box');
    var $results = $searchUserBox.find('.results');
    $searchUserBox.keyup(function () {
        var $this = $(this);
        var keyword = $this.find('input').val();
        if (keyword.length < 2) {
            $results.hide();
            return;
        }

        $.ajax({
            url: suburl + '/api/v1/users/search?q=' + keyword,
            dataType: "json",
            success: function (response) {
                var notEmpty = function (str) {
                    return str && str.length > 0;
                };

                $results.html('');

                if (response.ok && response.data.length) {
                    var html = '';
                    $.each(response.data, function (i, item) {
                        html += '<div class="item"><img class="ui avatar image" src="' + item.avatar_url + '"><span class="username">' + item.login + '</span>';
                        if (notEmpty(item.full_name)) {
                            html += ' (' + item.full_name + ')';
                        }
                        html += '</div>';
                    });
                    $results.html(html);
                    $this.find('.results .item').click(function () {
                        $this.find('input').val($(this).find('.username').text());
                        $results.hide();
                    });
                    $results.show();
                } else {
                    $results.hide();
                }
            }
        });
    });
    $searchUserBox.find('input').focus(function () {
        $searchUserBox.keyup();
    });
    hideWhenLostFocus('#search-user-box .results', '#search-user-box');
}

// FIXME: merge common parts in two functions
function searchRepositories() {
    if (!$('#search-repo-box .results').length) {
        return;
    }

    var $searchRepoBox = $('#search-repo-box');
    var $results = $searchRepoBox.find('.results');
    $searchRepoBox.keyup(function () {
        var $this = $(this);
        var keyword = $this.find('input').val();
        if (keyword.length < 2) {
            $results.hide();
            return;
        }

        $.ajax({
            url: suburl + '/api/v1/repos/search?q=' + keyword + "&uid=" + $searchRepoBox.data('uid'),
            dataType: "json",
            success: function (response) {
                var notEmpty = function (str) {
                    return str && str.length > 0;
                };

                $results.html('');

                if (response.ok && response.data.length) {
                    var html = '';
                    $.each(response.data, function (i, item) {
                        html += '<div class="item"><i class="icon octicon octicon-repo"></i> <span class="fullname">' + item.full_name + '</span></div>';
                    });
                    $results.html(html);
                    $this.find('.results .item').click(function () {
                        $this.find('input').val($(this).find('.fullname').text().split("/")[1]);
                        $results.hide();
                    });
                    $results.show();
                } else {
                    $results.hide();
                }
            }
        });
    });
    $searchRepoBox.find('input').focus(function () {
        $searchRepoBox.keyup();
    });
    hideWhenLostFocus('#search-repo-box .results', '#search-repo-box');
}

function initCodeView() {
    if ($('.code-view .linenums').length > 0) {
        $(document).on('click', '.lines-num span', function (e) {
            var $select = $(this);
            var $list = $select.parent().siblings('.lines-code').find('ol.linenums > li');
            selectRange($list, $list.filter('[rel=' + $select.attr('id') + ']'), (e.shiftKey ? $list.filter('.active').eq(0) : null));
            deSelect();
        });

        $(window).on('hashchange', function (e) {
            var m = window.location.hash.match(/^#(L\d+)\-(L\d+)$/);
            var $list = $('.code-view ol.linenums > li');
            var $first;
            if (m) {
                $first = $list.filter('.' + m[1]);
                selectRange($list, $first, $list.filter('.' + m[2]));
                $("html, body").scrollTop($first.offset().top - 200);
                return;
            }
            m = window.location.hash.match(/^#(L\d+)$/);
            if (m) {
                $first = $list.filter('.' + m[1]);
                selectRange($list, $first);
                $("html, body").scrollTop($first.offset().top - 200);
            }
        }).trigger('hashchange');
    }
}

$(document).ready(function () {
    csrf = $('meta[name=_csrf]').attr("content");
    suburl = $('meta[name=_suburl]').attr("content");

    // Show exact time
    $('.time-since').each(function () {
        $(this).addClass('poping up').attr('data-content', $(this).attr('title')).attr('data-variation', 'inverted tiny').attr('title', '');
    });

    // Semantic UI modules.
    $('.dropdown').dropdown();
    $('.jump.dropdown').dropdown({
        action: 'hide',
        onShow: function () {
            $('.poping.up').popup('hide');
        }
    });
    $('.slide.up.dropdown').dropdown({
        transition: 'slide up'
    });
    $('.upward.dropdown').dropdown({
        direction: 'upward'
    });
    $('.ui.accordion').accordion();
    $('.ui.checkbox').checkbox();
    $('.ui.progress').progress({
        showActivity: false
    });
    $('.poping.up').popup();
    $('.top.menu .poping.up').popup({
        onShow: function () {
            if ($('.top.menu .menu.transition').hasClass('visible')) {
                return false;
            }
        }
    });
    $('.tabular.menu .item').tab();
    $('.tabable.menu .item').tab();

    $('.toggle.button').click(function () {
        $($(this).data('target')).slideToggle(100);
    });

    // make table <tr> element clickable like a link
    $('tr[data-href]').click(function(event) {
        window.location = $(this).data('href');
    });

    // Highlight JS
    if (typeof hljs != 'undefined') {
        hljs.initHighlightingOnLoad();
    }

    // Dropzone
    var $dropzone = $('#dropzone');
    if ($dropzone.length > 0) {
        // Disable auto discover for all elements:
        Dropzone.autoDiscover = false;

        var filenameDict = {};
        $dropzone.dropzone({
            url: $dropzone.data('upload-url'),
            headers: {"X-Csrf-Token": csrf},
            maxFiles: $dropzone.data('max-file'),
            maxFilesize: $dropzone.data('max-size'),
            acceptedFiles: ($dropzone.data('accepts') === '*/*') ? null : $dropzone.data('accepts'),
            addRemoveLinks: true,
            dictDefaultMessage: $dropzone.data('default-message'),
            dictInvalidFileType: $dropzone.data('invalid-input-type'),
            dictFileTooBig: $dropzone.data('file-too-big'),
            dictRemoveFile: $dropzone.data('remove-file'),
            init: function () {
                this.on("success", function (file, data) {
                    filenameDict[file.name] = data.uuid;
                    var input = $('<input id="' + data.uuid + '" name="files" type="hidden">').val(data.uuid);
                    $('.files').append(input);
                });
                this.on("removedfile", function (file) {
                    if (file.name in filenameDict) {
                        $('#' + filenameDict[file.name]).remove();
                    }
                    if ($dropzone.data('remove-url') && $dropzone.data('csrf')) {
                        $.post($dropzone.data('remove-url'), {
                            file: filenameDict[file.name],
                            _csrf: $dropzone.data('csrf')
                        });
                    }
                })
            }
        });
    }

    // Emojify
    emojify.setConfig({
        img_dir: suburl + '/plugins/emojify/images',
        ignore_emoticons: true
    });
    var hasEmoji = document.getElementsByClassName('has-emoji');
    for (var i = 0; i < hasEmoji.length; i++) {
        emojify.run(hasEmoji[i]);
    }

    // Clipboard JS
    var clipboard = new Clipboard('.clipboard');
    clipboard.on('success', function (e) {
        e.clearSelection();

        $('#' + e.trigger.getAttribute('id')).popup('destroy');
        e.trigger.setAttribute('data-content', e.trigger.getAttribute('data-success'))
        $('#' + e.trigger.getAttribute('id')).popup('show');
        e.trigger.setAttribute('data-content', e.trigger.getAttribute('data-original'))
    });

    clipboard.on('error', function (e) {
        $('#' + e.trigger.getAttribute('id')).popup('destroy');
        e.trigger.setAttribute('data-content', e.trigger.getAttribute('data-error'))
        $('#' + e.trigger.getAttribute('id')).popup('show');
        e.trigger.setAttribute('data-content', e.trigger.getAttribute('data-original'))
    });

    // Helpers.
    $('.delete-button').click(function () {
        var $this = $(this);
        var filter = "";
        if ($this.attr("id")) {
            filter += "#"+$this.attr("id")
        }
        $('.delete.modal'+filter).modal({
            closable: false,
            onApprove: function () {
                if ($this.data('type') == "form") {
                    $($this.data('form')).submit();
                    return;
                }

                $.post($this.data('url'), {
                    "_csrf": csrf,
                    "id": $this.data("id")
                }).done(function (data) {
                    window.location.href = data.redirect;
                });
            }
        }).modal('show');
        return false;
    });
    $('.show-panel.button').click(function () {
        $($(this).data('panel')).show();
    });
    $('.show-modal.button').click(function () {
        $($(this).data('modal')).modal('show');
    });
    $('.delete-post.button').click(function () {
        var $this = $(this);
        $.post($this.data('request-url'), {
            "_csrf": csrf
        }).done(function () {
            window.location.href = $this.data('done-url');
        });
    });

    // Set anchor.
    $('.markdown').each(function () {
        var headers = {};
        $(this).find('h1, h2, h3, h4, h5, h6').each(function () {
            var node = $(this);
            var val = encodeURIComponent(node.text().toLowerCase().replace(/[^\u00C0-\u1FFF\u2C00-\uD7FF\w\- ]/g, '').replace(/[ ]/g, '-'));
            var name = val;
            if (headers[val] > 0) {
                name = val + '-' + headers[val];
            }
            if (headers[val] == undefined) {
                headers[val] = 1;
            } else {
                headers[val] += 1;
            }
            node = node.wrap('<div id="' + name + '" class="anchor-wrap" ></div>');
            node.append('<a class="anchor" href="#' + name + '"><span class="octicon octicon-link"></span></a>');
        });
    });
    $('.markdown').autolink();

    $('.issue-checkbox').click(function() {
        var numChecked = $('.issue-checkbox').children('input:checked').length;
        if (numChecked > 0) {
            $('.issue-filters').hide();
            $('.issue-actions').show();
        } else {
            $('.issue-filters').show();
            $('.issue-actions').hide();
        }
    });

    $('.issue-action').click(function () {
        var action = this.dataset.action
        var elementId = this.dataset.elementId
        var issueIDs = $('.issue-checkbox').children('input:checked').map(function() {
            return this.dataset.issueId;
        }).get().join();
        var url = this.dataset.url
        updateIssuesMeta(url, action, issueIDs, elementId, function() {
            location.reload();
        });
    });

    buttonsClickOnEnter();
    searchUsers();
    searchRepositories();

    initCommentForm();
    initInstall();
    initRepository();
    initWikiForm();
    initEditForm();
    initEditor();
    initOrganization();
    initWebhook();
    initAdmin();
    initCodeView();
    initVueApp();
    initTeamSettings();

    // Repo clone url.
    if ($('#repo-clone-url').length > 0) {
        switch (localStorage.getItem('repo-clone-protocol')) {
            case 'ssh':
                if ($('#repo-clone-ssh').click().length === 0) {
                    $('#repo-clone-https').click();
                }
                break;
            default:
                $('#repo-clone-https').click();
                break;
        }
    }

    var routes = {
        'div.user.settings': initUserSettings,
        'div.repository.settings.collaboration': initRepositoryCollaboration
    };

    var selector;
    for (selector in routes) {
        if ($(selector).length > 0) {
            routes[selector]();
            break;
        }
    }
});

function changeHash(hash) {
    if (history.pushState) {
        history.pushState(null, null, hash);
    }
    else {
        location.hash = hash;
    }
}

function deSelect() {
    if (window.getSelection) {
        window.getSelection().removeAllRanges();
    } else {
        document.selection.empty();
    }
}

function selectRange($list, $select, $from) {
    $list.removeClass('active');
    if ($from) {
        var a = parseInt($select.attr('rel').substr(1));
        var b = parseInt($from.attr('rel').substr(1));
        var c;
        if (a != b) {
            if (a > b) {
                c = a;
                a = b;
                b = c;
            }
            var classes = [];
            for (var i = a; i <= b; i++) {
                classes.push('.L' + i);
            }
            $list.filter(classes.join(',')).addClass('active');
            changeHash('#L' + a + '-' + 'L' + b);
            return
        }
    }
    $select.addClass('active');
    changeHash('#' + $select.attr('rel'));
}

$(function () {
    if ($('.user.signin').length > 0) return;
    $('form').areYouSure();

    // Parse SSH Key
    $("#ssh-key-content").on('change paste keyup',function(){
        var arrays = $(this).val().split(" ");
        var $title = $("#ssh-key-title")
        if ($title.val() === "" && arrays.length === 3 && arrays[2] !== "") {
            $title.val(arrays[2]);
        }
    });
});

function initVueComponents(){
    var vueDelimeters = ['${', '}'];

    Vue.component('repo-search', {
        delimiters: vueDelimeters,

        props: {
            searchLimit: {
                type: Number,
                default: 10
            },
            suburl: {
                type: String,
                required: true
            },
            uid: {
                type: Number,
                required: true
            },
            organizations: {
                type: Array,
                default: []
            },
            isOrganization: {
                type: Boolean,
                default: true
            },
            canCreateOrganization: {
                type: Boolean,
                default: false
            },
            organizationsTotalCount: {
                type: Number,
                default: 0
            },
            moreReposLink: {
                type: String,
                default: ''
            }
        },

        data: function() {
            return {
                tab: 'repos',
                repos: [],
                reposTotalCount: 0,
                reposFilter: 'all',
                searchQuery: '',
                isLoading: false
            }
        },

        mounted: function() {
            this.searchRepos();

            var self = this;
            Vue.nextTick(function() {
                self.$refs.search.focus();
            });
        },

        methods: {
            changeTab: function(t) {
                this.tab = t;
            },

            changeReposFilter: function(filter) {
                this.reposFilter = filter;
            },

            showRepo: function(repo, filter) {
                switch (filter) {
                    case 'sources':
                        return repo.owner.id == this.uid && !repo.mirror && !repo.fork;
                    case 'forks':
                        return repo.owner.id == this.uid && !repo.mirror && repo.fork;
                    case 'mirrors':
                        return repo.mirror;
                    case 'collaborative':
<<<<<<< HEAD
                        return repo.owner.id != this.uid;
=======
                        return repo.owner.id != this.uid && !repo.mirror;
>>>>>>> b0f7457d
                    default:
                        return true;
                }
            },

            searchRepos: function() {
                var self = this;
                this.isLoading = true;
                var searchedQuery = this.searchQuery;
                $.getJSON(this.searchURL(), function(result, textStatus, request) {
                    if (searchedQuery == self.searchQuery) {
                        self.repos = result.data;
                        if (searchedQuery == "") {
                            self.reposTotalCount = request.getResponseHeader('X-Total-Count');
                        }
                    }
                }).always(function() {
                    if (searchedQuery == self.searchQuery) {
                        self.isLoading = false;
                    }
                });
            },

            searchURL: function() {
                return this.suburl + '/api/v1/repos/search?uid=' + this.uid + '&q=' + this.searchQuery + '&limit=' + this.searchLimit;
            },

            repoClass: function(repo) {
                if (repo.fork) {
                    return 'octicon octicon-repo-forked';
                } else if (repo.mirror) {
                    return 'octicon octicon-repo-clone';
                } else if (repo.private) {
                    return 'octicon octicon-lock';
                } else {
                    return 'octicon octicon-repo';
                }
            }
        }
    })
}

function initVueApp() {
    var el = document.getElementById('app');
    if (!el) {
        return;
    }

    initVueComponents();

    new Vue({
        delimiters: ['${', '}'],
        el: el,

        data: {
            searchLimit: document.querySelector('meta[name=_search_limit]').content,
            suburl: document.querySelector('meta[name=_suburl]').content,
            uid: document.querySelector('meta[name=_context_uid]').content,
        },
    });
}
<<<<<<< HEAD

function timeAddManual() {
    $('.time-add-manual')
=======
function timeAddManual() {
    $('.mini.modal')
>>>>>>> b0f7457d
        .modal({
            duration: 200,
            onApprove: function() {
                $('#add_time_manual_form').submit();
            }
        }).modal('show')
    ;
}

function toggleStopwatch() {
    $("#toggle_stopwatch_form").submit();
}
function cancelStopwatch() {
    $("#cancel_stopwatch_form").submit();
<<<<<<< HEAD
}

function deleteDependencyModal(id, type) {
    $('.remove-dependency')
        .modal({
            closable: false,
            duration: 200,
            onApprove: function () {
                $('#removeDependencyID').val(id);
                $('#dependencyType').val(type);
                $('#removeDependencyForm').submit();
            }
        }).modal('show')
    ;
}

function showAddDependencyModal() {
    $('.add-dependency')
        .modal({
            duration: 200,
            onApprove: function() {
                $('#addDependencyForm').submit();

            }
        }).modal('show')
    ;
=======
>>>>>>> b0f7457d
}<|MERGE_RESOLUTION|>--- conflicted
+++ resolved
@@ -639,6 +639,7 @@
     if ($('.repository.compare.pull').length > 0) {
         initFilterSearchDropdown('.choose.branch .dropdown');
     }
+}
 
     // Branches
     if ($('.repository.settings.branches').length > 0) {
@@ -1453,7 +1454,7 @@
 
     // Emojify
     emojify.setConfig({
-        img_dir: suburl + '/plugins/emojify/images',
+        img_dir: suburl + '/img/emoji',
         ignore_emoticons: true
     });
     var hasEmoji = document.getElementsByClassName('has-emoji');
@@ -1484,7 +1485,7 @@
         var $this = $(this);
         var filter = "";
         if ($this.attr("id")) {
-            filter += "#"+$this.attr("id")
+          filter += "#"+$this.attr("id")
         }
         $('.delete.modal'+filter).modal({
             closable: false,
@@ -1743,11 +1744,7 @@
                     case 'mirrors':
                         return repo.mirror;
                     case 'collaborative':
-<<<<<<< HEAD
-                        return repo.owner.id != this.uid;
-=======
                         return repo.owner.id != this.uid && !repo.mirror;
->>>>>>> b0f7457d
                     default:
                         return true;
                 }
@@ -1809,14 +1806,8 @@
         },
     });
 }
-<<<<<<< HEAD
-
-function timeAddManual() {
-    $('.time-add-manual')
-=======
 function timeAddManual() {
     $('.mini.modal')
->>>>>>> b0f7457d
         .modal({
             duration: 200,
             onApprove: function() {
@@ -1831,7 +1822,24 @@
 }
 function cancelStopwatch() {
     $("#cancel_stopwatch_form").submit();
-<<<<<<< HEAD
+}
+
+function timeAddManual() {
+    $('.time-add-manual')
+        .modal({
+            duration: 200,
+            onApprove: function() {
+                $('#add_time_manual_form').submit();
+            }
+        }).modal('show')
+    ;
+}
+
+function toggleStopwatch() {
+    $("#toggle_stopwatch_form").submit();
+}
+function cancelStopwatch() {
+    $("#cancel_stopwatch_form").submit();
 }
 
 function deleteDependencyModal(id, type) {
@@ -1858,6 +1866,4 @@
             }
         }).modal('show')
     ;
-=======
->>>>>>> b0f7457d
 }