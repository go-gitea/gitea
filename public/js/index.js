/* globals wipPrefixes, issuesTribute, emojiTribute */
/* exported timeAddManual, toggleStopwatch, cancelStopwatch, initHeatmap */
/* exported toggleDeadlineForm, setDeadline, deleteDependencyModal, cancelCodeComment, onOAuthLoginClick */
'use strict';

function htmlEncode(text) {
   return jQuery('<div />').text(text).html()
}

var csrf;
var suburl;

// Polyfill for IE9+ support (https://developer.mozilla.org/en-US/docs/Web/JavaScript/Reference/Global_Objects/Array/from)
if (!Array.from) {
    Array.from = (function () {
        var toStr = Object.prototype.toString;
        var isCallable = function (fn) {
            return typeof fn === 'function' || toStr.call(fn) === '[object Function]';
        };
        var toInteger = function (value) {
            var number = Number(value);
            if (isNaN(number)) { return 0; }
            if (number === 0 || !isFinite(number)) { return number; }
            return (number > 0 ? 1 : -1) * Math.floor(Math.abs(number));
        };
        var maxSafeInteger = Math.pow(2, 53) - 1;
        var toLength = function (value) {
            var len = toInteger(value);
            return Math.min(Math.max(len, 0), maxSafeInteger);
        };

        // The length property of the from method is 1.
        return function from(arrayLike/*, mapFn, thisArg */) {
            // 1. Let C be the this value.
            var C = this;

            // 2. Let items be ToObject(arrayLike).
            var items = Object(arrayLike);

            // 3. ReturnIfAbrupt(items).
            if (arrayLike == null) {
                throw new TypeError("Array.from requires an array-like object - not null or undefined");
            }

            // 4. If mapfn is undefined, then let mapping be false.
            var mapFn = arguments.length > 1 ? arguments[1] : void undefined;
            var T;
            if (typeof mapFn !== 'undefined') {
                // 5. else
                // 5. a If IsCallable(mapfn) is false, throw a TypeError exception.
                if (!isCallable(mapFn)) {
                    throw new TypeError('Array.from: when provided, the second argument must be a function');
                }

                // 5. b. If thisArg was supplied, let T be thisArg; else let T be undefined.
                if (arguments.length > 2) {
                    T = arguments[2];
                }
            }

            // 10. Let lenValue be Get(items, "length").
            // 11. Let len be ToLength(lenValue).
            var len = toLength(items.length);

            // 13. If IsConstructor(C) is true, then
            // 13. a. Let A be the result of calling the [[Construct]] internal method of C with an argument list containing the single item len.
            // 14. a. Else, Let A be ArrayCreate(len).
            var A = isCallable(C) ? Object(new C(len)) : new Array(len);

            // 16. Let k be 0.
            var k = 0;
            // 17. Repeat, while k < len… (also steps a - h)
            var kValue;
            while (k < len) {
                kValue = items[k];
                if (mapFn) {
                    A[k] = typeof T === 'undefined' ? mapFn(kValue, k) : mapFn.call(T, kValue, k);
                } else {
                    A[k] = kValue;
                }
                k += 1;
            }
            // 18. Let putStatus be Put(A, "length", len, true).
            A.length = len;
            // 20. Return A.
            return A;
        };
    }());
}

// https://developer.mozilla.org/en-US/docs/Web/JavaScript/Reference/Global_Objects/Object/assign
if (typeof Object.assign != 'function') {
    // Must be writable: true, enumerable: false, configurable: true
    Object.defineProperty(Object, "assign", {
        value: function assign(target, _varArgs) { // .length of function is 2
            'use strict';
            if (target == null) { // TypeError if undefined or null
                throw new TypeError('Cannot convert undefined or null to object');
            }

            var to = Object(target);

            for (var index = 1; index < arguments.length; index++) {
                var nextSource = arguments[index];

                if (nextSource != null) { // Skip over if undefined or null
                    for (var nextKey in nextSource) {
                        // Avoid bugs when hasOwnProperty is shadowed
                        if (Object.prototype.hasOwnProperty.call(nextSource, nextKey)) {
                            to[nextKey] = nextSource[nextKey];
                        }
                    }
                }
            }
            return to;
        },
        writable: true,
        configurable: true
    });
}

function initCommentPreviewTab($form) {
    var $tabMenu = $form.find('.tabular.menu');
    $tabMenu.find('.item').tab();
    $tabMenu.find('.item[data-tab="' + $tabMenu.data('preview') + '"]').click(function () {
        var $this = $(this);
        $.post($this.data('url'), {
                "_csrf": csrf,
                "mode": "gfm",
                "context": $this.data('context'),
                "text": $form.find('.tab.segment[data-tab="' + $tabMenu.data('write') + '"] textarea').val()
            },
            function (data) {
                var $previewPanel = $form.find('.tab.segment[data-tab="' + $tabMenu.data('preview') + '"]');
                $previewPanel.html(data);
                emojify.run($previewPanel[0]);
                $('pre code', $previewPanel[0]).each(function () {
                    hljs.highlightBlock(this);
                });
            }
        );
    });

    buttonsClickOnEnter();
}

var previewFileModes;

function initEditPreviewTab($form) {
    var $tabMenu = $form.find('.tabular.menu');
    $tabMenu.find('.item').tab();
    var $previewTab = $tabMenu.find('.item[data-tab="' + $tabMenu.data('preview') + '"]');
    if ($previewTab.length) {
        previewFileModes = $previewTab.data('preview-file-modes').split(',');
        $previewTab.click(function () {
            var $this = $(this);
            $.post($this.data('url'), {
                    "_csrf": csrf,
                    "mode": "gfm",
                    "context": $this.data('context'),
                    "text": $form.find('.tab.segment[data-tab="' + $tabMenu.data('write') + '"] textarea').val()
                },
                function (data) {
                    var $previewPanel = $form.find('.tab.segment[data-tab="' + $tabMenu.data('preview') + '"]');
                    $previewPanel.html(data);
                    emojify.run($previewPanel[0]);
                    $('pre code', $previewPanel[0]).each(function () {
                        hljs.highlightBlock(this);
                    });
                }
            );
        });
    }
}

function initEditDiffTab($form) {
    var $tabMenu = $form.find('.tabular.menu');
    $tabMenu.find('.item').tab();
    $tabMenu.find('.item[data-tab="' + $tabMenu.data('diff') + '"]').click(function () {
        var $this = $(this);
        $.post($this.data('url'), {
                "_csrf": csrf,
                "context": $this.data('context'),
                "content": $form.find('.tab.segment[data-tab="' + $tabMenu.data('write') + '"] textarea').val()
            },
            function (data) {
                var $diffPreviewPanel = $form.find('.tab.segment[data-tab="' + $tabMenu.data('diff') + '"]');
                $diffPreviewPanel.html(data);
                emojify.run($diffPreviewPanel[0]);
            }
        );
    });
}


function initEditForm() {
    if ($('.edit.form').length == 0) {
        return;
    }

    initEditPreviewTab($('.edit.form'));
    initEditDiffTab($('.edit.form'));
}

function initBranchSelector() {
    var $selectBranch = $('.ui.select-branch')
    var $branchMenu = $selectBranch.find('.reference-list-menu');
    $branchMenu.find('.item:not(.no-select)').click(function () {
        var selectedValue = $(this).data('id');
        $($(this).data('id-selector')).val(selectedValue);
        $selectBranch.find('.ui .branch-name').text(selectedValue);
    });
    $selectBranch.find('.reference.column').click(function () {
        $selectBranch.find('.scrolling.reference-list-menu').css('display', 'none');
        $selectBranch.find('.reference .text').removeClass('black');
        $($(this).data('target')).css('display', 'block');
        $(this).find('.text').addClass('black');
        return false;
    });
}

function updateIssuesMeta(url, action, issueIds, elementId) {
    return new Promise(function(resolve) {
        $.ajax({
            type: "POST",
            url: url,
            data: {
                "_csrf": csrf,
                "action": action,
                "issue_ids": issueIds,
                "id": elementId
            },
            success: resolve
        })
    })
}

function initReactionSelector(parent) {
    var reactions = '';
    if (!parent) {
        parent = $(document);
        reactions = '.reactions > ';
    }

    parent.find(reactions + 'a.label').popup({'position': 'bottom left', 'metadata': {'content': 'title', 'title': 'none'}});

    parent.find('.select-reaction > .menu > .item, ' + reactions + 'a.label').on('click', function(e){
        var vm = this;
        e.preventDefault();

        if ($(this).hasClass('disabled')) return;

        var actionURL = $(this).hasClass('item') ?
                $(this).closest('.select-reaction').data('action-url') :
                $(this).data('action-url');
        var url = actionURL + '/' + ($(this).hasClass('blue') ? 'unreact' : 'react');
        $.ajax({
            type: 'POST',
            url: url,
            data: {
                '_csrf': csrf,
                'content': $(this).data('content')
            }
        }).done(function(resp) {
            if (resp && (resp.html || resp.empty)) {
                var content = $(vm).closest('.content');
                var react = content.find('.segment.reactions');
                if (react.length > 0) {
                    react.remove();
                }
                if (!resp.empty) {
                    react = $('<div class="ui attached segment reactions"></div>');
                    var attachments = content.find('.segment.bottom:first');
                    if (attachments.length > 0) {
                        react.insertBefore(attachments);
                    } else {
                        react.appendTo(content);
                    }
                    react.html(resp.html);
                    var hasEmoji = react.find('.has-emoji');
                    for (var i = 0; i < hasEmoji.length; i++) {
                        emojify.run(hasEmoji.get(i));
                    }
                    react.find('.dropdown').dropdown();
                    initReactionSelector(react);
                }
            }
        });
    });
}

function insertAtCursor(field, value) {
    if (field.selectionStart || field.selectionStart === 0) {
        var startPos = field.selectionStart;
        var endPos = field.selectionEnd;
        field.value = field.value.substring(0, startPos)
            + value
            + field.value.substring(endPos, field.value.length);
        field.selectionStart = startPos + value.length;
        field.selectionEnd = startPos + value.length;
    } else {
        field.value += value;
    }
}

function replaceAndKeepCursor(field, oldval, newval) {
    if (field.selectionStart || field.selectionStart === 0) {
        var startPos = field.selectionStart;
        var endPos = field.selectionEnd;
        field.value = field.value.replace(oldval, newval);
        field.selectionStart = startPos + newval.length - oldval.length;
        field.selectionEnd = endPos + newval.length - oldval.length;
    } else {
        field.value = field.value.replace(oldval, newval);
    }
}

function retrieveImageFromClipboardAsBlob(pasteEvent, callback){
    if (!pasteEvent.clipboardData) {
        return;
    }

    var items = pasteEvent.clipboardData.items;
    if (typeof(items) === "undefined") {
        return;
    }

    for (var i = 0; i < items.length; i++) {
        if (items[i].type.indexOf("image") === -1) continue;
        var blob = items[i].getAsFile();

        if (typeof(callback) === "function") {
            pasteEvent.preventDefault();
            pasteEvent.stopPropagation();
            callback(blob);
        }
    }
}

function uploadFile(file, callback) {
    var xhr = new XMLHttpRequest();

    xhr.onload = function() {
        if (xhr.status == 200) {
            callback(xhr.responseText);
        }
    };

    xhr.open("post", suburl + "/attachments", true);
    xhr.setRequestHeader("X-Csrf-Token", csrf);
    var formData = new FormData();
    formData.append('file', file, file.name);
    xhr.send(formData);
}

function reload() {
    window.location.reload();
}

function initImagePaste(target) {
    target.each(function() {
        var field = this;
        field.addEventListener('paste', function(event){
            retrieveImageFromClipboardAsBlob(event, function(img) {
                var name = img.name.substr(0, img.name.lastIndexOf('.'));
                insertAtCursor(field, '![' + name + ']()');
                uploadFile(img, function(res) {
                    var data = JSON.parse(res);
                    replaceAndKeepCursor(field, '![' + name + ']()', '![' + name + '](' + suburl + '/attachments/' + data.uuid + ')');
                    var input = $('<input id="' + data.uuid + '" name="files" type="hidden">').val(data.uuid);
                    $('.files').append(input);
                });
            });
        }, false);
    });
}

function initCommentForm() {
    if ($('.comment.form').length == 0) {
        return
    }

    initBranchSelector();
    initCommentPreviewTab($('.comment.form'));
    initImagePaste($('.comment.form textarea'));

    // Listsubmit
    function initListSubmits(selector, outerSelector) {
        var $list = $('.ui.' + outerSelector + '.list');
        var $noSelect = $list.find('.no-select');
        var $listMenu = $('.' + selector + ' .menu');
        var hasLabelUpdateAction = $listMenu.data('action') == 'update';
        var labels = {};

        $('.' + selector).dropdown('setting', 'onHide', function(){
            hasLabelUpdateAction = $listMenu.data('action') == 'update'; // Update the var
            if (hasLabelUpdateAction) {
                var promises = [];
                for (var elementId in labels) {
                    if (labels.hasOwnProperty(elementId)) {
                        var label = labels[elementId];
                        var promise = updateIssuesMeta(
                            label["update-url"],
                            label["action"],
                            label["issue-id"],
                            elementId
                        );
                        promises.push(promise);
                    }
                }
                Promise.all(promises).then(reload);
            }
        });

        $listMenu.find('.item:not(.no-select)').click(function () {

            // we don't need the action attribute when updating assignees
            if (selector == 'select-assignees-modify') {

                // UI magic. We need to do this here, otherwise it would destroy the functionality of
                // adding/removing labels
                if ($(this).hasClass('checked')) {
                    $(this).removeClass('checked');
                    $(this).find('.octicon').removeClass('octicon-check');
                } else {
                    $(this).addClass('checked');
                    $(this).find('.octicon').addClass('octicon-check');
                }

                updateIssuesMeta(
                    $listMenu.data('update-url'),
                    "",
                    $listMenu.data('issue-id'),
                    $(this).data('id')
                );
                $listMenu.data('action', 'update'); // Update to reload the page when we updated items
                return false;
            }

            if ($(this).hasClass('checked')) {
                $(this).removeClass('checked');
                $(this).find('.octicon').removeClass('octicon-check');
                if (hasLabelUpdateAction) {
                    if (!($(this).data('id') in labels)) {
                        labels[$(this).data('id')] = {
                            "update-url": $listMenu.data('update-url'),
                            "action": "detach",
                            "issue-id": $listMenu.data('issue-id'),
                        };
                    } else {
                        delete labels[$(this).data('id')];
                    }
                }
            } else {
                $(this).addClass('checked');
                $(this).find('.octicon').addClass('octicon-check');
                if (hasLabelUpdateAction) {
                    if (!($(this).data('id') in labels)) {
                        labels[$(this).data('id')] = {
                            "update-url": $listMenu.data('update-url'),
                            "action": "attach",
                            "issue-id": $listMenu.data('issue-id'),
                        };
                    } else {
                        delete labels[$(this).data('id')];
                    }
                }
            }

            var listIds = [];
            $(this).parent().find('.item').each(function () {
                if ($(this).hasClass('checked')) {
                    listIds.push($(this).data('id'));
                    $($(this).data('id-selector')).removeClass('hide');
                } else {
                    $($(this).data('id-selector')).addClass('hide');
                }
            });
            if (listIds.length == 0) {
                $noSelect.removeClass('hide');
            } else {
                $noSelect.addClass('hide');
            }
            $($(this).parent().data('id')).val(listIds.join(","));
            return false;
        });
        $listMenu.find('.no-select.item').click(function () {
            if (hasLabelUpdateAction || selector == 'select-assignees-modify') {
                updateIssuesMeta(
                    $listMenu.data('update-url'),
                    "clear",
                    $listMenu.data('issue-id'),
                    ""
                ).then(reload);
            }

            $(this).parent().find('.item').each(function () {
                $(this).removeClass('checked');
                $(this).find('.octicon').removeClass('octicon-check');
            });

            $list.find('.item').each(function () {
                $(this).addClass('hide');
            });
            $noSelect.removeClass('hide');
            $($(this).parent().data('id')).val('');

        });
    }

    // Init labels and assignees
    initListSubmits('select-label', 'labels');
    initListSubmits('select-assignees', 'assignees');
    initListSubmits('select-assignees-modify', 'assignees');

    function selectItem(select_id, input_id) {
        var $menu = $(select_id + ' .menu');
        var $list = $('.ui' + select_id + '.list');
        var hasUpdateAction = $menu.data('action') == 'update';

        $menu.find('.item:not(.no-select)').click(function () {
            $(this).parent().find('.item').each(function () {
                $(this).removeClass('selected active')
            });

            $(this).addClass('selected active');
            if (hasUpdateAction) {
                updateIssuesMeta(
                    $menu.data('update-url'),
                    "",
                    $menu.data('issue-id'),
                    $(this).data('id')
                ).then(reload);
            }
            switch (input_id) {
                case '#milestone_id':
                    $list.find('.selected').html('<a class="item" href=' + $(this).data('href') + '>' +
                        htmlEncode($(this).text()) + '</a>');
                    break;
                case '#assignee_id':
                    $list.find('.selected').html('<a class="item" href=' + $(this).data('href') + '>' +
                        '<img class="ui avatar image" src=' + $(this).data('avatar') + '>' +
                        htmlEncode($(this).text()) + '</a>');
            }
            $('.ui' + select_id + '.list .no-select').addClass('hide');
            $(input_id).val($(this).data('id'));
        });
        $menu.find('.no-select.item').click(function () {
            $(this).parent().find('.item:not(.no-select)').each(function () {
                $(this).removeClass('selected active')
            });

            if (hasUpdateAction) {
                updateIssuesMeta(
                    $menu.data('update-url'),
                    "",
                    $menu.data('issue-id'),
                    $(this).data('id')
                ).then(reload);
            }

            $list.find('.selected').html('');
            $list.find('.no-select').removeClass('hide');
            $(input_id).val('');
        });
    }

    // Milestone and assignee
    selectItem('.select-milestone', '#milestone_id');
    selectItem('.select-assignee', '#assignee_id');
}

function initInstall() {
    if ($('.install').length == 0) {
        return;
    }

    if ($('#db_host').val()=="") {
        $('#db_host').val("127.0.0.1:3306");
        $('#db_user').val("gitea");
        $('#db_name').val("gitea");
    }

    // Database type change detection.
    $("#db_type").change(function () {
        var sqliteDefault = 'data/gitea.db';
        var tidbDefault = 'data/gitea_tidb';

        var dbType = $(this).val();
        if (dbType === "SQLite3") {
            $('#sql_settings').hide();
            $('#pgsql_settings').hide();
            $('#mysql_settings').hide();
            $('#sqlite_settings').show();

            if (dbType === "SQLite3" && $('#db_path').val() == tidbDefault) {
                $('#db_path').val(sqliteDefault);
            }
            return;
        }

        var dbDefaults = {
            "MySQL": "127.0.0.1:3306",
            "PostgreSQL": "127.0.0.1:5432",
            "MSSQL": "127.0.0.1:1433"
        };

        $('#sqlite_settings').hide();
        $('#sql_settings').show();

        $('#pgsql_settings').toggle(dbType === "PostgreSQL");
        $('#mysql_settings').toggle(dbType === "MySQL");
        $.each(dbDefaults, function(_type, defaultHost) {
            if ($('#db_host').val() == defaultHost) {
                $('#db_host').val(dbDefaults[dbType]);
                return false;
            }
        });
    });

    // TODO: better handling of exclusive relations.
    $('#offline-mode input').change(function () {
        if ($(this).is(':checked')) {
            $('#disable-gravatar').checkbox('check');
            $('#federated-avatar-lookup').checkbox('uncheck');
        }
    });
    $('#disable-gravatar input').change(function () {
        if ($(this).is(':checked')) {
            $('#federated-avatar-lookup').checkbox('uncheck');
        } else {
            $('#offline-mode').checkbox('uncheck');
        }
    });
    $('#federated-avatar-lookup input').change(function () {
        if ($(this).is(':checked')) {
            $('#disable-gravatar').checkbox('uncheck');
            $('#offline-mode').checkbox('uncheck');
        }
    });
    $('#enable-openid-signin input').change(function () {
        if ($(this).is(':checked')) {
            if (!$('#disable-registration input').is(':checked')) {
                $('#enable-openid-signup').checkbox('check');
            }
        } else {
            $('#enable-openid-signup').checkbox('uncheck');
        }
    });
    $('#disable-registration input').change(function () {
        if ($(this).is(':checked')) {
            $('#enable-captcha').checkbox('uncheck');
            $('#enable-openid-signup').checkbox('uncheck');
        } else {
            $('#enable-openid-signup').checkbox('check');
        }
    });
    $('#enable-captcha input').change(function () {
        if ($(this).is(':checked')) {
            $('#disable-registration').checkbox('uncheck');
        }
    });
}

function initRepository() {
    if ($('.repository').length == 0) {
        return;
    }

    function initFilterSearchDropdown(selector) {
        var $dropdown = $(selector);
        $dropdown.dropdown({
            fullTextSearch: true,
            selectOnKeydown: false,
            onChange: function (_text, _value, $choice) {
                if ($choice.data('url')) {
                    window.location.href = $choice.data('url');
                }
            },
            message: {noResults: $dropdown.data('no-results')}
        });
    }

    // File list and commits
    if ($('.repository.file.list').length > 0 ||
        ('.repository.commits').length > 0) {
        initFilterBranchTagDropdown('.choose.reference .dropdown');
    }

    // Wiki
    if ($('.repository.wiki.view').length > 0) {
        initFilterSearchDropdown('.choose.page .dropdown');
    }

    // Options
    if ($('.repository.settings.options').length > 0) {
        $('#repo_name').keyup(function () {
            var $prompt = $('#repo-name-change-prompt');
            if ($(this).val().toString().toLowerCase() != $(this).data('name').toString().toLowerCase()) {
                $prompt.show();
            } else {
                $prompt.hide();
            }
        });

        // Enable or select internal/external wiki system and issue tracker.
        $('.enable-system').change(function () {
            if (this.checked) {
                $($(this).data('target')).removeClass('disabled');
                if (!$(this).data('context')) $($(this).data('context')).addClass('disabled');
            } else {
                $($(this).data('target')).addClass('disabled');
                if (!$(this).data('context')) $($(this).data('context')).removeClass('disabled');
            }
        });
        $('.enable-system-radio').change(function () {
            if (this.value == 'false') {
                $($(this).data('target')).addClass('disabled');
                if (typeof $(this).data('context') !== 'undefined') $($(this).data('context')).removeClass('disabled');
            } else if (this.value == 'true') {
                $($(this).data('target')).removeClass('disabled');
                if (typeof $(this).data('context') !== 'undefined')  $($(this).data('context')).addClass('disabled');
            }
        });
    }

    // Labels
    if ($('.repository.labels').length > 0) {
        // Create label
        var $newLabelPanel = $('.new-label.segment');
        $('.new-label.button').click(function () {
            $newLabelPanel.show();
        });
        $('.new-label.segment .cancel').click(function () {
            $newLabelPanel.hide();
        });

        $('.color-picker').each(function () {
            $(this).minicolors();
        });
        $('.precolors .color').click(function () {
            var color_hex = $(this).data('color-hex');
            $('.color-picker').val(color_hex);
            $('.minicolors-swatch-color').css("background-color", color_hex);
        });
        $('.edit-label-button').click(function () {
            $('#label-modal-id').val($(this).data('id'));
            $('.edit-label .new-label-input').val($(this).data('title'));
            $('.edit-label .new-label-desc-input').val($(this).data('description'));
            $('.edit-label .color-picker').val($(this).data('color'));
            $('.minicolors-swatch-color').css("background-color", $(this).data('color'));
            $('.edit-label.modal').modal({
                onApprove: function () {
                    $('.edit-label.form').submit();
                }
            }).modal('show');
            return false;
        });
    }

    // Milestones
    if ($('.repository.new.milestone').length > 0) {
        var $datepicker = $('.milestone.datepicker');
        $datepicker.datetimepicker({
            lang: $datepicker.data('lang'),
            inline: true,
            timepicker: false,
            startDate: $datepicker.data('start-date'),
            formatDate: 'Y-m-d',
            onSelectDate: function (ct) {
                $('#deadline').val(ct.dateFormat('Y-m-d'));
            }
        });
        $('#clear-date').click(function () {
            $('#deadline').val('');
            return false;
        });
    }

    // Issues
    if ($('.repository.view.issue').length > 0) {
        // Edit issue title
        var $issueTitle = $('#issue-title');
        var $editInput = $('#edit-title-input input');
        var editTitleToggle = function () {
            $issueTitle.toggle();
            $('.not-in-edit').toggle();
            $('#edit-title-input').toggle();
            $('.in-edit').toggle();
            $editInput.focus();
            return false;
        };
        $('#edit-title').click(editTitleToggle);
        $('#cancel-edit-title').click(editTitleToggle);
        $('#save-edit-title').click(editTitleToggle).click(function () {
            if ($editInput.val().length == 0 ||
                $editInput.val() == $issueTitle.text()) {
                $editInput.val($issueTitle.text());
                return false;
            }

            $.post($(this).data('update-url'), {
                    "_csrf": csrf,
                    "title": $editInput.val()
                },
                function (data) {
                    $editInput.val(data.title);
                    $issueTitle.text(data.title);
                    reload();
                });
            return false;
        });

        // Edit issue or comment content
        $('.edit-content').click(function () {
            var $segment = $(this).parent().parent().parent().next();
            var $editContentZone = $segment.find('.edit-content-zone');
            var $renderContent = $segment.find('.render-content');
            var $rawContent = $segment.find('.raw-content');
            var $textarea;

            // Setup new form
            if ($editContentZone.html().length == 0) {
                $editContentZone.html($('#edit-content-form').html());
                $textarea = $editContentZone.find('textarea');
                issuesTribute.attach($textarea.get());
                emojiTribute.attach($textarea.get());

                // Give new write/preview data-tab name to distinguish from others
                var $editContentForm = $editContentZone.find('.ui.comment.form');
                var $tabMenu = $editContentForm.find('.tabular.menu');
                $tabMenu.attr('data-write', $editContentZone.data('write'));
                $tabMenu.attr('data-preview', $editContentZone.data('preview'));
                $tabMenu.find('.write.item').attr('data-tab', $editContentZone.data('write'));
                $tabMenu.find('.preview.item').attr('data-tab', $editContentZone.data('preview'));
                $editContentForm.find('.write.segment').attr('data-tab', $editContentZone.data('write'));
                $editContentForm.find('.preview.segment').attr('data-tab', $editContentZone.data('preview'));

                initCommentPreviewTab($editContentForm);

                $editContentZone.find('.cancel.button').click(function () {
                    $renderContent.show();
                    $editContentZone.hide();
                });
                $editContentZone.find('.save.button').click(function () {
                    $renderContent.show();
                    $editContentZone.hide();

                    $.post($editContentZone.data('update-url'), {
                            "_csrf": csrf,
                            "content": $textarea.val(),
                            "context": $editContentZone.data('context')
                        },
                        function (data) {
                            if (data.length == 0) {
                                $renderContent.html($('#no-content').html());
                            } else {
                                $renderContent.html(data.content);
                                emojify.run($renderContent[0]);
                                $('pre code', $renderContent[0]).each(function () {
                                    hljs.highlightBlock(this);
                                });
                            }
                        });
                });
            } else {
                $textarea = $segment.find('textarea');
            }

            // Show write/preview tab and copy raw content as needed
            $editContentZone.show();
            $renderContent.hide();
            if ($textarea.val().length == 0) {
                $textarea.val($rawContent.text());
            }
            $textarea.focus();
            return false;
        });

        // Delete comment
        $('.delete-comment').click(function () {
            var $this = $(this);
            if (confirm($this.data('locale'))) {
                $.post($this.data('url'), {
                    "_csrf": csrf
                }).success(function () {
                    $('#' + $this.data('comment-id')).remove();
                });
            }
            return false;
        });

        // Change status
        var $statusButton = $('#status-button');
        $('#comment-form .edit_area').keyup(function () {
            if ($(this).val().length == 0) {
                $statusButton.text($statusButton.data('status'))
            } else {
                $statusButton.text($statusButton.data('status-and-comment'))
            }
        });
        $statusButton.click(function () {
            $('#status').val($statusButton.data('status-val'));
            $('#comment-form').submit();
        });

        // Pull Request merge button
        var $mergeButton = $('.merge-button > button');
        $mergeButton.on('click', function(e) {
            e.preventDefault();
            $('.' + $(this).data('do') + '-fields').show();
            $(this).parent().hide();
        });
        $('.merge-button > .dropdown').dropdown({
            onChange: function (_text, _value, $choice) {
                if ($choice.data('do')) {
                    $mergeButton.find('.button-text').text($choice.text());
                    $mergeButton.data('do', $choice.data('do'));
                }
            }
        });
        $('.merge-cancel').on('click', function(e) {
            e.preventDefault();
            $(this).closest('.form').hide();
            $mergeButton.parent().show();
        });

        initReactionSelector();
    }

    // Diff
    if ($('.repository.diff').length > 0) {
        $('.diff-counter').each(function () {
            var $item = $(this);
            var addLine = $item.find('span[data-line].add').data("line");
            var delLine = $item.find('span[data-line].del').data("line");
            var addPercent = parseFloat(addLine) / (parseFloat(addLine) + parseFloat(delLine)) * 100;
            $item.find(".bar .add").css("width", addPercent + "%");
        });
    }

    // Quick start and repository home
    $('#repo-clone-ssh').click(function () {
        $('.clone-url').text($(this).data('link'));
        $('#repo-clone-url').val($(this).data('link'));
        $(this).addClass('blue');
        $('#repo-clone-https').removeClass('blue');
        localStorage.setItem('repo-clone-protocol', 'ssh');
    });
    $('#repo-clone-https').click(function () {
        $('.clone-url').text($(this).data('link'));
        $('#repo-clone-url').val($(this).data('link'));
        $(this).addClass('blue');
        $('#repo-clone-ssh').removeClass('blue');
        localStorage.setItem('repo-clone-protocol', 'https');
    });
    $('#repo-clone-url').click(function () {
        $(this).select();
    });

    // Pull request
    var $repoComparePull = $('.repository.compare.pull');
    if ($repoComparePull.length > 0) {
        initFilterSearchDropdown('.choose.branch .dropdown');
        // show pull request form
        $repoComparePull.find('button.show-form').on('click', function(e) {
            e.preventDefault();
            $repoComparePull.find('.pullrequest-form').show();
            $(this).parent().hide();
        });
    }

    // Branches
    if ($('.repository.settings.branches').length > 0) {
        initFilterSearchDropdown('.protected-branches .dropdown');
        $('.enable-protection, .enable-whitelist').change(function () {
            if (this.checked) {
                $($(this).data('target')).removeClass('disabled');
            } else {
                $($(this).data('target')).addClass('disabled');
            }
        });
    }
}

var toggleMigrations = function(){
    var authUserName = $('#auth_username').val();
    var cloneAddr = $('#clone_addr').val();
    if (!$('#mirror').is(":checked") && (authUserName!=undefined && authUserName.length > 0)
    && (cloneAddr!=undefined && (cloneAddr.startsWith("https://github.com") || cloneAddr.startsWith("http://github.com")))) {
        $('#migrate_items').show();
    } else {
        $('#migrate_items').hide();
    }
}

function initMigration() {
    toggleMigrations();

    $('#clone_addr').on('input', toggleMigrations)
    $('#auth_username').on('input', toggleMigrations)
    $('#mirror').on('change', toggleMigrations)
}

function initPullRequestReview() {
    $('.show-outdated').on('click', function (e) {
        e.preventDefault();
        var id = $(this).data('comment');
        $(this).addClass("hide");
        $("#code-comments-" + id).removeClass('hide');
        $("#code-preview-" + id).removeClass('hide');
        $("#hide-outdated-" + id).removeClass('hide');
    });

    $('.hide-outdated').on('click', function (e) {
        e.preventDefault();
        var id = $(this).data('comment');
        $(this).addClass("hide");
        $("#code-comments-" + id).addClass('hide');
        $("#code-preview-" + id).addClass('hide');
        $("#show-outdated-" + id).removeClass('hide');
    });

    $('button.comment-form-reply').on('click', function (e) {
        e.preventDefault();
        $(this).hide();
        var form = $(this).parent().find('.comment-form')
        form.removeClass('hide');
        assingMenuAttributes(form.find('.menu'));
    });
    // The following part is only for diff views
    if ($('.repository.pull.diff').length == 0) {
        return;
    }

    $('.diff-detail-box.ui.sticky').sticky();

    $('.btn-review').on('click', function(e) {
        e.preventDefault();
        $(this).closest('.dropdown').find('.menu').toggle('visible');
    }).closest('.dropdown').find('.link.close').on('click', function(e) {
        e.preventDefault();
        $(this).closest('.menu').toggle('visible');
    });

    $('.code-view .lines-code,.code-view .lines-num')
        .on('mouseenter', function() {
            var parent = $(this).closest('td');
            $(this).closest('tr').addClass(
                parent.hasClass('lines-num-old') || parent.hasClass('lines-code-old')
                    ? 'focus-lines-old' : 'focus-lines-new'
            );
        })
        .on('mouseleave', function() {
            $(this).closest('tr').removeClass('focus-lines-new focus-lines-old');
        });
    $('.add-code-comment').on('click', function(e) {
        // https://github.com/go-gitea/gitea/issues/4745
        if ($(e.target).hasClass('btn-add-single')) {
          return;
        }
        e.preventDefault();
        var isSplit = $(this).closest('.code-diff').hasClass('code-diff-split');
        var side = $(this).data('side');
        var idx = $(this).data('idx');
        var path = $(this).data('path');
        var form = $('#pull_review_add_comment').html();
        var tr = $(this).closest('tr');
        var ntr = tr.next();
        if (!ntr.hasClass('add-comment')) {
            ntr = $('<tr class="add-comment">'
                    + (isSplit ? '<td class="lines-num"></td><td class="lines-type-marker"></td><td class="add-comment-left"></td><td class="lines-num"></td><td class="lines-type-marker"></td><td class="add-comment-right"></td>'
                               : '<td class="lines-num"></td><td class="lines-num"></td><td class="lines-type-marker"></td><td class="add-comment-left add-comment-right"></td>')
                    + '</tr>');
            tr.after(ntr);
        }
        var td = ntr.find('.add-comment-' + side);
        var commentCloud = td.find('.comment-code-cloud');
        if (commentCloud.length === 0) {
            td.html(form);
            commentCloud = td.find('.comment-code-cloud');
            assingMenuAttributes(commentCloud.find('.menu'));

            td.find("input[name='line']").val(idx);
            td.find("input[name='side']").val(side === "left" ? "previous":"proposed");
            td.find("input[name='path']").val(path);
        }
        commentCloud.find('textarea').focus();
    });
}

function assingMenuAttributes(menu) {
    var id = Math.floor(Math.random() * Math.floor(1000000));
    menu.attr('data-write', menu.attr('data-write') + id);
    menu.attr('data-preview', menu.attr('data-preview') + id);
    menu.find('.item').each(function() {
        var tab = $(this).attr('data-tab') + id;
        $(this).attr('data-tab', tab);
    });
    menu.parent().find("*[data-tab='write']").attr('data-tab', 'write' + id);
    menu.parent().find("*[data-tab='preview']").attr('data-tab', 'preview' + id);
    initCommentPreviewTab(menu.parent(".form"));
    return id;
}

function initRepositoryCollaboration() {
    // Change collaborator access mode
    $('.access-mode.menu .item').click(function () {
        var $menu = $(this).parent();
        $.post($menu.data('url'), {
            "_csrf": csrf,
            "uid": $menu.data('uid'),
            "mode": $(this).data('value')
        })
    });
}

function initTeamSettings() {
    // Change team access mode
    $('.organization.new.team input[name=permission]').change(function () {
        var val = $('input[name=permission]:checked', '.organization.new.team').val()
        if (val === 'admin') {
            $('.organization.new.team .team-units').hide();
        } else {
            $('.organization.new.team .team-units').show();
        }
    });
}

function initWikiForm() {
    var $editArea = $('.repository.wiki textarea#edit_area');
    if ($editArea.length > 0) {
        var simplemde = new SimpleMDE({
            autoDownloadFontAwesome: false,
            element: $editArea[0],
            forceSync: true,
            previewRender: function (plainText, preview) { // Async method
                setTimeout(function () {
<<<<<<< HEAD
                    let $toolbar = $(preview).closest('.CodeMirror-wrap').prev();
                    if ($toolbar.hasClass('disabled-for-preview')) {
                        $.post($editArea.data('url'), {
                                "_csrf": csrf,
                                "mode": "gfm",
                                "wiki": true,
                                "context": decodeURIComponent($editArea.data('context')),
                                "text": plainText
                            },
                            function (data) {
                                preview.innerHTML = '<div class="markdown">' + data + '</div>';
                                emojify.run($('.editor-preview')[0]);
                            }
                        );
                    }
=======
                    // FIXME: still send render request when return back to edit mode
                    $.post($editArea.data('url'), {
                            "_csrf": csrf,
                            "mode": "gfm",
                            "context": $editArea.data('context'),
                            "text": plainText
                        },
                        function (data) {
                            preview.innerHTML = '<div class="markdown ui segment">' + data + '</div>';
                            emojify.run($('.editor-preview')[0]);
                        }
                    );
>>>>>>> 22b82ffb
                }, 0);

                return "Loading...";
            },
            renderingConfig: {
                singleLineBreaks: false
            },
            indentWithTabs: false,
            tabSize: 4,
            spellChecker: false,
            toolbar: ["bold", "italic", "strikethrough", "|",
                "heading-1", "heading-2", "heading-3", "heading-bigger", "heading-smaller", "|",
                "code", "quote", "|",
                "unordered-list", "ordered-list", "|",
                "link", "image", "table", "horizontal-rule", "|",
                "clean-block", "preview", "fullscreen"]
        })
        $(simplemde.codemirror.getInputField()).addClass("js-quick-submit");
    }
}

var simpleMDEditor;
var codeMirrorEditor;

// For IE
String.prototype.endsWith = function (pattern) {
    var d = this.length - pattern.length;
    return d >= 0 && this.lastIndexOf(pattern) === d;
};

// Adding function to get the cursor position in a text field to jQuery object.
$.fn.getCursorPosition = function () {
    var el = $(this).get(0);
    var pos = 0;
    if ('selectionStart' in el) {
        pos = el.selectionStart;
    } else if ('selection' in document) {
        el.focus();
        var Sel = document.selection.createRange();
        var SelLength = document.selection.createRange().text.length;
        Sel.moveStart('character', -el.value.length);
        pos = Sel.text.length - SelLength;
    }
    return pos;
}

function setSimpleMDE($editArea) {
    if (codeMirrorEditor) {
        codeMirrorEditor.toTextArea();
        codeMirrorEditor = null;
    }

    if (simpleMDEditor) {
        return true;
    }

    simpleMDEditor = new SimpleMDE({
        autoDownloadFontAwesome: false,
        element: $editArea[0],
        forceSync: true,
        renderingConfig: {
            singleLineBreaks: false
        },
        indentWithTabs: false,
        tabSize: 4,
        spellChecker: false,
        previewRender: function (plainText, preview) { // Async method
            setTimeout(function () {
                // FIXME: still send render request when return back to edit mode
                $.post($editArea.data('url'), {
                        "_csrf": csrf,
                        "mode": "gfm",
                        "context": $editArea.data('context'),
                        "text": plainText
                    },
                    function (data) {
                        preview.innerHTML = '<div class="markdown ui segment">' + data + '</div>';
                        emojify.run($('.editor-preview')[0]);
                    }
                );
            }, 0);

            return "Loading...";
        },
        toolbar: ["bold", "italic", "strikethrough", "|",
            "heading-1", "heading-2", "heading-3", "heading-bigger", "heading-smaller", "|",
            "code", "quote", "|",
            "unordered-list", "ordered-list", "|",
            "link", "image", "table", "horizontal-rule", "|",
            "clean-block", "preview", "fullscreen", "side-by-side"]
    });

    return true;
}

function setCodeMirror($editArea) {
    if (simpleMDEditor) {
        simpleMDEditor.toTextArea();
        simpleMDEditor = null;
    }

    if (codeMirrorEditor) {
        return true;
    }

    codeMirrorEditor = CodeMirror.fromTextArea($editArea[0], {
        lineNumbers: true
    });
    codeMirrorEditor.on("change", function (cm, _change) {
        $editArea.val(cm.getValue());
    });

    return true;
}

function initEditor() {
    $('.js-quick-pull-choice-option').change(function () {
        if ($(this).val() == 'commit-to-new-branch') {
            $('.quick-pull-branch-name').show();
            $('.quick-pull-branch-name input').prop('required',true);
        } else {
            $('.quick-pull-branch-name').hide();
            $('.quick-pull-branch-name input').prop('required',false);
        }
    });

    var $editFilename = $("#file-name");
    $editFilename.keyup(function (e) {
        var $section = $('.breadcrumb span.section');
        var $divider = $('.breadcrumb div.divider');
        var value;
        var parts;

        if (e.keyCode == 8) {
            if ($(this).getCursorPosition() == 0) {
                if ($section.length > 0) {
                    value = $section.last().find('a').text();
                    $(this).val(value + $(this).val());
                    $(this)[0].setSelectionRange(value.length, value.length);
                    $section.last().remove();
                    $divider.last().remove();
                }
            }
        }
        if (e.keyCode == 191) {
            parts = $(this).val().split('/');
            for (var i = 0; i < parts.length; ++i) {
                value = parts[i];
                if (i < parts.length - 1) {
                    if (value.length) {
                        $('<span class="section"><a href="#">' + value + '</a></span>').insertBefore($(this));
                        $('<div class="divider"> / </div>').insertBefore($(this));
                    }
                }
                else {
                    $(this).val(value);
                }
                $(this)[0].setSelectionRange(0, 0);
            }
        }
        parts = [];
        $('.breadcrumb span.section').each(function () {
            var element = $(this);
            if (element.find('a').length) {
                parts.push(element.find('a').text());
            } else {
                parts.push(element.text());
            }
        });
        if ($(this).val())
            parts.push($(this).val());
        $('#tree_path').val(parts.join('/'));
    }).trigger('keyup');

    var $editArea = $('.repository.editor textarea#edit_area');
    if (!$editArea.length)
        return;

    var markdownFileExts = $editArea.data("markdown-file-exts").split(",");
    var lineWrapExtensions = $editArea.data("line-wrap-extensions").split(",");

    $editFilename.on("keyup", function () {
        var val = $editFilename.val(), m, mode, spec, extension, extWithDot, previewLink, dataUrl, apiCall;
        extension = extWithDot = "";
        m = /.+\.([^.]+)$/.exec(val);
        if (m) {
            extension = m[1];
            extWithDot = "." + extension;
        }

        var info = CodeMirror.findModeByExtension(extension);
        previewLink = $('a[data-tab=preview]');
        if (info) {
            mode = info.mode;
            spec = info.mime;
            apiCall = mode;
        }
        else {
            apiCall = extension
        }

        if (previewLink.length && apiCall && previewFileModes && previewFileModes.length && previewFileModes.indexOf(apiCall) >= 0) {
            dataUrl = previewLink.data('url');
            previewLink.data('url', dataUrl.replace(/(.*)\/.*/i, '$1/' + mode));
            previewLink.show();
        }
        else {
            previewLink.hide();
        }

        // If this file is a Markdown extensions, we will load that editor and return
        if (markdownFileExts.indexOf(extWithDot) >= 0) {
            if (setSimpleMDE($editArea)) {
                return;
            }
        }

        // Else we are going to use CodeMirror
        if (!codeMirrorEditor && !setCodeMirror($editArea)) {
            return;
        }

        if (mode) {
            codeMirrorEditor.setOption("mode", spec);
            CodeMirror.autoLoadMode(codeMirrorEditor, mode);
        }

        if (lineWrapExtensions.indexOf(extWithDot) >= 0) {
            codeMirrorEditor.setOption("lineWrapping", true);
        }
        else {
            codeMirrorEditor.setOption("lineWrapping", false);
        }

        // get the filename without any folder
        var value = $editFilename.val();
        if (value.length === 0) {
            return;
        }
        value = value.split('/');
        value = value[value.length - 1];

        $.getJSON($editFilename.data('ec-url-prefix')+value, function(editorconfig) {
            if (editorconfig.indent_style === 'tab') {
                codeMirrorEditor.setOption("indentWithTabs", true);
                codeMirrorEditor.setOption('extraKeys', {});
            } else {
                codeMirrorEditor.setOption("indentWithTabs", false);
                // required because CodeMirror doesn't seems to use spaces correctly for {"indentWithTabs": false}:
                // - https://github.com/codemirror/CodeMirror/issues/988
                // - https://codemirror.net/doc/manual.html#keymaps
                codeMirrorEditor.setOption('extraKeys', {
                    Tab: function(cm) {
                        var spaces = Array(parseInt(cm.getOption("indentUnit")) + 1).join(" ");
                        cm.replaceSelection(spaces);
                    }
                });
            }
            codeMirrorEditor.setOption("indentUnit", editorconfig.indent_size || 4);
            codeMirrorEditor.setOption("tabSize", editorconfig.tab_width || 4);
        });
    }).trigger('keyup');
}

function initOrganization() {
    if ($('.organization').length == 0) {
        return;
    }

    // Options
    if ($('.organization.settings.options').length > 0) {
        $('#org_name').keyup(function () {
            var $prompt = $('#org-name-change-prompt');
            if ($(this).val().toString().toLowerCase() != $(this).data('org-name').toString().toLowerCase()) {
                $prompt.show();
            } else {
                $prompt.hide();
            }
        });
    }
}

function initUserSettings() {
    // Options
    if ($('.user.settings.profile').length > 0) {
        $('#username').keyup(function () {
            var $prompt = $('#name-change-prompt');
            if ($(this).val().toString().toLowerCase() != $(this).data('name').toString().toLowerCase()) {
                $prompt.show();
            } else {
                $prompt.hide();
            }
        });
    }
}

function initWebhook() {
    if ($('.new.webhook').length == 0) {
        return;
    }

    $('.events.checkbox input').change(function () {
        if ($(this).is(':checked')) {
            $('.events.fields').show();
        }
    });
    $('.non-events.checkbox input').change(function () {
        if ($(this).is(':checked')) {
            $('.events.fields').hide();
        }
    });

    var updateContentType = function () {
        var visible = $('#http_method').val() === 'POST';
        $('#content_type').parent().parent()[visible ? 'show' : 'hide']();
    };
    updateContentType();
    $('#http_method').change(function () {
        updateContentType();
    });

    // Test delivery
    $('#test-delivery').click(function () {
        var $this = $(this);
        $this.addClass('loading disabled');
        $.post($this.data('link'), {
            "_csrf": csrf
        }).done(
            setTimeout(function () {
                window.location.href = $this.data('redirect');
            }, 5000)
        )
    });
}

function initAdmin() {
    if ($('.admin').length == 0) {
        return;
    }

    // New user
    if ($('.admin.new.user').length > 0 ||
        $('.admin.edit.user').length > 0) {
        $('#login_type').change(function () {
            if ($(this).val().substring(0, 1) == '0') {
                $('#login_name').removeAttr('required');
                $('.non-local').hide();
                $('.local').show();
                $('#user_name').focus();

                if ($(this).data('password') == "required") {
                    $('#password').attr('required', 'required');
                }

            } else {
                $('#login_name').attr('required', 'required');
                $('.non-local').show();
                $('.local').hide();
                $('#login_name').focus();

                $('#password').removeAttr('required');
            }
        });
    }

    function onSecurityProtocolChange() {
        if ($('#security_protocol').val() > 0) {
            $('.has-tls').show();
        } else {
            $('.has-tls').hide();
        }
    }

    function onUsePagedSearchChange() {
        if ($('#use_paged_search').prop('checked')) {
            $('.search-page-size').show()
                .find('input').attr('required', 'required');
        } else {
            $('.search-page-size').hide()
                .find('input').removeAttr('required');
        }
    }

    function onOAuth2Change() {
        $('.open_id_connect_auto_discovery_url, .oauth2_use_custom_url').hide();
        $('.open_id_connect_auto_discovery_url input[required]').removeAttr('required');

        var provider = $('#oauth2_provider').val();
        switch (provider) {
            case 'github':
            case 'gitlab':
                $('.oauth2_use_custom_url').show();
                break;
            case 'openidConnect':
                $('.open_id_connect_auto_discovery_url input').attr('required', 'required');
                $('.open_id_connect_auto_discovery_url').show();
                break;
        }
        onOAuth2UseCustomURLChange();
    }

    function onOAuth2UseCustomURLChange() {
        var provider = $('#oauth2_provider').val();
        $('.oauth2_use_custom_url_field').hide();
        $('.oauth2_use_custom_url_field input[required]').removeAttr('required');

        if ($('#oauth2_use_custom_url').is(':checked')) {
            if (!$('#oauth2_token_url').val()) {
                $('#oauth2_token_url').val($('#' + provider + '_token_url').val());
            }
            if (!$('#oauth2_auth_url').val()) {
                $('#oauth2_auth_url').val($('#' + provider + '_auth_url').val());
            }
            if (!$('#oauth2_profile_url').val()) {
                $('#oauth2_profile_url').val($('#' + provider + '_profile_url').val());
            }
            if (!$('#oauth2_email_url').val()) {
                $('#oauth2_email_url').val($('#' + provider + '_email_url').val());
            }
            switch (provider) {
                case 'github':
                    $('.oauth2_token_url input, .oauth2_auth_url input, .oauth2_profile_url input, .oauth2_email_url input').attr('required', 'required');
                    $('.oauth2_token_url, .oauth2_auth_url, .oauth2_profile_url, .oauth2_email_url').show();
                    break;
                case 'gitlab':
                    $('.oauth2_token_url input, .oauth2_auth_url input, .oauth2_profile_url input').attr('required', 'required');
                    $('.oauth2_token_url, .oauth2_auth_url, .oauth2_profile_url').show();
                    $('#oauth2_email_url').val('');
                    break;
            }
        }
    }

    // New authentication
    if ($('.admin.new.authentication').length > 0) {
        $('#auth_type').change(function () {
            $('.ldap, .dldap, .smtp, .pam, .oauth2, .has-tls .search-page-size').hide();

            $('.ldap input[required], .binddnrequired input[required], .dldap input[required], .smtp input[required], .pam input[required], .oauth2 input[required], .has-tls input[required]').removeAttr('required');
            $('.binddnrequired').removeClass("required");

            var authType = $(this).val();
            switch (authType) {
                case '2':     // LDAP
                    $('.ldap').show();
                    $('.binddnrequired input, .ldap div.required:not(.dldap) input').attr('required', 'required');
                    $('.binddnrequired').addClass("required");
                    break;
                case '3':     // SMTP
                    $('.smtp').show();
                    $('.has-tls').show();
                    $('.smtp div.required input, .has-tls').attr('required', 'required');
                    break;
                case '4':     // PAM
                    $('.pam').show();
                    $('.pam input').attr('required', 'required');
                    break;
                case '5':     // LDAP
                    $('.dldap').show();
                    $('.dldap div.required:not(.ldap) input').attr('required', 'required');
                    break;
                case '6':     // OAuth2
                    $('.oauth2').show();
                    $('.oauth2 div.required:not(.oauth2_use_custom_url,.oauth2_use_custom_url_field,.open_id_connect_auto_discovery_url) input').attr('required', 'required');
                    onOAuth2Change();
                    break;
            }
            if (authType == '2' || authType == '5') {
                onSecurityProtocolChange()
            }
            if (authType == '2') {
                onUsePagedSearchChange();
            }
        });
        $('#auth_type').change();
        $('#security_protocol').change(onSecurityProtocolChange);
        $('#use_paged_search').change(onUsePagedSearchChange);
        $('#oauth2_provider').change(onOAuth2Change);
        $('#oauth2_use_custom_url').change(onOAuth2UseCustomURLChange);
    }
    // Edit authentication
    if ($('.admin.edit.authentication').length > 0) {
        var authType = $('#auth_type').val();
        if (authType == '2' || authType == '5') {
            $('#security_protocol').change(onSecurityProtocolChange);
            if (authType == '2') {
                $('#use_paged_search').change(onUsePagedSearchChange);
            }
        } else if (authType == '6') {
            $('#oauth2_provider').change(onOAuth2Change);
            $('#oauth2_use_custom_url').change(onOAuth2UseCustomURLChange);
            onOAuth2Change();
        }
    }

    // Notice
    if ($('.admin.notice')) {
        var $detailModal = $('#detail-modal');

        // Attach view detail modals
        $('.view-detail').click(function () {
            $detailModal.find('.content p').text($(this).data('content'));
            $detailModal.modal('show');
            return false;
        });

        // Select actions
        var $checkboxes = $('.select.table .ui.checkbox');
        $('.select.action').click(function () {
            switch ($(this).data('action')) {
                case 'select-all':
                    $checkboxes.checkbox('check');
                    break;
                case 'deselect-all':
                    $checkboxes.checkbox('uncheck');
                    break;
                case 'inverse':
                    $checkboxes.checkbox('toggle');
                    break;
            }
        });
        $('#delete-selection').click(function () {
            var $this = $(this);
            $this.addClass("loading disabled");
            var ids = [];
            $checkboxes.each(function () {
                if ($(this).checkbox('is checked')) {
                    ids.push($(this).data('id'));
                }
            });
            $.post($this.data('link'), {
                "_csrf": csrf,
                "ids": ids
            }).done(function () {
                window.location.href = $this.data('redirect');
            });
        });
    }
}

function buttonsClickOnEnter() {
    $('.ui.button').keypress(function (e) {
        if (e.keyCode == 13 || e.keyCode == 32) // enter key or space bar
            $(this).click();
    });
}

function searchUsers() {
    var $searchUserBox = $('#search-user-box');
    $searchUserBox.search({
        minCharacters: 2,
        apiSettings: {
            url: suburl + '/api/v1/users/search?q={query}',
            onResponse: function(response) {
                var items = [];
                $.each(response.data, function (_i, item) {
                    var title = item.login;
                    if (item.full_name && item.full_name.length > 0) {
                        title += ' (' + htmlEncode(item.full_name) + ')';
                    }
                    items.push({
                        title: title,
                        image: item.avatar_url
                    })
                });

                return { results: items }
            }
        },
        searchFields: ['login', 'full_name'],
        showNoResults: false
    });
}

function searchRepositories() {
    var $searchRepoBox = $('#search-repo-box');
    $searchRepoBox.search({
        minCharacters: 2,
        apiSettings: {
            url: suburl + '/api/v1/repos/search?q={query}&uid=' + $searchRepoBox.data('uid'),
            onResponse: function(response) {
                var items = [];
                $.each(response.data, function (_i, item) {
                    items.push({
                        title: item.full_name.split("/")[1],
                        description: item.full_name
                    })
                });

                return { results: items }
            }
        },
        searchFields: ['full_name'],
        showNoResults: false
    });
}

function initCodeView() {
    if ($('.code-view .linenums').length > 0) {
        $(document).on('click', '.lines-num span', function (e) {
            var $select = $(this);
            var $list = $select.parent().siblings('.lines-code').find('ol.linenums > li');
            selectRange($list, $list.filter('[rel=' + $select.attr('id') + ']'), (e.shiftKey ? $list.filter('.active').eq(0) : null));
            deSelect();
        });

        $(window).on('hashchange', function () {
            var m = window.location.hash.match(/^#(L\d+)-(L\d+)$/);
            var $list = $('.code-view ol.linenums > li');
            var $first;
            if (m) {
                $first = $list.filter('.' + m[1]);
                selectRange($list, $first, $list.filter('.' + m[2]));
                $("html, body").scrollTop($first.offset().top - 200);
                return;
            }
            m = window.location.hash.match(/^#(L|n)(\d+)$/);
            if (m) {
                $first = $list.filter('.L' + m[2]);
                selectRange($list, $first);
                $("html, body").scrollTop($first.offset().top - 200);
            }
        }).trigger('hashchange');
    }
}

function initU2FAuth() {
    if($('#wait-for-key').length === 0) {
        return
    }
    u2fApi.ensureSupport()
        .then(function () {
            $.getJSON(suburl + '/user/u2f/challenge').success(function(req) {
                u2fApi.sign(req.appId, req.challenge, req.registeredKeys, 30)
                    .then(u2fSigned)
                    .catch(function (err) {
                        if(err === undefined) {
                            u2fError(1);
                            return
                        }
                        u2fError(err.metaData.code);
                    });
            });
        }).catch(function () {
            // Fallback in case browser do not support U2F
            window.location.href = suburl + "/user/two_factor"
        })
}
function u2fSigned(resp) {
    $.ajax({
        url: suburl + '/user/u2f/sign',
        type: "POST",
        headers: {"X-Csrf-Token": csrf},
        data: JSON.stringify(resp),
        contentType: "application/json; charset=utf-8",
    }).done(function(res){
        window.location.replace(res);
    }).fail(function () {
        u2fError(1);
    });
}

function u2fRegistered(resp) {
    if (checkError(resp)) {
        return;
    }
    $.ajax({
        url: suburl + '/user/settings/security/u2f/register',
        type: "POST",
        headers: {"X-Csrf-Token": csrf},
        data: JSON.stringify(resp),
        contentType: "application/json; charset=utf-8",
        success: function(){
            reload();
        },
        fail: function () {
            u2fError(1);
        }
    });
}

function checkError(resp) {
    if (!('errorCode' in resp)) {
        return false;
    }
    if (resp.errorCode === 0) {
        return false;
    }
    u2fError(resp.errorCode);
    return true;
}


function u2fError(errorType) {
    var u2fErrors = {
        'browser': $('#unsupported-browser'),
        1: $('#u2f-error-1'),
        2: $('#u2f-error-2'),
        3: $('#u2f-error-3'),
        4: $('#u2f-error-4'),
        5: $('.u2f-error-5')
    };
    u2fErrors[errorType].removeClass('hide');
    for(var type in u2fErrors){
        if(type != errorType){
            u2fErrors[type].addClass('hide');
        }
    }
    $('#u2f-error').modal('show');
}

function initU2FRegister() {
    $('#register-device').modal({allowMultiple: false});
    $('#u2f-error').modal({allowMultiple: false});
    $('#register-security-key').on('click', function(e) {
        e.preventDefault();
        u2fApi.ensureSupport()
            .then(u2fRegisterRequest)
            .catch(function() {
                u2fError('browser');
            })
    })
}

function u2fRegisterRequest() {
    $.post(suburl + "/user/settings/security/u2f/request_register", {
        "_csrf": csrf,
        "name": $('#nickname').val()
    }).success(function(req) {
        $("#nickname").closest("div.field").removeClass("error");
        $('#register-device').modal('show');
        if(req.registeredKeys === null) {
            req.registeredKeys = []
        }
        u2fApi.register(req.appId, req.registerRequests, req.registeredKeys, 30)
            .then(u2fRegistered)
            .catch(function (reason) {
                if(reason === undefined) {
                    u2fError(1);
                    return
                }
                u2fError(reason.metaData.code);
            });
    }).fail(function(xhr) {
        if(xhr.status === 409) {
            $("#nickname").closest("div.field").addClass("error");
        }
    });
}

function initWipTitle() {
    $(".title_wip_desc > a").click(function (e) {
        e.preventDefault();

        var $issueTitle = $("#issue_title");
        $issueTitle.focus();
        var value = $issueTitle.val().trim().toUpperCase();

        for (var i in wipPrefixes) {
            if (value.startsWith(wipPrefixes[i].toUpperCase())) {
                return;
            }
        }

        $issueTitle.val(wipPrefixes[0] + " " + $issueTitle.val());
    });
}

$(document).ready(function () {
    csrf = $('meta[name=_csrf]').attr("content");
    suburl = $('meta[name=_suburl]').attr("content");

    // Show exact time
    $('.time-since').each(function () {
        var time = new Date($(this).attr('title'))
        if (!isNaN(time)){
            $(this).attr('title', time.toLocaleString())
        }
        $(this).addClass('poping up').attr('data-content', $(this).attr('title')).attr('data-variation', 'inverted tiny').attr('title', '');
    });

    // Semantic UI modules.
    $('.dropdown:not(.custom)').dropdown();
    $('.jump.dropdown').dropdown({
        action: 'hide',
        onShow: function () {
            $('.poping.up').popup('hide');
        }
    });
    $('.slide.up.dropdown').dropdown({
        transition: 'slide up'
    });
    $('.upward.dropdown').dropdown({
        direction: 'upward'
    });
    $('.ui.accordion').accordion();
    $('.ui.checkbox').checkbox();
    $('.ui.progress').progress({
        showActivity: false
    });
    $('.poping.up').popup();
    $('.top.menu .poping.up').popup({
        onShow: function () {
            if ($('.top.menu .menu.transition').hasClass('visible')) {
                return false;
            }
        }
    });
    $('.tabular.menu .item').tab();
    $('.tabable.menu .item').tab();

    $('.toggle.button').click(function () {
        $($(this).data('target')).slideToggle(100);
    });

    // make table <tr> element clickable like a link
    $('tr[data-href]').click(function() {
        window.location = $(this).data('href');
    });

    // Highlight JS
    if (typeof hljs != 'undefined') {
        hljs.initHighlightingOnLoad();
    }

    // Dropzone
    var $dropzone = $('#dropzone');
    if ($dropzone.length > 0) {
        // Disable auto discover for all elements:
        Dropzone.autoDiscover = false;

        var filenameDict = {};
        $dropzone.dropzone({
            url: $dropzone.data('upload-url'),
            headers: {"X-Csrf-Token": csrf},
            maxFiles: $dropzone.data('max-file'),
            maxFilesize: $dropzone.data('max-size'),
            acceptedFiles: ($dropzone.data('accepts') === '*/*') ? null : $dropzone.data('accepts'),
            addRemoveLinks: true,
            dictDefaultMessage: $dropzone.data('default-message'),
            dictInvalidFileType: $dropzone.data('invalid-input-type'),
            dictFileTooBig: $dropzone.data('file-too-big'),
            dictRemoveFile: $dropzone.data('remove-file'),
            init: function () {
                this.on("success", function (file, data) {
                    filenameDict[file.name] = data.uuid;
                    var input = $('<input id="' + data.uuid + '" name="files" type="hidden">').val(data.uuid);
                    $('.files').append(input);
                });
                this.on("removedfile", function (file) {
                    if (file.name in filenameDict) {
                        $('#' + filenameDict[file.name]).remove();
                    }
                    if ($dropzone.data('remove-url') && $dropzone.data('csrf')) {
                        $.post($dropzone.data('remove-url'), {
                            file: filenameDict[file.name],
                            _csrf: $dropzone.data('csrf')
                        });
                    }
                })
            }
        });
    }

    // Emojify
    emojify.setConfig({
        img_dir: suburl + '/vendor/plugins/emojify/images',
        ignore_emoticons: true
    });
    var hasEmoji = document.getElementsByClassName('has-emoji');
    for (var i = 0; i < hasEmoji.length; i++) {
        emojify.run(hasEmoji[i]);
        for (var j = 0; j < hasEmoji[i].childNodes.length; j++) {
            if (hasEmoji[i].childNodes[j].nodeName === "A") {
                emojify.run(hasEmoji[i].childNodes[j])
            }
        }
    }

    // Clipboard JS
    var clipboard = new Clipboard('.clipboard');
    clipboard.on('success', function (e) {
        e.clearSelection();

        $('#' + e.trigger.getAttribute('id')).popup('destroy');
        e.trigger.setAttribute('data-content', e.trigger.getAttribute('data-success'))
        $('#' + e.trigger.getAttribute('id')).popup('show');
        e.trigger.setAttribute('data-content', e.trigger.getAttribute('data-original'))
    });

    clipboard.on('error', function (e) {
        $('#' + e.trigger.getAttribute('id')).popup('destroy');
        e.trigger.setAttribute('data-content', e.trigger.getAttribute('data-error'))
        $('#' + e.trigger.getAttribute('id')).popup('show');
        e.trigger.setAttribute('data-content', e.trigger.getAttribute('data-original'))
    });

    // Helpers.
    $('.delete-button').click(showDeletePopup);

    $('.delete-branch-button').click(showDeletePopup);

    $('.undo-button').click(function() {
        var $this = $(this);
        $.post($this.data('url'), {
            "_csrf": csrf,
            "id": $this.data("id")
        }).done(function(data) {
            window.location.href = data.redirect;
        });
    });
    $('.show-panel.button').click(function () {
        $($(this).data('panel')).show();
    });
    $('.show-modal.button').click(function () {
        $($(this).data('modal')).modal('show');
    });
    $('.delete-post.button').click(function () {
        var $this = $(this);
        $.post($this.data('request-url'), {
            "_csrf": csrf
        }).done(function () {
            window.location.href = $this.data('done-url');
        });
    });

    // Set anchor.
    $('.markdown').each(function () {
        var headers = {};
        $(this).find('h1, h2, h3, h4, h5, h6').each(function () {
            var node = $(this);
            var val = encodeURIComponent(node.text().toLowerCase().replace(/[^\u00C0-\u1FFF\u2C00-\uD7FF\w\- ]/g, '').replace(/[ ]/g, '-'));
            var name = val;
            if (headers[val] > 0) {
                name = val + '-' + headers[val];
            }
            if (headers[val] == undefined) {
                headers[val] = 1;
            } else {
                headers[val] += 1;
            }
            node = node.wrap('<div id="' + name + '" class="anchor-wrap" ></div>');
            node.append('<a class="anchor" href="#' + name + '"><span class="octicon octicon-link"></span></a>');
        });
    });

    $('.issue-checkbox').click(function() {
        var numChecked = $('.issue-checkbox').children('input:checked').length;
        if (numChecked > 0) {
            $('#issue-filters').addClass("hide");
            $('#issue-actions').removeClass("hide");
        } else {
            $('#issue-filters').removeClass("hide");
            $('#issue-actions').addClass("hide");
        }
    });

    $('.issue-action').click(function () {
        var action = this.dataset.action
        var elementId = this.dataset.elementId
        var issueIDs = $('.issue-checkbox').children('input:checked').map(function() {
            return this.dataset.issueId;
        }).get().join();
        var url = this.dataset.url
        updateIssuesMeta(url, action, issueIDs, elementId).then(reload);
    });

    buttonsClickOnEnter();
    searchUsers();
    searchRepositories();

    initCommentForm();
    initInstall();
    initRepository();
    initMigration();
    initWikiForm();
    initEditForm();
    initEditor();
    initOrganization();
    initWebhook();
    initAdmin();
    initCodeView();
    initVueApp();
    initTeamSettings();
    initCtrlEnterSubmit();
    initNavbarContentToggle();
    initTopicbar();
    initU2FAuth();
    initU2FRegister();
    initIssueList();
    initWipTitle();
    initPullRequestReview();

    // Repo clone url.
    if ($('#repo-clone-url').length > 0) {
        switch (localStorage.getItem('repo-clone-protocol')) {
            case 'ssh':
                if ($('#repo-clone-ssh').click().length === 0) {
                    $('#repo-clone-https').click();
                }
                break;
            default:
                $('#repo-clone-https').click();
                break;
        }
    }

    var routes = {
        'div.user.settings': initUserSettings,
        'div.repository.settings.collaboration': initRepositoryCollaboration
    };

    var selector;
    for (selector in routes) {
        if ($(selector).length > 0) {
            routes[selector]();
            break;
        }
    }

    var $cloneAddr = $('#clone_addr');
    $cloneAddr.change(function() {
        var $repoName = $('#repo_name');
        if ($cloneAddr.val().length > 0 && $repoName.val().length === 0) { // Only modify if repo_name input is blank
            $repoName.val($cloneAddr.val().match(/^(.*\/)?((.+?)(\.git)?)$/)[3]);
        }
    });
});

function changeHash(hash) {
    if (history.pushState) {
        history.pushState(null, null, hash);
    }
    else {
        location.hash = hash;
    }
}

function deSelect() {
    if (window.getSelection) {
        window.getSelection().removeAllRanges();
    } else {
        document.selection.empty();
    }
}

function selectRange($list, $select, $from) {
    $list.removeClass('active');
    if ($from) {
        var a = parseInt($select.attr('rel').substr(1));
        var b = parseInt($from.attr('rel').substr(1));
        var c;
        if (a != b) {
            if (a > b) {
                c = a;
                a = b;
                b = c;
            }
            var classes = [];
            for (var i = a; i <= b; i++) {
                classes.push('.L' + i);
            }
            $list.filter(classes.join(',')).addClass('active');
            changeHash('#L' + a + '-' + 'L' + b);
            return
        }
    }
    $select.addClass('active');
    changeHash('#' + $select.attr('rel'));
}

$(function () {
    // Warn users that try to leave a page after entering data into a form.
    // Except on sign-in pages, and for forms marked as 'ignore-dirty'.
    if ($('.user.signin').length === 0) {
      $('form:not(.ignore-dirty)').areYouSure();
    }

    // Parse SSH Key
    $("#ssh-key-content").on('change paste keyup',function(){
        var arrays = $(this).val().split(" ");
        var $title = $("#ssh-key-title")
        if ($title.val() === "" && arrays.length === 3 && arrays[2] !== "") {
            $title.val(arrays[2]);
        }
    });
});

function showDeletePopup() {
    var $this = $(this);
    var filter = "";
    if ($this.attr("id")) {
        filter += "#" + $this.attr("id")
    }

    var dialog = $('.delete.modal' + filter);
    dialog.find('.name').text($this.data('name'));

    dialog.modal({
        closable: false,
        onApprove: function() {
            if ($this.data('type') == "form") {
                $($this.data('form')).submit();
                return;
            }

            $.post($this.data('url'), {
                "_csrf": csrf,
                "id": $this.data("id")
            }).done(function(data) {
                window.location.href = data.redirect;
            });
        }
    }).modal('show');
    return false;
}

function initVueComponents(){
    var vueDelimeters = ['${', '}'];

    Vue.component('repo-search', {
        delimiters: vueDelimeters,

        props: {
            searchLimit: {
                type: Number,
                default: 10
            },
            suburl: {
                type: String,
                required: true
            },
            uid: {
                type: Number,
                required: true
            },
            organizations: {
                type: Array,
                default: []
            },
            isOrganization: {
                type: Boolean,
                default: true
            },
            canCreateOrganization: {
                type: Boolean,
                default: false
            },
            organizationsTotalCount: {
                type: Number,
                default: 0
            },
            moreReposLink: {
                type: String,
                default: ''
            }
        },

        data: function() {
            return {
                tab: 'repos',
                repos: [],
                reposTotalCount: 0,
                reposFilter: 'all',
                searchQuery: '',
                isLoading: false,
                repoTypes: {
                    'all': {
                        count: 0,
                        searchMode: '',
                    },
                    'forks': {
                        count: 0,
                        searchMode: 'fork',
                    },
                    'mirrors': {
                        count: 0,
                        searchMode: 'mirror',
                    },
                    'sources': {
                        count: 0,
                        searchMode: 'source',
                    },
                    'collaborative': {
                        count: 0,
                        searchMode: 'collaborative',
                    },
                }
            }
        },

        computed: {
            showMoreReposLink: function() {
                return this.repos.length > 0 && this.repos.length < this.repoTypes[this.reposFilter].count;
            },
            searchURL: function() {
                return this.suburl + '/api/v1/repos/search?sort=updated&order=desc&uid=' + this.uid + '&q=' + this.searchQuery
                                   + '&limit=' + this.searchLimit + '&mode=' + this.repoTypes[this.reposFilter].searchMode
                                   + (this.reposFilter !== 'all' ? '&exclusive=1' : '');
            },
            repoTypeCount: function() {
                return this.repoTypes[this.reposFilter].count;
            }
        },

        mounted: function() {
            this.searchRepos(this.reposFilter);

            var self = this;
            Vue.nextTick(function() {
                self.$refs.search.focus();
            });
        },

        methods: {
            changeTab: function(t) {
                this.tab = t;
            },

            changeReposFilter: function(filter) {
                this.reposFilter = filter;
                this.repos = [];
                this.repoTypes[filter].count = 0;
                this.searchRepos(filter);
            },

            showRepo: function(repo, filter) {
                switch (filter) {
                    case 'sources':
                        return repo.owner.id == this.uid && !repo.mirror && !repo.fork;
                    case 'forks':
                        return repo.owner.id == this.uid && !repo.mirror && repo.fork;
                    case 'mirrors':
                        return repo.mirror;
                    case 'collaborative':
                        return repo.owner.id != this.uid && !repo.mirror;
                    default:
                        return true;
                }
            },

            searchRepos: function(reposFilter) {
                var self = this;

                this.isLoading = true;

                var searchedMode = this.repoTypes[reposFilter].searchMode;
                var searchedURL = this.searchURL;
                var searchedQuery = this.searchQuery;

                $.getJSON(searchedURL, function(result, _textStatus, request) {
                    if (searchedURL == self.searchURL) {
                        self.repos = result.data;
                        var count = request.getResponseHeader('X-Total-Count');
                        if (searchedQuery === '' && searchedMode === '') {
                            self.reposTotalCount = count;
                        }
                        self.repoTypes[reposFilter].count = count;
                    }
                }).always(function() {
                    if (searchedURL == self.searchURL) {
                        self.isLoading = false;
                    }
                });
            },

            repoClass: function(repo) {
                if (repo.fork) {
                    return 'octicon octicon-repo-forked';
                } else if (repo.mirror) {
                    return 'octicon octicon-repo-clone';
                } else if (repo.private) {
                    return 'octicon octicon-lock';
                } else {
                    return 'octicon octicon-repo';
                }
            }
        }
    })
}

function initCtrlEnterSubmit() {
    $(".js-quick-submit").keydown(function(e) {
        if (((e.ctrlKey && !e.altKey) || e.metaKey) && (e.keyCode == 13 || e.keyCode == 10)) {
            $(this).closest("form").submit();
        }
    });
}

function initVueApp() {
    var el = document.getElementById('app');
    if (!el) {
        return;
    }

    initVueComponents();

    new Vue({
        delimiters: ['${', '}'],
        el: el,

        data: {
            searchLimit: document.querySelector('meta[name=_search_limit]').content,
            suburl: document.querySelector('meta[name=_suburl]').content,
            uid: document.querySelector('meta[name=_context_uid]').content,
        },
    });
}

function timeAddManual() {
    $('.mini.modal')
        .modal({
            duration: 200,
            onApprove: function() {
                $('#add_time_manual_form').submit();
            }
        }).modal('show')
    ;
}

function toggleStopwatch() {
    $("#toggle_stopwatch_form").submit();
}
function cancelStopwatch() {
    $("#cancel_stopwatch_form").submit();
}

function initHeatmap(appElementId, heatmapUser, locale) {
    var el = document.getElementById(appElementId);
    if (!el) {
        return;
    }

    locale = locale || {};

    locale.contributions = locale.contributions || 'contributions';
    locale.no_contributions = locale.no_contributions || 'No contributions';

    var vueDelimeters = ['${', '}'];

    Vue.component('activity-heatmap', {
        delimiters: vueDelimeters,

        props: {
            user: {
                type: String,
                required: true
            },
            suburl: {
                type: String,
                required: true
            },
            locale: {
                type: Object,
                required: true
            }
        },

        data: function () {
            return {
                isLoading: true,
                colorRange: [],
                endDate: null,
                values: []
            };
        },

        mounted: function() {
            this.colorRange = [
                this.getColor(0),
                this.getColor(1),
                this.getColor(2),
                this.getColor(3),
                this.getColor(4),
                this.getColor(5)
            ];
            this.endDate = new Date();
            this.loadHeatmap(this.user);
        },

        methods: {
            loadHeatmap: function(userName) {
                var self = this;
                $.get(this.suburl + '/api/v1/users/' + userName + '/heatmap', function(chartRawData) {
                    var chartData = [];
                    for (var i = 0; i < chartRawData.length; i++) {
                        chartData[i] = { date: new Date(chartRawData[i].timestamp * 1000), count: chartRawData[i].contributions };
                    }
                    self.values = chartData;
                    self.isLoading = false;
                });
            },

            getColor: function(idx) {
                var el = document.createElement('div');
                el.className = 'heatmap-color-' + idx;
                document.body.appendChild(el);

                var color = getComputedStyle(el).backgroundColor;

                document.body.removeChild(el);

                return color;
            }
        },

        template: '<div><div v-show="isLoading"><slot name="loading"></slot></div><calendar-heatmap v-show="!isLoading" :locale="locale" :no-data-text="locale.no_contributions" :tooltip-unit="locale.contributions" :end-date="endDate" :values="values" :range-color="colorRange" />'
    });

    new Vue({
        delimiters: vueDelimeters,
        el: el,

        data: {
            suburl: document.querySelector('meta[name=_suburl]').content,
            heatmapUser: heatmapUser,
            locale: locale
        },
    });
}

function initFilterBranchTagDropdown(selector) {
    $(selector).each(function() {
        var $dropdown = $(this);
        var $data = $dropdown.find('.data');
        var data = {
            items: [],
            mode: $data.data('mode'),
            searchTerm: '',
            noResults: '',
            canCreateBranch: false,
            menuVisible: false,
            active: 0
        };
        $data.find('.item').each(function() {
            data.items.push({
                name: $(this).text(),
                url: $(this).data('url'),
                branch: $(this).hasClass('branch'),
                tag: $(this).hasClass('tag'),
                selected: $(this).hasClass('selected')
            });
        });
        $data.remove();
        new Vue({
            delimiters: ['${', '}'],
            el: this,
            data: data,

            beforeMount: function () {
                var vm = this;

                this.noResults = vm.$el.getAttribute('data-no-results');
                this.canCreateBranch = vm.$el.getAttribute('data-can-create-branch') === 'true';

                document.body.addEventListener('click', function(event) {
                    if (vm.$el.contains(event.target)) {
                        return;
                    }
                    if (vm.menuVisible) {
                        Vue.set(vm, 'menuVisible', false);
                    }
                });
            },

            watch: {
                menuVisible: function(visible) {
                    if (visible) {
                        this.focusSearchField();
                    }
                }
            },

            computed: {
                filteredItems: function() {
                    var vm = this;

                    var items = vm.items.filter(function (item) {
                        return ((vm.mode === 'branches' && item.branch)
                                || (vm.mode === 'tags' && item.tag))
                            && (!vm.searchTerm
                                || item.name.toLowerCase().indexOf(vm.searchTerm.toLowerCase()) >= 0);
                    });

                    vm.active = (items.length === 0 && vm.showCreateNewBranch ? 0 : -1);

                    return items;
                },
                showNoResults: function() {
                    return this.filteredItems.length === 0
                            && !this.showCreateNewBranch;
                },
                showCreateNewBranch: function() {
                    var vm = this;
                    if (!this.canCreateBranch || !vm.searchTerm || vm.mode === 'tags') {
                        return false;
                    }

                    return vm.items.filter(function (item) {
                        return item.name.toLowerCase() === vm.searchTerm.toLowerCase()
                    }).length === 0;
                }
            },

            methods: {
                selectItem: function(item) {
                    var prev = this.getSelected();
                    if (prev !== null) {
                        prev.selected = false;
                    }
                    item.selected = true;
                    window.location.href = item.url;
                },
                createNewBranch: function() {
                    if (!this.showCreateNewBranch) {
                        return;
                    }
                    this.$refs.newBranchForm.submit();
                },
                focusSearchField: function() {
                    var vm = this;
                    Vue.nextTick(function() {
                        vm.$refs.searchField.focus();
                    });
                },
                getSelected: function() {
                    for (var i = 0, j = this.items.length; i < j; ++i) {
                        if (this.items[i].selected)
                            return this.items[i];
                    }
                    return null;
                },
                getSelectedIndexInFiltered: function() {
                    for (var i = 0, j = this.filteredItems.length; i < j; ++i) {
                        if (this.filteredItems[i].selected)
                            return i;
                    }
                    return -1;
                },
                scrollToActive: function() {
                    var el = this.$refs['listItem' + this.active];
                    if (!el || el.length === 0) {
                        return;
                    }
                    if (Array.isArray(el)) {
                        el = el[0];
                    }

                    var cont = this.$refs.scrollContainer;

                     if (el.offsetTop < cont.scrollTop) {
                         cont.scrollTop = el.offsetTop;
                     }
                     else if (el.offsetTop + el.clientHeight > cont.scrollTop + cont.clientHeight) {
                        cont.scrollTop = el.offsetTop + el.clientHeight - cont.clientHeight;
                    }
                },
                keydown: function(event) {
                    var vm = this;
                    if (event.keyCode === 40) {
                        // arrow down
                        event.preventDefault();

                        if (vm.active === -1) {
                            vm.active = vm.getSelectedIndexInFiltered();
                        }

                        if (vm.active + (vm.showCreateNewBranch ? 0 : 1) >= vm.filteredItems.length) {
                            return;
                        }
                        vm.active++;
                        vm.scrollToActive();
                    }
                    if (event.keyCode === 38) {
                        // arrow up
                        event.preventDefault();

                         if (vm.active === -1) {
                            vm.active = vm.getSelectedIndexInFiltered();
                        }

                         if (vm.active <= 0) {
                            return;
                        }
                        vm.active--;
                        vm.scrollToActive();
                    }
                    if (event.keyCode == 13) {
                        // enter
                        event.preventDefault();

                         if (vm.active >= vm.filteredItems.length) {
                            vm.createNewBranch();
                        } else if (vm.active >= 0) {
                            vm.selectItem(vm.filteredItems[vm.active]);
                        }
                    }
                    if (event.keyCode == 27) {
                        // escape
                        event.preventDefault();
                        vm.menuVisible = false;
                    }
                }
            }
        });
    });
}

$(".commit-button").click(function() {
    $(this).parent().find('.commit-body').toggle();
});

function initNavbarContentToggle() {
    var content = $('#navbar');
    var toggle = $('#navbar-expand-toggle');
    var isExpanded = false;
    toggle.click(function() {
        isExpanded = !isExpanded;
        if (isExpanded) {
            content.addClass('shown');
            toggle.addClass('active');
        }
        else {
            content.removeClass('shown');
            toggle.removeClass('active');
        }
    });
}

function initTopicbar() {
    var mgrBtn = $("#manage_topic"),
        editDiv = $("#topic_edit"),
        viewDiv = $("#repo-topics"),
        saveBtn = $("#save_topic"),
        topicDropdown = $('#topic_edit .dropdown'),
        topicForm = $('#topic_edit.ui.form'),
        topicPrompts;

    mgrBtn.click(function() {
        viewDiv.hide();
        editDiv.css('display', ''); // show Semantic UI Grid
    });

    function getPrompts() {
        var hidePrompt = $("div.hide#validate_prompt"),
            prompts = {
                countPrompt: hidePrompt.children('#count_prompt').text(),
                formatPrompt: hidePrompt.children('#format_prompt').text()
            };
        hidePrompt.remove();
        return prompts;
    }

    saveBtn.click(function() {
        var topics = $("input[name=topics]").val();

        $.post(saveBtn.data('link'), {
            "_csrf": csrf,
            "topics": topics
        }, function(_data, _textStatus, xhr){
            if (xhr.responseJSON.status === 'ok') {
                viewDiv.children(".topic").remove();
                if (topics.length) {
                    var topicArray = topics.split(",");

                    var last = viewDiv.children("a").last();
                    for (var i=0; i < topicArray.length; i++) {
                        $('<div class="ui small label topic" style="cursor:pointer;">'+topicArray[i]+'</div>').insertBefore(last)
                    }
                }
                editDiv.css('display', 'none');
                viewDiv.show();
            }
        }).fail(function(xhr){
            if (xhr.status === 422) {
                if (xhr.responseJSON.invalidTopics.length > 0) {
                    topicPrompts.formatPrompt = xhr.responseJSON.message;

                    var invalidTopics = xhr.responseJSON.invalidTopics,
                        topicLables = topicDropdown.children('a.ui.label');

                    topics.split(',').forEach(function(value, index) {
                        for (var i=0; i < invalidTopics.length; i++) {
                            if (invalidTopics[i] === value) {
                                topicLables.eq(index).removeClass("green").addClass("red");
                            }
                        }
                    });
                } else {
                    topicPrompts.countPrompt = xhr.responseJSON.message;
                }
            }
        }).always(function() {
            topicForm.form('validate form');
        });
    });

    topicDropdown.dropdown({
        allowAdditions: true,
        fields: { name: "description", value: "data-value" },
        saveRemoteData: false,
        label: {
            transition : 'horizontal flip',
            duration   : 200,
            variation  : false,
            blue : true,
            basic: true,
        },
        className: {
            label: 'ui small label'
        },
        apiSettings: {
            url: suburl + '/api/v1/topics/search?q={query}',
            throttle: 500,
            cache: false,
            onResponse: function(res) {
                var formattedResponse = {
                    success: false,
                    results: [],
                };

                if (res.topics) {
                    formattedResponse.success = true;
                    for (var i=0;i < res.topics.length;i++) {
                        formattedResponse.results.push({"description": res.topics[i].Name, "data-value": res.topics[i].Name})
                    }
                }

                return formattedResponse;
            },
        },
        onLabelCreate: function(value) {
            value = value.toLowerCase().trim();
            this.attr("data-value", value).contents().first().replaceWith(value);
            return $(this);
        },
        onAdd: function(addedValue, _addedText, $addedChoice) {
            addedValue = addedValue.toLowerCase().trim();
            $($addedChoice).attr('data-value', addedValue);
            $($addedChoice).attr('data-text', addedValue);
        }
    });

    $.fn.form.settings.rules.validateTopic = function(_values, regExp) {
        var topics = topicDropdown.children('a.ui.label'),
            status = topics.length === 0 || topics.last().attr("data-value").match(regExp);
        if (!status) {
            topics.last().removeClass("green").addClass("red");
        }
        return status && topicDropdown.children('a.ui.label.red').length === 0;
    };

    topicPrompts = getPrompts();
    topicForm.form({
            on: 'change',
            inline : true,
            fields: {
                topics: {
                    identifier: 'topics',
                    rules: [
                        {
                            type: 'validateTopic',
                            value: /^[a-z0-9][a-z0-9-]{1,35}$/,
                            prompt: topicPrompts.formatPrompt
                        },
                        {
                            type: 'maxCount[25]',
                            prompt: topicPrompts.countPrompt
                        }
                    ]
                },
            }
        });
}
function toggleDeadlineForm() {
    $('#deadlineForm').fadeToggle(150);
}

function setDeadline() {
    var deadline = $('#deadlineDate').val();
    updateDeadline(deadline);
}

function updateDeadline(deadlineString) {
    $('#deadline-err-invalid-date').hide();
    $('#deadline-loader').addClass('loading');

    var realDeadline = null;
    if (deadlineString !== '') {

        var newDate = Date.parse(deadlineString)

        if (isNaN(newDate)) {
            $('#deadline-loader').removeClass('loading');
            $('#deadline-err-invalid-date').show();
            return false;
        }
        realDeadline = new Date(newDate);
    }

    $.ajax($('#update-issue-deadline-form').attr('action') + '/deadline', {
        data: JSON.stringify({
            'due_date': realDeadline,
        }),
        headers: {
            'X-Csrf-Token': csrf,
            'X-Remote': true,
        },
        contentType: 'application/json',
        type: 'POST',
        success: function () {
            reload();
        },
        error: function () {
            $('#deadline-loader').removeClass('loading');
            $('#deadline-err-invalid-date').show();
        }
    });
}

function deleteDependencyModal(id, type) {
    $('.remove-dependency')
        .modal({
            closable: false,
            duration: 200,
            onApprove: function () {
                $('#removeDependencyID').val(id);
                $('#dependencyType').val(type);
                $('#removeDependencyForm').submit();
            }
        }).modal('show')
    ;
}

function initIssueList() {
    var repolink = $('#repolink').val();
    $('#new-dependency-drop-list')
        .dropdown({
            apiSettings: {
                url: suburl + '/api/v1/repos/' + repolink + '/issues?q={query}',
                onResponse: function(response) {
                    var filteredResponse = {'success': true, 'results': []};
                    var currIssueId = $('#new-dependency-drop-list').data('issue-id');
                    // Parse the response from the api to work with our dropdown
                    $.each(response, function(_i, issue) {
                        // Don't list current issue in the dependency list.
                        if(issue.id === currIssueId) {
                            return;
                        }
                        filteredResponse.results.push({
                            'name'  : '#' + issue.number + '&nbsp;' + htmlEncode(issue.title),
                            'value' : issue.id
                        });
                    });
                    return filteredResponse;
                },
                cache: false,
            },

            fullTextSearch: true
        })
    ;
}
function cancelCodeComment(btn) {
    var form = $(btn).closest("form");
    if(form.length > 0 && form.hasClass('comment-form')) {
        form.addClass('hide');
        form.parent().find('button.comment-form-reply').show();
    } else {
        form.closest('.comment-code-cloud').remove()
    }
}
function onOAuthLoginClick() {
    var oauthLoader = $('#oauth2-login-loader');
    var oauthNav = $('#oauth2-login-navigator');

    oauthNav.hide();
    oauthLoader.removeClass('disabled');

    setTimeout(function(){
        // recover previous content to let user try again
        // usually redirection will be performed before this action
        oauthLoader.addClass('disabled');
        oauthNav.show();
    },5000);
}
(function() {
    // html listings ----------------------------------------------------
    let openedLists, listEopen;
    // close list
    const _closeList = function (count) {
        let out = '';
        if(count == false || count == 0 || count == 'undefined' || typeof(count) == 'undefined' ) {
            count = openedLists.length;
        } else {
            count = Math.min(count, openedLists.length);
        }
        while (count > 0){
            out += '</li>' + openedLists.pop();
            listEopen = true;
            count--;
        }
        return out;
    };
    // open list
    const _openList = function () {
        let out = '<ul>';
        openedLists.push('</ul>');
        listEopen = false;
        return out;
    };
    // handle list element
    // create valid html list
    const __list = function (line, level, id) {
        let out = '';
        let diff = level - openedLists.length;
        if(diff > 0) { //open new level
            out += _openList();
            out += __list(line,level, id);
        }  else if(diff < 0 ) {
            out += _closeList(-diff);
            out += __list(line, level, id);
        } else { // only add list element
            out += ((listEopen)?'</li>':'') + '<li><a href="#' + id + '" rel="nofollow">' + line + '</a>';
            listEopen = true;
        }
        return out;
    };
    // handle wiki page list element
    // create valid html list
    const __page_list = function (line, level, link, selected, error) {
        let out = '';
        let diff = level - openedLists.length;
        if(diff > 0) { //open new level
            out += _openList();
            out += __page_list(line,level, link, selected, error);
        }  else if(diff < 0 ) {
            out += _closeList(-diff);
            out += __page_list(line, level, link, selected, error);
        } else { // only add list element
            let t = (link === null)? 'span' : 'a';
            let ref = (link === null)? '':' href="' + link + '"';
            let cl = '' + (error === true? ' error': '') + (selected?' selected':'');
            let l = line;
            try{
                l = decodeURIComponent(l);
                try {
                    l = decodeURIComponent(l);
                } catch (e) {
                    l = decodeURIComponent(line);
                }
            } catch (e) {
                l = line;
            }
            out += ((listEopen)?'</li>':'') + '<li><'+t+' class="'+cl+'"'+ref+'>' + escapeHtml(l) + '</'+t+'>';
            listEopen = true;
        }
        return out;
    };
    /**
     * find headlines and create list ----------------------------------
     * @param target	Element	 target container where toc should be created
     */
    const create_toc_inside = function(target) {
        let rm;
        if(target != null) {
            if( (rm = target.querySelector('.auto-toc-wrapper')) != null ) {
                rm.parentNode.removeChild(rm);
            }
            //remove optional toc flag
            let ps = target.querySelectorAll('p');
            //look for toc keywoard
            for (let i = 0; i < ps.length; i++) {
                if (ps[i].textContent.trim() == '%%TOC%%') {
                    ps[i].parentNode.removeChild(ps[i]);
                }
            }
            openedLists = []; listEopen = false;
            // get content and create html
            const elms = target.querySelectorAll('h1,h2,h3,h4,h5');
            if (elms.length > 0) {
                let html = '';
                for(let i = 0; i < elms.length; i++){
                    let l = elms[i].tagName.substr(1); //level
                    let t = elms[i].innerText.trim().trim(''); //text
                    let id = elms[i].id;
                    // create html
                    if(t.length > 0 && l >= 1) {
                        html += __list(t, l, id);
                    } else {
                        html += _closeList(0);
                    }
                }
                html += _closeList(0);
                //create elements
                let d = document.createElement('div');
                d.id = 'auto-toc';
                d.className = 'anchor-wrap';
                d.innerHTML = '<h2>'+((typeof(target.dataset.toc) == 'string' && target.dataset.toc != '')?target.dataset.toc:'Table of Contents')+'</h2>';
                let d2 = document.createElement('div');
                d2.className = 'auto-toc-container';
                d2.innerHTML = html;
                d2.insertBefore(d, d2.firstChild);
                let c = document.createElement('div');
                c.className = 'auto-toc-wrapper';
                c.appendChild(d2);
                //inject toc
                target.insertBefore(c, target.firstChild);
                if( (rm = document.querySelector('.auto-toc-clear')) != null ) {
                    rm.parentNode.removeChild(rm);
                }
                let a = document.createElement('div'); a.className = 'auto-toc-clear';
                target.appendChild(a);
            }
        }
    };
    /**
     * search for %%TOC%% inside document if found create toc --------------------------
     * @param target	Element	target container where toc should be created
     */
    const detect_toc_flag = function(target) {
        if(target != null) {
            let ps = target.querySelectorAll('p');
            let found = false;
            //look for toc keywoard
            for (let i = 0; i < ps.length; i++) {
                if (ps[i].textContent.trim() == '%%TOC%%') {
                    found = ps[i];
                    break;
                }
            }
            if(found !== false) {
                //remove toc keywoard
                found.parentNode.removeChild(found);
                //create toc
                create_toc_inside(target);
            }
        }
    };
    const escapeHtml = function (text) {
        var map = {
            '&': '&amp;',
            '<': '&lt;',
            '>': '&gt;',
            '"': '&quot;',
            "'": '&#039;'
        };
        return text.replace(/[&<>"']/g, function(m) { return map[m]; });
    }
    // wiki page toc
    // wiki page toc
    const wiki_page_toc = function(target, data) {
        let rm;
        if(target != null && data != null) {
            //remove page toc
            if( (rm = document.querySelector('.page-toc-wrapper')) != null ) {
                rm.parentNode.removeChild(rm);
            }
            if (data.length > 0) {
                //get base path
                let dl = [], tl = [];
                let l = '';
                let ll = 0;
                for(let i = 0; i < data.length; i++){
                    if (i == 0) {
                        ll = data[i].dataset.url.indexOf('/wiki/', 0) + 6;
                        l = data[i].dataset.url.substr(0, ll);
                    }
                    let o = {li: data[i].dataset.url.substr(ll), t: '', l: 0, s: false, p: '', al:true};
                    o.l = (o.li.match(/(\/|%2F|%252F)/g) || []).length + 1;
                    let lisplit = o.li.split(/%252F|%2F|\//g);
                    o.t = lisplit.pop();
                    o.p = lisplit.join('%2F');
                    tl.push(o.li);
                    if (data[i].className.indexOf('selected') != -1) o.s = true;
                    //add missing objects without link
                    dl.push(o);
                }
                // compare paths
                const sortArr = function(a, b){
                    let _a = decodeURIComponent(a.li).toLowerCase().split('/');
                    let _b = decodeURIComponent(b.li).toLowerCase().split('/');
                    // split and compare path components
                    for (let i = 0; i < Math.max(_a.length, _b.length); i++ ) {
                        // end if one path is shorter
                        if (i >= _a.length) return -1;
                        if (i >= _b.length) return 1;
                        // compare string components
                        if(_a[i] < _b[i]) return -1;
                        if(_a[i] > _b[i]) return 1;
                    }
                    // equals
                    return 0;
                };
                dl.sort(sortArr);
                // fill missing elements
                for(let i = 0; i < dl.length; i++){
                    if (dl[i].p != ''){
                        let pathsplit = dl[i].p.split('%2F');
                        for(let j = 0; j < pathsplit.length; j++){
                            let p = pathsplit.slice(0, j + 1).join('%2F');
                            if (p != '' && tl.indexOf(p) == -1){
                                let o = {li: p, t: '', l: (p.match(/(\/|%2F|%252F)/g) || []).length + 1, s: false, p: '', al:false};
                                let lisplit = o.li.split(/%252F|%2F|\//g);
                                o.t = lisplit.pop();
                                tl.push(p);
                                //add missing objects without link
                                dl.push(o);
                            }
                        }
                    }
                }
                dl.sort(sortArr);
                //create list
                openedLists = []; listEopen = false;
                // get content and create html
                let html = '';
                let last_link = '';
                for(let i = 0; i < dl.length; i++){
                    // create html
                    if(dl[i].t.length > 0 && dl[i].l >= 1) {
                        html += __page_list( dl[i].t, dl[i].l, (dl[i].al? l+dl[i].li : null), dl[i].s, (last_link !== l+dl[i].li && decodeURIComponent(last_link) !== l+dl[i].li && last_link !== decodeURIComponent(l+dl[i].li))? false : true );
                    } else {
                        html += _closeList(0);
                    }
                    last_link = l+dl[i].li;
                }
                html += _closeList(0);
                //create elements
                let d = document.createElement('div');
                d.id = 'auto-page-toc';
                d.className = 'anchor-wrap';
                d.innerHTML = '<h2>'+((typeof(target.dataset.pagetoc) == 'string' && target.dataset.pagetoc != '')?target.dataset.pagetoc:'Table of Pages')+'<label for="page-toc-wiki-cb" class="page-toc-close ui basic button"><i class="fa fa-fw fa-times"></i></label></h2>';
                let d2 = document.createElement('div');
                d2.className = 'auto-toc-container';
                d2.innerHTML = html;
                d2.insertBefore(d, d2.firstChild);
                let c = document.createElement('div');
                c.className = 'page-toc-wrapper';
                c.appendChild(d2);
                //inject page toc
                target.insertBefore(c, target.firstChild);
                if( (rm = document.querySelector('.auto-toc-clear')) == null ) {
                    let a = document.createElement('div'); a.className = 'auto-toc-clear';
                    target.appendChild(a);
                }
                // small screen toggle
                if( (rm = document.querySelector('.page-toc-label')) == null ) {
                    let a = document.createElement('label');
                    a.className = 'page-toc-wiki-label ui basic button'; a.htmlFor = 'page-toc-wiki-cb';
                    a.title = ((typeof(target.dataset.pagetoc) == 'string' && target.dataset.pagetoc != '')?target.dataset.pagetoc:'Table of Pages');
                    a.innerHTML = '<i class="fa fa-fw fa-list-ul"></i>';
                    let ltarget = document.querySelector('.repository.wiki .ui.container .ui.dividing.header .ui.stackable.grid').firstElementChild;
                    ltarget.insertBefore(a, ltarget.firstChild);
                    let cb = document.createElement('input');
                    cb.type = 'checkbox'; cb.id = 'page-toc-wiki-cb'; cb.hidden = true;
                    target.insertBefore(cb, target.firstChild);
                    // may update height if toc size > container
                    cb.addEventListener("click", function(){
                        if (cb.checked && target.offsetHeight < c.offsetHeight) {
                            target.style.minHeight = c.offsetHeight + 'px';
                        } else {
                            target.style.removeProperty('min-height');
                        }
                        return false;
                    });
                }
            }
        }
    };
    // create toc ----------------------------------
    addEventListener("load", function(){
        create_toc_inside(document.querySelector('.file-view.markdown.auto-toc')); // md
        detect_toc_flag(  document.querySelector('.file-view.markdown.auto-toc-by-flag')); // md by %%TOC%% flag
        create_toc_inside(document.querySelector('.segment.markdown.auto-toc')); // wiki pages
        wiki_page_toc(document.querySelector('.segment.markdown.page-toc'), document.querySelectorAll('.wiki .choose.page .menu .item')); // wiki pages toc
    });
})();<|MERGE_RESOLUTION|>--- conflicted
+++ resolved
@@ -1136,7 +1136,6 @@
             forceSync: true,
             previewRender: function (plainText, preview) { // Async method
                 setTimeout(function () {
-<<<<<<< HEAD
                     let $toolbar = $(preview).closest('.CodeMirror-wrap').prev();
                     if ($toolbar.hasClass('disabled-for-preview')) {
                         $.post($editArea.data('url'), {
@@ -1147,25 +1146,11 @@
                                 "text": plainText
                             },
                             function (data) {
-                                preview.innerHTML = '<div class="markdown">' + data + '</div>';
+                                preview.innerHTML = '<div class="markdown ui segment">' + data + '</div>';
                                 emojify.run($('.editor-preview')[0]);
                             }
                         );
                     }
-=======
-                    // FIXME: still send render request when return back to edit mode
-                    $.post($editArea.data('url'), {
-                            "_csrf": csrf,
-                            "mode": "gfm",
-                            "context": $editArea.data('context'),
-                            "text": plainText
-                        },
-                        function (data) {
-                            preview.innerHTML = '<div class="markdown ui segment">' + data + '</div>';
-                            emojify.run($('.editor-preview')[0]);
-                        }
-                    );
->>>>>>> 22b82ffb
                 }, 0);
 
                 return "Loading...";
