'use strict';

var csrf;
var suburl;

function initCommentPreviewTab($form) {
    var $tabMenu = $form.find('.tabular.menu');
    $tabMenu.find('.item').tab();
    $tabMenu.find('.item[data-tab="' + $tabMenu.data('preview') + '"]').click(function () {
        var $this = $(this);
        $.post($this.data('url'), {
                "_csrf": csrf,
                "mode": "gfm",
                "context": $this.data('context'),
                "text": $form.find('.tab.segment[data-tab="' + $tabMenu.data('write') + '"] textarea').val()
            },
            function (data) {
                var $previewPanel = $form.find('.tab.segment[data-tab="' + $tabMenu.data('preview') + '"]');
                $previewPanel.html(data);
                emojify.run($previewPanel[0]);
                $('pre code', $previewPanel[0]).each(function (i, block) {
                    hljs.highlightBlock(block);
                });
            }
        );
    });

    buttonsClickOnEnter();
}

var previewFileModes;

function initEditPreviewTab($form) {
    var $tabMenu = $form.find('.tabular.menu');
    $tabMenu.find('.item').tab();
    var $previewTab = $tabMenu.find('.item[data-tab="' + $tabMenu.data('preview') + '"]');
    if ($previewTab.length) {
        previewFileModes = $previewTab.data('preview-file-modes').split(',');
        $previewTab.click(function () {
            var $this = $(this);
            $.post($this.data('url'), {
                    "_csrf": csrf,
                    "mode": "gfm",
                    "context": $this.data('context'),
                    "text": $form.find('.tab.segment[data-tab="' + $tabMenu.data('write') + '"] textarea').val()
                },
                function (data) {
                    var $previewPanel = $form.find('.tab.segment[data-tab="' + $tabMenu.data('preview') + '"]');
                    $previewPanel.html(data);
                    emojify.run($previewPanel[0]);
                    $('pre code', $previewPanel[0]).each(function (i, block) {
                        hljs.highlightBlock(block);
                    });
                }
            );
        });
    }
}

function initEditDiffTab($form) {
    var $tabMenu = $form.find('.tabular.menu');
    $tabMenu.find('.item').tab();
    $tabMenu.find('.item[data-tab="' + $tabMenu.data('diff') + '"]').click(function () {
        var $this = $(this);
        $.post($this.data('url'), {
                "_csrf": csrf,
                "context": $this.data('context'),
                "content": $form.find('.tab.segment[data-tab="' + $tabMenu.data('write') + '"] textarea').val()
            },
            function (data) {
                var $diffPreviewPanel = $form.find('.tab.segment[data-tab="' + $tabMenu.data('diff') + '"]');
                $diffPreviewPanel.html(data);
                emojify.run($diffPreviewPanel[0]);
            }
        );
    });
}


function initEditForm() {
    if ($('.edit.form').length == 0) {
        return;
    }

    initEditPreviewTab($('.edit.form'));
    initEditDiffTab($('.edit.form'));
}

function initBranchSelector() {
    var $selectBranch = $('.ui.select-branch')
    var $branchMenu = $selectBranch.find('.reference-list-menu');
    $branchMenu.find('.item:not(.no-select)').click(function () {
        var selectedValue = $(this).data('id');
        $($(this).data('id-selector')).val(selectedValue);
        $selectBranch.find('.ui .branch-name').text(selectedValue);
    });
    $selectBranch.find('.reference.column').click(function () {
        $selectBranch.find('.scrolling.reference-list-menu').css('display', 'none');
        $selectBranch.find('.reference .text').removeClass('black');
        $($(this).data('target')).css('display', 'block');
        $(this).find('.text').addClass('black');
        return false;
    });
}

function updateIssuesMeta(url, action, issueIds, elementId, afterSuccess) {
    $.ajax({
        type: "POST",
        url: url,
        data: {
            "_csrf": csrf,
            "action": action,
            "issue_ids": issueIds,
            "id": elementId
        },
        success: afterSuccess
    })
}

function initReactionSelector(parent) {
    var reactions = '';
    if (!parent) {
        parent = $(document);
        reactions = '.reactions > ';
    }

    parent.find(reactions + 'a.label').popup({'position': 'bottom left', 'metadata': {'content': 'title', 'title': 'none'}});

    parent.find('.select-reaction > .menu > .item, ' + reactions + 'a.label').on('click', function(e){
        var vm = this;
        e.preventDefault();

        if ($(this).hasClass('disabled')) return;

        var actionURL = $(this).hasClass('item') ?
                $(this).closest('.select-reaction').data('action-url') :
                $(this).data('action-url');
        var url = actionURL + '/' + ($(this).hasClass('blue') ? 'unreact' : 'react');
        $.ajax({
            type: 'POST',
            url: url,
            data: {
                '_csrf': csrf,
                'content': $(this).data('content')
            }
        }).done(function(resp) {
            if (resp && (resp.html || resp.empty)) {
                var content = $(vm).closest('.content');
                var react = content.find('.segment.reactions');
                if (react.length > 0) {
                    react.remove();
                }
                if (!resp.empty) {
                    react = $('<div class="ui attached segment reactions"></div>');
                    var attachments = content.find('.segment.bottom:first');
                    if (attachments.length > 0) {
                        react.insertBefore(attachments);
                    } else {
                        react.appendTo(content);
                    }
                    react.html(resp.html);
                    var hasEmoji = react.find('.has-emoji');
                    for (var i = 0; i < hasEmoji.length; i++) {
                        emojify.run(hasEmoji.get(i));
                    }
                    react.find('.dropdown').dropdown();
                    initReactionSelector(react);
                }
            }
        });
    });
}

function initCommentForm() {
    if ($('.comment.form').length == 0) {
        return
    }

    initBranchSelector();
    initCommentPreviewTab($('.comment.form'));

    // Labels
    var $list = $('.ui.labels.list');
    var $noSelect = $list.find('.no-select');
    var $labelMenu = $('.select-label .menu');
    var hasLabelUpdateAction = $labelMenu.data('action') == 'update';

    $('.select-label').dropdown('setting', 'onHide', function(){
        if (hasLabelUpdateAction) {
            location.reload();
        }
    });

    $labelMenu.find('.item:not(.no-select)').click(function () {
        if ($(this).hasClass('checked')) {
            $(this).removeClass('checked');
            $(this).find('.octicon').removeClass('octicon-check');
            if (hasLabelUpdateAction) {
                updateIssuesMeta(
                    $labelMenu.data('update-url'),
                    "detach",
                    $labelMenu.data('issue-id'),
                    $(this).data('id')
                );
            }
        } else {
            $(this).addClass('checked');
            $(this).find('.octicon').addClass('octicon-check');
            if (hasLabelUpdateAction) {
                updateIssuesMeta(
                    $labelMenu.data('update-url'),
                    "attach",
                    $labelMenu.data('issue-id'),
                    $(this).data('id')
                );
            }
        }

        var labelIds = [];
        $(this).parent().find('.item').each(function () {
            if ($(this).hasClass('checked')) {
                labelIds.push($(this).data('id'));
                $($(this).data('id-selector')).removeClass('hide');
            } else {
                $($(this).data('id-selector')).addClass('hide');
            }
        });
        if (labelIds.length == 0) {
            $noSelect.removeClass('hide');
        } else {
            $noSelect.addClass('hide');
        }
        $($(this).parent().data('id')).val(labelIds.join(","));
        return false;
    });
    $labelMenu.find('.no-select.item').click(function () {
        if (hasLabelUpdateAction) {
            updateIssuesMeta(
                $labelMenu.data('update-url'),
                "clear",
                $labelMenu.data('issue-id'),
                ""
            );
        }

        $(this).parent().find('.item').each(function () {
            $(this).removeClass('checked');
            $(this).find('.octicon').removeClass('octicon-check');
        });

        $list.find('.item').each(function () {
            $(this).addClass('hide');
        });
        $noSelect.removeClass('hide');
        $($(this).parent().data('id')).val('');
    });

    function selectItem(select_id, input_id) {
        var $menu = $(select_id + ' .menu');
        var $list = $('.ui' + select_id + '.list');
        var hasUpdateAction = $menu.data('action') == 'update';

        $menu.find('.item:not(.no-select)').click(function () {
            $(this).parent().find('.item').each(function () {
                $(this).removeClass('selected active')
            });

            $(this).addClass('selected active');
            if (hasUpdateAction) {
                updateIssuesMeta(
                    $menu.data('update-url'),
                    "",
                    $menu.data('issue-id'),
                    $(this).data('id'),
                    function() { location.reload(); }
                );
            }
            switch (input_id) {
                case '#milestone_id':
                    $list.find('.selected').html('<a class="item" href=' + $(this).data('href') + '>' +
                        $(this).text() + '</a>');
                    break;
                case '#assignee_id':
                    $list.find('.selected').html('<a class="item" href=' + $(this).data('href') + '>' +
                        '<img class="ui avatar image" src=' + $(this).data('avatar') + '>' +
                        $(this).text() + '</a>');
            }
            $('.ui' + select_id + '.list .no-select').addClass('hide');
            $(input_id).val($(this).data('id'));
        });
        $menu.find('.no-select.item').click(function () {
            $(this).parent().find('.item:not(.no-select)').each(function () {
                $(this).removeClass('selected active')
            });

            if (hasUpdateAction) {
                updateIssuesMeta(
                    $menu.data('update-url'),
                    "",
                    $menu.data('issue-id'),
                    $(this).data('id'),
                    function() { location.reload(); }
                );
            }

            $list.find('.selected').html('');
            $list.find('.no-select').removeClass('hide');
            $(input_id).val('');
        });
    }

    // Milestone and assignee
    selectItem('.select-milestone', '#milestone_id');
    selectItem('.select-assignee', '#assignee_id');
}

function initInstall() {
    if ($('.install').length == 0) {
        return;
    }

    if ($('#db_host').val()=="") {
        $('#db_host').val("127.0.0.1:3306");
        $('#db_user').val("gitea");
        $('#db_name').val("gitea");
    }

    // Database type change detection.
    $("#db_type").change(function () {
        var sqliteDefault = 'data/gitea.db';
        var tidbDefault = 'data/gitea_tidb';

        var dbType = $(this).val();
        if (dbType === "SQLite3" || dbType === "TiDB") {
            $('#sql_settings').hide();
            $('#pgsql_settings').hide();
            $('#sqlite_settings').show();

            if (dbType === "SQLite3" && $('#db_path').val() == tidbDefault) {
                $('#db_path').val(sqliteDefault);
            } else if (dbType === "TiDB" && $('#db_path').val() == sqliteDefault) {
                $('#db_path').val(tidbDefault);
            }
            return;
        }

        var dbDefaults = {
            "MySQL": "127.0.0.1:3306",
            "PostgreSQL": "127.0.0.1:5432",
            "MSSQL": "127.0.0.1:1433"
        };

        $('#sqlite_settings').hide();
        $('#sql_settings').show();

        $('#pgsql_settings').toggle(dbType === "PostgreSQL");
        $.each(dbDefaults, function(type, defaultHost) {
            if ($('#db_host').val() == defaultHost) {
                $('#db_host').val(dbDefaults[dbType]);
                return false;
            }
        });
    });

    // TODO: better handling of exclusive relations.
    $('#offline-mode input').change(function () {
        if ($(this).is(':checked')) {
            $('#disable-gravatar').checkbox('check');
            $('#federated-avatar-lookup').checkbox('uncheck');
        }
    });
    $('#disable-gravatar input').change(function () {
        if ($(this).is(':checked')) {
            $('#federated-avatar-lookup').checkbox('uncheck');
        } else {
            $('#offline-mode').checkbox('uncheck');
        }
    });
    $('#federated-avatar-lookup input').change(function () {
        if ($(this).is(':checked')) {
            $('#disable-gravatar').checkbox('uncheck');
            $('#offline-mode').checkbox('uncheck');
        }
    });
    $('#enable-openid-signin input').change(function () {
        if ($(this).is(':checked')) {
            if ( $('#disable-registration input').is(':checked') ) {
            } else {
                $('#enable-openid-signup').checkbox('check');
            }
        } else {
            $('#enable-openid-signup').checkbox('uncheck');
        }
    });
    $('#disable-registration input').change(function () {
        if ($(this).is(':checked')) {
            $('#enable-captcha').checkbox('uncheck');
            $('#enable-openid-signup').checkbox('uncheck');
        } else {
            $('#enable-openid-signup').checkbox('check');
        }
    });
    $('#enable-captcha input').change(function () {
        if ($(this).is(':checked')) {
            $('#disable-registration').checkbox('uncheck');
        }
    });
}

function initRepository() {
    if ($('.repository').length == 0) {
        return;
    }

    function initFilterSearchDropdown(selector) {
        var $dropdown = $(selector);
        $dropdown.dropdown({
            fullTextSearch: true,
            selectOnKeydown: false,
            onChange: function (text, value, $choice) {
                if ($choice.data('url')) {
                    window.location.href = $choice.data('url');
                }
            },
            message: {noResults: $dropdown.data('no-results')}
        });
    }

    // File list and commits
    if ($('.repository.file.list').length > 0 ||
        ('.repository.commits').length > 0) {
        initFilterBranchTagDropdown('.choose.reference .dropdown');
    }

    // Wiki
    if ($('.repository.wiki.view').length > 0) {
        initFilterSearchDropdown('.choose.page .dropdown');
    }

    // Options
    if ($('.repository.settings.options').length > 0) {
        $('#repo_name').keyup(function () {
            var $prompt = $('#repo-name-change-prompt');
            if ($(this).val().toString().toLowerCase() != $(this).data('repo-name').toString().toLowerCase()) {
                $prompt.show();
            } else {
                $prompt.hide();
            }
        });

        // Enable or select internal/external wiki system and issue tracker.
        $('.enable-system').change(function () {
            if (this.checked) {
                $($(this).data('target')).removeClass('disabled');
                if (!$(this).data('context')) $($(this).data('context')).addClass('disabled');
            } else {
                $($(this).data('target')).addClass('disabled');
                if (!$(this).data('context')) $($(this).data('context')).removeClass('disabled');
            }
        });
        $('.enable-system-radio').change(function () {
            if (this.value == 'false') {
                $($(this).data('target')).addClass('disabled');
                if (typeof $(this).data('context') !== 'undefined') $($(this).data('context')).removeClass('disabled');
            } else if (this.value == 'true') {
                $($(this).data('target')).removeClass('disabled');
                if (typeof $(this).data('context') !== 'undefined')  $($(this).data('context')).addClass('disabled');
            }
        });
    }

    // Labels
    if ($('.repository.labels').length > 0) {
        // Create label
        var $newLabelPanel = $('.new-label.segment');
        $('.new-label.button').click(function () {
            $newLabelPanel.show();
        });
        $('.new-label.segment .cancel').click(function () {
            $newLabelPanel.hide();
        });

        $('.color-picker').each(function () {
            $(this).minicolors();
        });
        $('.precolors .color').click(function () {
            var color_hex = $(this).data('color-hex');
            $('.color-picker').val(color_hex);
            $('.minicolors-swatch-color').css("background-color", color_hex);
        });
        $('.edit-label-button').click(function () {
            $('#label-modal-id').val($(this).data('id'));
            $('.edit-label .new-label-input').val($(this).data('title'));
            $('.edit-label .color-picker').val($(this).data('color'));
            $('.minicolors-swatch-color').css("background-color", $(this).data('color'));
            $('.edit-label.modal').modal({
                onApprove: function () {
                    $('.edit-label.form').submit();
                }
            }).modal('show');
            return false;
        });
    }

    // Milestones
    if ($('.repository.milestones').length > 0) {

    }
    if ($('.repository.new.milestone').length > 0) {
        var $datepicker = $('.milestone.datepicker');
        $datepicker.datetimepicker({
            lang: $datepicker.data('lang'),
            inline: true,
            timepicker: false,
            startDate: $datepicker.data('start-date'),
            formatDate: 'Y-m-d',
            onSelectDate: function (ct) {
                $('#deadline').val(ct.dateFormat('Y-m-d'));
            }
        });
        $('#clear-date').click(function () {
            $('#deadline').val('');
            return false;
        });
    }

    // Issues
    if ($('.repository.view.issue').length > 0) {
        // Edit issue title
        var $issueTitle = $('#issue-title');
        var $editInput = $('#edit-title-input input');
        var editTitleToggle = function () {
            $issueTitle.toggle();
            $('.not-in-edit').toggle();
            $('#edit-title-input').toggle();
            $('.in-edit').toggle();
            $editInput.focus();
            return false;
        };
        $('#edit-title').click(editTitleToggle);
        $('#cancel-edit-title').click(editTitleToggle);
        $('#save-edit-title').click(editTitleToggle).click(function () {
            if ($editInput.val().length == 0 ||
                $editInput.val() == $issueTitle.text()) {
                $editInput.val($issueTitle.text());
                return false;
            }

            $.post($(this).data('update-url'), {
                    "_csrf": csrf,
                    "title": $editInput.val()
                },
                function (data) {
                    $editInput.val(data.title);
                    $issueTitle.text(data.title);
                    location.reload();
                });
            return false;
        });

        // Edit issue or comment content
        $('.edit-content').click(function () {
            var $segment = $(this).parent().parent().parent().next();
            var $editContentZone = $segment.find('.edit-content-zone');
            var $renderContent = $segment.find('.render-content');
            var $rawContent = $segment.find('.raw-content');
            var $textarea;

            // Setup new form
            if ($editContentZone.html().length == 0) {
                $editContentZone.html($('#edit-content-form').html());
                $textarea = $segment.find('textarea');
                issuesTribute.attach($textarea.get());

                // Give new write/preview data-tab name to distinguish from others
                var $editContentForm = $editContentZone.find('.ui.comment.form');
                var $tabMenu = $editContentForm.find('.tabular.menu');
                $tabMenu.attr('data-write', $editContentZone.data('write'));
                $tabMenu.attr('data-preview', $editContentZone.data('preview'));
                $tabMenu.find('.write.item').attr('data-tab', $editContentZone.data('write'));
                $tabMenu.find('.preview.item').attr('data-tab', $editContentZone.data('preview'));
                $editContentForm.find('.write.segment').attr('data-tab', $editContentZone.data('write'));
                $editContentForm.find('.preview.segment').attr('data-tab', $editContentZone.data('preview'));

                initCommentPreviewTab($editContentForm);

                $editContentZone.find('.cancel.button').click(function () {
                    $renderContent.show();
                    $editContentZone.hide();
                });
                $editContentZone.find('.save.button').click(function () {
                    $renderContent.show();
                    $editContentZone.hide();

                    $.post($editContentZone.data('update-url'), {
                            "_csrf": csrf,
                            "content": $textarea.val(),
                            "context": $editContentZone.data('context')
                        },
                        function (data) {
                            if (data.length == 0) {
                                $renderContent.html($('#no-content').html());
                            } else {
                                $renderContent.html(data.content);
                                emojify.run($renderContent[0]);
                                $('pre code', $renderContent[0]).each(function (i, block) {
                                    hljs.highlightBlock(block);
                                });
                            }
                        });
                });
            } else {
                $textarea = $segment.find('textarea');
            }

            // Show write/preview tab and copy raw content as needed
            $editContentZone.show();
            $renderContent.hide();
            if ($textarea.val().length == 0) {
                $textarea.val($rawContent.text());
            }
            $textarea.focus();
            return false;
        });

        // Delete comment
        $('.delete-comment').click(function () {
            var $this = $(this);
            if (confirm($this.data('locale'))) {
                $.post($this.data('url'), {
                    "_csrf": csrf
                }).success(function () {
                    $('#' + $this.data('comment-id')).remove();
                });
            }
            return false;
        });

        // Change status
        var $statusButton = $('#status-button');
        $('#comment-form .edit_area').keyup(function () {
            if ($(this).val().length == 0) {
                $statusButton.text($statusButton.data('status'))
            } else {
                $statusButton.text($statusButton.data('status-and-comment'))
            }
        });
        $statusButton.click(function () {
            $('#status').val($statusButton.data('status-val'));
            $('#comment-form').submit();
        });
        initReactionSelector();
    }

    // Diff
    if ($('.repository.diff').length > 0) {
        var $counter = $('.diff-counter');
        if ($counter.length >= 1) {
            $counter.each(function (i, item) {
                var $item = $(item);
                var addLine = $item.find('span[data-line].add').data("line");
                var delLine = $item.find('span[data-line].del').data("line");
                var addPercent = parseFloat(addLine) / (parseFloat(addLine) + parseFloat(delLine)) * 100;
                $item.find(".bar .add").css("width", addPercent + "%");
            });
        }
    }

    // Quick start and repository home
    $('#repo-clone-ssh').click(function () {
        $('.clone-url').text($(this).data('link'));
        $('#repo-clone-url').val($(this).data('link'));
        $(this).addClass('blue');
        $('#repo-clone-https').removeClass('blue');
        localStorage.setItem('repo-clone-protocol', 'ssh');
    });
    $('#repo-clone-https').click(function () {
        $('.clone-url').text($(this).data('link'));
        $('#repo-clone-url').val($(this).data('link'));
        $(this).addClass('blue');
        $('#repo-clone-ssh').removeClass('blue');
        localStorage.setItem('repo-clone-protocol', 'https');
    });
    $('#repo-clone-url').click(function () {
        $(this).select();
    });

    // Pull request
    if ($('.repository.compare.pull').length > 0) {
        initFilterSearchDropdown('.choose.branch .dropdown');
    }

    // Branches
    if ($('.repository.settings.branches').length > 0) {
        initFilterSearchDropdown('.protected-branches .dropdown');
        $('.enable-protection, .enable-whitelist').change(function () {
            if (this.checked) {
                $($(this).data('target')).removeClass('disabled');
            } else {
                $($(this).data('target')).addClass('disabled');
            }
        });
    }
}

function initRepositoryCollaboration() {
    console.log('initRepositoryCollaboration');

    // Change collaborator access mode
    $('.access-mode.menu .item').click(function () {
        var $menu = $(this).parent();
        $.post($menu.data('url'), {
            "_csrf": csrf,
            "uid": $menu.data('uid'),
            "mode": $(this).data('value')
        })
    });
}

function initTeamSettings() {
    // Change team access mode
    $('.organization.new.team input[name=permission]').change(function () {
        var val = $('input[name=permission]:checked', '.organization.new.team').val()
        if (val === 'admin') {
            $('.organization.new.team .team-units').hide();
        } else {
            $('.organization.new.team .team-units').show();
        }
    });
}

function initWikiForm() {
    var $editArea = $('.repository.wiki textarea#edit_area');
    if ($editArea.length > 0) {
        new SimpleMDE({
            autoDownloadFontAwesome: false,
            element: $editArea[0],
            forceSync: true,
            previewRender: function (plainText, preview) { // Async method
                setTimeout(function () {
                    // FIXME: still send render request when return back to edit mode
                    $.post($editArea.data('url'), {
                            "_csrf": csrf,
                            "mode": "gfm",
                            "context": $editArea.data('context'),
                            "text": plainText
                        },
                        function (data) {
                            preview.innerHTML = '<div class="markdown">' + data + '</div>';
                            emojify.run($('.editor-preview')[0]);
                            $('.editor-preview').autolink();
                        }
                    );
                }, 0);

                return "Loading...";
            },
            renderingConfig: {
                singleLineBreaks: false
            },
            indentWithTabs: false,
            tabSize: 4,
            spellChecker: false,
            toolbar: ["bold", "italic", "strikethrough", "|",
                "heading-1", "heading-2", "heading-3", "heading-bigger", "heading-smaller", "|",
                "code", "quote", "|",
                "unordered-list", "ordered-list", "|",
                "link", "image", "table", "horizontal-rule", "|",
                "clean-block", "preview", "fullscreen"]
        })
    }
}

var simpleMDEditor;
var codeMirrorEditor;

// For IE
String.prototype.endsWith = function (pattern) {
    var d = this.length - pattern.length;
    return d >= 0 && this.lastIndexOf(pattern) === d;
};

// Adding function to get the cursor position in a text field to jQuery object.
(function ($, undefined) {
    $.fn.getCursorPosition = function () {
        var el = $(this).get(0);
        var pos = 0;
        if ('selectionStart' in el) {
            pos = el.selectionStart;
        } else if ('selection' in document) {
            el.focus();
            var Sel = document.selection.createRange();
            var SelLength = document.selection.createRange().text.length;
            Sel.moveStart('character', -el.value.length);
            pos = Sel.text.length - SelLength;
        }
        return pos;
    }
})(jQuery);


function setSimpleMDE($editArea) {
    if (codeMirrorEditor) {
        codeMirrorEditor.toTextArea();
        codeMirrorEditor = null;
    }

    if (simpleMDEditor) {
        return true;
    }

    simpleMDEditor = new SimpleMDE({
        autoDownloadFontAwesome: false,
        element: $editArea[0],
        forceSync: true,
        renderingConfig: {
            singleLineBreaks: false
        },
        indentWithTabs: false,
        tabSize: 4,
        spellChecker: false,
        previewRender: function (plainText, preview) { // Async method
            setTimeout(function () {
                // FIXME: still send render request when return back to edit mode
                $.post($editArea.data('url'), {
                        "_csrf": csrf,
                        "mode": "gfm",
                        "context": $editArea.data('context'),
                        "text": plainText
                    },
                    function (data) {
                        preview.innerHTML = '<div class="markdown">' + data + '</div>';
                        emojify.run($('.editor-preview')[0]);
                    }
                );
            }, 0);

            return "Loading...";
        },
        toolbar: ["bold", "italic", "strikethrough", "|",
            "heading-1", "heading-2", "heading-3", "heading-bigger", "heading-smaller", "|",
            "code", "quote", "|",
            "unordered-list", "ordered-list", "|",
            "link", "image", "table", "horizontal-rule", "|",
            "clean-block", "preview", "fullscreen", "side-by-side"]
    });

    return true;
}

function setCodeMirror($editArea) {
    if (simpleMDEditor) {
        simpleMDEditor.toTextArea();
        simpleMDEditor = null;
    }

    if (codeMirrorEditor) {
        return true;
    }

    codeMirrorEditor = CodeMirror.fromTextArea($editArea[0], {
        lineNumbers: true
    });
    codeMirrorEditor.on("change", function (cm, change) {
        $editArea.val(cm.getValue());
    });

    return true;
}

function initEditor() {
    $('.js-quick-pull-choice-option').change(function () {
        if ($(this).val() == 'commit-to-new-branch') {
            $('.quick-pull-branch-name').show();
            $('.quick-pull-branch-name input').prop('required',true);
        } else {
            $('.quick-pull-branch-name').hide();
            $('.quick-pull-branch-name input').prop('required',false);
        }
    });

    var $editFilename = $("#file-name");
    $editFilename.keyup(function (e) {
        var $section = $('.breadcrumb span.section');
        var $divider = $('.breadcrumb div.divider');
        if (e.keyCode == 8) {
            if ($(this).getCursorPosition() == 0) {
                if ($section.length > 0) {
                    var value = $section.last().find('a').text();
                    $(this).val(value + $(this).val());
                    $(this)[0].setSelectionRange(value.length, value.length);
                    $section.last().remove();
                    $divider.last().remove();
                }
            }
        }
        if (e.keyCode == 191) {
            var parts = $(this).val().split('/');
            for (var i = 0; i < parts.length; ++i) {
                var value = parts[i];
                if (i < parts.length - 1) {
                    if (value.length) {
                        $('<span class="section"><a href="#">' + value + '</a></span>').insertBefore($(this));
                        $('<div class="divider"> / </div>').insertBefore($(this));
                    }
                }
                else {
                    $(this).val(value);
                }
                $(this)[0].setSelectionRange(0, 0);
            }
        }
        var parts = [];
        $('.breadcrumb span.section').each(function (i, element) {
            element = $(element);
            if (element.find('a').length) {
                parts.push(element.find('a').text());
            } else {
                parts.push(element.text());
            }
        });
        if ($(this).val())
            parts.push($(this).val());
        $('#tree_path').val(parts.join('/'));
    }).trigger('keyup');

    var $editArea = $('.repository.editor textarea#edit_area');
    if (!$editArea.length)
        return;

    var markdownFileExts = $editArea.data("markdown-file-exts").split(",");
    var lineWrapExtensions = $editArea.data("line-wrap-extensions").split(",");

    $editFilename.on("keyup", function (e) {
        var val = $editFilename.val(), m, mode, spec, extension, extWithDot, previewLink, dataUrl, apiCall;
        extension = extWithDot = "";
        if (m = /.+\.([^.]+)$/.exec(val)) {
            extension = m[1];
            extWithDot = "." + extension;
        }

        var info = CodeMirror.findModeByExtension(extension);
        previewLink = $('a[data-tab=preview]');
        if (info) {
            mode = info.mode;
            spec = info.mime;
            apiCall = mode;
        }
        else {
            apiCall = extension
        }

        if (previewLink.length && apiCall && previewFileModes && previewFileModes.length && previewFileModes.indexOf(apiCall) >= 0) {
            dataUrl = previewLink.data('url');
            previewLink.data('url', dataUrl.replace(/(.*)\/.*/i, '$1/' + mode));
            previewLink.show();
        }
        else {
            previewLink.hide();
        }

        // If this file is a Markdown extensions, we will load that editor and return
        if (markdownFileExts.indexOf(extWithDot) >= 0) {
            if (setSimpleMDE($editArea)) {
                return;
            }
        }

        // Else we are going to use CodeMirror
        if (!codeMirrorEditor && !setCodeMirror($editArea)) {
            return;
        }

        if (mode) {
            codeMirrorEditor.setOption("mode", spec);
            CodeMirror.autoLoadMode(codeMirrorEditor, mode);
        }

        if (lineWrapExtensions.indexOf(extWithDot) >= 0) {
            codeMirrorEditor.setOption("lineWrapping", true);
        }
        else {
            codeMirrorEditor.setOption("lineWrapping", false);
        }

        // get the filename without any folder
        var value = $editFilename.val();
        if (value.length === 0) {
            return;
        }
        value = value.split('/');
        value = value[value.length - 1];

        $.getJSON($editFilename.data('ec-url-prefix')+value, function(editorconfig) {
            if (editorconfig.indent_style === 'tab') {
                codeMirrorEditor.setOption("indentWithTabs", true);
                codeMirrorEditor.setOption('extraKeys', {});
            } else {
                codeMirrorEditor.setOption("indentWithTabs", false);
                // required because CodeMirror doesn't seems to use spaces correctly for {"indentWithTabs": false}:
                // - https://github.com/codemirror/CodeMirror/issues/988
                // - https://codemirror.net/doc/manual.html#keymaps
                codeMirrorEditor.setOption('extraKeys', {
                    Tab: function(cm) {
                        var spaces = Array(parseInt(cm.getOption("indentUnit")) + 1).join(" ");
                        cm.replaceSelection(spaces);
                    }
                });
            }
            codeMirrorEditor.setOption("indentUnit", editorconfig.indent_size || 4);
            codeMirrorEditor.setOption("tabSize", editorconfig.tab_width || 4);
        });
    }).trigger('keyup');
}

function initOrganization() {
    if ($('.organization').length == 0) {
        return;
    }

    // Options
    if ($('.organization.settings.options').length > 0) {
        $('#org_name').keyup(function () {
            var $prompt = $('#org-name-change-prompt');
            if ($(this).val().toString().toLowerCase() != $(this).data('org-name').toString().toLowerCase()) {
                $prompt.show();
            } else {
                $prompt.hide();
            }
        });
    }
}

function initUserSettings() {
    console.log('initUserSettings');

    // Options
    if ($('.user.settings.profile').length > 0) {
        $('#username').keyup(function () {
            var $prompt = $('#name-change-prompt');
            if ($(this).val().toString().toLowerCase() != $(this).data('name').toString().toLowerCase()) {
                $prompt.show();
            } else {
                $prompt.hide();
            }
        });
    }
}

function initWebhook() {
    if ($('.new.webhook').length == 0) {
        return;
    }

    $('.events.checkbox input').change(function () {
        if ($(this).is(':checked')) {
            $('.events.fields').show();
        }
    });
    $('.non-events.checkbox input').change(function () {
        if ($(this).is(':checked')) {
            $('.events.fields').hide();
        }
    });

    // Test delivery
    $('#test-delivery').click(function () {
        var $this = $(this);
        $this.addClass('loading disabled');
        $.post($this.data('link'), {
            "_csrf": csrf
        }).done(
            setTimeout(function () {
                window.location.href = $this.data('redirect');
            }, 5000)
        )
    });
}

function initAdmin() {
    if ($('.admin').length == 0) {
        return;
    }

    // New user
    if ($('.admin.new.user').length > 0 ||
        $('.admin.edit.user').length > 0) {
        $('#login_type').change(function () {
            if ($(this).val().substring(0, 1) == '0') {
                $('#login_name').removeAttr('required');
                $('.non-local').hide();
                $('.local').show();
                $('#user_name').focus();

                if ($(this).data('password') == "required") {
                    $('#password').attr('required', 'required');
                }

            } else {
                $('#login_name').attr('required', 'required');
                $('.non-local').show();
                $('.local').hide();
                $('#login_name').focus();

                $('#password').removeAttr('required');
            }
        });
    }

    function onSecurityProtocolChange() {
        if ($('#security_protocol').val() > 0) {
            $('.has-tls').show();
        } else {
            $('.has-tls').hide();
        }
    }

    function onOAuth2Change() {
        $('.open_id_connect_auto_discovery_url, .oauth2_use_custom_url').hide();
        $('.open_id_connect_auto_discovery_url input[required]').removeAttr('required');

        var provider = $('#oauth2_provider').val();
        switch (provider) {
            case 'github':
            case 'gitlab':
                $('.oauth2_use_custom_url').show();
                break;
            case 'openidConnect':
                $('.open_id_connect_auto_discovery_url input').attr('required', 'required');
                $('.open_id_connect_auto_discovery_url').show();
                break;
        }
        onOAuth2UseCustomURLChange();
    }

    function onOAuth2UseCustomURLChange() {
        var provider = $('#oauth2_provider').val();
        $('.oauth2_use_custom_url_field').hide();
        $('.oauth2_use_custom_url_field input[required]').removeAttr('required');

        if ($('#oauth2_use_custom_url').is(':checked')) {
            if (!$('#oauth2_token_url').val()) {
                $('#oauth2_token_url').val($('#' + provider + '_token_url').val());
            }
            if (!$('#oauth2_auth_url').val()) {
                $('#oauth2_auth_url').val($('#' + provider + '_auth_url').val());
            }
            if (!$('#oauth2_profile_url').val()) {
                $('#oauth2_profile_url').val($('#' + provider + '_profile_url').val());
            }
            if (!$('#oauth2_email_url').val()) {
                $('#oauth2_email_url').val($('#' + provider + '_email_url').val());
            }
            switch (provider) {
                case 'github':
                    $('.oauth2_token_url input, .oauth2_auth_url input, .oauth2_profile_url input, .oauth2_email_url input').attr('required', 'required');
                    $('.oauth2_token_url, .oauth2_auth_url, .oauth2_profile_url, .oauth2_email_url').show();
                    break;
                case 'gitlab':
                    $('.oauth2_token_url input, .oauth2_auth_url input, .oauth2_profile_url input').attr('required', 'required');
                    $('.oauth2_token_url, .oauth2_auth_url, .oauth2_profile_url').show();
                    $('#oauth2_email_url').val('');
                    break;
            }
        }
    }

    // New authentication
    if ($('.admin.new.authentication').length > 0) {
        $('#auth_type').change(function () {
            $('.ldap, .dldap, .smtp, .pam, .oauth2, .has-tls').hide();

            $('.ldap input[required], .dldap input[required], .smtp input[required], .pam input[required], .oauth2 input[required], .has-tls input[required]').removeAttr('required');

            var authType = $(this).val();
            switch (authType) {
                case '2':     // LDAP
                    $('.ldap').show();
                    $('.ldap div.required:not(.dldap) input').attr('required', 'required');
                    break;
                case '3':     // SMTP
                    $('.smtp').show();
                    $('.has-tls').show();
                    $('.smtp div.required input, .has-tls').attr('required', 'required');
                    break;
                case '4':     // PAM
                    $('.pam').show();
                    $('.pam input').attr('required', 'required');
                    break;
                case '5':     // LDAP
                    $('.dldap').show();
                    $('.dldap div.required:not(.ldap) input').attr('required', 'required');
                    break;
                case '6':     // OAuth2
                    $('.oauth2').show();
                    $('.oauth2 div.required:not(.oauth2_use_custom_url,.oauth2_use_custom_url_field,.open_id_connect_auto_discovery_url) input').attr('required', 'required');
                    onOAuth2Change();
                    break;
            }
            if (authType == '2' || authType == '5') {
                onSecurityProtocolChange()
            }
        });
        $('#auth_type').change();
        $('#security_protocol').change(onSecurityProtocolChange);
        $('#oauth2_provider').change(onOAuth2Change);
        $('#oauth2_use_custom_url').change(onOAuth2UseCustomURLChange);
    }
    // Edit authentication
    if ($('.admin.edit.authentication').length > 0) {
        var authType = $('#auth_type').val();
        if (authType == '2' || authType == '5') {
            $('#security_protocol').change(onSecurityProtocolChange);
        } else if (authType == '6') {
            $('#oauth2_provider').change(onOAuth2Change);
            $('#oauth2_use_custom_url').change(onOAuth2UseCustomURLChange);
            onOAuth2Change();
        }
    }

    // Notice
    if ($('.admin.notice')) {
        var $detailModal = $('#detail-modal');

        // Attach view detail modals
        $('.view-detail').click(function () {
            $detailModal.find('.content p').text($(this).data('content'));
            $detailModal.modal('show');
            return false;
        });

        // Select actions
        var $checkboxes = $('.select.table .ui.checkbox');
        $('.select.action').click(function () {
            switch ($(this).data('action')) {
                case 'select-all':
                    $checkboxes.checkbox('check');
                    break;
                case 'deselect-all':
                    $checkboxes.checkbox('uncheck');
                    break;
                case 'inverse':
                    $checkboxes.checkbox('toggle');
                    break;
            }
        });
        $('#delete-selection').click(function () {
            var $this = $(this);
            $this.addClass("loading disabled");
            var ids = [];
            $checkboxes.each(function () {
                if ($(this).checkbox('is checked')) {
                    ids.push($(this).data('id'));
                }
            });
            $.post($this.data('link'), {
                "_csrf": csrf,
                "ids": ids
            }).done(function () {
                window.location.href = $this.data('redirect');
            });
        });
    }
}

function buttonsClickOnEnter() {
    $('.ui.button').keypress(function (e) {
        if (e.keyCode == 13 || e.keyCode == 32) // enter key or space bar
            $(this).click();
    });
}

function hideWhenLostFocus(body, parent) {
    $(document).click(function (e) {
        var target = e.target;
        if (!$(target).is(body) && !$(target).parents().is(parent)) {
            $(body).hide();
        }
    });
}

function searchUsers() {
    var $searchUserBox = $('#search-user-box');
    $searchUserBox.search({
        minCharacters: 2,
        apiSettings: {
            url: suburl + '/api/v1/users/search?q={query}',
            onResponse: function(response) {
                var items = [];
                $.each(response.data, function (i, item) {
                    var title = item.login;
                    if (item.full_name && item.full_name.length > 0) {
                        title += ' (' + item.full_name + ')';
                    }
                    items.push({
                        title: title,
                        image: item.avatar_url
                    })
                });

                return { results: items }
            }
        },
        searchFields: ['login', 'full_name'],
        showNoResults: false
    });
}

function searchRepositories() {
    var $searchRepoBox = $('#search-repo-box');
    $searchRepoBox.search({
        minCharacters: 2,
        apiSettings: {
            url: suburl + '/api/v1/repos/search?q={query}&uid=' + $searchRepoBox.data('uid'),
            onResponse: function(response) {
                var items = [];
                $.each(response.data, function (i, item) {
                    items.push({
                        title: item.full_name.split("/")[1],
                        description: item.full_name
                    })
                });

                return { results: items }
            }
        },
        searchFields: ['full_name'],
        showNoResults: false
    });
}

function initCodeView() {
    if ($('.code-view .linenums').length > 0) {
        $(document).on('click', '.lines-num span', function (e) {
            var $select = $(this);
            var $list = $select.parent().siblings('.lines-code').find('ol.linenums > li');
            selectRange($list, $list.filter('[rel=' + $select.attr('id') + ']'), (e.shiftKey ? $list.filter('.active').eq(0) : null));
            deSelect();
        });

        $(window).on('hashchange', function (e) {
            var m = window.location.hash.match(/^#(L\d+)\-(L\d+)$/);
            var $list = $('.code-view ol.linenums > li');
            var $first;
            if (m) {
                $first = $list.filter('.' + m[1]);
                selectRange($list, $first, $list.filter('.' + m[2]));
                $("html, body").scrollTop($first.offset().top - 200);
                return;
            }
            m = window.location.hash.match(/^#(L\d+)$/);
            if (m) {
                $first = $list.filter('.' + m[1]);
                selectRange($list, $first);
                $("html, body").scrollTop($first.offset().top - 200);
            }
        }).trigger('hashchange');
    }
}

$(document).ready(function () {
    csrf = $('meta[name=_csrf]').attr("content");
    suburl = $('meta[name=_suburl]').attr("content");

    // Show exact time
    $('.time-since').each(function () {
        $(this).addClass('poping up').attr('data-content', $(this).attr('title')).attr('data-variation', 'inverted tiny').attr('title', '');
    });

    // Semantic UI modules.
    $('.dropdown:not(.custom)').dropdown();
    $('.jump.dropdown').dropdown({
        action: 'hide',
        onShow: function () {
            $('.poping.up').popup('hide');
        }
    });
    $('.slide.up.dropdown').dropdown({
        transition: 'slide up'
    });
    $('.upward.dropdown').dropdown({
        direction: 'upward'
    });
    $('.ui.accordion').accordion();
    $('.ui.checkbox').checkbox();
    $('.ui.progress').progress({
        showActivity: false
    });
    $('.poping.up').popup();
    $('.top.menu .poping.up').popup({
        onShow: function () {
            if ($('.top.menu .menu.transition').hasClass('visible')) {
                return false;
            }
        }
    });
    $('.tabular.menu .item').tab();
    $('.tabable.menu .item').tab();

    $('.toggle.button').click(function () {
        $($(this).data('target')).slideToggle(100);
    });

    // make table <tr> element clickable like a link
    $('tr[data-href]').click(function(event) {
        window.location = $(this).data('href');
    });

    // Highlight JS
    if (typeof hljs != 'undefined') {
        hljs.initHighlightingOnLoad();
    }

    // Dropzone
    var $dropzone = $('#dropzone');
    if ($dropzone.length > 0) {
        // Disable auto discover for all elements:
        Dropzone.autoDiscover = false;

        var filenameDict = {};
        $dropzone.dropzone({
            url: $dropzone.data('upload-url'),
            headers: {"X-Csrf-Token": csrf},
            maxFiles: $dropzone.data('max-file'),
            maxFilesize: $dropzone.data('max-size'),
            acceptedFiles: ($dropzone.data('accepts') === '*/*') ? null : $dropzone.data('accepts'),
            addRemoveLinks: true,
            dictDefaultMessage: $dropzone.data('default-message'),
            dictInvalidFileType: $dropzone.data('invalid-input-type'),
            dictFileTooBig: $dropzone.data('file-too-big'),
            dictRemoveFile: $dropzone.data('remove-file'),
            init: function () {
                this.on("success", function (file, data) {
                    filenameDict[file.name] = data.uuid;
                    var input = $('<input id="' + data.uuid + '" name="files" type="hidden">').val(data.uuid);
                    $('.files').append(input);
                });
                this.on("removedfile", function (file) {
                    if (file.name in filenameDict) {
                        $('#' + filenameDict[file.name]).remove();
                    }
                    if ($dropzone.data('remove-url') && $dropzone.data('csrf')) {
                        $.post($dropzone.data('remove-url'), {
                            file: filenameDict[file.name],
                            _csrf: $dropzone.data('csrf')
                        });
                    }
                })
            }
        });
    }

    // Emojify
    emojify.setConfig({
        img_dir: suburl + '/vendor/plugins/emojify/images',
        ignore_emoticons: true
    });
    var hasEmoji = document.getElementsByClassName('has-emoji');
    for (var i = 0; i < hasEmoji.length; i++) {
        emojify.run(hasEmoji[i]);
    }

    // Clipboard JS
    var clipboard = new Clipboard('.clipboard');
    clipboard.on('success', function (e) {
        e.clearSelection();

        $('#' + e.trigger.getAttribute('id')).popup('destroy');
        e.trigger.setAttribute('data-content', e.trigger.getAttribute('data-success'))
        $('#' + e.trigger.getAttribute('id')).popup('show');
        e.trigger.setAttribute('data-content', e.trigger.getAttribute('data-original'))
    });

    clipboard.on('error', function (e) {
        $('#' + e.trigger.getAttribute('id')).popup('destroy');
        e.trigger.setAttribute('data-content', e.trigger.getAttribute('data-error'))
        $('#' + e.trigger.getAttribute('id')).popup('show');
        e.trigger.setAttribute('data-content', e.trigger.getAttribute('data-original'))
    });

    // Helpers.
    $('.delete-button').click(showDeletePopup);

    $('.delete-branch-button').click(showDeletePopup);

    $('.undo-button').click(function() {
        var $this = $(this);
        $.post($this.data('url'), {
            "_csrf": csrf,
            "id": $this.data("id")
        }).done(function(data) {
            window.location.href = data.redirect;
        });
    });
    $('.show-panel.button').click(function () {
        $($(this).data('panel')).show();
    });
    $('.show-modal.button').click(function () {
        $($(this).data('modal')).modal('show');
    });
    $('.delete-post.button').click(function () {
        var $this = $(this);
        $.post($this.data('request-url'), {
            "_csrf": csrf
        }).done(function () {
            window.location.href = $this.data('done-url');
        });
    });

    // Set anchor.
    $('.markdown').each(function () {
        var headers = {};
        $(this).find('h1, h2, h3, h4, h5, h6').each(function () {
            var node = $(this);
            var val = encodeURIComponent(node.text().toLowerCase().replace(/[^\u00C0-\u1FFF\u2C00-\uD7FF\w\- ]/g, '').replace(/[ ]/g, '-'));
            var name = val;
            if (headers[val] > 0) {
                name = val + '-' + headers[val];
            }
            if (headers[val] == undefined) {
                headers[val] = 1;
            } else {
                headers[val] += 1;
            }
            node = node.wrap('<div id="' + name + '" class="anchor-wrap" ></div>');
            node.append('<a class="anchor" href="#' + name + '"><span class="octicon octicon-link"></span></a>');
        });
    });
    $('.markdown').autolink();

    $('.issue-checkbox').click(function() {
        var numChecked = $('.issue-checkbox').children('input:checked').length;
        if (numChecked > 0) {
            $('#issue-filters').hide();
            $('#issue-actions').show();
        } else {
            $('#issue-filters').show();
            $('#issue-actions').hide();
        }
    });

    $('.issue-action').click(function () {
        var action = this.dataset.action
        var elementId = this.dataset.elementId
        var issueIDs = $('.issue-checkbox').children('input:checked').map(function() {
            return this.dataset.issueId;
        }).get().join();
        var url = this.dataset.url
        updateIssuesMeta(url, action, issueIDs, elementId, function() {
            location.reload();
        });
    });

    buttonsClickOnEnter();
    searchUsers();
    searchRepositories();

    initCommentForm();
    initInstall();
    initRepository();
    initWikiForm();
    initEditForm();
    initEditor();
    initOrganization();
    initWebhook();
    initAdmin();
    initCodeView();
    initVueApp();
    initTeamSettings();
    initCtrlEnterSubmit();
    initNavbarContentToggle();

    // Repo clone url.
    if ($('#repo-clone-url').length > 0) {
        switch (localStorage.getItem('repo-clone-protocol')) {
            case 'ssh':
                if ($('#repo-clone-ssh').click().length === 0) {
                    $('#repo-clone-https').click();
                }
                break;
            default:
                $('#repo-clone-https').click();
                break;
        }
    }

    var routes = {
        'div.user.settings': initUserSettings,
        'div.repository.settings.collaboration': initRepositoryCollaboration
    };

    var selector;
    for (selector in routes) {
        if ($(selector).length > 0) {
            routes[selector]();
            break;
        }
    }
});

function changeHash(hash) {
    if (history.pushState) {
        history.pushState(null, null, hash);
    }
    else {
        location.hash = hash;
    }
}

function deSelect() {
    if (window.getSelection) {
        window.getSelection().removeAllRanges();
    } else {
        document.selection.empty();
    }
}

function selectRange($list, $select, $from) {
    $list.removeClass('active');
    if ($from) {
        var a = parseInt($select.attr('rel').substr(1));
        var b = parseInt($from.attr('rel').substr(1));
        var c;
        if (a != b) {
            if (a > b) {
                c = a;
                a = b;
                b = c;
            }
            var classes = [];
            for (var i = a; i <= b; i++) {
                classes.push('.L' + i);
            }
            $list.filter(classes.join(',')).addClass('active');
            changeHash('#L' + a + '-' + 'L' + b);
            return
        }
    }
    $select.addClass('active');
    changeHash('#' + $select.attr('rel'));
}

$(function () {
    if ($('.user.signin').length > 0) return;
    $('form').areYouSure();

    // Parse SSH Key
    $("#ssh-key-content").on('change paste keyup',function(){
        var arrays = $(this).val().split(" ");
        var $title = $("#ssh-key-title")
        if ($title.val() === "" && arrays.length === 3 && arrays[2] !== "") {
            $title.val(arrays[2]);
        }
    });
});

function showDeletePopup() {
    var $this = $(this);
    var filter = "";
    if ($this.attr("id")) {
        filter += "#" + $this.attr("id")
    }

    $('.delete.modal' + filter).modal({
        closable: false,
        onApprove: function() {
            if ($this.data('type') == "form") {
                $($this.data('form')).submit();
                return;
            }

            $.post($this.data('url'), {
                "_csrf": csrf,
                "id": $this.data("id")
            }).done(function(data) {
                window.location.href = data.redirect;
            });
        }
    }).modal('show');
    return false;
}

function initVueComponents(){
    var vueDelimeters = ['${', '}'];

    Vue.component('repo-search', {
        delimiters: vueDelimeters,

        props: {
            searchLimit: {
                type: Number,
                default: 10
            },
            suburl: {
                type: String,
                required: true
            },
            uid: {
                type: Number,
                required: true
            },
            organizations: {
                type: Array,
                default: []
            },
            isOrganization: {
                type: Boolean,
                default: true
            },
            canCreateOrganization: {
                type: Boolean,
                default: false
            },
            organizationsTotalCount: {
                type: Number,
                default: 0
            },
            moreReposLink: {
                type: String,
                default: ''
            }
        },

        data: function() {
            return {
                tab: 'repos',
                repos: [],
                reposTotalCount: 0,
                reposFilter: 'all',
                searchQuery: '',
                isLoading: false,
                repoTypes: {
                    'all': {
                        count: 0,
                        searchMode: '',
                    },
                    'forks': {
                        count: 0,
                        searchMode: 'fork',
                    },
                    'mirrors': {
                        count: 0,
                        searchMode: 'mirror',
                    },
                    'sources': {
                        count: 0,
                        searchMode: 'source',
                    },
                    'collaborative': {
                        count: 0,
                        searchMode: 'collaborative',
                    },
                }
            }
        },

        computed: {
            showMoreReposLink: function() {
                return this.repos.length > 0 && this.repos.length < this.repoTypes[this.reposFilter].count;
            },
            searchURL: function() {
                return this.suburl + '/api/v1/repos/search?uid=' + this.uid + '&q=' + this.searchQuery + '&limit=' + this.searchLimit + '&mode=' + this.repoTypes[this.reposFilter].searchMode + (this.reposFilter !== 'all' ? '&exclusive=1' : '');
            },
            repoTypeCount: function() {
                return this.repoTypes[this.reposFilter].count;
            }
        },

        mounted: function() {
            this.searchRepos(this.reposFilter);

            var self = this;
            Vue.nextTick(function() {
                self.$refs.search.focus();
            });
        },

        methods: {
            changeTab: function(t) {
                this.tab = t;
            },

            changeReposFilter: function(filter) {
                this.reposFilter = filter;
                this.repos = [];
                this.repoTypes[filter].count = 0;
                this.searchRepos(filter);
            },

            showRepo: function(repo, filter) {
                switch (filter) {
                    case 'sources':
                        return repo.owner.id == this.uid && !repo.mirror && !repo.fork;
                    case 'forks':
                        return repo.owner.id == this.uid && !repo.mirror && repo.fork;
                    case 'mirrors':
                        return repo.mirror;
                    case 'collaborative':
                        return repo.owner.id != this.uid && !repo.mirror;
                    default:
                        return true;
                }
            },

            searchRepos: function(reposFilter) {
                var self = this;

                this.isLoading = true;

                var searchedMode = this.repoTypes[reposFilter].searchMode;
                var searchedURL = this.searchURL;
                var searchedQuery = this.searchQuery;

                $.getJSON(searchedURL, function(result, textStatus, request) {
                    if (searchedURL == self.searchURL) {
                        self.repos = result.data;
                        var count = request.getResponseHeader('X-Total-Count');
                        if (searchedQuery === '' && searchedMode === '') {
                            self.reposTotalCount = count;
                        }
                        self.repoTypes[reposFilter].count = count;
                    }
                }).always(function() {
                    if (searchedURL == self.searchURL) {
                        self.isLoading = false;
                    }
                });
            },

            repoClass: function(repo) {
                if (repo.fork) {
                    return 'octicon octicon-repo-forked';
                } else if (repo.mirror) {
                    return 'octicon octicon-repo-clone';
                } else if (repo.private) {
                    return 'octicon octicon-lock';
                } else {
                    return 'octicon octicon-repo';
                }
            }
        }
    })
}

function initCtrlEnterSubmit() {
    $(".js-quick-submit").keydown(function(e) {
        if (((e.ctrlKey && !e.altKey) || e.metaKey) && (e.keyCode == 13 || e.keyCode == 10)) {
            $(this).closest("form").submit();
        }
    });
}

function initVueApp() {
    var el = document.getElementById('app');
    if (!el) {
        return;
    }

    initVueComponents();

    new Vue({
        delimiters: ['${', '}'],
        el: el,

        data: {
            searchLimit: document.querySelector('meta[name=_search_limit]').content,
            suburl: document.querySelector('meta[name=_suburl]').content,
            uid: document.querySelector('meta[name=_context_uid]').content,
        },
    });
}
function timeAddManual() {
    $('.mini.modal')
        .modal({
            duration: 200,
            onApprove: function() {
                $('#add_time_manual_form').submit();
            }
        }).modal('show')
    ;
}

function toggleStopwatch() {
    $("#toggle_stopwatch_form").submit();
}
function cancelStopwatch() {
    $("#cancel_stopwatch_form").submit();
}

function initFilterBranchTagDropdown(selector) {
    $(selector).each(function() {
        var $dropdown = $(this);
        var $data = $dropdown.find('.data');
        var data = {
            items: [],
            mode: $data.data('mode'),
            searchTerm: '',
            noResults: '',
            canCreateBranch: false,
            menuVisible: false,
            active: 0
        };
        $data.find('.item').each(function() {
            data.items.push({
                name: $(this).text(),
                url: $(this).data('url'),
                branch: $(this).hasClass('branch'),
                tag: $(this).hasClass('tag'),
                selected: $(this).hasClass('selected')
            });
        });
        $data.remove();
        new Vue({
            delimiters: ['${', '}'],
            el: this,
            data: data,

            beforeMount: function () {
                var vm = this;

                this.noResults = vm.$el.getAttribute('data-no-results');
                this.canCreateBranch = vm.$el.getAttribute('data-can-create-branch') === 'true';

                document.body.addEventListener('click', function(event) {
                    if (vm.$el.contains(event.target)) {
                        return;
                    }
                    if (vm.menuVisible) {
                        Vue.set(vm, 'menuVisible', false);
                    }
                });
            },

            watch: {
                menuVisible: function(visible) {
                    if (visible) {
                        this.focusSearchField();
                    }
                }
            },

            computed: {
                filteredItems: function() {
                    var vm = this;

                    var items = vm.items.filter(function (item) {
                        return ((vm.mode === 'branches' && item.branch)
                                || (vm.mode === 'tags' && item.tag))
                            && (!vm.searchTerm
                                || item.name.toLowerCase().indexOf(vm.searchTerm.toLowerCase()) >= 0);
                    });

                    vm.active = (items.length === 0 && vm.showCreateNewBranch ? 0 : -1);

                    return items;
                },
                showNoResults: function() {
                    return this.filteredItems.length === 0
                            && !this.showCreateNewBranch;
                },
                showCreateNewBranch: function() {
                    var vm = this;
                    if (!this.canCreateBranch || !vm.searchTerm || vm.mode === 'tags') {
                        return false;
                    }

                    return vm.items.filter(function (item) {
                        return item.name.toLowerCase() === vm.searchTerm.toLowerCase()
                    }).length === 0;
                }
            },

            methods: {
                selectItem: function(item) {
                    var prev = this.getSelected();
                    if (prev !== null) {
                        prev.selected = false;
                    }
                    item.selected = true;
                    window.location.href = item.url;
                },
                createNewBranch: function() {
                    if (!this.showCreateNewBranch) {
                        return;
                    }
                    this.$refs.newBranchForm.submit();
                },
                focusSearchField: function() {
                    var vm = this;
                    Vue.nextTick(function() {
                        vm.$refs.searchField.focus();
                    });
                },
                getSelected: function() {
                    for (var i = 0, j = this.items.length; i < j; ++i) {
                        if (this.items[i].selected)
                            return this.items[i];
                    }
                    return null;
                },
                getSelectedIndexInFiltered: function() {
                    for (var i = 0, j = this.filteredItems.length; i < j; ++i) {
                        if (this.filteredItems[i].selected)
                            return i;
                    }
                    return -1;
                },
                scrollToActive: function() {
                    var el = this.$refs['listItem' + this.active];
                    if (!el || el.length === 0) {
                        return;
                    }
                    if (Array.isArray(el)) {
                        el = el[0];
                    }

                    var cont = this.$refs.scrollContainer;

                     if (el.offsetTop < cont.scrollTop) {
                         cont.scrollTop = el.offsetTop;
                     }
                     else if (el.offsetTop + el.clientHeight > cont.scrollTop + cont.clientHeight) {
                        cont.scrollTop = el.offsetTop + el.clientHeight - cont.clientHeight;
                    }
                },
                keydown: function(event) {
                    var vm = this;
                    if (event.keyCode === 40) {
                        // arrow down
                        event.preventDefault();

                        if (vm.active === -1) {
                            vm.active = vm.getSelectedIndexInFiltered();
                        }

                        if (vm.active + (vm.showCreateNewBranch ? 0 : 1) >= vm.filteredItems.length) {
                            return;
                        }
                        vm.active++;
                        vm.scrollToActive();
                    }
                    if (event.keyCode === 38) {
                        // arrow up
                        event.preventDefault();

                         if (vm.active === -1) {
                            vm.active = vm.getSelectedIndexInFiltered();
                        }

                         if (vm.active <= 0) {
                            return;
                        }
                        vm.active--;
                        vm.scrollToActive();
                    }
                    if (event.keyCode == 13) {
                        // enter
                        event.preventDefault();

                         if (vm.active >= vm.filteredItems.length) {
                            vm.createNewBranch();
                        } else if (vm.active >= 0) {
                            vm.selectItem(vm.filteredItems[vm.active]);
                        }
                    }
                    if (event.keyCode == 27) {
                        // escape
                        event.preventDefault();
                        vm.menuVisible = false;
                    }
                }
            }
        });
    });
}

$(".commit-button").click(function() {
    $(this).parent().find('.commit-body').toggle();
});

<<<<<<< HEAD
function deleteDependencyModal(id, type) {
    $('.remove-dependency')
        .modal({
            closable: false,
            duration: 200,
            onApprove: function () {
                $('#removeDependencyID').val(id);
                $('#dependencyType').val(type);
                $('#removeDependencyForm').submit();
            }
        }).modal('show')
    ;
}

function showAddDependencyModal() {
    // Show the modal
    $('.add-dependency')
        .modal({
            duration: 200,
            onApprove: function() {
                $('#addDependencyForm').submit();

            }
        }).modal('show')
    ;

    buildIssuesList();
}

function buildIssuesList() {
    // Get a list of issues
    var repolink = $('#repolink').val();
    var issueIndex = $('#issueIndex').val();

    $.getJSON( '/api/v1/repos' + repolink + '/issues', function( data ) {

        $.each(data, function (i, issue) {
            if(issue.number != issueIndex) {
                $('.new-dependency-dropdown').append('<div class="item" data-value="' + issue.id + '"><b>#' + issue.number + '</b> ' + issue.title + '</div>');
            }
        });

        $('.new-dependency-drop-list').dropdown({
            fullTextSearch: true
        });
    });
}

buildIssuesList();
=======
function initNavbarContentToggle() {
    var content = $('#navbar');
    var toggle = $('#navbar-expand-toggle');
    var isExpanded = false;
    toggle.click(function() {
        isExpanded = !isExpanded;
        if (isExpanded) {
            content.addClass('shown');
            toggle.addClass('active');
        }
        else {
            content.removeClass('shown');
            toggle.removeClass('active');
        }
    });
}
>>>>>>> b05a1724
<|MERGE_RESOLUTION|>--- conflicted
+++ resolved
@@ -2078,7 +2078,23 @@
     $(this).parent().find('.commit-body').toggle();
 });
 
-<<<<<<< HEAD
+function initNavbarContentToggle() {
+    var content = $('#navbar');
+    var toggle = $('#navbar-expand-toggle');
+    var isExpanded = false;
+    toggle.click(function() {
+        isExpanded = !isExpanded;
+        if (isExpanded) {
+            content.addClass('shown');
+            toggle.addClass('active');
+        }
+        else {
+            content.removeClass('shown');
+            toggle.removeClass('active');
+        }
+    });
+}
+
 function deleteDependencyModal(id, type) {
     $('.remove-dependency')
         .modal({
@@ -2127,22 +2143,4 @@
     });
 }
 
-buildIssuesList();
-=======
-function initNavbarContentToggle() {
-    var content = $('#navbar');
-    var toggle = $('#navbar-expand-toggle');
-    var isExpanded = false;
-    toggle.click(function() {
-        isExpanded = !isExpanded;
-        if (isExpanded) {
-            content.addClass('shown');
-            toggle.addClass('active');
-        }
-        else {
-            content.removeClass('shown');
-            toggle.removeClass('active');
-        }
-    });
-}
->>>>>>> b05a1724
+buildIssuesList();